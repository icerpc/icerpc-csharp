<Project ToolsVersion="14.0" DefaultTargets="Build" xmlns="http://schemas.microsoft.com/developer/msbuild/2003">
    <PropertyGroup>
        <!-- The version used by NuGet packages and assembly files -->
<<<<<<< HEAD
        <Version Condition="'$(Version)' == ''">0.4.0-preview1</Version>
=======
        <Version Condition="'$(Version)' == ''">0.3.1-preview1</Version>
>>>>>>> 69abc8d0
    </PropertyGroup>
</Project><|MERGE_RESOLUTION|>--- conflicted
+++ resolved
@@ -1,10 +1,6 @@
 <Project ToolsVersion="14.0" DefaultTargets="Build" xmlns="http://schemas.microsoft.com/developer/msbuild/2003">
     <PropertyGroup>
         <!-- The version used by NuGet packages and assembly files -->
-<<<<<<< HEAD
-        <Version Condition="'$(Version)' == ''">0.4.0-preview1</Version>
-=======
         <Version Condition="'$(Version)' == ''">0.3.1-preview1</Version>
->>>>>>> 69abc8d0
     </PropertyGroup>
 </Project>