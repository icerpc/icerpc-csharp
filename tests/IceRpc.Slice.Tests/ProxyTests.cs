--- conflicted
+++ resolved
@@ -10,7 +10,7 @@
 
 /// <summary>Test encoding and decoding proxies.</summary>
 [Parallelizable(scope: ParallelScope.All)]
-public partial class ProxyTests
+public class ProxyTests
 {
     /// <summary>Verifies that nullable proxies are correctly encoded with Slice1 encoding.</summary>
     /// <param name="expected">The nullable proxy to test with.</param>
@@ -222,22 +222,15 @@
         Assert.That(received.Invoker, Is.EqualTo(invoker));
     }
 
-<<<<<<< HEAD
-    [SliceService]
-    private partial class MyBaseInterfaceService : IMyBaseInterfaceService
-=======
     private class MyBaseInterfaceService : Service, IMyBaseInterfaceService, IIceObjectService
->>>>>>> 5e60d302
-    {
-    }
-
-    [SliceService]
-    private sealed partial class MyDerivedInterfaceService : MyBaseInterfaceService, IMyDerivedInterfaceService
-    {
-    }
-
-    [SliceService]
-    private sealed partial class ReceiveProxyTestService : IReceiveProxyTestService
+    {
+    }
+
+    private sealed class MyDerivedInterfaceService : MyBaseInterfaceService, IMyDerivedInterfaceService
+    {
+    }
+
+    private sealed class ReceiveProxyTestService : Service, IReceiveProxyTestService
     {
         public ValueTask<ReceiveProxyTestProxy> ReceiveProxyAsync(
             IFeatureCollection features,
@@ -245,8 +238,7 @@
             new(new ReceiveProxyTestProxy { ServiceAddress = new(new Uri("icerpc:/hello")) });
     }
 
-    [SliceService]
-    private sealed partial class SendProxyTestService : ISendProxyTestService
+    private sealed class SendProxyTestService : Service, ISendProxyTestService
     {
         public SendProxyTestProxy? ReceivedProxy { get; private set; }
 
