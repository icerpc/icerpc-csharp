--- conflicted
+++ resolved
@@ -5,15 +5,9 @@
 
 namespace IceRpc.Locator.Internal;
 
-<<<<<<< HEAD
-/// <summary>An server address cache maintains a dictionary of location to server address(es), where the server
+/// <summary>A server address cache maintains a dictionary of location to server address(es), where the server
 /// addresses are held by a dummy service address. It also keeps track of the insertion time of each entry. It's
 /// consumed by <see cref="LocationResolver"/>.</summary>
-=======
-/// <summary>A server address cache maintains a dictionary of location to server address(es), where the server addresses are held by a
-/// dummy service address. It also keeps track of the insertion time of each entry. It's consumed by
-/// <see cref="LocationResolver"/>.</summary>
->>>>>>> 56da06a3
 internal interface IServerAddressCache
 {
     void Remove(Location location);
