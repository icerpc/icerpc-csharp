// Copyright (c) ZeroC, Inc. All rights reserved.

using IceRpc.Features;
using IceRpc.Interop;
using IceRpc.Transports;
using System;
using System.Collections.Generic;
using System.Collections.Immutable;
using System.Diagnostics;

namespace IceRpc
{
    /// <summary>Represents an ice1 or ice2 request frame sent by the application.</summary>
    public sealed class OutgoingRequest : OutgoingFrame
    {
        /// <summary>The alternatives to <see cref="Endpoint"/>. It should be empty when Endpoint is null.</summary>
        public IEnumerable<Endpoint> AltEndpoints { get; set; } = ImmutableList<Endpoint>.Empty;

        /// <summary>The main target endpoint for this request.</summary>
        public Endpoint? Endpoint { get; set; }

        /// <summary>A list of endpoints this request does not want to establish a connection to, typically because a
        /// previous attempt asked the request not to.</summary>
        public IEnumerable<Endpoint> ExcludedEndpoints { get; set; } = ImmutableList<Endpoint>.Empty;

        /// <summary>The connection that will be used (or was used ) to send this request.</summary>
        public Connection? Connection { get; set; }

        /// <summary>The deadline corresponds to the request's expiration time. Once the deadline is reached, the
        /// caller is no longer interested in the response and discards the request. This deadline is sent with ice2
        /// requests but not with ice1 requests.</summary>
        /// <remarks>The source of the cancellation token given to an invoker alongside this outgoing request is
        /// expected to enforce this deadline.</remarks>
        public DateTime Deadline { get; set; }

        /// <inheritdoc/>
        public override IReadOnlyDictionary<int, ReadOnlyMemory<byte>> InitialFields { get; } =
            ImmutableDictionary<int, ReadOnlyMemory<byte>>.Empty;

        /// <summary>When true, the operation is idempotent.</summary>
        public bool IsIdempotent { get; }

        /// <summary>When true and the operation returns void, the request is sent as a oneway request. Otherwise, the
        /// request is sent as a twoway request.</summary>
        public bool IsOneway { get; set; }

        /// <summary>Indicates whether or not this request has been sent.</summary>
        /// <value>When <c>true</c>, the request was sent. When <c>false</c> the request was not sent yet.</value>
        public bool IsSent { get; set; }

        /// <summary>The operation called on the service.</summary>
        public string Operation { get; set; }

        /// <summary>The path of the target service.</summary>
        public string Path
        {
            get => _path;
            set
            {
                if (Protocol == Protocol.Ice1)
                {
                    Identity = Identity.FromPath(value);
                }
                _path = value;
            }
        }

        /// <inheritdoc/>
        public override Encoding PayloadEncoding { get; private protected set; }

        /// <summary>The proxy that is sending this request.</summary>
        public IServicePrx Proxy { get; }

        /// <summary>The facet path of the target service. ice1 only.</summary>
        internal IList<string> FacetPath { get; } = ImmutableList<string>.Empty;

        /// <summary>The identity of the target service. ice1 only.</summary>
        internal Identity Identity { get; private set; }

        /// <summary>The retry policy for the request. The policy is used by the retry invoker if the request fails
        /// with a local exception. It is set by the connection code based on the context of the failure.</summary>
        internal RetryPolicy RetryPolicy { get; set; } = RetryPolicy.NoRetry;

        private string _path = "";

<<<<<<< HEAD
=======
        /*
        /// <summary>Creates a new <see cref="OutgoingRequest"/> for an operation with a single stream
        /// parameter.</summary>
        /// <typeparam name="T">The type of the operation's parameter.</typeparam>
        /// <param name="proxy">A proxy to the target service. This method uses the communicator, identity, facet,
        /// encoding and context of this proxy to create the request frame.</param>
        /// <param name="operation">The operation to invoke on the target service.</param>
        /// <param name="invocation">The invocation properties.</param>
        /// <param name="args">The argument(s) to write into the frame.</param>
        /// <param name="writer">The delegate that will send the streamable.</param>
        /// <param name="cancel">A cancellation token that receives the cancellation requests.</param>
        /// <returns>A new OutgoingRequestFrame.</returns>
        [System.Diagnostics.CodeAnalysis.SuppressMessage(
            "Microsoft.Performance",
            "CA1801: Review unused parameters",
            Justification = "TODO")]
        public static OutgoingRequest WithArgs<T>(
            IServicePrx proxy,
            string operation,
            Invocation? invocation,
            T args,
            Action<Stream, T, CancellationToken> writer,
            CancellationToken cancel = default)
        {
            OutgoingRequest request = WithEmptyArgs(proxy, operation, invocation, cancel);
            // TODO: deal with compress, format, and cancel parameters
            request.StreamDataWriter = stream => writer(stream, args, cancel);
            return request;
        }
        */

        /*
        /// <summary>Creates a new <see cref="OutgoingRequest"/> for an operation with multiple parameters where
        /// one of the parameter is a stream parameter.</summary>
        /// <typeparam name="T">The type of the operation's parameters; it's a tuple type for an operation with multiple
        /// parameters.</typeparam>
        /// <param name="proxy">A proxy to the target service.</param>
        /// <param name="operation">The operation to invoke on the target service.</param>
        /// <param name="invocation">The invocation properties.</param>
        /// <param name="args">The argument(s) to write into the frame.</param>
        /// <param name="writer">The delegate that writes the arguments into the frame.</param>
        /// <param name="cancel">A cancellation token that receives the cancellation requests.</param>
        /// <returns>A new OutgoingRequestFrame.</returns>
        public static OutgoingRequest WithArgs<T>(
            IServicePrx proxy,
            string operation,
            Invocation? invocation,
            in T args,
            OutputStreamValueWriterWithStreamable<T> writer,
            CancellationToken cancel = default) where T : struct
        {
            var request = new OutgoingRequest(proxy, operation, invocation, cancel);
            var ostr = new OutputStream(proxy.Protocol.GetEncoding(),
                                        request.Payload,
                                        startAt: default,
                                        request.PayloadEncoding,
                                        invocation?.ClassFormat ?? default);
            // TODO: deal with compress, format, and cancel parameters
            request.StreamDataWriter = writer(ostr, in args, cancel);
            ostr.Finish();
            if ((invocation?.CompressRequestPayload ?? false) && proxy.Encoding == Encoding.V20)
            {
                request.CompressPayload();
            }
            return request;
        }
        */

>>>>>>> af381512
        /// <summary>Constructs an outgoing request from the given incoming request.</summary>
        /// <param name="proxy">The proxy sending the outgoing request.</param>
        /// <param name="request">The incoming request from which to create an outgoing request.</param>
        /// <param name="forwardFields">When true (the default), the new outgoing request uses the incoming request's
        /// fields as a fallback - all the fields lines in this fields dictionary are added before the request is sent,
        /// except for lines added by interceptors.</param>
        public OutgoingRequest(
            IServicePrx proxy,
            IncomingRequest request,
            bool forwardFields = true)
            // TODO: support stream param forwarding
            : this(proxy, request.Operation, request.Features, null)
        {
            Deadline = request.Deadline;
            IsIdempotent = request.IsIdempotent;
            IsOneway = request.IsOneway;
            PayloadEncoding = request.PayloadEncoding;

            // We forward the payload as is.
            Payload.Add(request.Payload); // TODO: temporary

            if (request.Protocol == Protocol && Protocol == Protocol.Ice2 && forwardFields)
            {
                InitialFields = request.Fields;
            }
        }

        /// <summary>Constructs an outgoing request.</summary>
        internal OutgoingRequest(
            IServicePrx proxy,
            string operation,
            IList<ArraySegment<byte>> args,
            DateTime deadline,
            Invocation? invocation = null,
            bool idempotent = false,
            bool oneway = false,
            Action<SocketStream>? streamDataWriter = null)
            : this(proxy,
                   operation,
                   invocation?.RequestFeatures ?? FeatureCollection.Empty,
                   streamDataWriter)
        {
            Deadline = deadline;
            IsOneway = oneway || (invocation?.IsOneway ?? false);
            IsIdempotent = idempotent || (invocation?.IsIdempotent ?? false);
            Payload = args;
        }

        /// <inheritdoc/>
        internal override IncomingFrame ToIncoming() => new IncomingRequest(this);

        /// <inheritdoc/>
        internal override void WriteHeader(OutputStream ostr)
        {
            Debug.Assert(ostr.Encoding == Protocol.GetEncoding());

            IDictionary<string, string> context = Features.GetContext();

            if (Protocol == Protocol.Ice2)
            {
                OutputStream.Position start = ostr.StartFixedLengthSize(2);

                // DateTime.MaxValue represents an infinite deadline and it is encoded as -1
                var requestHeaderBody = new Ice2RequestHeaderBody(
                    Path,
                    Operation,
                    idempotent: IsIdempotent ? true : null,
                    priority: null,
                    deadline: Deadline == DateTime.MaxValue ? -1 :
                        (long)(Deadline - DateTime.UnixEpoch).TotalMilliseconds);

                requestHeaderBody.IceWrite(ostr);

                if (InitialFields.ContainsKey((int)Ice2FieldKey.Context) || context.Count > 0)
                {
                    // Writes or overrides context
                    FieldsOverride[(int)Ice2FieldKey.Context] =
                        ostr => ostr.WriteDictionary(context,
                                                     OutputStream.IceWriterFromString,
                                                     OutputStream.IceWriterFromString);
                }
                // else context remains empty (not set)

                WriteFields(ostr);
                PayloadEncoding.IceWrite(ostr);
                ostr.WriteSize(PayloadSize);
                ostr.EndFixedLengthSize(start, 2);
            }
            else
            {
                Debug.Assert(Protocol == Protocol.Ice1);
                var requestHeader = new Ice1RequestHeader(
                    Identity,
                    FacetPath,
                    Operation,
                    IsIdempotent ? OperationMode.Idempotent : OperationMode.Normal,
                    context,
                    encapsulationSize: PayloadSize + 6,
                    PayloadEncoding);
                requestHeader.IceWrite(ostr);
            }
        }

        private OutgoingRequest(
            IServicePrx proxy,
            string operation,
            FeatureCollection features,
            Action<SocketStream>? streamDataWriter)
            : base(proxy.Protocol, features, streamDataWriter)
        {
            AltEndpoints = proxy.AltEndpoints;
            Connection = proxy.Connection;
            Endpoint = proxy.Endpoint;
            Proxy = proxy;

            if (Protocol == Protocol.Ice1)
            {
                FacetPath = proxy.Impl.FacetPath;
                Identity = proxy.Impl.Identity;
            }

            Operation = operation;
            Path = proxy.Path;
            PayloadEncoding = proxy.Encoding; // TODO: extract from payload instead

            Payload = new List<ArraySegment<byte>>();
        }
    }
}<|MERGE_RESOLUTION|>--- conflicted
+++ resolved
@@ -83,77 +83,6 @@
 
         private string _path = "";
 
-<<<<<<< HEAD
-=======
-        /*
-        /// <summary>Creates a new <see cref="OutgoingRequest"/> for an operation with a single stream
-        /// parameter.</summary>
-        /// <typeparam name="T">The type of the operation's parameter.</typeparam>
-        /// <param name="proxy">A proxy to the target service. This method uses the communicator, identity, facet,
-        /// encoding and context of this proxy to create the request frame.</param>
-        /// <param name="operation">The operation to invoke on the target service.</param>
-        /// <param name="invocation">The invocation properties.</param>
-        /// <param name="args">The argument(s) to write into the frame.</param>
-        /// <param name="writer">The delegate that will send the streamable.</param>
-        /// <param name="cancel">A cancellation token that receives the cancellation requests.</param>
-        /// <returns>A new OutgoingRequestFrame.</returns>
-        [System.Diagnostics.CodeAnalysis.SuppressMessage(
-            "Microsoft.Performance",
-            "CA1801: Review unused parameters",
-            Justification = "TODO")]
-        public static OutgoingRequest WithArgs<T>(
-            IServicePrx proxy,
-            string operation,
-            Invocation? invocation,
-            T args,
-            Action<Stream, T, CancellationToken> writer,
-            CancellationToken cancel = default)
-        {
-            OutgoingRequest request = WithEmptyArgs(proxy, operation, invocation, cancel);
-            // TODO: deal with compress, format, and cancel parameters
-            request.StreamDataWriter = stream => writer(stream, args, cancel);
-            return request;
-        }
-        */
-
-        /*
-        /// <summary>Creates a new <see cref="OutgoingRequest"/> for an operation with multiple parameters where
-        /// one of the parameter is a stream parameter.</summary>
-        /// <typeparam name="T">The type of the operation's parameters; it's a tuple type for an operation with multiple
-        /// parameters.</typeparam>
-        /// <param name="proxy">A proxy to the target service.</param>
-        /// <param name="operation">The operation to invoke on the target service.</param>
-        /// <param name="invocation">The invocation properties.</param>
-        /// <param name="args">The argument(s) to write into the frame.</param>
-        /// <param name="writer">The delegate that writes the arguments into the frame.</param>
-        /// <param name="cancel">A cancellation token that receives the cancellation requests.</param>
-        /// <returns>A new OutgoingRequestFrame.</returns>
-        public static OutgoingRequest WithArgs<T>(
-            IServicePrx proxy,
-            string operation,
-            Invocation? invocation,
-            in T args,
-            OutputStreamValueWriterWithStreamable<T> writer,
-            CancellationToken cancel = default) where T : struct
-        {
-            var request = new OutgoingRequest(proxy, operation, invocation, cancel);
-            var ostr = new OutputStream(proxy.Protocol.GetEncoding(),
-                                        request.Payload,
-                                        startAt: default,
-                                        request.PayloadEncoding,
-                                        invocation?.ClassFormat ?? default);
-            // TODO: deal with compress, format, and cancel parameters
-            request.StreamDataWriter = writer(ostr, in args, cancel);
-            ostr.Finish();
-            if ((invocation?.CompressRequestPayload ?? false) && proxy.Encoding == Encoding.V20)
-            {
-                request.CompressPayload();
-            }
-            return request;
-        }
-        */
-
->>>>>>> af381512
         /// <summary>Constructs an outgoing request from the given incoming request.</summary>
         /// <param name="proxy">The proxy sending the outgoing request.</param>
         /// <param name="request">The incoming request from which to create an outgoing request.</param>
@@ -190,7 +119,7 @@
             Invocation? invocation = null,
             bool idempotent = false,
             bool oneway = false,
-            Action<SocketStream>? streamDataWriter = null)
+            Action<Stream>? streamDataWriter = null)
             : this(proxy,
                    operation,
                    invocation?.RequestFeatures ?? FeatureCollection.Empty,
@@ -261,7 +190,7 @@
             IServicePrx proxy,
             string operation,
             FeatureCollection features,
-            Action<SocketStream>? streamDataWriter)
+            Action<Stream>? streamDataWriter)
             : base(proxy.Protocol, features, streamDataWriter)
         {
             AltEndpoints = proxy.AltEndpoints;
