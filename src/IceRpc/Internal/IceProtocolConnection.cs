--- conflicted
+++ resolved
@@ -201,7 +201,7 @@
 
                     // If shutting down, ignore the incoming request and continue receiving frames until the connection
                     // is closed.
-                    await request.CompleteAsync(new ConnectionClosedException()).ConfigureAwait(false);
+                    await request.Payload.CompleteAsync(new ConnectionClosedException()).ConfigureAwait(false);
                 }
                 catch
                 {
@@ -225,13 +225,7 @@
                         } bytes, read {buffer.Length - decoder.Consumed} bytes");
                 }
 
-<<<<<<< HEAD
-                // If shutting down, ignore the incoming request and continue receiving frames until the connection is
-                // closed.
-                await request.Payload.CompleteAsync(new ConnectionClosedException()).ConfigureAwait(false);
-=======
                 return (requestId, requestHeader, (int)decoder.Consumed);
->>>>>>> edcbb575
             }
         }
 
@@ -345,59 +339,43 @@
         /// <inheritdoc/>
         public async Task SendRequestAsync(OutgoingRequest request, CancellationToken cancel)
         {
-            if (_isUdp && !request.IsOneway)
-            {
-                await CompleteRequestAsync().ConfigureAwait(false);
-                throw new InvalidOperationException("cannot send twoway request over UDP");
-            }
-<<<<<<< HEAD
-
-            // Set the final payload sink to the stateless payload writer.
+            // First set the final payload sink to the stateless payload writer.
             request.SetFinalPayloadSink(_payloadWriter);
 
-            int requestId = 0;
+            bool acquiredSemaphore = false;
             try
             {
-                // Wait for sending of other frames to complete. The semaphore is used as an asynchronous queue to serialize
-                // the sending of frames.
+                if (_isUdp && !request.IsOneway)
+                {
+                    throw new InvalidOperationException("cannot send twoway request over UDP");
+                }
+                if (request.PayloadSourceStream != null)
+                {
+                    throw new NotSupportedException("PayloadSourceStream must be null with the ice protocol");
+                }
+
+                // Wait for sending of other frames to complete. The semaphore is used as an asynchronous queue to
+                // serialize the sending of frames.
                 await _sendSemaphore.EnterAsync(cancel).ConfigureAwait(false);
-
-                // Assign the request ID for twoway invocations and keep track of the invocation for receiving the response.
+                acquiredSemaphore = true;
+
+                // Assign the request ID for twoway invocations and keep track of the invocation for receiving the
+                // response.
+                int requestId = 0;
                 if (!request.IsOneway)
                 {
-                    try
-                    {
-                        lock (_mutex)
-                        {
-                            if (_shutdown)
-                            {
-                                throw new ConnectionClosedException();
-                            }
-                            requestId = ++_nextRequestId;
-                            _invocations[requestId] = request;
-                            request.Features = request.Features.With(new IceOutgoingRequest(requestId));
-                        }
-                    }
-                    catch
-                    {
-                        _sendSemaphore.Release();
-                        throw;
-                    }
-                }
-=======
-            if (request.PayloadSourceStream != null)
-            {
-                throw new NotSupportedException("PayloadSourceStream must be null with the ice protocol");
->>>>>>> edcbb575
-            }
-            catch (Exception exception)
-            {
-                await CompleteRequestAsync(exception).ConfigureAwait(false);
-                throw;
-            }
-
-            try
-            {
+                    lock (_mutex)
+                    {
+                        if (_shutdown)
+                        {
+                            throw new ConnectionClosedException();
+                        }
+                        requestId = ++_nextRequestId;
+                        _invocations[requestId] = request;
+                        request.Features = request.Features.With(new IceOutgoingRequest(requestId));
+                    }
+                }
+
                 // Read payload source until IsCompleted is true.
 
                 ReadResult readResult = await request.PayloadSource.ReadAtLeastAsync(
@@ -416,69 +394,44 @@
                         nameof(request));
                 }
 
-<<<<<<< HEAD
-                EncodeHeader(_networkConnectionWriter, payloadSize);
-                await SendPayloadAsync(request, cancel).ConfigureAwait(false);
-                request.IsSent = true;
-
-                // SendPayloadSink takes care of the completion of the payload sink / sources.
-=======
                 ReadOnlySequence<byte> payload = readResult.Buffer;
                 int payloadSize = checked((int)payload.Length);
 
-                // Wait for sending of other frames to complete. The semaphore is used as an asynchronous queue to
-                // serialize the sending of frames.
-                await _sendSemaphore.EnterAsync(cancel).ConfigureAwait(false);
-
-                try
-                {
-                    // Assign the request ID for twoway invocations and keep track of the invocation for receiving the
-                    // response.
-                    int requestId = 0;
-                    if (!request.IsOneway)
-                    {
-                        lock (_mutex)
-                        {
-                            if (_shutdown)
-                            {
-                                throw new ConnectionClosedException();
-                            }
-                            requestId = ++_nextRequestId;
-                            _invocations[requestId] = request;
-                            request.Features = request.Features.With(new IceOutgoingRequest(requestId));
-                        }
-                    }
-
-                    // If the application sets the payload sink, the initial payload sink is set and we need to set the
-                    // stream output on the delayed pipe writer decorator. Otherwise, we directly use the stream output.
-                    PipeWriter payloadSink;
-                    if (request.InitialPayloadSink == null)
-                    {
-                        payloadSink = _payloadWriter;
-                    }
-                    else
-                    {
-                        request.InitialPayloadSink.SetDecoratee(_payloadWriter);
-                        payloadSink = request.PayloadSink;
-                    }
-
-                    int frameSize = EncodeHeader(_networkConnectionWriter, request, requestId, payloadSize);
-                    if (frameSize > _options.MaxOutgoingFrameSize)
-                    {
-                        throw new ArgumentException(
-                            "request frame size is greater than the max outgoing frame size",
-                            nameof(request));
-                    }
-
-                    await SendPayloadAsync(payload, request.PayloadSource, payloadSink, cancel).ConfigureAwait(false);
-                    request.IsSent = true;
-                }
-                finally
-                {
-                    // None of the CompleteAsync later on can write to the network.
-                    _sendSemaphore.Release();
-                }
->>>>>>> edcbb575
+                int frameSize = EncodeHeader(_networkConnectionWriter, request, requestId, payloadSize);
+                if (frameSize > _options.MaxOutgoingFrameSize)
+                {
+                    throw new ArgumentException(
+                        "request frame size is greater than the max outgoing frame size",
+                        nameof(request));
+                }
+
+                // If a payload source sink decorator returns a canceled or completed flush result, we have to raise
+                // NotSupportedException. We can't interrupt the sending of a payload since it would lead to a bogus
+                // payload to be sent over the connection.
+                FlushResult flushResult = await request.PayloadSink.WriteAsync(
+                    payload,
+                    false,
+                    cancel).ConfigureAwait(false);
+
+                // We need to call FlushAsync no matter what in case an interceptor or middleware decides to implement
+                // WriteAsync by writing everything to the unflushed bytes, which is a legitimate implementation.
+                // TODO: according to PipeWriter.WriteAsync documentation it's not a legitimate implementation since
+                // it's suppose to make the data available to the reader.
+                if (!flushResult.IsCompleted && !flushResult.IsCanceled)
+                {
+                    flushResult = await request.PayloadSink.FlushAsync(cancel).ConfigureAwait(false);
+                }
+
+                if (flushResult.IsCanceled || flushResult.IsCompleted)
+                {
+                    throw new NotSupportedException("payload sink cancellation or completion is not supported");
+                }
+
+
+                await request.PayloadSource.CompleteAsync().ConfigureAwait(false);
+                await request.PayloadSink.CompleteAsync().ConfigureAwait(false);
+
+                request.IsSent = true;
             }
             catch (Exception exception)
             {
@@ -489,25 +442,23 @@
                 {
                     exception = new ConnectionLostException(exception);
                 }
-                await CompleteRequestAsync(exception).ConfigureAwait(false);
-                throw;
-            }
-
-<<<<<<< HEAD
-            async Task CompleteRequestAsync(Exception? exception = null)
-            {
                 await request.PayloadSink.CompleteAsync(exception).ConfigureAwait(false);
                 await request.PayloadSource.CompleteAsync(exception).ConfigureAwait(false);
                 if (request.PayloadSourceStream != null)
                 {
                     await request.PayloadSourceStream.CompleteAsync(exception).ConfigureAwait(false);
                 }
-            }
-
-            void EncodeHeader(PipeWriter output, int payloadSize)
-=======
+                throw;
+            }
+            finally
+            {
+                if (acquiredSemaphore)
+                {
+                    _sendSemaphore.Release();
+                }
+            }
+
             static int EncodeHeader(PipeWriter output, OutgoingRequest request, int requestId, int payloadSize)
->>>>>>> edcbb575
             {
                 var encoder = new SliceEncoder(output, Encoding.Slice11);
 
@@ -552,46 +503,37 @@
             IncomingRequest request,
             CancellationToken cancel)
         {
-            if (request.IsOneway)
-            {
-                await CompleteResponseAsync().ConfigureAwait(false);
+            bool acquiredSemaphore = false;
+            try
+            {
+                if (request.IsOneway)
+                {
+                    await response.PayloadSink.CompleteAsync().ConfigureAwait(false);
+                    await response.PayloadSource.CompleteAsync().ConfigureAwait(false);
+                    if (response.PayloadSourceStream != null)
+                    {
+                        await response.PayloadSourceStream.CompleteAsync().ConfigureAwait(false);
+                    }
+                    return;
+                }
+
                 if (response.PayloadSourceStream != null)
                 {
-                    // Since the payload is encoded with a Slice encoding, PayloadSourceStream can only come from a
-                    // Slice stream parameter/return.
-                    throw new NotSupportedException("stream parameters and return values are not supported with ice");
-                }
-                return;
-            }
-            if (response.PayloadSourceStream != null)
-            {
-                throw new NotSupportedException("PayloadSourceStream must be null with the ice protocol");
-            }
-
-            Debug.Assert(!_isUdp); // udp is oneway-only so no response
-
-            IceIncomingRequest? requestFeature = request.Features.Get<IceIncomingRequest>();
-            try
-            {
-                if (requestFeature == null)
+                    throw new NotSupportedException("PayloadSourceStream must be null with the ice protocol");
+                }
+
+                Debug.Assert(!_isUdp); // udp is oneway-only so no response
+
+                if (request.Features.Get<IceIncomingRequest>() is not IceIncomingRequest requestFeature)
                 {
                     throw new InvalidOperationException("request ID feature is not set");
                 }
 
-<<<<<<< HEAD
                 // Wait for sending of other frames to complete. The semaphore is used as an asynchronous queue to
                 // serialize the sending of frames.
                 await _sendSemaphore.EnterAsync(cancel).ConfigureAwait(false);
-            }
-            catch (Exception exception)
-            {
-                await CompleteResponseAsync(exception).ConfigureAwait(false);
-            }
-
-=======
->>>>>>> edcbb575
-            try
-            {
+                acquiredSemaphore = true;
+
                 // Read payload source until IsCompleted is true.
 
                 ReadResult readResult = await response.PayloadSource.ReadAtLeastAsync(
@@ -613,83 +555,48 @@
                 ReadOnlySequence<byte> payload = readResult.Buffer;
                 int payloadSize = checked((int)payload.Length);
 
-                // Wait for sending of other frames to complete. The semaphore is used as an asynchronous queue to
-                // serialize the sending of frames.
-                await _sendSemaphore.EnterAsync(cancel).ConfigureAwait(false);
-
-                try
-                {
-                    ReplyStatus replyStatus = ReplyStatus.OK;
-
-                    if (response.ResultType != ResultType.Success)
-                    {
-                        if (response.ResultType == ResultType.Failure)
-                        {
-                            replyStatus = payload.FirstSpan[0].AsReplyStatus();
-
-                            if (replyStatus <= ReplyStatus.UserException)
-                            {
-                                throw new InvalidDataException(
-                                    $"unexpected reply status value '{replyStatus}' in payload");
-                            }
-                        }
-                        else
-                        {
-                            replyStatus = ReplyStatus.UserException;
-                        }
-                    }
-
-                    int frameSize = EncodeHeader(_networkConnectionWriter, requestFeature.Id, payloadSize, replyStatus);
-                    if (frameSize > _options.MaxOutgoingFrameSize)
-                    {
-                        throw new ArgumentException(
-                            "response frame size is greater than the max outgoing frame size",
-                            nameof(response));
-                    }
-
-<<<<<<< HEAD
-                EncodeHeader(_networkConnectionWriter, payloadSize, replyStatus);
-                await SendPayloadAsync(response, cancel).ConfigureAwait(false);
-
-                // SendPayloadSink takes care of the completion of the payload sink / sources.
-=======
-                    await SendPayloadAsync(
-                        payload,
-                        response.PayloadSource,
-                        response.PayloadSink,
-                        cancel).ConfigureAwait(false);
-                }
-                finally
-                {
-                    _sendSemaphore.Release();
-                }
->>>>>>> edcbb575
+                ReplyStatus replyStatus = ReplyStatus.OK;
+
+                if (response.ResultType != ResultType.Success)
+                {
+                    if (response.ResultType == ResultType.Failure)
+                    {
+                        replyStatus = payload.FirstSpan[0].AsReplyStatus();
+
+                        if (replyStatus <= ReplyStatus.UserException)
+                        {
+                            throw new InvalidDataException(
+                                $"unexpected reply status value '{replyStatus}' in payload");
+                        }
+                    }
+                    else
+                    {
+                        replyStatus = ReplyStatus.UserException;
+                    }
+                }
+
+                int frameSize = EncodeHeader(_networkConnectionWriter, requestFeature!.Id, payloadSize, replyStatus);
+                if (frameSize > _options.MaxOutgoingFrameSize)
+                {
+                    throw new ArgumentException(
+                        "response frame size is greater than the max outgoing frame size",
+                        nameof(response));
+                }
+
+                // Write the payload and complete the source.
+                FlushResult flushResult = await response.PayloadSink.WriteAsync(
+                    payload,
+                    false,
+                    cancel).ConfigureAwait(false);
+                if (flushResult.IsCanceled || flushResult.IsCompleted)
+                {
+                    throw new NotSupportedException("payload sink cancellation or completion is not supported");
+                }
+
+                await response.PayloadSource.CompleteAsync().ConfigureAwait(false);
+                await response.PayloadSink.CompleteAsync().ConfigureAwait(false);
             }
             catch (Exception exception)
-            {
-                await CompleteResponseAsync(exception).ConfigureAwait(false);
-                throw;
-            }
-            finally
-            {
-                lock (_mutex)
-                {
-                    // Dispatch is done, remove the cancellation token source for the dispatch.
-                    if (_dispatches.Remove(request))
-                    {
-                        request.CancelDispatchSource!.Dispose();
-
-                        // If no more invocations or dispatches and shutting down, shutdown can complete.
-                        if (_shutdown && _invocations.Count == 0 && _dispatches.Count == 0)
-                        {
-                            _dispatchesAndInvocationsCompleted.TrySetResult();
-                        }
-                    }
-                }
-            }
-
-<<<<<<< HEAD
-            async Task CompleteResponseAsync(Exception? exception = null)
             {
                 await response.PayloadSink.CompleteAsync(exception).ConfigureAwait(false);
                 await response.PayloadSource.CompleteAsync(exception).ConfigureAwait(false);
@@ -697,12 +604,32 @@
                 {
                     await response.PayloadSourceStream.CompleteAsync(exception).ConfigureAwait(false);
                 }
-            }
-
-            void EncodeHeader(PipeWriter writer, int payloadSize, ReplyStatus replyStatus)
-=======
+                throw;
+            }
+            finally
+            {
+                if (acquiredSemaphore)
+                {
+                    _sendSemaphore.Release();
+                }
+
+                lock (_mutex)
+                {
+                    // Dispatch is done, remove the cancellation token source for the dispatch.
+                    if (_dispatches.Remove(request))
+                    {
+                        request.CancelDispatchSource!.Dispose();
+
+                        // If no more invocations or dispatches and shutting down, shutdown can complete.
+                        if (_shutdown && _invocations.Count == 0 && _dispatches.Count == 0)
+                        {
+                            _dispatchesAndInvocationsCompleted.TrySetResult();
+                        }
+                    }
+                }
+            }
+
             static int EncodeHeader(PipeWriter writer, int requestId, int payloadSize, ReplyStatus replyStatus)
->>>>>>> edcbb575
             {
                 var encoder = new SliceEncoder(writer, Encoding.Slice11);
 
@@ -713,11 +640,7 @@
                 encoder.EncodeByte(0); // compression status
                 Memory<byte> sizePlaceholder = encoder.GetPlaceholderMemory(4);
 
-<<<<<<< HEAD
-                encoder.EncodeInt(requestFeature!.Id);
-=======
                 encoder.EncodeInt(requestId);
->>>>>>> edcbb575
 
                 if (replyStatus <= ReplyStatus.UserException)
                 {
@@ -884,11 +807,6 @@
             }
         }
 
-<<<<<<< HEAD
-        /// <summary>Sends the payload source and payload source stream of an outgoing frame. The payload source and
-        /// sink are completed if successful.</summary>
-        private static async ValueTask SendPayloadAsync(OutgoingFrame outgoingFrame, CancellationToken cancel)
-=======
         /// <summary>Creates a pipe reader to simplify the reading of a request or response frame. The frame is read
         /// fully and buffered into an internal pipe.</summary>
         private static async ValueTask<PipeReader> CreateFrameReaderAsync(
@@ -922,88 +840,6 @@
             }
 
             return pipe.Reader;
-        }
-
-        /// <summary>Sends the payload source of an outgoing frame alongside any header previously buffered.</summary>
-        private static async ValueTask SendPayloadAsync(
-            ReadOnlySequence<byte> payload,
-            PipeReader payloadSource,
-            PipeWriter payloadSink,
-            CancellationToken cancel)
->>>>>>> edcbb575
-        {
-            FlushResult flushResult;
-
-            try
-            {
-<<<<<<< HEAD
-                // Since the payload is encoded with a Slice encoding, PayloadSourceStream can only come from a Slice
-                // stream parameter/return.
-                throw new NotSupportedException("stream parameters and return values are not supported with ice");
-            }
-
-            FlushResult flushResult = await outgoingFrame.PayloadSink.CopyFromAsync(
-                outgoingFrame.PayloadSource,
-                endStream: true,
-                cancel).ConfigureAwait(false);
-
-            // If a payload source sink decorator returns a canceled or completed flush result, we have to raise
-            // NotSupportedException. We can't interrupt the sending of a payload since it would lead to a bogus payload
-            // to be sent over the connection.
-            if (flushResult.IsCanceled || flushResult.IsCompleted)
-            {
-                throw new NotSupportedException("payload sink cancellation or completion is not supported");
-            }
-
-            await outgoingFrame.PayloadSource.CompleteAsync().ConfigureAwait(false);
-            await outgoingFrame.PayloadSink.CompleteAsync().ConfigureAwait(false);
-=======
-                if (payload.Length > 0)
-                {
-                    if (payload.IsSingleSegment)
-                    {
-                        flushResult = await payloadSink.WriteAsync(payload.First, cancel).ConfigureAwait(false);
-                        CheckFlushResult(flushResult);
-                    }
-                    else if (payloadSink is IcePayloadPipeWriter icePayloadPipeWriter)
-                    {
-                        await icePayloadPipeWriter.WriteAsync(payload, cancel).ConfigureAwait(false);
-                    }
-                    else
-                    {
-                        // TODO: If readResult.Buffer.Length is small, it might be better to Write these buffers (i.e.
-                        // copy them to the unflushed bytes) instead of calling multiple times WriteAsync that can end
-                        // up in multiple network calls.
-                        foreach (ReadOnlyMemory<byte> memory in payload)
-                        {
-                            flushResult = await payloadSink.WriteAsync(memory, cancel).ConfigureAwait(false);
-                            CheckFlushResult(flushResult);
-                        }
-                    }
-                }
-            }
-            finally
-            {
-                await payloadSource.CompleteAsync().ConfigureAwait(false);
-            }
-
-            // FlushAsync on the underlying SimpleNetworkConnectionPipeWriter is no-op when there is no unflushed byte
-            // (typically because one of the WriteAsync above flushed all the bytes).
-            // We need to call FlushAsync no matter what in case an interceptor or middleware decides to implement
-            // WriteAsync by writing everything to the unflushed bytes, which is a legitimate implementation.
-            flushResult = await payloadSink.FlushAsync(cancel).ConfigureAwait(false);
-            CheckFlushResult(flushResult);
-
-            await payloadSink.CompleteAsync().ConfigureAwait(false);
-
-            static void CheckFlushResult(FlushResult flushResult)
-            {
-                if (flushResult.IsCanceled || flushResult.IsCompleted)
-                {
-                    throw new NotSupportedException("unexpected flush result");
-                }
-            }
->>>>>>> edcbb575
         }
 
         private void CancelDispatches()
@@ -1189,49 +1025,19 @@
                                     request.Features.Get<IceOutgoingRequest>()!.IncomingResponseCompletionSource.SetResult(
                                         frameReader);
 
-<<<<<<< HEAD
-                        OutgoingRequest? request = null;
-                        bool shutdown;
-                        lock (_mutex)
-                        {
-                            Debug.Assert(requestId != null);
-                            shutdown = _shutdown;
-                            // If shutting down, invocations are canceled.
-                            if (!_shutdown && _invocations.TryGetValue(requestId.Value, out request))
-                            {
-                                // For compatibility with ZeroC Ice "indirect" proxies
-                                if (replyStatus == ReplyStatus.ObjectNotExistException &&
-                                    request.Proxy.Endpoint == null)
-=======
                                     cleanupFrameReader = false;
                                 }
                                 else if (!_shutdown)
->>>>>>> edcbb575
                                 {
                                     throw new InvalidDataException("received ice Reply for unknown invocation");
                                 }
                             }
                         }
-<<<<<<< HEAD
-
-                        if (request == null)
-                        {
-                            if (shutdown)
-                            {
-                                await payloadReader.CompleteAsync().ConfigureAwait(false);
-                            }
-                            else
-                            {
-                                var exception = new InvalidDataException("received ice Reply for unknown invocation");
-                                await payloadReader.CompleteAsync(exception).ConfigureAwait(false);
-                                throw exception;
-=======
                         finally
                         {
                             if (cleanupFrameReader)
                             {
                                 await frameReader.CompleteAsync().ConfigureAwait(false);
->>>>>>> edcbb575
                             }
                         }
                         break;
