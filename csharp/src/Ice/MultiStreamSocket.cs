--- conflicted
+++ resolved
@@ -208,15 +208,6 @@
             // at this point we want to make sure all the streams are aborted.
             AbortStreams(exception);
 
-<<<<<<< HEAD
-            lock (_mutex)
-            {
-                _observer?.Detach();
-            }
-=======
-            await WaitForEmptyStreamsAsync().ConfigureAwait(false);
->>>>>>> 7d2d9afd
-
             if (Endpoint.Communicator.TraceLevels.Transport >= 1)
             {
                 var s = new StringBuilder();
