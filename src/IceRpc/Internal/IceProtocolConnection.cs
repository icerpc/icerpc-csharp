--- conflicted
+++ resolved
@@ -792,12 +792,7 @@
                     message = decoder.DecodeString();
                     break;
             }
-<<<<<<< HEAD
-            decoder.CheckEndOfBuffer(skipTaggedParams: false);
-=======
-
             decoder.CheckEndOfBuffer();
->>>>>>> 5e2830f2
             return (statusCode, message, buffer.End);
         }
     }
