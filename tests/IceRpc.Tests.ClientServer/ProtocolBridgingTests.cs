// Copyright (c) ZeroC, Inc. All rights reserved.

using NUnit.Framework;
using System.Collections.Generic;
using System.Threading;
using System.Threading.Tasks;

namespace IceRpc.Tests.ClientServer
{
    [FixtureLifeCycle(LifeCycle.InstancePerTestCase)]
    [Parallelizable(ParallelScope.All)]
    [Timeout(30000)]
    public class ProtocolBridgingTests : ClientServerBaseTest
    {
        private readonly Communicator _communicator;
        private Server _forwarderServer = null!;
        private readonly Router _router = new(); // shared by both servers for coloc to work properly
        private Server _targetServer = null!;

        public ProtocolBridgingTests() => _communicator = new Communicator();

        [TearDown]
        public async Task TearDownAsync()
        {
            await Task.WhenAll(_forwarderServer.ShutdownAsync(), _targetServer.ShutdownAsync());
            await _communicator.DisposeAsync();
        }

        [TestCase(Protocol.Ice2, Protocol.Ice2, true)]
        [TestCase(Protocol.Ice1, Protocol.Ice1, true)]
        [TestCase(Protocol.Ice2, Protocol.Ice2, false)]
        [TestCase(Protocol.Ice1, Protocol.Ice1, false)]
        [TestCase(Protocol.Ice2, Protocol.Ice1, true)]
        [TestCase(Protocol.Ice1, Protocol.Ice2, true)]
        [TestCase(Protocol.Ice2, Protocol.Ice1, false)]
        [TestCase(Protocol.Ice1, Protocol.Ice2, false)]
        public async Task ProtocolBridging_Forward(Protocol forwarderProtocol, Protocol targetProtocol, bool colocated)
        {
            // TODO: add context testing

            IProtocolBridgingServicePrx forwarderService =
                SetupForwarderServer(forwarderProtocol, targetProtocol, colocated);

            var newPrx = await TestProxyAsync(forwarderService, direct: false);

            // When colocated, the proxy is a relative proxy and inherits the forwarder's proxy protocol.
            Assert.AreEqual(colocated ? forwarderProtocol : targetProtocol, newPrx.Protocol);

            _ = await TestProxyAsync(newPrx, direct: true);

            async Task<IProtocolBridgingServicePrx> TestProxyAsync(IProtocolBridgingServicePrx prx, bool direct)
            {
                Assert.AreEqual(prx.Path, direct ? "/target" : "/forward");

                var ctx = new Dictionary<string, string>(prx.Context)
                {
                    { "MyCtx", "hello" }
                };

                Assert.AreEqual(13, await prx.OpAsync(13, ctx));

                await prx.OpVoidAsync(ctx);

                (int v, string s) = await prx.OpReturnOutAsync(34, ctx);
                Assert.AreEqual(34, v);
                Assert.AreEqual("value=34", s);

                await prx.OpOnewayAsync(42);

                Assert.ThrowsAsync<ProtocolBridgingException>(async () => await prx.OpExceptionAsync());
                Assert.ThrowsAsync<ServiceNotFoundException>(async () => await prx.OpServiceNotFoundExceptionAsync());

                prx = prx.OpNewProxy();
                prx.Context = new Dictionary<string, string> { { "Direct", "1" } };
                return prx;
            }
        }

        private IProtocolBridgingServicePrx SetupForwarderServer(
            Protocol forwarderProtocol,
            Protocol targetProtocol,
            bool colocated)
        {
            _targetServer = CreateServer(targetProtocol, port: 0, colocated);

            _router.Map("/target", new ProtocolBridgingService());
            _targetServer.Dispatcher = _router;
            _targetServer.Listen();
            var targetService = _targetServer.CreateProxy<IProtocolBridgingServicePrx>("/target");

            _forwarderServer = CreateServer(forwarderProtocol, port: 1, colocated);
            _router.Map("/forward", new Forwarder(targetService));
            _forwarderServer.Dispatcher = _router;
            _forwarderServer.Listen();
            var forwardService = _forwarderServer.CreateProxy<IProtocolBridgingServicePrx>("/forward");
            return forwardService;

            Server CreateServer(Protocol protocol, int port, bool colocated) =>
                new Server
                {
                    Communicator = _communicator,
                    Endpoint = colocated ?
                        TestHelper.GetUniqueColocEndpoint(protocol) :
                        GetTestEndpoint(port: port, protocol: protocol),
                    HasColocEndpoint = false,
                    ProxyHost = "localhost"
                };
        }

        internal class ProtocolBridgingService : IAsyncProtocolBridgingService
        {
            public ValueTask<int> OpAsync(int x, Dispatch dispatch, CancellationToken cancel) =>
                new(x);

            public ValueTask OpExceptionAsync(Dispatch dispatch, CancellationToken cancel) =>
                throw new ProtocolBridgingException(42);

            public ValueTask<IProtocolBridgingServicePrx> OpNewProxyAsync(Dispatch dispatch, CancellationToken cancel)
            {
<<<<<<< HEAD
                var proxy = dispatch.Server.CreateProxy<IProtocolBridgingServicePrx>(dispatch.Path);
                proxy.Encoding = dispatch.Encoding; // use the request's encoding instead of the server's encoding.
=======
                var proxy = current.Server!.CreateProxy<IProtocolBridgingServicePrx>(current.Path);
                proxy.Encoding = current.Encoding; // use the request's encoding instead of the server's encoding.
>>>>>>> dd893638
                return new(proxy);
            }

            public ValueTask OpOnewayAsync(int x, Dispatch dispatch, CancellationToken cancel) => default;

            public ValueTask<(int ReturnValue, string Y)> OpReturnOutAsync(
                int x,
                Dispatch dispatch,
                CancellationToken cancel) =>
                new((x, $"value={x}"));

            public ValueTask OpServiceNotFoundExceptionAsync(Dispatch dispatch, CancellationToken cancel) =>
                throw new ServiceNotFoundException();

            public ValueTask OpVoidAsync(Dispatch dispatch, CancellationToken cancel) => default;
        }

        public sealed class Forwarder : IService
        {
            private readonly IServicePrx _target;

            ValueTask<OutgoingResponse> IDispatcher.DispatchAsync(IncomingRequest request, CancellationToken cancel)
            {
                request.Context["Forwarded"] = "1";
                return _target.ForwardAsync(request, request.IsOneway, cancel: cancel);
            }

            internal Forwarder(IServicePrx target) => _target = target;
        }
    }
}<|MERGE_RESOLUTION|>--- conflicted
+++ resolved
@@ -117,13 +117,8 @@
 
             public ValueTask<IProtocolBridgingServicePrx> OpNewProxyAsync(Dispatch dispatch, CancellationToken cancel)
             {
-<<<<<<< HEAD
-                var proxy = dispatch.Server.CreateProxy<IProtocolBridgingServicePrx>(dispatch.Path);
+                var proxy = dispatch.Server!.CreateProxy<IProtocolBridgingServicePrx>(dispatch.Path);
                 proxy.Encoding = dispatch.Encoding; // use the request's encoding instead of the server's encoding.
-=======
-                var proxy = current.Server!.CreateProxy<IProtocolBridgingServicePrx>(current.Path);
-                proxy.Encoding = current.Encoding; // use the request's encoding instead of the server's encoding.
->>>>>>> dd893638
                 return new(proxy);
             }
 
