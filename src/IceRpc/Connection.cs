--- conflicted
+++ resolved
@@ -832,83 +832,6 @@
             }
         }
 
-<<<<<<< HEAD
-=======
-        /// <summary>Dispatches a request by calling <see cref="IDispatcher.DispatchAsync"/> on the configured
-        /// <see cref="Dispatcher"/>. If <c>DispatchAsync</c> throws a <see cref="RemoteException"/> with
-        /// <see cref="RemoteException.ConvertToUnhandled"/> set to true, this method converts this exception into an
-        /// <see cref="UnhandledException"/> response. If <see cref="Dispatcher"/> is null, this method returns a
-        /// <see cref="ServiceNotFoundException"/> response.</summary>
-        /// <param name="request">The request being dispatched.</param>
-        /// <param name="cancel">The cancellation token.</param>
-        /// <returns>A value task that provides the <see cref="OutgoingResponse"/> for the request.</returns>
-        private async ValueTask<OutgoingResponse> DispatchAsync(IncomingRequest request, CancellationToken cancel)
-        {
-            if (Dispatcher is IDispatcher dispatcher)
-            {
-                // cancel is canceled when the client cancels the call (resets the stream). We construct a separate
-                // source/token that combines cancel and the server's own cancel dispatch token when dispatching to
-                // a server.
-                using CancellationTokenSource? combinedSource = request.Connection.Server != null ?
-                    CancellationTokenSource.CreateLinkedTokenSource(cancel, request.Connection.Server.CancelDispatch) : null;
-
-                try
-                {
-                    OutgoingResponse response =
-                        await dispatcher.DispatchAsync(request, combinedSource?.Token ?? cancel).ConfigureAwait(false);
-
-                    cancel.ThrowIfCancellationRequested();
-                    return response;
-                }
-                catch (OperationCanceledException) when (cancel.IsCancellationRequested)
-                {
-                    // The client requested cancellation, we log it and let it propagate.
-                    _socket!.Logger.LogDispatchCanceledByClient(request);
-                    throw;
-                }
-                catch (Exception ex)
-                {
-                    if (ex is OperationCanceledException &&
-                        request.Connection.Server is Server server &&
-                        server.CancelDispatch.IsCancellationRequested)
-                    {
-                        // Replace exception
-                        ex = new ServerException("dispatch canceled by server shutdown");
-                    }
-                    // else it's another OperationCanceledException that the implementation should have caught, and it
-                    // will become an UnhandledException below.
-
-                    if (request.IsOneway)
-                    {
-                        // We log this exception, since otherwise it would be lost.
-                        _socket!.Logger.LogDispatchException(request, ex);
-                        return new OutgoingResponse(request);
-                    }
-                    else
-                    {
-                        RemoteException actualEx;
-                        if (ex is RemoteException remoteEx && !remoteEx.ConvertToUnhandled)
-                        {
-                            actualEx = remoteEx;
-                        }
-                        else
-                        {
-                            actualEx = new UnhandledException(ex);
-
-                            // We log the "source" exception as UnhandledException may not include all details.
-                            _socket!.Logger.LogDispatchException(request, ex);
-                        }
-                        return new OutgoingResponse(request, actualEx);
-                    }
-                }
-            }
-            else
-            {
-                return new OutgoingResponse(request, new ServiceNotFoundException(RetryPolicy.OtherReplica));
-            }
-        }
-
->>>>>>> 27baa764
         private async Task ShutdownAsync(Exception exception, CancellationToken cancel = default)
         {
             if (_socket == null)
