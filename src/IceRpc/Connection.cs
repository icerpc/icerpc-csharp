// Copyright (c) ZeroC, Inc. All rights reserved.

using IceRpc.Internal;
using IceRpc.Transports;
using IceRpc.Transports.Internal;
using Microsoft.Extensions.Logging;
using System;
using System.Collections.Generic;
using System.Diagnostics;
using System.Net.Security;
using System.Threading;
using System.Threading.Tasks;

namespace IceRpc
{
    /// <summary>The base class for connection information.</summary>
    public abstract class ConnectionInformation
    {
        /// <summary><c>true</c> if the connection uses a secure transport, <c>false</c> otherwise.</summary>
        public abstract bool IsSecure { get; }

        /// <inheritdoc/>
        public override string ToString() => $"IsSecure={IsSecure}";
    }

    /// <summary>The state of an IceRpc connection.</summary>
    public enum ConnectionState : byte
    {
        /// <summary>The connection is not connected.</summary>
        NotConnected,
        /// <summary>The connection establishment is in progress.</summary>
        Connecting,
        /// <summary>The connection is active and can send and receive messages.</summary>
        Active,
        /// <summary>The connection is being gracefully shutdown and waits for the peer to close its end of the
        /// connection before to switch to the <c>Closed</c> state. The peer while close its end of the connection
        /// only once its dispatch complete.</summary>
        Closing,
        /// <summary>The connection is closed.</summary>
        Closed
    }

    /// <summary>Error codes for connection errors.</summary>
    public enum ConnectionErrorCode : byte
    {
        /// <summary>The connection has been shutdown.</summary>
        Shutdown,
    }

    /// <summary>The ClosedEventArgument class is provided to closed event handlers.</summary>
    public sealed class ClosedEventArgs : EventArgs
    {
        /// <summary>The exception responsible for the connection closure.</summary>
        public Exception Exception { get; }

        internal ClosedEventArgs(Exception exception) => Exception = exception;
    }

    /// <summary>Represents a connection used to send and receive Ice frames.</summary>
    public sealed class Connection : IAsyncDisposable
    {
        /// <summary>This event is raised when the connection is closed. The connection object is passed as the
        /// event sender argument.</summary>
        /// <exception cref="InvalidOperationException">Thrown on event addition if the connection is closed.
        /// </exception>
        public event EventHandler<ClosedEventArgs>? Closed
        {
            add
            {
                if (_state >= ConnectionState.Closed)
                {
                    throw new InvalidOperationException("the connection is closed");
                }
                _closed += value;
            }
            remove => _closed -= value;
        }

        /// <summary>The dispatcher that a connection calls when its dispatcher is null.</summary>
        internal static IDispatcher NullDispatcher { get; } =
            new InlineDispatcher((request, cancel) => throw new ServiceNotFoundException(RetryPolicy.OtherReplica));

        /// <summary>Gets information about the underlying network connection.</summary>
        /// <exception cref="InvalidOperationException">Thrown if the connection is not connected.</exception>
        public ConnectionInformation ConnectionInformation => _connection?.ConnectionInformation ??
            throw new InvalidOperationException("the connection is not established");

        /// <summary>Gets or sets the dispatcher that dispatches requests received by this connection. For server
        /// connections, set is an invalid operation and get returns the dispatcher of the server that created this
        /// connection. For client connections, set can be called during configuration.</summary>
        /// <value>The dispatcher that dispatches requests received by this connection, or null if no dispatcher is
        /// set.</value>
        /// <exception cref="InvalidOperationException">Thrown if the connection is a server connection.</exception>
        public IDispatcher? Dispatcher
        {
            get => Server?.Dispatcher ?? _dispatcher;

            set
            {
                if (Server == null)
                {
                    _dispatcher = value;
                }
                else
                {
                    throw new InvalidOperationException("cannot change the dispatcher of a server connection");
                }
            }
        }

        // TODO: add this when we add support for connection features. Depending on what to do with
        // connection options we might need to copy the features from the options if the features
        // are not readonly.
        // /// <summary>The features of this connection.</summary>
        // public FeatureCollection Features => _options?.Features ?? throw new InvalidOperationException();

        /// <summary>Gets the connection idle timeout. With Ice2, the IdleTimeout is negotiated when the
        /// connection is established. The lowest IdleTimeout from either the client or server is used.</summary>
        public TimeSpan IdleTimeout => _connection?.IdleTimeout ?? _options?.IdleTimeout ?? TimeSpan.Zero;

        /// <summary>Returns <c>true</c> if the connection is active. Outgoing streams can be created and incoming
        /// streams accepted when the connection is active. The connection is no longer considered active as soon
        /// as <see cref="ShutdownAsync(string?, CancellationToken)"/> is called to initiate a graceful connection
        /// closure.</summary>
        /// <return><c>true</c> if the connection is in the <c>ConnectionState.Active</c> state, <c>false</c>
        /// otherwise.</return>
        public bool IsActive => State == ConnectionState.Active;

        /// <summary><c>true</c> for datagram connections <c>false</c> otherwise.</summary>
        public bool IsDatagram => (_localEndpoint ?? _remoteEndpoint)?.IsDatagram ?? false;

        /// <summary><c>true</c> if the connection uses a secure transport, <c>false</c> otherwise.</summary>
        /// <exception cref="InvalidOperationException">Thrown if the connection is not connected.</exception>
        public bool IsSecure => ConnectionInformation.IsSecure;

        /// <summary><c>true</c> for a connection accepted by a server and <c>false</c> for a connection created by a
        /// client.</summary>
        public bool IsServer => _localEndpoint != null;

        /// <summary>The connection local endpoint.</summary>
        /// <exception cref="InvalidOperationException">Thrown if the local endpoint is not available.</exception>
        public Endpoint? LocalEndpoint
        {
            get => _localEndpoint ?? _connection?.LocalEndpoint;
            internal set => _localEndpoint = value;
        }

        /// <summary>The logger factory to use for creating the connection logger.</summary>
        /// <exception cref="InvalidOperationException">Thrown by the setter if the state of the connection is not
        /// <c>ConnectionState.NotConnected</c>.</exception>
        public ILoggerFactory? LoggerFactory
        {
            get => _loggerFactory;
            set
            {
                if (_state > ConnectionState.NotConnected)
                {
                    throw new InvalidOperationException(
                        $"cannot change the connection's logger factory after calling {nameof(ConnectAsync)}");
                }
                _loggerFactory = value;
            }
        }

        /// <summary>The connection options.</summary>
        /// <exception cref="InvalidOperationException">Thrown by the setter if the state of the connection is not
        /// <c>ConnectionState.NotConnected</c>.</exception>
        public ConnectionOptions? Options
        {
            get => _options?.Clone();
            set
            {
                if (_state > ConnectionState.NotConnected)
                {
                    throw new InvalidOperationException(
                        $"cannot change the connection's options after calling {nameof(ConnectAsync)}");
                }
                if (value == null)
                {
                    throw new ArgumentException($"{nameof(value)} can't be null");
                }
                _options = value.Clone();
            }
        }

        /// <summary>The peer's incoming frame maximum size. This is not supported with ice1 connections.</summary>
        /// <exception cref="InvalidOperationException">Thrown if the connection is not connected.</exception>
        /// <exception cref="NotSupportedException">Thrown if the connection is an ice1 connection.</exception>
        public int PeerIncomingFrameMaxSize
        {
            get
            {
                if (Protocol == Protocol.Ice1)
                {
                    throw new NotSupportedException("the peer incoming frame max size is not available with ice1");
                }
                else if (State < ConnectionState.Active)
                {
                    throw new InvalidOperationException("the connection is not connected");
                }
                return _connection!.PeerIncomingFrameMaxSize!.Value;
            }
        }

        /// <summary>This event is raised when the connection receives a ping frame. The connection object is
        /// passed as the event sender argument.</summary>
        public event EventHandler? PingReceived;

        /// <summary>The protocol used by the connection.</summary>
        public Protocol Protocol => (_localEndpoint ?? _remoteEndpoint)?.Protocol ?? Protocol.Ice2;

        /// <summary>The connection remote endpoint.</summary>
        /// <exception cref="InvalidOperationException">Thrown if the remote endpoint is not available or if setting
        /// the remote endpoint is not allowed (the connection is connected or it's a server connection).</exception>
        public Endpoint? RemoteEndpoint
        {
            get => _remoteEndpoint ?? _connection?.RemoteEndpoint;
            set
            {
                if (_state > ConnectionState.NotConnected)
                {
                    throw new InvalidOperationException(
                        $"cannot change the connection's remote endpoint after calling {nameof(ConnectAsync)}");
                }
                _remoteEndpoint = value;
            }
        }

        /// <summary>The server that accepted this connection.</summary>
        /// <exception cref="InvalidOperationException">Thrown by the setter if the state of the connection is not
        /// <c>ConnectionState.NotConnected</c>.</exception>
        public Server? Server
        {
            get => _server;
            set
            {
                if (_state > ConnectionState.NotConnected)
                {
                    throw new InvalidOperationException(
                        $"cannot change the connection's server after calling {nameof(ConnectAsync)}");
                }
                _server = value;
            }
        }

        /// <summary>The state of the connection.</summary>
        public ConnectionState State
        {
            get
            {
                lock (_mutex)
                {
                    return _state;
                }
            }
        }

        /// <summary>The connection transport.</summary>
        /// <exception cref="InvalidOperationException">Thrown if there's no endpoint set.</exception>
        public Transport Transport =>
            (_localEndpoint ?? _remoteEndpoint)?.Transport ??
            throw new InvalidOperationException(
                $"{nameof(Transport)} is not available because there's no endpoint set");

        /// <summary>The connection transport name.</summary>
        /// <exception cref="InvalidOperationException">Thrown if there's no endpoint set.</exception>
        public string TransportName =>
            (_localEndpoint ?? _remoteEndpoint)?.TransportName ??
            throw new InvalidOperationException(
                $"{nameof(TransportName)} is not available because there's no endpoint set");

        internal int ClassGraphMaxDepth => _options!.ClassGraphMaxDepth;

        internal ILogger Logger
        {
            get => _logger ??= (_loggerFactory ?? Runtime.DefaultLoggerFactory).CreateLogger("IceRpc");
            set => _logger = value;
        }

        // Delegate used to remove the connection once it has been closed.
        internal Action<Connection>? Remove
        {
            set
            {
                lock (_mutex)
                {
                    // If the connection was closed before the delegate was set execute it immediately otherwise
                    // it will be called once the connection is closed.
                    if (State == ConnectionState.Closed)
                    {
                        Task.Run(() => value?.Invoke(this));
                    }
                    else
                    {
                        _remove = value;
                    }
                }
            }
        }

        // The accept stream task is assigned each time a new accept stream async operation is started.
        private volatile Task _acceptStreamTask = Task.CompletedTask;
        private TaskCompletionSource? _cancelGoAwaySource;
        private bool _connected;
<<<<<<< HEAD
#pragma warning disable CA2213 // _connection is disposable but not disposed (it's disposed by AbortAsync)
=======
        [System.Diagnostics.CodeAnalysis.SuppressMessage(
            "Usage",
            "CA2213:Disposable fields should be disposed",
            Justification = "Disposed by AbortAsync")]
>>>>>>> a8a73ab4
        private MultiStreamConnection? _connection;
#pragma warning restore CA2213 // _connection is disposable but not disposed (it's disposed by AbortAsync)
        private Task? _connectTask;
        // The control stream is assigned on the connection initialization and is immutable once the connection
        // reaches the Active state.
        private RpcStream? _controlStream;
        private EventHandler<ClosedEventArgs>? _closed;
        // The close task is assigned when ShutdownAsync or AbortAsync are called, it's protected with _mutex.
        private Task? _closeTask;
        private IDispatcher? _dispatcher;
        private Endpoint? _localEndpoint;
        private ILogger? _logger;
        private ILoggerFactory? _loggerFactory;
        // The mutex protects mutable non-volatile data members and ensures the logic for some operations is
        // performed atomically.
        private readonly object _mutex = new();
        private ConnectionOptions? _options;
        private RpcStream? _peerControlStream;
        private Endpoint? _remoteEndpoint;
        private Action<Connection>? _remove;
        private Server? _server;
        private ConnectionState _state = ConnectionState.NotConnected;
        private Timer? _timer;

        /// <summary>Constructs a new client connection.</summary>
        public Connection()
        {
        }

        /// <summary>Aborts the connection. This methods switches the connection state to <c>ConnectionState.Closed</c>
        /// If <c>Closed</c> event listeners are registered, it waits for the events to be executed.</summary>
        /// <param name="message">A description of the connection abortion reason.</param>
        public Task AbortAsync(string? message = null)
        {
            using IDisposable? scope = StartScope();
            return AbortAsync(new ConnectionClosedException(message ?? "connection closed forcefully"));
        }

        /// <summary>Establishes the connection to the <see cref="RemoteEndpoint"/>.</summary>
        /// <param name="cancel">A cancellation token that receives the cancellation requests.</param>
        /// <returns>A task that indicates the completion of the connect operation.</returns>
        /// <exception cref="ObjectDisposedException">Thrown if the connection is already closed.</exception>
        /// <exception cref="InvalidOperationException">Thrown if <see cref="RemoteEndpoint"/> is not set or if
        /// <see cref="Options"/> is set to an <see cref="ServerConnectionOptions"/> instance</exception>
        public Task ConnectAsync(CancellationToken cancel = default)
        {
            lock (_mutex)
            {
                if (_state == ConnectionState.Active)
                {
                    return Task.CompletedTask;
                }
                else if (_state >= ConnectionState.Closing)
                {
                    // TODO: resume the connection if it's resumable
                    throw new ConnectionClosedException();
                }
                else if (_state == ConnectionState.Connecting)
                {
                    return _connectTask!;
                }
                Debug.Assert(_state == ConnectionState.NotConnected);

                _options ??= IsServer ? ServerConnectionOptions.Default : ClientConnectionOptions.Default;
                ValueTask connectTask;
                if (_options is ClientConnectionOptions clientOptions)
                {
                    if (IsServer)
                    {
                        throw new InvalidOperationException(
                            "invalid client connection options for server connection");
                    }

                    if (_connection == null)
                    {
                        if (_remoteEndpoint == null)
                        {
                            throw new InvalidOperationException("client connection has no remote endpoint set");
                        }
                        else if (_localEndpoint != null)
                        {
                            throw new InvalidOperationException("client connection has local endpoint set");
                        }

                        if (_remoteEndpoint is IClientConnectionFactory clientConnectionFactory)
                        {
                            _connection = clientConnectionFactory.CreateClientConnection(clientOptions, Logger);
                        }
                        else
                        {
                            throw new InvalidOperationException(
                                $"cannot create client connection for remote endpoint '{_remoteEndpoint}'");
                        }
                    }

                    // If the endpoint is secure, connect with the SSL client authentication options.
                    SslClientAuthenticationOptions? clientAuthenticationOptions = null;
                    if (_connection.RemoteEndpoint.IsSecure ?? true)
                    {
                        clientAuthenticationOptions = clientOptions.AuthenticationOptions?.Clone() ?? new();
                        clientAuthenticationOptions.TargetHost ??= _connection.RemoteEndpoint.Host;
                        clientAuthenticationOptions.ApplicationProtocols ??= new List<SslApplicationProtocol> {
                            new SslApplicationProtocol(Protocol.GetName())
                        };
                    }

                    connectTask = _connection.ConnectAsync(clientAuthenticationOptions, cancel);
                }
                else
                {
                    var serverOptions = (ServerConnectionOptions)_options;
                    if (!IsServer)
                    {
                        throw new InvalidOperationException(
                            "invalid server connection options for client connection");
                    }
                    else if (_connection == null)
                    {
                        throw new InvalidOperationException(
                            $"server connection can only be created by a {nameof(Server)}");
                    }

                    // If the endpoint is secure, accept with the SSL server authentication options.
                    SslServerAuthenticationOptions? serverAuthenticationOptions = null;
                    if (_connection.LocalEndpoint.IsSecure ?? true)
                    {
                        serverAuthenticationOptions = serverOptions.AuthenticationOptions?.Clone() ?? new();
                        serverAuthenticationOptions.ApplicationProtocols ??= new List<SslApplicationProtocol> {
                            new SslApplicationProtocol(Protocol.GetName())
                        };
                    }

                    connectTask = _connection.AcceptAsync(serverAuthenticationOptions, cancel);
                }

                Debug.Assert(_connection != null);
                _state = ConnectionState.Connecting;

                // Initialize the connection after it's connected.
                _connectTask = PerformInitializeAsync(_connection, connectTask);
            }

            return _connectTask;

            async Task PerformInitializeAsync(MultiStreamConnection connection, ValueTask connectTask)
            {
                try
                {
                    // Wait for the connection to be connected or accepted.
                    await connectTask.ConfigureAwait(false);

                    // Start the scope only once the connection is connected/accepted to ensure that the .NET connection
                    // endpoints are available.
                    using IDisposable? scope = StartScope();
                    lock (_mutex)
                    {
                        if (_state == ConnectionState.Closed)
                        {
                            // This can occur if the communicator or server is disposed while the connection is being
                            // initialized.
                            throw new ConnectionClosedException();
                        }

                        // Set _connected to true to ensure that if AbortAsync is called concurrently, AbortAsync will
                        // trace the correct message.
                        _connected = true;

                        Action logSuccess = (IsServer, IsDatagram) switch
                        {
                            (false, false) => Logger.LogConnectionEstablished,
                            (false, true) => Logger.LogStartSendingDatagrams,
                            (true, false) => Logger.LogConnectionAccepted,
                            (true, true) => Logger.LogStartReceivingDatagrams
                        };
                        logSuccess();
                    }

                    // Initialize the transport.
                    await connection.InitializeAsync(cancel).ConfigureAwait(false);

                    if (!IsDatagram)
                    {
                        // Create the control stream and send the protocol initialize frame
                        _controlStream = await connection.SendInitializeFrameAsync(cancel).ConfigureAwait(false);

                        // Wait for the peer control stream to be accepted and read the protocol initialize frame
                        _peerControlStream = await connection.ReceiveInitializeFrameAsync(cancel).ConfigureAwait(false);
                    }
                }
                catch (Exception exception)
                {
                    using IDisposable? scope = StartScope();
                    await AbortAsync(exception).ConfigureAwait(false);
                    throw;
                }

                lock (_mutex)
                {
                    if (_state == ConnectionState.Closed)
                    {
                        // This can occur if the communicator or server is disposed while the connection is being
                        // initialized.
                        throw new ConnectionClosedException();
                    }

                    _connection.PingReceived = () =>
                    {
                        Task.Run(() =>
                        {
                            try
                            {
                                PingReceived?.Invoke(this, EventArgs.Empty);
                            }
                            catch (Exception ex)
                            {
                                Logger.LogConnectionEventHandlerException("ping", ex);
                            }
                        });
                    };

                    _state = ConnectionState.Active;

                    // Setup a timer to check for the connection idle time every IdleTimeout / 2 period. If the
                    // transport doesn't support idle timeout (e.g.: the colocated transport), IdleTimeout will
                    // be infinite.
                    if (_connection!.IdleTimeout != Timeout.InfiniteTimeSpan)
                    {
                        TimeSpan period = _connection.IdleTimeout / 2;
                        _timer = new Timer(value => Monitor(), null, period, period);
                    }

                    using IDisposable? scope = StartScope();

                    // Start a task to wait for the GoAway frame on the peer's control stream.
                    if (!IsDatagram)
                    {
                        _ = Task.Run(async () => await WaitForShutdownAsync().ConfigureAwait(false), default);
                    }

                    // Start the asynchronous AcceptStream operation from the thread pool to prevent reading
                    // synchronously new frames from this thread.
                    _acceptStreamTask = Task.Run(() => AcceptStreamAsync(), default);
                }
            }
        }

        /// <inheritdoc/>
        public async ValueTask DisposeAsync()
        {
            try
            {
                await ShutdownAsync("connection disposed", new CancellationToken(canceled: true)).ConfigureAwait(false);
            }
            catch (Exception ex)
            {
                Debug.Assert(false, $"dispose exception {ex}");
            }
        }

        /// <inheritdoc/>
        public async Task<IncomingResponse> InvokeAsync(OutgoingRequest request, CancellationToken cancel)
        {
            if (IsDatagram && !request.IsOneway)
            {
                throw new InvalidOperationException("cannot send twoway request over datagram connection");
            }

            // Make sure the connection is connected.
            try
            {
                await ConnectAsync(cancel).ConfigureAwait(false);
            }
            catch
            {
                request.RetryPolicy = RetryPolicy.Immediately;
                throw;
            }

            try
            {
                using IDisposable? connectionScope = StartScope();

                // Create the stream. The caller (the proxy InvokeAsync implementation) is responsible for releasing
                // the stream.
                request.Stream = _connection!.CreateStream(!request.IsOneway);

                // Send the request and wait for the sending to complete.
                await request.Stream.SendRequestFrameAsync(request, cancel).ConfigureAwait(false);

                // Mark the request as sent.
                request.IsSent = true;

                // Wait for the reception of the response.
                IncomingResponse response = request.IsOneway ?
                    new IncomingResponse(this, request.PayloadEncoding) :
                    await request.Stream.ReceiveResponseFrameAsync(cancel).ConfigureAwait(false);
                response.Connection = this;

                return response;
            }
            catch (OperationCanceledException) when (cancel.IsCancellationRequested)
            {
                request.Stream.Abort(RpcStreamError.InvocationCanceled);
                throw;
            }
            catch (RpcStreamAbortedException ex) when (ex.ErrorCode == RpcStreamError.DispatchCanceled)
            {
                throw new OperationCanceledException("dispatch canceled by peer");
            }
            catch (RpcStreamAbortedException ex) when (ex.ErrorCode == RpcStreamError.ConnectionShutdown)
            {
                // Invocations are canceled immediately when Shutdown is called on the connection.
                Debug.Assert(Protocol == Protocol.Ice1);
                throw new OperationCanceledException("connection shutdown");
            }
            catch (RpcStreamAbortedException ex) when (ex.ErrorCode == RpcStreamError.ConnectionShutdownByPeer)
            {
                // If the peer shuts down the connection, streams which are aborted with this error code are
                // always safe to retry since only streams not processed by the peer are aborted.
                request.RetryPolicy = RetryPolicy.Immediately;
                throw new ConnectionClosedException("connection shutdown by peer");
            }
            catch (RpcStreamAbortedException ex)
            {
                if (request.IsIdempotent || !request.IsSent)
                {
                    // Only retry if it's safe to retry: the request is idempotent or it hasn't been sent.
                    request.RetryPolicy = RetryPolicy.Immediately;
                }
                Debug.Assert(ex.ErrorCode == RpcStreamError.ConnectionAborted);
                throw new ConnectionLostException();
            }
            catch (TransportException ex)
            {
                if (State < ConnectionState.Closing)
                {
                    // Abort the connection if the request fails with a transport exception.
                    _ = AbortAsync(ex);
                }
                if (request.IsIdempotent || !request.IsSent)
                {
                    // If the connection is being shutdown, exceptions are expected since the request send
                    // or response receive can fail. If the request is idempotent or hasn't been sent it's
                    // safe to retry it.
                    request.RetryPolicy = RetryPolicy.Immediately;
                }
                throw;
            }
        }

        /// <summary>Sends an asynchronous ping frame.</summary>
        /// <param name="progress">Sent progress provider.</param>
        /// <param name="cancel">A cancellation token that receives the cancellation requests.</param>
        public async Task PingAsync(IProgress<bool>? progress = null, CancellationToken cancel = default)
        {
            if (_connection == null)
            {
                throw new InvalidOperationException("connection is not established");
            }
            await _connection.PingAsync(cancel).ConfigureAwait(false);
            progress?.Report(true);
        }

        /// <summary>Shuts down gracefully the connection by sending a GoAway frame to the peer.</summary>
        /// <param name="message">The message transmitted to the peer with the GoAway frame.</param>
        /// <param name="cancel">A cancellation token that receives the cancellation requests.</param>
        public Task ShutdownAsync(string? message = null, CancellationToken cancel = default) =>
            ShutdownAsync(new ConnectionClosedException(message ?? "connection closed gracefully"), cancel);

        /// <summary>Returns a description of the connection as human readable text, suitable for debugging.</summary>
        /// <returns>The description of the connection as human readable text.</returns>
        // TODO: get on ConnectionInformation can throw!
        public override string ToString() => ConnectionInformation == null ? "" :
            $"{ConnectionInformation.GetType().FullName} ({ConnectionInformation}, IsServer={IsServer})";

        /// <summary>Constructs a server connection from an accepted connection.</summary>
        internal Connection(MultiStreamConnection connection, Server server)
        {
            _connection = connection;
            _localEndpoint = connection.LocalEndpoint!;

            Options = server.ConnectionOptions;
            Logger = server.Logger;
            Server = server;
        }

        internal void Monitor()
        {
            lock (_mutex)
            {
                if (_state != ConnectionState.Active)
                {
                    return;
                }
                Debug.Assert(_connection != null);

                TimeSpan idleTime = Time.Elapsed - _connection!.LastActivity;
                if (idleTime > _connection.IdleTimeout / 4 && (_options!.KeepAlive || _connection.IncomingStreamCount > 0))
                {
                    // We send a ping if there was no activity in the last (IdleTimeout / 4) period. Sending a ping
                    // sooner than really needed is safer to ensure that the receiver will receive the ping in
                    // time. Sending the ping if there was no activity in the last (IdleTimeout / 2) period isn't
                    // enough since Monitor is called only every (IdleTimeout / 2) period. We also send a ping if
                    // dispatch are in progress to notify the peer that we're still alive.
                    //
                    // Note that this doesn't imply that we are sending 4 heartbeats per timeout period because
                    // Monitor is still only called every (IdleTimeout / 2) period.
                    _ = _connection.PingAsync(CancellationToken.None);
                }
                else if (idleTime > _connection.IdleTimeout)
                {
                    if (_connection.OutgoingStreamCount > 0)
                    {
                        // Close the connection if we didn't receive a heartbeat and the connection is idle. The
                        // server is supposed to send heartbeats when dispatch are in progress.
                        _ = AbortAsync("connection timed out");
                    }
                    else
                    {
                        // The connection is idle, close it.
                        _ = ShutdownAsync("connection idle");
                    }
                }
            }
        }

        internal IDisposable? StartScope() => Logger.StartConnectionScope(this);

        private async Task AbortAsync(Exception exception)
        {
            lock (_mutex)
            {
                if (_state != ConnectionState.Closed)
                {
                    // It's important to set the state before performing the abort. The abort of the stream
                    // will trigger the failure of the associated invocations whose interceptor might access
                    // the connection state (e.g.: the retry interceptor or the connection pool which calls
                    // IsActive on the connection).
                    _state = ConnectionState.Closed;
                    _closeTask = PerformAbortAsync();
                }
            }

            await _closeTask!.ConfigureAwait(false);

            async Task PerformAbortAsync()
            {
                // Yield before continuing to ensure the code below isn't executed with the mutex locked
                // and that _closeTask is assigned before any synchronous continuations are ran.
                await Task.Yield();

                if (_connection != null)
                {
                    _connection.Dispose();

                    // Log the connection closure
                    if (!_connected)
                    {
                        // If the connection is connecting but not active yet, we print a trace to show that
                        // the connection got connected or accepted before printing out the connection closed
                        // trace.
                        Action<Exception> logFailure = (IsServer, IsDatagram) switch
                        {
                            (false, false) => Logger.LogConnectionConnectFailed,
                            (false, true) => Logger.LogStartSendingDatagramsFailed,
                            (true, false) => Logger.LogConnectionAcceptFailed,
                            (true, true) => Logger.LogStartReceivingDatagramsFailed
                        };
                        logFailure(exception);
                    }
                    else
                    {
                        if (IsDatagram && IsServer)
                        {
                            Logger.LogStopReceivingDatagrams();
                        }
                        else if (exception is ConnectionClosedException closedException)
                        {
                            Logger.LogConnectionClosed(exception.Message);
                        }
                        else if (_state == ConnectionState.Closing)
                        {
                            Logger.LogConnectionClosed(exception.Message);
                        }
                        else if (exception.IsConnectionLost())
                        {
                            Logger.LogConnectionClosed("connection lost");
                        }
                        else
                        {
                            Logger.LogConnectionClosed(exception.Message, exception);
                        }
                    }
                }

                _timer?.Dispose();
                _cancelGoAwaySource?.TrySetCanceled();

                // Raise the Closed event, this will call user code so we shouldn't hold the mutex.
                try
                {
                    _closed?.Invoke(this, new ClosedEventArgs(exception));
                }
                catch (Exception ex)
                {
                    Logger.LogConnectionEventHandlerException("close", ex);
                }

                // Remove the connection from its factory. This must be called without the connection's mutex locked
                // because the factory needs to acquire an internal mutex and the factory might call on the connection
                // with its internal mutex locked.
                _remove?.Invoke(this);
            }
        }

        private async Task AcceptStreamAsync()
        {
            RpcStream? stream = null;
            try
            {
                // Accept a new stream.
                stream = await _connection!.AcceptStreamAsync(CancellationToken.None).ConfigureAwait(false);
            }
            catch (Exception ex) when (State == ConnectionState.Closing || ex is ConnectionClosedException)
            {
                // The connection is being closed gracefully, let the exception go through.
                throw;
            }
            catch (Exception ex)
            {
                _ = AbortAsync(ex);
                throw;
            }

            // Start a new accept stream task to accept another stream.
            _acceptStreamTask = Task.Run(() => AcceptStreamAsync());

            Debug.Assert(stream != null);
            try
            {
                // Get the cancellation token for the dispatch. The token is cancelled when the stream is reset by the
                // peer or when the stream is aborted because the connection shutdown is canceled or failed.
                CancellationToken cancel = stream.CancelDispatchSource!.Token;

                // Receives the request frame from the stream.
                IncomingRequest request = await stream.ReceiveRequestFrameAsync(cancel).ConfigureAwait(false);
                request.Connection = this;
                request.Stream = stream;

                OutgoingResponse? response = null;
                try
                {
                    response =
                        await (Dispatcher ?? NullDispatcher).DispatchAsync(request, cancel).ConfigureAwait(false);
                }
                catch (OperationCanceledException)
                {
                    if (Protocol == Protocol.Ice1)
                    {
                        // With Ice1, stream reset is not supported so we raise a DispatchException instead.
                        response = new OutgoingResponse(request, new DispatchException("dispatch canceled by peer"));
                    }
                    else
                    {
                        stream.Abort(RpcStreamError.DispatchCanceled);
                    }
                }
                catch (Exception exception)
                {
                    // Convert the exception to an UnhandledException if needed.
                    if (exception is not RemoteException remoteException || remoteException.ConvertToUnhandled)
                    {
                        // We log the exception as the UnhandledException may not include all details.
                        _connection!.Logger.LogDispatchException(request.Connection,
                                                                 request.Path,
                                                                 request.Operation,
                                                                 exception);
                        response = new OutgoingResponse(request, new UnhandledException(exception));
                    }
                    else if (!stream.IsBidirectional)
                    {
                        // We log this exception, otherwise it would be lost since we don't send a response.
                        _connection!.Logger.LogDispatchException(request.Connection,
                                                                 request.Path,
                                                                 request.Operation,
                                                                 exception);
                    }
                    else
                    {
                        response = new OutgoingResponse(request, remoteException);
                    }
                }

                // Send the response if the stream is bidirectional.
                if (response != null && !request.IsOneway)
                {
                    try
                    {
                        await stream.SendResponseFrameAsync(response).ConfigureAwait(false);
                    }
                    catch (RemoteException ex)
                    {
                        // Send the exception as the response instead of sending the response from the dispatch
                        // This can occur if the response exceeds the peer's incoming frame max size.
                        await stream.SendResponseFrameAsync(new OutgoingResponse(request, ex)).ConfigureAwait(false);
                    }
                }
            }
            catch (RpcStreamAbortedException ex)
            {
                stream.Abort(ex.ErrorCode);
            }
            catch (Exception ex)
            {
                _ = AbortAsync(ex);
            }
        }

        /// <summary>Send the GoAway or CloseConnection frame to initiate the shutdown of the connection. Before
        /// sending the frame, ShutdownAsync first ensures that no new streams are accepted. After sending the frame,
        /// ShutdownAsync waits for the streams to complete, the connection closure from the peer or the close
        /// timeout to close the connection. If ShutdownAsync is canceled, dispatch in progress are canceled and a
        /// GoAwayCanceled frame is sent to the peer to cancel its dispatches as well. Shutdown cancellation can
        /// lead to a speedier shutdown if dispatches are cancelable.</summary>
        private async Task ShutdownAsync(Exception exception, CancellationToken cancel = default)
        {
            Task shutdownTask;
            lock (_mutex)
            {
                if (_state == ConnectionState.Active && !IsDatagram)
                {
                    _state = ConnectionState.Closing;
                    if (Protocol == Protocol.Ice2)
                    {
                        _cancelGoAwaySource = new();
                    }
                    _closeTask ??= PerformShutdownAsync(exception);
                }
                shutdownTask = _closeTask ?? AbortAsync(exception);
            }

            try
            {
                await shutdownTask.IceWaitAsync(cancel).ConfigureAwait(false);
            }
            catch (OperationCanceledException)
            {
                if (Protocol == Protocol.Ice1)
                {
                    // Cancel dispatch if shutdown is canceled.
                    _connection?.CancelDispatch();
                }
                else
                {
                    // Notify the task completion source that shutdown was canceled. PerformShutdownAsync will
                    // send the GoAwayCanceled frame once the GoAway frame has been sent.
                    _cancelGoAwaySource?.TrySetResult();
                }
            }

            await shutdownTask.ConfigureAwait(false);

            async Task PerformShutdownAsync(Exception exception)
            {
                Debug.Assert(_connection != null);

                using IDisposable? scope = StartScope();
                TimeSpan now = Time.Elapsed;
                try
                {
                    // Shutdown the multi-stream connection to prevent new streams from being created. This is done
                    // before the yield to ensure consistency between the connection shutdown state and the connection
                    // closing State.
                    (long, long) lastIncomingStreamIds = _connection.Shutdown();

                    // Yield before continuing to ensure the code below isn't executed with the mutex locked
                    // and that _closeTask is assigned before any synchronous continuations are ran.
                    await Task.Yield();

                    // Setup a cancellation token source for the close timeout.
                    Debug.Assert(_options!.CloseTimeout != TimeSpan.Zero);
                    using var cancelCloseSource = new CancellationTokenSource(_options.CloseTimeout);
                    CancellationToken cancel = cancelCloseSource.Token;

                    if (Protocol == Protocol.Ice1)
                    {
                        // Abort outgoing streams.
                        _connection.AbortOutgoingStreams(RpcStreamError.ConnectionShutdown);

                        // Wait for incoming streams to complete before sending the CloseConnetion frame. Ice1 doesn't
                        // support sending the largest request ID with the CloseConnection frame. When the peer
                        // receives the CloseConnection frame, it indicates that no more requests will be dispatch and
                        // the peer can therefore cancel remaining pending invocations (which can safely be retried).
                        await _connection.WaitForEmptyIncomingStreamsAsync(cancel).ConfigureAwait(false);
                    }

                    // Write the GoAway frame
                    await _controlStream!.SendGoAwayFrameAsync(lastIncomingStreamIds,
                                                               exception.Message,
                                                               cancel).ConfigureAwait(false);

                    if (Protocol == Protocol.Ice2)
                    {
                        // GoAway frame is sent, we can allow shutdown cancellation to send the GoAwayCanceled frame
                        // at this point.
                        _ = PerformCancelGoAwayIfShutdownCanceledAsync();
                    }

                    // Wait for all the streams to complete.
                    await WaitForEmptyStreamsAsync(cancel).ConfigureAwait(false);

                    // Close the connection. This sends a close notification to the peer. The peer is supposed
                    // to close the connection upon getting this notification.
                    await _connection.CloseAsync(ConnectionErrorCode.Shutdown, cancel).ConfigureAwait(false);

                    // Wait for peer to close the connection.
                    try
                    {
                        await WaitForCloseAsync(cancel).ConfigureAwait(false);
                    }
                    catch (TransportException)
                    {
                        // Ignore
                    }

                    // Abort the connection if the peer closed the connection.
                    await AbortAsync(exception).ConfigureAwait(false);
                }
                catch (OperationCanceledException)
                {
                    var ex = new ConnectionClosedException("connection closure timed out");
                    await AbortAsync(ex).ConfigureAwait(false);
                }
                catch (Exception ex)
                {
                    await AbortAsync(ex).ConfigureAwait(false);
                }
            }

            async Task PerformCancelGoAwayIfShutdownCanceledAsync()
            {
                // Wait for the shutdown cancellation.
                await _cancelGoAwaySource!.Task.ConfigureAwait(false);

                // Write the GoAwayCanceled frame to the peer's streams.
                await _controlStream!.SendGoAwayCanceledFrameAsync().ConfigureAwait(false);

                // Cancel dispatch if shutdown is canceled.
                _connection!.CancelDispatch();
            }
        }

        private async Task WaitForCloseAsync(CancellationToken cancel)
        {
            // Wait for the peer to close the connection and return.
            while (State != ConnectionState.Closed)
            {
                await _acceptStreamTask.IceWaitAsync(cancel).ConfigureAwait(false);
            }
            throw new ConnectionClosedException();
        }

        private async Task WaitForEmptyStreamsAsync(CancellationToken cancel)
        {
            // Wait for all the streams to complete or an unexpected connection closure.
            Task waitForEmptyStreams = _connection!.WaitForEmptyStreamsAsync(cancel);
            if (!waitForEmptyStreams.IsCompleted)
            {
                Task task = await Task.WhenAny(waitForEmptyStreams, WaitForCloseAsync(cancel)).ConfigureAwait(false);
                if (task != waitForEmptyStreams)
                {
                    // The peer closed the connection before the streams are completed. If it gracefully closed the
                    // connection, we continue waiting for the streams to complete.
                    try
                    {
                        await task.ConfigureAwait(false);
                    }
                    catch (ConnectionClosedException)
                    {
                        await waitForEmptyStreams.ConfigureAwait(false);
                    }
                }
            }
        }

        /// <summary>Waits for the GoAway or CloseConnection frame to initiate the shutdown of the connection.
        /// The shutdown of the connection aborts outgoing streams that the peer didn't process yet and waits
        /// for all the stream to complete (or the peer to close the connection). Once all the streams are completed,
        /// the connection is closed.</summary>
        private async Task WaitForShutdownAsync()
        {
            Debug.Assert(State >= ConnectionState.Active);

            // Wait to receive the GoAway frame on the control stream.
            ((long, long) lastOutgoingStreamIds, string message) =
                await _peerControlStream!.ReceiveGoAwayFrameAsync().ConfigureAwait(false);

            Task shutdownTask;
            lock (_mutex)
            {
                var exception = new ConnectionClosedException(message);
                if (_state == ConnectionState.Active)
                {
                    _state = ConnectionState.Closing;
                    shutdownTask = PerformShutdownAsync(lastOutgoingStreamIds, exception, true);
                }
                else if (_state == ConnectionState.Closing)
                {
                    // We already initiated graceful connection closure. If the peer did as well, we can cancel
                    // incoming/outgoing streams.
                    shutdownTask = PerformShutdownAsync(lastOutgoingStreamIds, exception, false);
                }
                else
                {
                    shutdownTask = _closeTask!;
                }
            }

            await shutdownTask.ConfigureAwait(false);

            async Task PerformShutdownAsync((long, long) lastOutgoingStreamIds, Exception exception, bool closing)
            {
                // Shutdown the multi-stream connection to prevent new streams from being created. This is done
                // before the yield to ensure consistency between the connection shutdown state and the connection
                // closing State.
                (long, long) lastIncomingStreamIds = _connection!.Shutdown();

                // Yield before continuing to ensure the code below isn't executed with the mutex locked.
                await Task.Yield();

                // Abort non-processed outgoing streams before closing the connection to ensure the invocations
                // will fail with a retryable exception.
                _connection.AbortOutgoingStreams(RpcStreamError.ConnectionShutdownByPeer, lastOutgoingStreamIds);

                try
                {
                    Debug.Assert(_options!.CloseTimeout != TimeSpan.Zero);
                    using var cancelCloseSource = new CancellationTokenSource(_options.CloseTimeout);
                    CancellationToken cancel = cancelCloseSource.Token;

                    if (Protocol != Protocol.Ice1)
                    {
                        if (closing)
                        {
                            // Send back a GoAway frame if we just switched to the closing state. If we were already
                            // in the closing state, it has already been sent.
                            await _controlStream!.SendGoAwayFrameAsync(lastIncomingStreamIds,
                                                                       exception.Message,
                                                                       cancel).ConfigureAwait(false);

                            // Wait for the GoAwayCanceled frame from the peer, if received this will cancel the
                            // dispatch.
                            _ = WaitForGoAwayCanceledAsync();
                        }

                        // Wait for all the streams to complete.
                        await WaitForEmptyStreamsAsync(cancel).ConfigureAwait(false);

                        // Wait for the connection closure.
                        try
                        {
                            await WaitForCloseAsync(cancel).ConfigureAwait(false);
                        }
                        catch (TransportException)
                        {
                            // Ignore
                        }
                    }

                    // Abort the connection once all the streams have completed.
                    await AbortAsync(exception).ConfigureAwait(false);
                }
                catch (OperationCanceledException)
                {
                    var ex = new ConnectionClosedException("connection closure timed out");
                    await AbortAsync(ex).ConfigureAwait(false);
                }
                catch (Exception ex)
                {
                    // If the connection is closed
                    await AbortAsync(ex).ConfigureAwait(false);
                }
            }

            async Task WaitForGoAwayCanceledAsync()
            {
                try
                {
                    // Wait to receive the GoAwayCanceled frame.
                    await _peerControlStream!.ReceiveGoAwayCanceledFrameAsync().ConfigureAwait(false);

                    // Cancel the dispatch if the peer canceled the shutdown.
                    _connection!.CancelDispatch();
                }
                catch
                {
                }
            }
        }
    }
}<|MERGE_RESOLUTION|>--- conflicted
+++ resolved
@@ -302,16 +302,11 @@
         private volatile Task _acceptStreamTask = Task.CompletedTask;
         private TaskCompletionSource? _cancelGoAwaySource;
         private bool _connected;
-<<<<<<< HEAD
-#pragma warning disable CA2213 // _connection is disposable but not disposed (it's disposed by AbortAsync)
-=======
         [System.Diagnostics.CodeAnalysis.SuppressMessage(
             "Usage",
             "CA2213:Disposable fields should be disposed",
             Justification = "Disposed by AbortAsync")]
->>>>>>> a8a73ab4
         private MultiStreamConnection? _connection;
-#pragma warning restore CA2213 // _connection is disposable but not disposed (it's disposed by AbortAsync)
         private Task? _connectTask;
         // The control stream is assigned on the connection initialization and is immutable once the connection
         // reaches the Active state.
