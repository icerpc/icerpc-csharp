--- conflicted
+++ resolved
@@ -66,27 +66,6 @@
         }
 
         /// <inheritdoc/>
-<<<<<<< HEAD
-        public override IList<ArraySegment<byte>> Payload
-        {
-            get => _payload;
-            set
-            {
-                if (PayloadEncoding == Encoding.V20)
-                {
-                    PayloadCompressionFormat = (CompressionFormat)value[0][0];
-                }
-                _payload = value;
-                _payloadSize = -1;
-            }
-        }
-
-        /// <inheritdoc/>
-        public override CompressionFormat PayloadCompressionFormat { get; private protected set; }
-
-        /// <inheritdoc/>
-=======
->>>>>>> ef2e2c04
         public override Encoding PayloadEncoding { get; private protected set; }
 
         /// <summary>The proxy that is sending this request.</summary>
@@ -186,11 +165,7 @@
             PayloadEncoding = request.PayloadEncoding;
 
             // We forward the payload as is.
-<<<<<<< HEAD
-            Payload.Add(request.Payload);
-=======
             Payload.Add(request.Payload); // TODO: temporary
->>>>>>> ef2e2c04
 
             if (request.Protocol == Protocol && Protocol == Protocol.Ice2 && forwardFields)
             {
