// Copyright (c) ZeroC, Inc. All rights reserved.
<<<<<<< HEAD
use crate::builders::{Builder, FunctionCallBuilder};
=======

>>>>>>> 55a55f28
use crate::code_block::CodeBlock;
use crate::cs_util::*;
use crate::slicec_ext::*;
use slice::code_gen_util::*;
use slice::grammar::*;

pub fn decode_data_members(
    members: &[&DataMember],
    namespace: &str,
    field_type: FieldType,
    encoding: Encoding,
) -> CodeBlock {
    let mut code = CodeBlock::new();

    let (required_members, tagged_members) = get_sorted_members(members);

    let bit_sequence_size = if encoding == Encoding::Slice1 {
        0
    } else {
        get_bit_sequence_size(members)
    };

    if bit_sequence_size > 0 {
        writeln!(
            code,
            "var bitSequenceReader = decoder.GetBitSequenceReader({});",
            bit_sequence_size
        );
    }

    // Decode required members
    for member in required_members {
        let param = format!("this.{}", member.field_name(field_type));
        code.writeln(&decode_member(member, namespace, &param, encoding));
    }

    // Decode tagged data members
    for member in tagged_members {
        let param = format!("this.{}", member.field_name(field_type));
        code.writeln(&decode_tagged(member, namespace, &param, true, encoding));
    }

    code
}

fn decode_member(
    member: &impl Member,
    namespace: &str,
    param: &str,
    encoding: Encoding,
) -> CodeBlock {
    let mut code = CodeBlock::new();
    let data_type = member.data_type();
    let type_string = data_type.to_type_string(namespace, TypeContext::Decode, true);

    write!(code, "{} = ", param);

    if data_type.is_optional {
        match data_type.concrete_type() {
            Types::Interface(_) if encoding == Encoding::Slice1 => {
                writeln!(code, "decoder.DecodeNullablePrx<{}>();", type_string);
                return code;
            }
            _ if data_type.is_class_type() => {
                // does not use bit sequence
                writeln!(code, "decoder.DecodeNullableClass<{}>();", type_string);
                return code;
            }
            _ => {
                write!(code, "bitSequenceReader.Read() ? ");
                // keep going
            }
        }
    }

    match &data_type.concrete_typeref() {
        TypeRefs::Interface(_) => {
            write!(
                code,
                "new {}(decoder.DecodeProxy(), decoder.PrxEncodeOptions)",
                type_string
            );
        }
        TypeRefs::Class(_) => {
            assert!(!data_type.is_optional);
            write!(code, "decoder.DecodeClass<{}>()", type_string);
        }
        TypeRefs::Primitive(primitive_ref) => {
            if primitive_ref.is_class_type() {
                write!(code, "decoder.DecodeClass<IceRpc.Slice.AnyClass>()");
            } else {
                write!(code, "decoder.Decode{}()", primitive_ref.type_suffix());
            }
        }
        TypeRefs::Struct(struct_ref) => {
            if struct_ref.definition().has_attribute("cs::type", false) {
                write!(
                    code,
                    "{decoder_extensions_class}.Decode{name}(ref decoder)",
                    decoder_extensions_class = struct_ref
                        .escape_scoped_identifier_with_prefix_and_suffix(
                            "SliceDecoder",
                            "Extensions",
                            namespace
                        ),
                    name = fix_case(struct_ref.identifier(), CaseStyle::Pascal)
                );
            } else {
                write!(code, "new {}(ref decoder)", type_string);
            }
        }
        TypeRefs::Exception(_) => {
            write!(code, "new {}(ref decoder)", type_string)
        }
        TypeRefs::Dictionary(dictionary_ref) => {
            code.write(&decode_dictionary(dictionary_ref, namespace, encoding))
        }
        TypeRefs::Sequence(sequence_ref) => {
            code.write(&decode_sequence(sequence_ref, namespace, encoding))
        }
        TypeRefs::Enum(enum_ref) => {
            write!(
                code,
                "{decoder_extensions_class}.Decode{name}(ref decoder)",
                decoder_extensions_class = enum_ref
                    .escape_scoped_identifier_with_prefix_and_suffix(
                        "SliceDecoder",
                        "Extensions",
                        namespace
                    ),
                name = fix_case(enum_ref.identifier(), CaseStyle::Pascal),
            );
        }
        TypeRefs::Trait(_) => {
            write!(code, "decoder.DecodeTrait<{}>()", type_string);
        }
        TypeRefs::CustomType(custom_type_ref) => {
            write!(
                code,
                "{decoder_extensions_class}.Decode{name}(ref decoder)",
                decoder_extensions_class = custom_type_ref
                    .escape_scoped_identifier_with_prefix_and_suffix(
                        "SliceDecoder",
                        "Extensions",
                        namespace
                    ),
                name = fix_case(custom_type_ref.identifier(), CaseStyle::Pascal)
            );
        }
    }

    if data_type.is_optional {
        code.write(" : null");
    }
    code.write(";");

    code
}

pub fn decode_tagged(
    member: &impl Member,
    namespace: &str,
    param: &str,
    use_tag_end_marker: bool,
    encoding: Encoding,
) -> CodeBlock {
    let data_type = member.data_type();

    assert!(data_type.is_optional);
    assert!(member.tag().is_some());

    let mut decode_tagged_args = vec![member.tag().unwrap().to_string()];
    if encoding == Encoding::Slice1 {
        decode_tagged_args.push(format!(
            "IceRpc.Slice.TagFormat.{}",
            data_type.tag_format().unwrap()
        ));
    }
    decode_tagged_args.push(decode_func(data_type, namespace, encoding).to_string());
    decode_tagged_args.push(format!("useTagEndMarker: {}", use_tag_end_marker));

    format!(
        "{param} = decoder.DecodeTagged({args});",
        param = param,
        args = decode_tagged_args.join(", ")
    )
    .into()
}

pub fn decode_dictionary(
    dictionary_ref: &TypeRef<Dictionary>,
    namespace: &str,
    encoding: Encoding,
) -> CodeBlock {
    let key_type = &dictionary_ref.key_type;
    let value_type = &dictionary_ref.value_type;

    // decode key
    let mut decode_key = decode_func(key_type, namespace, encoding);

    // decode value
    let mut decode_value = decode_func(value_type, namespace, encoding);
    if matches!(
        value_type.concrete_type(),
        Types::Sequence(_) | Types::Dictionary(_)
    ) {
        write!(
            decode_value,
            " as {}",
            value_type.to_type_string(namespace, TypeContext::Nested, false)
        );
    }

    if encoding != Encoding::Slice1 && value_type.is_bit_sequence_encodable() {
        format!(
            "\
decoder.DecodeDictionaryWithBitSequence(
    size => new {dictionary_type}(size),
    {decode_key},
    {decode_value})",
            dictionary_type = dictionary_ref.to_type_string(namespace, TypeContext::Decode, true),
            decode_key = decode_key.indent(),
            decode_value = decode_value.indent()
        )
    } else {
        format!(
            "\
decoder.DecodeDictionary(
    size => new {dictionary_type}(size),
    {decode_key},
    {decode_value})",
            dictionary_type = dictionary_ref.to_type_string(namespace, TypeContext::Decode, true),
            decode_key = decode_key.indent(),
            decode_value = decode_value.indent()
        )
    }
    .into()
}

pub fn decode_sequence(
    sequence_ref: &TypeRef<Sequence>,
    namespace: &str,
    encoding: Encoding,
) -> CodeBlock {
    let mut code = CodeBlock::new();
    let element_type = &sequence_ref.element_type;

    if sequence_ref.get_attribute("cs::generic", false).is_some() {
        let arg: Option<String> = match element_type.concrete_type() {
            Types::Primitive(primitive)
                if primitive.is_numeric_or_bool() && primitive.is_fixed_size() =>
            {
                // We always read an array even when mapped to a collection, as it's expected to be
                // faster than unmarshaling the collection elements one by one.
                Some(format!(
                    "decoder.DecodeSequence<{}>()",
                    element_type.to_type_string(namespace, TypeContext::Decode, true)
                ))
            }
            Types::Enum(enum_def) if enum_def.underlying.is_some() => {
                // We always read an array even when mapped to a collection, as it's expected to be
                // faster than unmarshaling the collection elements one by one.
                if enum_def.is_unchecked {
                    Some(format!(
                        "decoder.DecodeSequence<{}>()",
                        element_type.to_type_string(namespace, TypeContext::Decode, true)
                    ))
                } else {
                    Some(format!(
                        "\
decoder.DecodeSequence(
    ({enum_type_name} e) => _ = {underlying_extensions_class}.As{name}(({underlying_type})e))",
                        enum_type_name =
                            element_type.to_type_string(namespace, TypeContext::Decode, false),
                        underlying_extensions_class = enum_def
                            .escape_scoped_identifier_with_prefix_and_suffix(
                                enum_def.underlying_type().type_suffix(),
                                "Extensions",
                                namespace
                            ),
                        name = fix_case(enum_def.identifier(), CaseStyle::Pascal),
                        underlying_type = enum_def.underlying_type().cs_keyword()
                    ))
                }
            }
            _ => {
                if encoding != Encoding::Slice1 && element_type.is_bit_sequence_encodable() {
                    write!(
                        code,
                        "\
decoder.DecodeSequenceWithBitSequence(
    sequenceFactory: (size) => new {sequence_type}(size),
    {decode_func})",
                        sequence_type =
                            sequence_ref.to_type_string(namespace, TypeContext::Decode, true),
                        decode_func = decode_func(element_type, namespace, encoding).indent()
                    );
                } else {
                    write!(
                        code,
                        "\
decoder.DecodeSequence(
    sequenceFactory: (size) => new {sequence_type}(size),
    {decode_func})",
                        sequence_type =
                            sequence_ref.to_type_string(namespace, TypeContext::Decode, true),
                        decode_func = decode_func(element_type, namespace, encoding).indent()
                    );
                }
                None
            }
        };

        if let Some(arg) = arg {
            write!(
                code,
                "\
new {}(
    {})",
                sequence_ref.to_type_string(namespace, TypeContext::Decode, true),
                CodeBlock::from(arg).indent(),
            );
        }
    } else if encoding != Encoding::Slice1 && element_type.is_bit_sequence_encodable() {
        write!(
            code,
            "\
decoder.DecodeSequenceWithBitSequence(
    {})",
            decode_func(element_type, namespace, encoding).indent()
        )
    } else {
        match element_type.concrete_type() {
            Types::Primitive(primitive) if primitive.is_fixed_size() => {
                write!(
                    code,
                    "decoder.DecodeSequence<{}>()",
                    element_type.to_type_string(namespace, TypeContext::Decode, true)
                )
            }
            Types::Enum(enum_def) if enum_def.underlying.is_some() => {
                if enum_def.is_unchecked {
                    write!(
                        code,
                        "decoder.DecodeSequence<{}>()",
                        element_type.to_type_string(namespace, TypeContext::Decode, true)
                    )
                } else {
                    write!(
                        code,
                        "\
decoder.DecodeSequence(
    ({enum_type} e) => _ = {underlying_extensions_class}.As{name}(({underlying_type})e))",
                        enum_type =
                            element_type.to_type_string(namespace, TypeContext::Decode, false),
                        underlying_extensions_class = enum_def
                            .escape_scoped_identifier_with_prefix_and_suffix(
                                enum_def.underlying_type().type_suffix(),
                                "Extensions",
                                namespace
                            ),
                        name = fix_case(enum_def.identifier(), CaseStyle::Pascal),
                        underlying_type = enum_def.underlying_type().cs_keyword()
                    );
                }
            }
            _ => {
                write!(
                    code,
                    "\
decoder.DecodeSequence(
    {})",
                    decode_func(element_type, namespace, encoding).indent()
                )
            }
        }
    }

    code
}

pub fn decode_func(type_ref: &TypeRef, namespace: &str, encoding: Encoding) -> CodeBlock {
    // For value types the type declaration includes ? at the end, but the type name does not.
    let type_name = if type_ref.is_optional && type_ref.is_value_type() {
        type_ref.to_type_string(namespace, TypeContext::Decode, true)
    } else {
        type_ref.to_type_string(namespace, TypeContext::Decode, false)
    };

    let mut code: CodeBlock = match &type_ref.concrete_typeref() {
        TypeRefs::Interface(_) => {
            if encoding == Encoding::Slice1 && type_ref.is_optional {
                format!(
                    "(ref SliceDecoder decoder) => decoder.DecodeNullableProxy() is IceRpc.Proxy value ? new {}(value) : null",
                    type_name
                )
            } else {
                format!(
                    "(ref SliceDecoder decoder) => new {}(decoder.DecodeProxy(), decoder.PrxEncodeOptions)",
                    type_name
                )
            }
        }
        _ if type_ref.is_class_type() => {
            // is_class_type is either Typeref::Class or Primitive::AnyClass
            assert!(encoding == Encoding::Slice1);
            if type_ref.is_optional {
                format!(
                    "(ref SliceDecoder decoder) => decoder.DecodeNullableClass<{}>()",
                    type_ref.to_type_string(namespace, TypeContext::Decode, true)
                )
            } else {
                format!(
                    "(ref SliceDecoder decoder) => decoder.DecodeClass<{}>()",
                    type_name
                )
            }
        }
        TypeRefs::Primitive(primitive_ref) => {
            // Primitive::AnyClass is handled above by is_clas_type branch
            format!(
                "(ref SliceDecoder decoder) => decoder.Decode{}()",
                primitive_ref.type_suffix()
            )
        }
        TypeRefs::Sequence(sequence_ref) => {
            format!(
                "\
(ref SliceDecoder decoder) =>
    {}",
                decode_sequence(sequence_ref, namespace, encoding).indent()
            )
        }
        TypeRefs::Dictionary(dictionary_ref) => {
            format!(
                "\
(ref SliceDecoder decoder) =>
    {}",
                decode_dictionary(dictionary_ref, namespace, encoding).indent()
            )
        }
        TypeRefs::Enum(enum_ref) => {
            format!(
                "(ref SliceDecoder decoder) => {decoder_extensions_class}.Decode{name}(ref decoder)",
                decoder_extensions_class = enum_ref.escape_scoped_identifier_with_prefix_and_suffix(
                    "SliceDecoder",
                    "Extensions",
                    namespace
                ),
                name = fix_case(enum_ref.identifier(), CaseStyle::Pascal)
            )
        }
        TypeRefs::Struct(struct_ref) => {
            if struct_ref.definition().has_attribute("cs::type", false) {
                format!(
                    "(ref SliceDecoder decoder) => {decoder_extensions_class}.Decode{name}(ref decoder)",
                    decoder_extensions_class = struct_ref
                        .escape_scoped_identifier_with_prefix_and_suffix(
                            "SliceDecoder",
                            "Extensions",
                            namespace
                        ),
                    name = fix_case(struct_ref.identifier(), CaseStyle::Pascal)
                )
            } else {
                format!(
                    "(ref SliceDecoder decoder) => new {}(ref decoder)",
                    type_name
                )
            }
        }
        TypeRefs::Exception(_) => {
            format!(
                "(ref SliceDecoder decoder) => new {}(ref decoder)",
                type_name
            )
        }
        TypeRefs::Trait(_) => {
            format!(
                "(ref SliceDecoder decoder) => decoder.DecodeTrait<{}>()",
                type_name
            )
        }
        TypeRefs::CustomType(custom_type_ref) => {
            format!(
                "(ref SliceDecoder decoder) => {decoder_extensions_class}.Decode{name}(ref decoder)",
                decoder_extensions_class = custom_type_ref
                    .escape_scoped_identifier_with_prefix_and_suffix(
                        "SliceDecoder",
                        "Extensions",
                        namespace
                    ),
                name = fix_case(custom_type_ref.identifier(), CaseStyle::Pascal)
            )
        }
        TypeRefs::Class(_) => panic!("unexpected, see is_class_type above"),
    }
    .into();

    if type_ref.is_optional && type_ref.is_value_type() {
        write!(code, " as {}?", type_name);
    }

    code
}

pub fn decode_operation(operation: &Operation, dispatch: bool) -> CodeBlock {
    let mut code = CodeBlock::new();

    let namespace = &operation.namespace();

    let non_streamed_members = if dispatch {
        operation.nonstreamed_parameters()
    } else {
        operation.nonstreamed_return_members()
    };

    assert!(!non_streamed_members.is_empty());

    let (required_members, tagged_members) = get_sorted_members(&non_streamed_members);

    let bit_sequence_size = if operation.encoding == Encoding::Slice1 {
        0
    } else {
        get_bit_sequence_size(&non_streamed_members)
    };

    if bit_sequence_size > 0 {
        writeln!(
            code,
            "var bitSequenceReader = decoder.GetBitSequenceReader({});",
            bit_sequence_size
        );
    }

    for member in required_members {
        writeln!(
            code,
            "{param_type} {decode}",
            // For optional value types we have to use the full type as the compiler cannot
            // disambiguate between null and the actual value type.
            param_type = match member.data_type().is_optional && member.data_type().is_value_type()
            {
                true => member
                    .data_type()
                    .to_type_string(namespace, TypeContext::Decode, false),
                false => String::from("var"),
            },
            decode = decode_member(
                member,
                namespace,
                &member.parameter_name_with_prefix("sliceP_"),
                operation.encoding,
            )
        )
    }

    for member in tagged_members {
        writeln!(
            code,
            "{param_type} {decode}",
            // For optional value types we have to use the full type as the compiler cannot
            // disambiguate between null and the actual value type.
            param_type = match member.data_type().is_value_type() {
                true => member
                    .data_type()
                    .to_type_string(namespace, TypeContext::Decode, false),
                false => String::from("var"),
            },
            decode = decode_tagged(
                member,
                namespace,
                &member.parameter_name_with_prefix("sliceP_"),
                false, // no tag end marker for operations
                operation.encoding
            )
        )
    }

    writeln!(
        code,
        "return {};",
        non_streamed_members.to_argument_tuple("sliceP_")
    );

    code
}

pub fn decode_operation_stream(
    stream_member: &Parameter,
    namespace: &str,
    cs_encoding: &str,
    dispatch: bool,
    assign_to_variable: bool,
    encoding: Encoding,
) -> CodeBlock {
    let param_type = stream_member.data_type();
    let param_type_str = param_type.to_type_string(namespace, TypeContext::Decode, false);
    // Call to_type_string on the parameter itself to get its stream qualifier.
    let stream_type_str = stream_member.to_type_string(namespace, TypeContext::Decode, false);

    let create_stream_param: CodeBlock = match param_type.concrete_type() {
        Types::Primitive(primitive) if matches!(primitive, Primitive::UInt8) => {
<<<<<<< HEAD
            FunctionCallBuilder::new_with_condition(
                dispatch,
                "request",
                "response",
                "DecodeByteStream",
=======
            if dispatch {
                "request.DecodeByteStream();".into()
            } else {
                "response.DecodeByteStream();".into()
            }
        }
        _ => {
            let mut args = vec![];
            if !dispatch {
                args.push("request");
            }
            args.push(cs_encoding);
            args.push("_defaultActivator");
            if !dispatch {
                args.push("encodeOptions");
            }
            let decode_arg = decode_func(param_type, namespace, encoding)
                .indent()
                .to_string();
            args.push(&decode_arg);
            let element_size: String;
            if param_type.is_fixed_size() {
                element_size = param_type.min_wire_size().to_string();
                args.push(&element_size)
            }

            format!(
                "\
{object}.DecodeStream<{param_type}>(
    {args});",
                object = if dispatch { "request" } else { "response" },
                param_type = param_type_str,
                args = CodeBlock::from(args.join(",\n")).indent()
>>>>>>> 55a55f28
            )
            .build()
        }
        _ => FunctionCallBuilder::new_with_condition(
            dispatch,
            "request",
            "response",
            &format!("DecodeStream<{}>", param_type_str),
        )
        .arguments_on_newline(true)
        .add_argument_unless(dispatch, "request")
        .add_argument(cs_encoding)
        .add_argument("_defaultActivator")
        .add_argument(&decode_func(param_type, namespace, encoding).indent())
        .add_argument_if(param_type.is_fixed_size(), &param_type.min_wire_size())
        .build(),
    };

    if assign_to_variable {
        format!(
            "{stream_param_type} {param_name} = {create_stream_param}",
            stream_param_type = stream_type_str,
            param_name = stream_member.parameter_name_with_prefix("sliceP_"),
            create_stream_param = create_stream_param,
        )
        .into()
    } else {
        create_stream_param
    }
}<|MERGE_RESOLUTION|>--- conflicted
+++ resolved
@@ -1,9 +1,5 @@
 // Copyright (c) ZeroC, Inc. All rights reserved.
-<<<<<<< HEAD
 use crate::builders::{Builder, FunctionCallBuilder};
-=======
-
->>>>>>> 55a55f28
 use crate::code_block::CodeBlock;
 use crate::cs_util::*;
 use crate::slicec_ext::*;
@@ -607,47 +603,11 @@
 
     let create_stream_param: CodeBlock = match param_type.concrete_type() {
         Types::Primitive(primitive) if matches!(primitive, Primitive::UInt8) => {
-<<<<<<< HEAD
             FunctionCallBuilder::new_with_condition(
                 dispatch,
                 "request",
                 "response",
                 "DecodeByteStream",
-=======
-            if dispatch {
-                "request.DecodeByteStream();".into()
-            } else {
-                "response.DecodeByteStream();".into()
-            }
-        }
-        _ => {
-            let mut args = vec![];
-            if !dispatch {
-                args.push("request");
-            }
-            args.push(cs_encoding);
-            args.push("_defaultActivator");
-            if !dispatch {
-                args.push("encodeOptions");
-            }
-            let decode_arg = decode_func(param_type, namespace, encoding)
-                .indent()
-                .to_string();
-            args.push(&decode_arg);
-            let element_size: String;
-            if param_type.is_fixed_size() {
-                element_size = param_type.min_wire_size().to_string();
-                args.push(&element_size)
-            }
-
-            format!(
-                "\
-{object}.DecodeStream<{param_type}>(
-    {args});",
-                object = if dispatch { "request" } else { "response" },
-                param_type = param_type_str,
-                args = CodeBlock::from(args.join(",\n")).indent()
->>>>>>> 55a55f28
             )
             .build()
         }
@@ -661,6 +621,7 @@
         .add_argument_unless(dispatch, "request")
         .add_argument(cs_encoding)
         .add_argument("_defaultActivator")
+        .add_argument_unless(dispatch, "encodeOptions")
         .add_argument(&decode_func(param_type, namespace, encoding).indent())
         .add_argument_if(param_type.is_fixed_size(), &param_type.min_wire_size())
         .build(),
