--- conflicted
+++ resolved
@@ -187,11 +187,7 @@
     {
         var buffer = new MemoryBufferWriter(new byte[256]);
         var encoder = new SliceEncoder(buffer, SliceEncoding.Slice1);
-<<<<<<< HEAD
-        encoder.StartSlice(typeof(MyExceptionWithTaggedMembers).GetSliceTypeId()!);
-=======
-        encoder.StartSlice(MyExceptionWithTaggedFields.SliceTypeId);
->>>>>>> 8660dabd
+        encoder.StartSlice(typeof(MyExceptionWithTaggedFields).GetSliceTypeId()!);
         encoder.EncodeInt32(10);
         encoder.EncodeInt32(20);
         if (k is not null)
