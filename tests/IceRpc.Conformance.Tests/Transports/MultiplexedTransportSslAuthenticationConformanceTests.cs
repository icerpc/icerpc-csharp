--- conflicted
+++ resolved
@@ -62,12 +62,10 @@
         {
             // The client will typically close the transport connection after receiving AuthenticationException
             await clientConnection.DisposeAsync();
-<<<<<<< HEAD
-            Assert.That(async () => await serverConnectTask, Throws.TypeOf<TransportException>());
-=======
             var ex = Assert.ThrowsAsync<TransportException>(async () => await serverConnectTask);
-            Assert.That(ex!.ErrorCode, Is.EqualTo(TransportErrorCode.ConnectionAborted));
->>>>>>> 01d1bb79
+            Assert.That(
+                ex!.ErrorCode,
+                Is.EqualTo(TransportErrorCode.ConnectionAborted).Or.EqualTo(TransportErrorCode.Unspecified));
         }
     }
 
