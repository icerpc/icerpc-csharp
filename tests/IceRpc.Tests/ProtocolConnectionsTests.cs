--- conflicted
+++ resolved
@@ -126,49 +126,6 @@
         sut.Server.Dispose();
     }
 
-<<<<<<< HEAD
-    /// <summary>Ensures that the connection fields are correctly exchanged on the protocol connection
-    /// initialization.</summary>
-    [Test]
-    public async Task Initialize_peer_fields()
-    {
-        // Arrange
-        await using var serviceProvider = new ProtocolServiceCollection()
-            .UseProtocol(Protocol.IceRpc)
-            .UseServerConnectionOptions(new()
-            {
-                Fields = new Dictionary<ConnectionFieldKey, OutgoingFieldValue>()
-                        .With(ConnectionFieldKey.MaxHeaderSize, (ref SliceEncoder encoder) => encoder.EncodeInt32(56))
-            })
-            .UseClientConnectionOptions(new()
-            {
-                Fields = new Dictionary<ConnectionFieldKey, OutgoingFieldValue>()
-                        .With(ConnectionFieldKey.MaxHeaderSize, (ref SliceEncoder encoder) => encoder.EncodeInt32(34))
-                        .With((ConnectionFieldKey)10, (ref SliceEncoder encoder) => encoder.EncodeInt32(38))
-            })
-            .BuildServiceProvider();
-
-        // Act
-        await using var sut = await serviceProvider.GetProtocolConnectionPairAsync(); // Initializes the connections
-
-        // Assert
-        Assert.Multiple(() =>
-        {
-            Assert.That(sut.Server.PeerFields, Has.Count.EqualTo(2));
-            Assert.That(sut.Client.PeerFields, Has.Count.EqualTo(1));
-            Assert.That(DecodeField(sut.Server.PeerFields, ConnectionFieldKey.MaxHeaderSize), Is.EqualTo(34));
-            Assert.That(DecodeField(sut.Server.PeerFields, (ConnectionFieldKey)10), Is.EqualTo(38));
-            Assert.That(DecodeField(sut.Client.PeerFields, ConnectionFieldKey.MaxHeaderSize), Is.EqualTo(56));
-        });
-
-        static int DecodeField(
-            ImmutableDictionary<ConnectionFieldKey, ReadOnlySequence<byte>> fields,
-            ConnectionFieldKey key) =>
-            fields.DecodeValue(key, (ref SliceDecoder decoder) => decoder.DecodeInt32());
-    }
-
-=======
->>>>>>> 4bca9929
     /// <summary>Ensures that the PeerShutdownInitiated callback is called when the peer initiates the
     /// shutdown.</summary>
     [Test, TestCaseSource(nameof(Protocol_on_server_and_client_connection))]
