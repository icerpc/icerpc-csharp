// Copyright (c) ZeroC, Inc. All rights reserved.

using IceRpc.Configure;
using IceRpc.Internal;
using IceRpc.Transports;
using IceRpc.Transports.Internal;
using Microsoft.Extensions.Logging;
using System.Diagnostics;
using System.Net.Security;

namespace IceRpc
{
    /// <summary>The state of an IceRpc connection.</summary>
    public enum ConnectionState : byte
    {
        /// <summary>The connection is not connected. If will be connected on the first invocation or when <see
        /// cref="Connection.ConnectAsync"/> is called. A connection is in this state after creation or if it's closed
        /// and resumable.</summary>
        NotConnected,
        /// <summary>The connection establishment is in progress.</summary>
        Connecting,
        /// <summary>The connection is active and can send and receive messages.</summary>
        Active,
        /// <summary>The connection is being gracefully shutdown and waits for the peer to close its end of the
        /// connection before to switch to the <c>Closing</c> state. The peer closes its end of the connection only once
        /// its dispatch complete.</summary>
        ShuttingDown,
        /// <summary>The connection is being closed.</summary>
        Closing,
        /// <summary>The connection is closed and it can't be resumed.</summary>
        Closed
    }

    /// <summary>Represents a connection used to send and receive requests and responses.</summary>
    public sealed class Connection : IAsyncDisposable
    {
        /// <summary>The network connection information or <c>null</c> if the connection is not connected.</summary>
        public NetworkConnectionInformation? NetworkConnectionInformation { get; private set; }

        /// <summary>The connection's endpoint. For a client connection this is the connection's remote endpoint,
        /// for a server connection it's the server's endpoint.</summary>
        public Endpoint Endpoint => _serverEndpoint ?? _options?.RemoteEndpoint ??
            throw new InvalidOperationException($"{nameof(Endpoint)} is not configured");

        /// <summary>The state of the connection.</summary>
        public ConnectionState State
        {
            get
            {
                lock (_mutex)
                {
                    return _state;
                }
            }
        }

<<<<<<< HEAD
        /// <summary>Gets the features of this connection.</summary>
        public FeatureCollection Features => _features ?? _options.Features;
=======
        /// <summary>Gets the features of this connection. These features are empty until the connection is connected.
        /// </summary>
        public FeatureCollection Features { get; private set; } = FeatureCollection.Empty;
>>>>>>> c5b0d988

        // True once DisposeAsync is called. Once disposed the connection can't be resumed.
        private bool _disposed;

        private FeatureCollection? _features;

        // The mutex protects mutable data members and ensures the logic for some operations is performed atomically.
        private readonly object _mutex = new();

        private INetworkConnection? _networkConnection;

        private Action<Connection, Exception>? _onClose;

        private readonly ConnectionOptions _options;

        private IProtocolConnection? _protocolConnection;

        private CancellationTokenSource? _protocolShutdownCancellationSource;

        private ConnectionState _state = ConnectionState.NotConnected;

        private readonly Endpoint? _serverEndpoint;

        // The state task is assigned when the state is updated to Connecting, ShuttingDown, Closing. It's completed
        // once the state update completes. It's protected with _mutex.
        private Task? _stateTask;

        private Timer? _timer;

        /// <summary>Constructs a client connection.</summary>
        /// <param name="options">The connection options.</param>
        public Connection(ConnectionOptions options) => _options = options;

        /// <summary>Constructs a client connection with the specified remote endpoint and  authentication options.
        /// All other properties have their default values.</summary>
        /// <param name="endpoint">The connection remote endpoint.</param>
        /// <param name="authenticationOptions">The client authentication options.</param>
        public Connection(Endpoint endpoint, SslClientAuthenticationOptions? authenticationOptions = null)
            : this(new ConnectionOptions
            {
                AuthenticationOptions = authenticationOptions,
                RemoteEndpoint = endpoint
            })
        {
        }

        /// <summary>Closes the connection. This methods switches the connection state to <see
        /// cref="ConnectionState.Closing"/>. Once the returned task is completed, the connection will be in the <see
        /// cref="ConnectionState.NotConnected"/> state if <see cref="ConnectionOptions.IsResumable"/> is <c>true</c>,
        /// otherwise it will be <see cref="ConnectionState.Closed"/>.</summary>
        /// <param name="message">A description of the connection close reason.</param>
        public Task CloseAsync(string? message = null) =>
            // TODO: the retry interceptor considers ConnectionClosedException as always retryable. Raising this
            // exception here is therefore wrong when aborting the connection. Invocations which are in progress
            // shouldn't be retried unless not sent or idempotent.
            // TODO2: consider removing this method? Throw ObjectDisposedException instead?
            // TODO3: AbortAsync would be a better name.
            CloseAsync(new ConnectionClosedException(message ?? "connection closed forcefully"));

        /// <summary>Establishes the connection.</summary>
        /// <param name="cancel">A cancellation token that receives the cancellation requests.</param>
        /// <returns>A task that indicates the completion of the connect operation.</returns>
        /// <exception cref="ConnectionClosedException">Thrown if the connection is already closed.</exception>
        public async Task ConnectAsync(CancellationToken cancel = default)
        {
            // Loop until the connection is active or connection establishment fails.
            while (true)
            {
                Task? waitTask = null;
                lock (_mutex)
                {
                    if (_state == ConnectionState.NotConnected)
                    {
                        // Only called for client connections which at this point must have configured a remote
                        // endpoint.
                        if (_options.RemoteEndpoint is not Endpoint remoteEndpoint || remoteEndpoint == default)
                        {
                            throw new InvalidOperationException(
                                $"cannot call connect without configuring {nameof(ConnectionOptions.RemoteEndpoint)}");
                        }
                        Debug.Assert(_networkConnection == null && _protocolConnection == null);

                        _stateTask = Endpoint.Protocol == Protocol.Ice ?
                            PerformConnectAsync(
                                _options.SimpleClientTransport,
                                IceProtocol.Instance.ProtocolConnectionFactory,
                                LogSimpleNetworkConnectionDecorator.Decorate) :
                            PerformConnectAsync(
                                _options.MultiplexedClientTransport,
                                IceRpcProtocol.Instance.ProtocolConnectionFactory,
                            LogMultiplexedNetworkConnectionDecorator.Decorate);

                        Debug.Assert(_state == ConnectionState.Connecting);
                    }
                    else if (_state == ConnectionState.Active)
                    {
                        return;
                    }
                    else if (_disposed || _state == ConnectionState.Closed)
                    {
                        throw new ConnectionClosedException();
                    }

                    Debug.Assert(_stateTask != null);
                    waitTask = _stateTask;
                }

                await waitTask.WaitAsync(cancel).ConfigureAwait(false);
            }

            Task PerformConnectAsync<T>(
                IClientTransport<T> clientTransport,
                IProtocolConnectionFactory<T> protocolConnectionFactory,
                LogNetworkConnectionDecoratorFactory<T> logDecoratorFactory) where T : INetworkConnection
            {
                // This is the composition root of client Connections, where we install log decorators when logging is
                // enabled.

                ILogger logger = _options.LoggerFactory.CreateLogger("IceRpc.Client");

                T networkConnection = clientTransport.CreateConnection(
                    Endpoint,
                    _options.AuthenticationOptions,
                    logger);

                Action<Connection, Exception>? onClose = null;

                if (logger.IsEnabled(LogLevel.Error)) // TODO: log level
                {
                    networkConnection = logDecoratorFactory(networkConnection, Endpoint, isServer: false, logger);

                    protocolConnectionFactory =
                        new LogProtocolConnectionFactoryDecorator<T>(protocolConnectionFactory, logger);

                    onClose = (connection, exception) =>
                    {
                        if (NetworkConnectionInformation is NetworkConnectionInformation connectionInformation)
                        {
                            using IDisposable scope = logger.StartClientConnectionScope(connectionInformation);
                            logger.LogConnectionClosedReason(exception);
                        }
                    };
                }

                // This local function is called with _mutex locked and executes synchronously until the call to
                // ConnectAsync so it's safe to assign _networkConnection here.
                _networkConnection = networkConnection;
                _state = ConnectionState.Connecting;

                return ConnectAsync(networkConnection, protocolConnectionFactory, onClose);
            }
        }

        /// <inheritdoc/>
        public async ValueTask DisposeAsync()
        {
            Task? waitTask;
            lock (_mutex)
            {
                if (_disposed)
                {
                    waitTask = _stateTask;
                }
                else
                {
                    _disposed = true;

                    // Perform a speedy graceful shutdown by canceling invocations and dispatches in progress.
                    waitTask = ShutdownAsync("connection disposed", new CancellationToken(canceled: true));
                }
            }

            if (waitTask != null)
            {
                try
                {
                    await waitTask.ConfigureAwait(false);
                }
                catch (Exception ex)
                {
                    Debug.Assert(false, $"dispose exception {ex}");
                }
            }
        }

        /// <summary>Checks if the parameters of the provided endpoint are compatible with this connection. Compatible
        /// means a client could reuse this connection instead of establishing a new connection.</summary>
        /// <param name="remoteEndpoint">The endpoint to check.</param>
        /// <returns><c>true</c> when this connection is an active client connection whose parameters are compatible
        /// with the parameters of the provided endpoint; otherwise, <c>false</c>.</returns>
        /// <remarks>This method checks only the parameters of the endpoint; it does not check other properties.
        /// </remarks>
        public bool HasCompatibleParams(Endpoint remoteEndpoint)
        {
            lock (_mutex)
            {
                return _serverEndpoint == null &&
                    State == ConnectionState.Active &&
                   _networkConnection!.HasCompatibleParams(remoteEndpoint);
            }
        }

        /// <inheritdoc/>
        public async Task<IncomingResponse> InvokeAsync(OutgoingRequest request, CancellationToken cancel)
        {
            IProtocolConnection? protocolConnection = GetProtocolConnection();
            if (protocolConnection == null)
            {
                await ConnectAsync(cancel).ConfigureAwait(false);
            }
            protocolConnection ??= GetProtocolConnection() ?? throw new ConnectionClosedException();

            try
            {
                return await protocolConnection.InvokeAsync(request, this, cancel).ConfigureAwait(false);
            }
            catch (ConnectionLostException exception)
            {
                // If the network connection is lost while sending the request, we close the connection now instead of
                // waiting for AcceptRequestsAsync to throw. It's necessary to ensure that the next InvokeAsync
                // will fail with ConnectionClosedException (it's important to ensure retries don't occur on this
                // connection again).
                await CloseAsync(exception).ConfigureAwait(false);
                throw;
            }
            catch (ConnectionClosedException exception)
            {
                // Ensure that the shutdown is initiated if the invocations fails with ConnectionClosedException. It's
                // possible that the connection didn't receive yet the GoAway message. Initiating the shutdown now
                // ensures that the next InvokeAsync will fail with ConnectionClosedException (it's important to
                // ensure retries don't occur on this connection again).
                InitiateShutdown(exception.Message);
                throw;
            }

            IProtocolConnection? GetProtocolConnection()
            {
                lock (_mutex)
                {
                    if (_state == ConnectionState.Active)
                    {
                        return _protocolConnection!;
                    }
                    else if (_state > ConnectionState.Active && !_options.IsResumable)
                    {
                        throw new ConnectionClosedException();
                    }
                    else
                    {
                        return null;
                    }
                }
            }
        }

        /// <summary>Gracefully shuts down of the connection. If ShutdownAsync is canceled, dispatch and invocations are
        /// canceled. Shutdown cancellation can lead to a speedier shutdown if dispatch are cancelable.</summary>
        /// <param name="cancel">A cancellation token that receives the cancellation requests.</param>
        public Task ShutdownAsync(CancellationToken cancel = default) => ShutdownAsync("connection shutdown", cancel);

        /// <summary>Gracefully shuts down of the connection. If ShutdownAsync is canceled, dispatch and invocations are
        /// canceled. Shutdown cancellation can lead to a speedier shutdown if dispatch are cancelable.</summary>
        /// <param name="message">The message transmitted to the peer (when using the IceRPC protocol).</param>
        /// <param name="cancel">A cancellation token that receives the cancellation requests.</param>
        public async Task ShutdownAsync(string message, CancellationToken cancel = default)
        {
            // TODO: should we keep this IceRPC-protocol only feature to transmit the shutdown message over-the-wire?
            // The message will be accessible to the application through the message of the ConnectionClosedException
            // raised when pending invocation are canceled because of the shutdown. If we keep it we should add a
            // similar method on Server.

            Task shutdownTask;
            CancellationTokenSource? cancellationTokenSource = null;
            lock (_mutex)
            {
                if (_state == ConnectionState.Active)
                {
                    _state = ConnectionState.ShuttingDown;
                    _protocolShutdownCancellationSource = new();
                    _stateTask = ShutdownAsyncCore(
                        _protocolConnection!,
                        message,
                        _protocolShutdownCancellationSource.Token);
                }
                shutdownTask = _stateTask ?? CloseAsync(new ConnectionClosedException(message));
                cancellationTokenSource = _protocolShutdownCancellationSource;
            }

            // If the application cancels ShutdownAsync, cancel the protocol ShutdownAsync call.
            using CancellationTokenRegistration _ = cancel.Register(() =>
                {
                    try
                    {
                        cancellationTokenSource?.Cancel();
                    }
                    catch (ObjectDisposedException)
                    {
                    }
                });

            // Wait for the shutdown to complete.
            await shutdownTask.ConfigureAwait(false);
        }

        /// <inheritdoc/>
        public override string ToString() => _networkConnection?.ToString() ?? "";

        /// <summary>Constructs a server connection from an accepted network connection.</summary>
        internal Connection(Endpoint endpoint, INetworkConnection connection, ConnectionOptions options)
        {
            _serverEndpoint = endpoint;
            _networkConnection = connection;
            _options = options;
            _state = ConnectionState.Connecting;
        }

        /// <summary>Establishes a connection. This method is used for both client and server connections.</summary>
        /// <param name="networkConnection">The underlying network connection.</param>
        /// <param name="protocolConnectionFactory">The protocol connection factory.</param>
        /// <param name="onClose">An action to execute when the connection is closed.</param>
        internal async Task ConnectAsync<T>(
            T networkConnection,
            IProtocolConnectionFactory<T> protocolConnectionFactory,
            Action<Connection, Exception>? onClose) where T : INetworkConnection
        {
            using var connectCancellationSource = new CancellationTokenSource(_options.ConnectTimeout);
            try
            {
                // Make sure we establish the connection asynchronously without holding any mutex lock from the caller.
                await Task.Yield();

                // Establish the network connection.
                NetworkConnectionInformation = await networkConnection.ConnectAsync(
                    connectCancellationSource.Token).ConfigureAwait(false);

                var features = new FeatureCollection(_options.Features);

                // Create the protocol connection.
                _protocolConnection = await protocolConnectionFactory.CreateProtocolConnectionAsync(
                    networkConnection,
                    NetworkConnectionInformation.Value,
                    _options,
<<<<<<< HEAD
                    features,
=======
                    _options.OnConnect == null ? null : fields => _options.OnConnect(this, fields, features),
>>>>>>> c5b0d988
                    _serverEndpoint != null,
                    connectCancellationSource.Token).ConfigureAwait(false);

                lock (_mutex)
                {
                    if (_state >= ConnectionState.Closing)
                    {
                        // This can occur if the connection is closed while the connection is being connected.
                        throw new ConnectionClosedException();
                    }

                    _state = ConnectionState.Active;
                    _stateTask = null;
<<<<<<< HEAD
                    _features = features;
=======
                    Features = features;
>>>>>>> c5b0d988

                    _onClose = onClose;

                    // Switch the connection to the ShuttingDown state as soon as the protocol receives a notification
                    // that peer initiated shutdown. This is in particular useful for the connection pool to not return
                    // a connection which is being shutdown.
                    _protocolConnection.PeerShutdownInitiated = InitiateShutdown;

                    // Setup a timer to check for the connection idle time every IdleTimeout / 2 period. If the
                    // transport doesn't support idle timeout (e.g.: the colocated transport), IdleTimeout will be
                    // infinite.
                    TimeSpan idleTimeout = NetworkConnectionInformation!.Value.IdleTimeout;
                    if (idleTimeout != TimeSpan.MaxValue && idleTimeout != Timeout.InfiniteTimeSpan)
                    {
                        _timer = new Timer(
                            value => Monitor(_options.KeepAlive),
                            null,
                            idleTimeout / 2,
                            idleTimeout / 2);
                    }

                    // Start accepting requests. _protocolConnection might be updated before the task is ran so we
                    // capture the protocol connection to ensure we accept requests on this new connection.
                    IProtocolConnection protocolConnection = _protocolConnection;
                    _ = Task.Run(async () =>
                        {
                            Exception? exception = null;
                            try
                            {
                                await protocolConnection.AcceptRequestsAsync(this).ConfigureAwait(false);
                            }
                            catch (Exception ex)
                            {
                                exception = ex;
                            }

                            lock (_mutex)
                            {
                                // If the connection hasn't been resumed already, close it.
                                if (protocolConnection == _protocolConnection)
                                {
                                    _ = CloseAsync(exception);
                                }
                            }
                        });
                }
            }
            catch (OperationCanceledException)
            {
                var exception = new ConnectTimeoutException();
                await CloseAsync(exception).ConfigureAwait(false);
                throw exception;
            }
            catch (Exception exception)
            {
                await CloseAsync(exception).ConfigureAwait(false);
                throw;
            }
        }

        internal void Monitor(bool keepAlive)
        {
            lock (_mutex)
            {
                if (_state != ConnectionState.Active)
                {
                    return;
                }
                Debug.Assert(
                    _networkConnection != null &&
                    _protocolConnection != null &&
                    NetworkConnectionInformation != null);

                TimeSpan idleTime = Time.Elapsed - _networkConnection!.LastActivity;
                if (idleTime > NetworkConnectionInformation.Value.IdleTimeout)
                {
                    if (_protocolConnection.HasInvocationsInProgress)
                    {
                        // Close the connection if we didn't receive a heartbeat and the connection is idle.
                        // The server is supposed to send heartbeats when dispatch are in progress.
                        _ = CloseAsync("connection timed out");
                    }
                    else
                    {
                        // The connection is idle, close it.
                        _ = ShutdownAsync("connection idle", CancellationToken.None);
                    }
                }
                else if (idleTime > NetworkConnectionInformation.Value.IdleTimeout / 4 &&
                         (keepAlive || _protocolConnection.HasDispatchesInProgress))
                {
                    // We send a ping if there was no activity in the last (IdleTimeout / 4) period. Sending a ping
                    // sooner than really needed is safer to ensure that the receiver will receive the ping in time.
                    // Sending the ping if there was no activity in the last (IdleTimeout / 2) period isn't enough since
                    // Monitor is called only every (IdleTimeout / 2) period. We also send a ping if dispatch are in
                    // progress to notify the peer that we're still alive.
                    //
                    // Note that this doesn't imply that we are sending 4 heartbeats per timeout period because Monitor
                    // is still only called every (IdleTimeout / 2) period.
                    _ = _protocolConnection.PingAsync(CancellationToken.None);
                }
            }
        }

        /// <summary>Closes the connection. This will forcefully close the connection if the connection hasn't been
        /// shutdown gracefully. Resources allocated for the connection are freed. The connection can be re-established
        /// once this method returns by calling <see cref="ConnectAsync"/>.</summary>
        private async Task CloseAsync(Exception? exception)
        {
            Task waitTask;
            lock (_mutex)
            {
                if (_state == ConnectionState.NotConnected)
                {
                    return;
                }
                else if (_state != ConnectionState.Closing)
                {
                    // It's important to set the state before performing the close. The close of the streams
                    // will trigger the failure of the associated invocations whose interceptor might access
                    // the connection state (e.g.: the retry interceptor or the connection pool checks the
                    // connection state).
                    _state = ConnectionState.Closing;
                    _stateTask = PerformCloseAsync();
                }

                Debug.Assert(_stateTask != null);
                waitTask = _stateTask;
            }

            await waitTask.ConfigureAwait(false);

            async Task PerformCloseAsync()
            {
                // Yield before continuing to ensure the code below isn't executed with the mutex locked and
                // that _closeTask is assigned before any synchronous continuations are ran.
                await Task.Yield();

                try
                {
                    _protocolConnection?.Dispose();
                }
                catch (Exception ex)
                {
                    // The protocol or transport aren't supposed to raise.
                    Debug.Assert(false, $"unexpected protocol close exception\n{ex}");
                }

                if (_networkConnection is INetworkConnection networkConnection)
                {
                    try
                    {
                        await networkConnection.DisposeAsync().ConfigureAwait(false);
                    }
                    catch (Exception ex)
                    {
                        // The protocol or transport aren't supposed to raise.
                        Debug.Assert(false, $"unexpected transport close exception\n{ex}");
                    }
                }

                if (_timer != null)
                {
                    await _timer.DisposeAsync().ConfigureAwait(false);
                }

                _protocolShutdownCancellationSource?.Dispose();

                lock (_mutex)
                {
                    // A connection can be resumed if it hasn't been disposed and it's configured to be resumable.
                    _state = (_options?.IsResumable ?? false) && !_disposed ?
                        ConnectionState.NotConnected : ConnectionState.Closed;

                    _stateTask = null;
                    _protocolConnection = null;
                    _networkConnection = null;
                    _timer = null;
                    _protocolShutdownCancellationSource = null;
                }

                // Raise the Closed event, this will call user code so we shouldn't hold the mutex.
                if (State == ConnectionState.Closed)
                {
                    try
                    {
                        // TODO: pass a null exception instead? See issue #1100.
                        (_onClose + _options?.OnClose)?.Invoke(
                            this,
                            exception ?? new ConnectionClosedException("connection gracefully shut down"));
                    }
                    catch
                    {
                        // Ignore, on close actions shouldn't raise exceptions.
                    }
                }
            }
        }

        private void InitiateShutdown(string message)
        {
            lock (_mutex)
            {
                // If the connection is active, switch the state to ShuttingDown and initiate the shutdown.
                if (_state == ConnectionState.Active)
                {
                    _state = ConnectionState.ShuttingDown;
                    _protocolShutdownCancellationSource = new();
                    _stateTask = ShutdownAsyncCore(
                        _protocolConnection!,
                        message,
                        _protocolShutdownCancellationSource.Token);
                }
            }
        }

        private async Task ShutdownAsyncCore(
            IProtocolConnection protocolConnection,
            string message,
            CancellationToken cancel)
        {
            // Yield before continuing to ensure the code below isn't executed with the mutex locked and that _stateTask
            // is assigned before any synchronous continuations are ran.
            await Task.Yield();

            using var closeCancellationSource = new CancellationTokenSource(_options.CloseTimeout);
            Exception exception;
            try
            {
                // Shutdown the connection.
                await protocolConnection
                    .ShutdownAsync(message, cancel)
                    .WaitAsync(closeCancellationSource.Token)
                    .ConfigureAwait(false);

                // Close the connection.
                exception = new ConnectionClosedException(message);
            }
            catch (OperationCanceledException)
            {
                exception = new ConnectionClosedException("shutdown timed out");
            }
            catch (Exception ex)
            {
                exception = ex;
            }

            Task? closeTask = null;
            lock (_mutex)
            {
                if (_protocolConnection == protocolConnection)
                {
                    closeTask = CloseAsync(exception);
                }
                else
                {
                    // The connection has already been closed so there's no need to close it again. This can occur
                    // if the protocol connection raise from ReceiveRequestAsync.
                }
            }

            if (closeTask != null)
            {
                await closeTask.ConfigureAwait(false);
            }
        }
    }
}<|MERGE_RESOLUTION|>--- conflicted
+++ resolved
@@ -54,14 +54,9 @@
             }
         }
 
-<<<<<<< HEAD
-        /// <summary>Gets the features of this connection.</summary>
-        public FeatureCollection Features => _features ?? _options.Features;
-=======
         /// <summary>Gets the features of this connection. These features are empty until the connection is connected.
         /// </summary>
         public FeatureCollection Features { get; private set; } = FeatureCollection.Empty;
->>>>>>> c5b0d988
 
         // True once DisposeAsync is called. Once disposed the connection can't be resumed.
         private bool _disposed;
@@ -404,11 +399,7 @@
                     networkConnection,
                     NetworkConnectionInformation.Value,
                     _options,
-<<<<<<< HEAD
-                    features,
-=======
                     _options.OnConnect == null ? null : fields => _options.OnConnect(this, fields, features),
->>>>>>> c5b0d988
                     _serverEndpoint != null,
                     connectCancellationSource.Token).ConfigureAwait(false);
 
@@ -422,11 +413,7 @@
 
                     _state = ConnectionState.Active;
                     _stateTask = null;
-<<<<<<< HEAD
-                    _features = features;
-=======
                     Features = features;
->>>>>>> c5b0d988
 
                     _onClose = onClose;
 
