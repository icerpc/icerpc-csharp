<?xml version="1.0" encoding="utf-8" ?>
<Project Sdk="Microsoft.NET.Sdk">
  <Import Project="$(MSBuildThisFileDirectory)../../build/IceRpc.Version.props" />
  <Import Project="$(MSBuildThisFileDirectory)../../build/Extract.targets" />
  <PropertyGroup>
    <Nullable>enable</Nullable>
    <AssemblyName>IceRpc.Protobuf.Tools</AssemblyName>
    <!--
        The target framework is netstandard2.0 to support Visual Studio
        see https://learn.microsoft.com/en-us/visualstudio/msbuild/tutorial-custom-task-code-generation?view=vs-2022#create-the-appsettingstronglytyped-project.
      -->
<<<<<<< HEAD
      <TargetFramework>netstandard2.0</TargetFramework>
      <LangVersion>10.0</LangVersion>
      <AnalysisMode>AllEnabledByDefault</AnalysisMode>
      <Title>IceRPC Protobuf Tools</Title>
      <Authors>ZeroC, Inc.</Authors>
      <PackageId>$(AssemblyName)</PackageId>
      <PackageLicenseExpression>Apache-2.0</PackageLicenseExpression>
      <PackageProjectUrl>https://github.com/icerpc/icerpc-csharp</PackageProjectUrl>
      <RepositoryUrl>https://github.com/icerpc/icerpc-csharp</RepositoryUrl>
      <RepositoryType>git</RepositoryType>
      <PackageIcon>icerpc-icon.png</PackageIcon>
      <Copyright>Copyright (c) ZeroC, Inc.</Copyright>
      <Description>Provides tools to generate C# code from Protobuf definitions; includes support for MSBuild projects.</Description>
      <DevelopmentDependency>true</DevelopmentDependency>
      <PackageRequireLicenseAcceptance>false</PackageRequireLicenseAcceptance>
      <PackageTags>IceRPC;RPC;MSBuild;Protobuf</PackageTags>
      <PackageReadmeFile>README.md</PackageReadmeFile>
      <PackageType>Dependency</PackageType>
      <IncludeBuildOutput>false</IncludeBuildOutput>
      <SuppressDependenciesWhenPacking>true</SuppressDependenciesWhenPacking>
      <NoWarn>NU5100</NoWarn>
   </PropertyGroup>
   <ItemGroup>
      <PackageReference Include="Microsoft.Build.Framework" Version="17.8.3" />
      <PackageReference Include="Microsoft.Build.Utilities.Core" Version="17.8.3" />
      <PackageReference Include="Google.Protobuf.Tools" Version="$(NuGetProtobufVersion)" />
      <PackageReference Include="System.Text.Json" Version="8.0.3" />
   </ItemGroup>
   <ItemGroup>
      <Compile Include="../Common/IceRpc.CaseConverter.Internal/Converter.cs" />
      <None Include="../Common/IceRpc.Telemetry.Internal/bin/$(Configuration)/net8.0/*" Exclude="../IceRpc.Telemetry.Internal/bin/$(Configuration)/net8.0/*.exe">
        <PackagePath>tools/</PackagePath>
        <Pack>true</Pack>
      </None>
      <None Include="../Common/IceRpc.Telemetry.Internal/certs/">
        <PackagePath>tools/certs</PackagePath>
        <Pack>true</Pack>
      </None>
      <Content Include="../../LICENSE">
         <PackagePath />
         <Pack>true</Pack>
      </Content>
      <Content Include="README.md">
         <PackagePath />
         <Pack>true</Pack>
      </Content>
      <Content Include="IceRpc.Protobuf.Tools.props">
         <PackagePath>build/</PackagePath>
         <Pack>true</Pack>
      </Content>
      <Content Include="IceRpc.Protobuf.Tools.targets">
         <PackagePath>build/</PackagePath>
         <Pack>true</Pack>
      </Content>
     <Content Include="ProtoFile.ItemDefinition.xaml">
       <PackagePath>build/</PackagePath>
       <Pack>true</Pack>
     </Content>
      <None Include="../../build/icerpc-icon.png">
         <Pack>true</Pack>
         <PackagePath />
      </None>
      <None Include="$(IntermediateOutputPath)/$(AssemblyName).dll" Pack="true" PackagePath="tasks/" Visible="false" />
      <!-- Use the compilers from this source build. -->
      <None Include="../IceRpc.ProtocGen/bin/$(Configuration)/net8.0/*" Exclude="../IceRpc.ProtocGen/bin/$(Configuration)/net8.0/*.exe">
        <PackagePath>tools/</PackagePath>
        <Pack>true</Pack>
      </None>
      <None Include="$(MSBuildThisFileDirectory)obj/tools/**">
        <PackagePath>tools/</PackagePath>
        <Pack>true</Pack>
      </None>
   </ItemGroup>
   <Target Name="CopyGoogleProtobufTools" BeforeTargets="CoreCompile">
      <ItemGroup>
         <GoogleProtobufFiles Include="$(protoc_tools)/google/protobuf/*.*" />
         <ProtocCompiler Include="$(protoc_tools)/windows_x64/protoc.exe" Prefix="windows_x64" />
         <ProtocCompiler Include="$(protoc_tools)/linux_x64/protoc" Prefix="linux_x64" />
         <ProtocCompiler Include="$(MSBuildThisFileDirectory)obj/protoc-$(ProtobufVersion)-linux-aarch_64/bin/protoc" Prefix="linux_arm64" />
         <ProtocCompiler Include="$(protoc_tools)/macosx_x64/protoc" Prefix="macos_x64" />
         <ProtocCompiler Include="$(MSBuildThisFileDirectory)obj/protoc-$(ProtobufVersion)-osx-aarch_64/bin/protoc" Prefix="macos_arm64" />
      </ItemGroup>
=======
    <TargetFramework>netstandard2.0</TargetFramework>
    <LangVersion>10.0</LangVersion>
    <AnalysisMode>AllEnabledByDefault</AnalysisMode>
    <Title>IceRPC Protobuf Tools</Title>
    <Authors>ZeroC, Inc.</Authors>
    <PackageId>$(AssemblyName)</PackageId>
    <PackageLicenseExpression>Apache-2.0</PackageLicenseExpression>
    <PackageProjectUrl>https://github.com/icerpc/icerpc-csharp</PackageProjectUrl>
    <RepositoryUrl>https://github.com/icerpc/icerpc-csharp</RepositoryUrl>
    <RepositoryType>git</RepositoryType>
    <PackageIcon>icerpc-icon.png</PackageIcon>
    <Copyright>Copyright (c) ZeroC, Inc.</Copyright>
    <Description
    >Provides tools to generate C# code from Protobuf definitions; includes support for MSBuild projects.</Description>
    <DevelopmentDependency>true</DevelopmentDependency>
    <PackageRequireLicenseAcceptance>false</PackageRequireLicenseAcceptance>
    <PackageTags>IceRPC;RPC;MSBuild;Protobuf</PackageTags>
    <PackageReadmeFile>README.md</PackageReadmeFile>
    <PackageType>Dependency</PackageType>
    <IncludeBuildOutput>false</IncludeBuildOutput>
    <SuppressDependenciesWhenPacking>true</SuppressDependenciesWhenPacking>
    <NoWarn>NU5100</NoWarn>
  </PropertyGroup>
  <ItemGroup>
    <PackageReference Include="Microsoft.Build.Framework" Version="17.8.3" />
    <PackageReference Include="Microsoft.Build.Utilities.Core" Version="17.8.3" />
    <PackageReference Include="Google.Protobuf.Tools" Version="$(NuGetProtobufVersion)" />
  </ItemGroup>
  <ItemGroup>
    <Compile Include="../Common/IceRpc.CaseConverter.Internal/Converter.cs" />
    <Content Include="../../LICENSE">
      <PackagePath />
      <Pack>true</Pack>
    </Content>
    <Content Include="README.md">
      <PackagePath />
      <Pack>true</Pack>
    </Content>
    <Content Include="IceRpc.Protobuf.Tools.props">
      <PackagePath>build/</PackagePath>
      <Pack>true</Pack>
    </Content>
    <Content Include="IceRpc.Protobuf.Tools.targets">
      <PackagePath>build/</PackagePath>
      <Pack>true</Pack>
    </Content>
    <Content Include="ProtoFile.ItemDefinition.xaml">
      <PackagePath>build/</PackagePath>
      <Pack>true</Pack>
    </Content>
    <None Include="../../build/icerpc-icon.png">
      <Pack>true</Pack>
      <PackagePath />
    </None>
    <None Include="$(IntermediateOutputPath)/$(AssemblyName).dll" Pack="true" PackagePath="tasks/" Visible="false" />
    <!-- Use the compilers from this source build. -->
    <None
      Include="../IceRpc.ProtocGen/bin/$(Configuration)/net8.0/*"
      Exclude="../IceRpc.ProtocGen/bin/$(Configuration)/net8.0/*.exe"
    >
      <PackagePath>tools/</PackagePath>
      <Pack>true</Pack>
    </None>
    <None Include="$(MSBuildThisFileDirectory)obj/tools/**">
      <PackagePath>tools/</PackagePath>
      <Pack>true</Pack>
    </None>
  </ItemGroup>
  <Target Name="CopyGoogleProtobufTools" BeforeTargets="CoreCompile">
    <ItemGroup>
      <GoogleProtobufFiles Include="$(protoc_tools)/google/protobuf/*.*" />
      <ProtocCompiler Include="$(protoc_tools)/windows_x64/protoc.exe" Prefix="windows_x64" />
      <ProtocCompiler Include="$(protoc_tools)/linux_x64/protoc" Prefix="linux_x64" />
      <ProtocCompiler
        Include="$(MSBuildThisFileDirectory)obj/protoc-$(ProtobufVersion)-linux-aarch_64/bin/protoc"
        Prefix="linux_arm64"
      />
      <ProtocCompiler Include="$(protoc_tools)/macosx_x64/protoc" Prefix="macos_x64" />
      <ProtocCompiler
        Include="$(MSBuildThisFileDirectory)obj/protoc-$(ProtobufVersion)-osx-aarch_64/bin/protoc"
        Prefix="macos_arm64"
      />
    </ItemGroup>
>>>>>>> 0153bc83

    <!-- Download and extract macOS and Linux ARM64 binaries from protobuf release package. The compilers for ARM64
           are not included with Google.Protobuf NuGet package.
      -->
<<<<<<< HEAD
      <DownloadFile SourceUrl="https://github.com/protocolbuffers/protobuf/releases/download/v$(ProtobufVersion)/protoc-$(ProtobufVersion)-osx-aarch_64.zip" DestinationFolder="$(MSBuildThisFileDirectory)obj" Condition="!Exists('$(MSBuildThisFileDirectory)obj/protoc-$(ProtobufVersion)-osx-aarch_64.zip')" />

      <DownloadFile SourceUrl="https://github.com/protocolbuffers/protobuf/releases/download/v$(ProtobufVersion)/protoc-$(ProtobufVersion)-linux-aarch_64.zip" DestinationFolder="$(MSBuildThisFileDirectory)obj" />
=======
    <DownloadFile
      SourceUrl="https://github.com/protocolbuffers/protobuf/releases/download/v$(ProtobufVersion)/protoc-$(ProtobufVersion)-osx-aarch_64.zip"
      DestinationFolder="$(MSBuildThisFileDirectory)obj"
      Condition="!Exists('$(MSBuildThisFileDirectory)obj/protoc-$(ProtobufVersion)-osx-aarch_64.zip')"
    />

    <DownloadFile
      SourceUrl="https://github.com/protocolbuffers/protobuf/releases/download/v$(ProtobufVersion)/protoc-$(ProtobufVersion)-linux-aarch_64.zip"
      DestinationFolder="$(MSBuildThisFileDirectory)obj"
    />
>>>>>>> 0153bc83

    <!-- We cannot use MSBuild Unzip task because it doesn't preserve the executable permissions, we use our custom
           extract task instead. -->
<<<<<<< HEAD
      <ExtractTask SourceFiles="$(MSBuildThisFileDirectory)obj/protoc-$(ProtobufVersion)-osx-aarch_64.zip" DestinationFolder="$(MSBuildThisFileDirectory)obj/protoc-$(ProtobufVersion)-osx-aarch_64" Condition="!Exists('$(MSBuildThisFileDirectory)obj/protoc-$(ProtobufVersion)-osx-aarch_64')" />

      <ExtractTask SourceFiles="$(MSBuildThisFileDirectory)obj/protoc-$(ProtobufVersion)-linux-aarch_64.zip" DestinationFolder="$(MSBuildThisFileDirectory)obj/protoc-$(ProtobufVersion)-linux-aarch_64" Condition="!Exists('$(MSBuildThisFileDirectory)obj/protoc-$(ProtobufVersion)-linux-aarch_64')" />

      <!-- Make protoc compiler writeable, otherwise Copy task fails when running inside a container -->
      <Exec Command="chmod +w $(MSBuildThisFileDirectory)obj/protoc-$(ProtobufVersion)-osx-aarch_64/bin/protoc" Condition="Exists('$(MSBuildThisFileDirectory)obj/protoc-$(ProtobufVersion)-osx-aarch_64/bin/protoc') AND $([MSBuild]::IsOSPlatform('Linux'))" />

      <Exec Command="chmod +w $(MSBuildThisFileDirectory)obj/protoc-$(ProtobufVersion)-linux-aarch_64/bin/protoc" Condition="Exists('$(MSBuildThisFileDirectory)obj/protoc-$(ProtobufVersion)-linux-aarch_64/bin/protoc') AND $([MSBuild]::IsOSPlatform('Linux'))" />

      <Copy SourceFiles="@(GoogleProtobufFiles)" DestinationFolder="$(MSBuildThisFileDirectory)obj/tools/google/protobuf" SkipUnchangedFiles="true" />

      <Copy SourceFiles="@(ProtocCompiler)" DestinationFiles="@(ProtocCompiler->'$(MSBuildThisFileDirectory)obj/tools/%(Prefix)/%(Filename)%(Extension)')" SkipUnchangedFiles="true" />
   </Target>
   <Import Project="$(MSBuildThisFileDirectory)../../build/Sign.targets" />
=======
    <ExtractTask
      SourceFiles="$(MSBuildThisFileDirectory)obj/protoc-$(ProtobufVersion)-osx-aarch_64.zip"
      DestinationFolder="$(MSBuildThisFileDirectory)obj/protoc-$(ProtobufVersion)-osx-aarch_64"
      Condition="!Exists('$(MSBuildThisFileDirectory)obj/protoc-$(ProtobufVersion)-osx-aarch_64')"
    />

    <ExtractTask
      SourceFiles="$(MSBuildThisFileDirectory)obj/protoc-$(ProtobufVersion)-linux-aarch_64.zip"
      DestinationFolder="$(MSBuildThisFileDirectory)obj/protoc-$(ProtobufVersion)-linux-aarch_64"
      Condition="!Exists('$(MSBuildThisFileDirectory)obj/protoc-$(ProtobufVersion)-linux-aarch_64')"
    />

    <!-- Make protoc compiler writeable, otherwise Copy task fails when running inside a container -->
    <Exec
      Command="chmod +w $(MSBuildThisFileDirectory)obj/protoc-$(ProtobufVersion)-osx-aarch_64/bin/protoc"
      Condition="Exists('$(MSBuildThisFileDirectory)obj/protoc-$(ProtobufVersion)-osx-aarch_64/bin/protoc') AND $([MSBuild]::IsOSPlatform('Linux'))"
    />

    <Exec
      Command="chmod +w $(MSBuildThisFileDirectory)obj/protoc-$(ProtobufVersion)-linux-aarch_64/bin/protoc"
      Condition="Exists('$(MSBuildThisFileDirectory)obj/protoc-$(ProtobufVersion)-linux-aarch_64/bin/protoc') AND $([MSBuild]::IsOSPlatform('Linux'))"
    />

    <Copy
      SourceFiles="@(GoogleProtobufFiles)"
      DestinationFolder="$(MSBuildThisFileDirectory)obj/tools/google/protobuf"
      SkipUnchangedFiles="true"
    />

    <Copy
      SourceFiles="@(ProtocCompiler)"
      DestinationFiles="@(ProtocCompiler->'$(MSBuildThisFileDirectory)obj/tools/%(Prefix)/%(Filename)%(Extension)')"
      SkipUnchangedFiles="true"
    />
  </Target>
  <Import Project="$(MSBuildThisFileDirectory)../../build/Sign.targets" />
>>>>>>> 0153bc83
</Project><|MERGE_RESOLUTION|>--- conflicted
+++ resolved
@@ -9,90 +9,6 @@
         The target framework is netstandard2.0 to support Visual Studio
         see https://learn.microsoft.com/en-us/visualstudio/msbuild/tutorial-custom-task-code-generation?view=vs-2022#create-the-appsettingstronglytyped-project.
       -->
-<<<<<<< HEAD
-      <TargetFramework>netstandard2.0</TargetFramework>
-      <LangVersion>10.0</LangVersion>
-      <AnalysisMode>AllEnabledByDefault</AnalysisMode>
-      <Title>IceRPC Protobuf Tools</Title>
-      <Authors>ZeroC, Inc.</Authors>
-      <PackageId>$(AssemblyName)</PackageId>
-      <PackageLicenseExpression>Apache-2.0</PackageLicenseExpression>
-      <PackageProjectUrl>https://github.com/icerpc/icerpc-csharp</PackageProjectUrl>
-      <RepositoryUrl>https://github.com/icerpc/icerpc-csharp</RepositoryUrl>
-      <RepositoryType>git</RepositoryType>
-      <PackageIcon>icerpc-icon.png</PackageIcon>
-      <Copyright>Copyright (c) ZeroC, Inc.</Copyright>
-      <Description>Provides tools to generate C# code from Protobuf definitions; includes support for MSBuild projects.</Description>
-      <DevelopmentDependency>true</DevelopmentDependency>
-      <PackageRequireLicenseAcceptance>false</PackageRequireLicenseAcceptance>
-      <PackageTags>IceRPC;RPC;MSBuild;Protobuf</PackageTags>
-      <PackageReadmeFile>README.md</PackageReadmeFile>
-      <PackageType>Dependency</PackageType>
-      <IncludeBuildOutput>false</IncludeBuildOutput>
-      <SuppressDependenciesWhenPacking>true</SuppressDependenciesWhenPacking>
-      <NoWarn>NU5100</NoWarn>
-   </PropertyGroup>
-   <ItemGroup>
-      <PackageReference Include="Microsoft.Build.Framework" Version="17.8.3" />
-      <PackageReference Include="Microsoft.Build.Utilities.Core" Version="17.8.3" />
-      <PackageReference Include="Google.Protobuf.Tools" Version="$(NuGetProtobufVersion)" />
-      <PackageReference Include="System.Text.Json" Version="8.0.3" />
-   </ItemGroup>
-   <ItemGroup>
-      <Compile Include="../Common/IceRpc.CaseConverter.Internal/Converter.cs" />
-      <None Include="../Common/IceRpc.Telemetry.Internal/bin/$(Configuration)/net8.0/*" Exclude="../IceRpc.Telemetry.Internal/bin/$(Configuration)/net8.0/*.exe">
-        <PackagePath>tools/</PackagePath>
-        <Pack>true</Pack>
-      </None>
-      <None Include="../Common/IceRpc.Telemetry.Internal/certs/">
-        <PackagePath>tools/certs</PackagePath>
-        <Pack>true</Pack>
-      </None>
-      <Content Include="../../LICENSE">
-         <PackagePath />
-         <Pack>true</Pack>
-      </Content>
-      <Content Include="README.md">
-         <PackagePath />
-         <Pack>true</Pack>
-      </Content>
-      <Content Include="IceRpc.Protobuf.Tools.props">
-         <PackagePath>build/</PackagePath>
-         <Pack>true</Pack>
-      </Content>
-      <Content Include="IceRpc.Protobuf.Tools.targets">
-         <PackagePath>build/</PackagePath>
-         <Pack>true</Pack>
-      </Content>
-     <Content Include="ProtoFile.ItemDefinition.xaml">
-       <PackagePath>build/</PackagePath>
-       <Pack>true</Pack>
-     </Content>
-      <None Include="../../build/icerpc-icon.png">
-         <Pack>true</Pack>
-         <PackagePath />
-      </None>
-      <None Include="$(IntermediateOutputPath)/$(AssemblyName).dll" Pack="true" PackagePath="tasks/" Visible="false" />
-      <!-- Use the compilers from this source build. -->
-      <None Include="../IceRpc.ProtocGen/bin/$(Configuration)/net8.0/*" Exclude="../IceRpc.ProtocGen/bin/$(Configuration)/net8.0/*.exe">
-        <PackagePath>tools/</PackagePath>
-        <Pack>true</Pack>
-      </None>
-      <None Include="$(MSBuildThisFileDirectory)obj/tools/**">
-        <PackagePath>tools/</PackagePath>
-        <Pack>true</Pack>
-      </None>
-   </ItemGroup>
-   <Target Name="CopyGoogleProtobufTools" BeforeTargets="CoreCompile">
-      <ItemGroup>
-         <GoogleProtobufFiles Include="$(protoc_tools)/google/protobuf/*.*" />
-         <ProtocCompiler Include="$(protoc_tools)/windows_x64/protoc.exe" Prefix="windows_x64" />
-         <ProtocCompiler Include="$(protoc_tools)/linux_x64/protoc" Prefix="linux_x64" />
-         <ProtocCompiler Include="$(MSBuildThisFileDirectory)obj/protoc-$(ProtobufVersion)-linux-aarch_64/bin/protoc" Prefix="linux_arm64" />
-         <ProtocCompiler Include="$(protoc_tools)/macosx_x64/protoc" Prefix="macos_x64" />
-         <ProtocCompiler Include="$(MSBuildThisFileDirectory)obj/protoc-$(ProtobufVersion)-osx-aarch_64/bin/protoc" Prefix="macos_arm64" />
-      </ItemGroup>
-=======
     <TargetFramework>netstandard2.0</TargetFramework>
     <LangVersion>10.0</LangVersion>
     <AnalysisMode>AllEnabledByDefault</AnalysisMode>
@@ -120,9 +36,21 @@
     <PackageReference Include="Microsoft.Build.Framework" Version="17.8.3" />
     <PackageReference Include="Microsoft.Build.Utilities.Core" Version="17.8.3" />
     <PackageReference Include="Google.Protobuf.Tools" Version="$(NuGetProtobufVersion)" />
+    <PackageReference Include="System.Text.Json" Version="8.0.3" />
   </ItemGroup>
   <ItemGroup>
     <Compile Include="../Common/IceRpc.CaseConverter.Internal/Converter.cs" />
+    <None
+      Include="../Common/IceRpc.Telemetry.Internal/bin/$(Configuration)/net8.0/*"
+      Exclude="../IceRpc.Telemetry.Internal/bin/$(Configuration)/net8.0/*.exe"
+    >
+      <PackagePath>tools/</PackagePath>
+      <Pack>true</Pack>
+    </None>
+    <None Include="../Common/IceRpc.Telemetry.Internal/certs/">
+      <PackagePath>tools/certs</PackagePath>
+      <Pack>true</Pack>
+    </None>
     <Content Include="../../LICENSE">
       <PackagePath />
       <Pack>true</Pack>
@@ -176,16 +104,10 @@
         Prefix="macos_arm64"
       />
     </ItemGroup>
->>>>>>> 0153bc83
 
     <!-- Download and extract macOS and Linux ARM64 binaries from protobuf release package. The compilers for ARM64
            are not included with Google.Protobuf NuGet package.
       -->
-<<<<<<< HEAD
-      <DownloadFile SourceUrl="https://github.com/protocolbuffers/protobuf/releases/download/v$(ProtobufVersion)/protoc-$(ProtobufVersion)-osx-aarch_64.zip" DestinationFolder="$(MSBuildThisFileDirectory)obj" Condition="!Exists('$(MSBuildThisFileDirectory)obj/protoc-$(ProtobufVersion)-osx-aarch_64.zip')" />
-
-      <DownloadFile SourceUrl="https://github.com/protocolbuffers/protobuf/releases/download/v$(ProtobufVersion)/protoc-$(ProtobufVersion)-linux-aarch_64.zip" DestinationFolder="$(MSBuildThisFileDirectory)obj" />
-=======
     <DownloadFile
       SourceUrl="https://github.com/protocolbuffers/protobuf/releases/download/v$(ProtobufVersion)/protoc-$(ProtobufVersion)-osx-aarch_64.zip"
       DestinationFolder="$(MSBuildThisFileDirectory)obj"
@@ -196,26 +118,9 @@
       SourceUrl="https://github.com/protocolbuffers/protobuf/releases/download/v$(ProtobufVersion)/protoc-$(ProtobufVersion)-linux-aarch_64.zip"
       DestinationFolder="$(MSBuildThisFileDirectory)obj"
     />
->>>>>>> 0153bc83
 
     <!-- We cannot use MSBuild Unzip task because it doesn't preserve the executable permissions, we use our custom
            extract task instead. -->
-<<<<<<< HEAD
-      <ExtractTask SourceFiles="$(MSBuildThisFileDirectory)obj/protoc-$(ProtobufVersion)-osx-aarch_64.zip" DestinationFolder="$(MSBuildThisFileDirectory)obj/protoc-$(ProtobufVersion)-osx-aarch_64" Condition="!Exists('$(MSBuildThisFileDirectory)obj/protoc-$(ProtobufVersion)-osx-aarch_64')" />
-
-      <ExtractTask SourceFiles="$(MSBuildThisFileDirectory)obj/protoc-$(ProtobufVersion)-linux-aarch_64.zip" DestinationFolder="$(MSBuildThisFileDirectory)obj/protoc-$(ProtobufVersion)-linux-aarch_64" Condition="!Exists('$(MSBuildThisFileDirectory)obj/protoc-$(ProtobufVersion)-linux-aarch_64')" />
-
-      <!-- Make protoc compiler writeable, otherwise Copy task fails when running inside a container -->
-      <Exec Command="chmod +w $(MSBuildThisFileDirectory)obj/protoc-$(ProtobufVersion)-osx-aarch_64/bin/protoc" Condition="Exists('$(MSBuildThisFileDirectory)obj/protoc-$(ProtobufVersion)-osx-aarch_64/bin/protoc') AND $([MSBuild]::IsOSPlatform('Linux'))" />
-
-      <Exec Command="chmod +w $(MSBuildThisFileDirectory)obj/protoc-$(ProtobufVersion)-linux-aarch_64/bin/protoc" Condition="Exists('$(MSBuildThisFileDirectory)obj/protoc-$(ProtobufVersion)-linux-aarch_64/bin/protoc') AND $([MSBuild]::IsOSPlatform('Linux'))" />
-
-      <Copy SourceFiles="@(GoogleProtobufFiles)" DestinationFolder="$(MSBuildThisFileDirectory)obj/tools/google/protobuf" SkipUnchangedFiles="true" />
-
-      <Copy SourceFiles="@(ProtocCompiler)" DestinationFiles="@(ProtocCompiler->'$(MSBuildThisFileDirectory)obj/tools/%(Prefix)/%(Filename)%(Extension)')" SkipUnchangedFiles="true" />
-   </Target>
-   <Import Project="$(MSBuildThisFileDirectory)../../build/Sign.targets" />
-=======
     <ExtractTask
       SourceFiles="$(MSBuildThisFileDirectory)obj/protoc-$(ProtobufVersion)-osx-aarch_64.zip"
       DestinationFolder="$(MSBuildThisFileDirectory)obj/protoc-$(ProtobufVersion)-osx-aarch_64"
@@ -252,5 +157,4 @@
     />
   </Target>
   <Import Project="$(MSBuildThisFileDirectory)../../build/Sign.targets" />
->>>>>>> 0153bc83
 </Project>