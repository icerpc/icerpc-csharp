// Copyright (c) ZeroC, Inc.

using IceRpc.Internal;
using IceRpc.Slice;
using IceRpc.Slice.Internal;
using IceRpc.Transports.Internal;
using System.Buffers;
using System.Collections.Concurrent;
using System.Diagnostics;
using System.IO.Pipelines;
using System.Security.Authentication;
using System.Threading.Channels;

namespace IceRpc.Transports.Slic.Internal;

/// <summary>The Slic connection implements an <see cref="IMultiplexedConnection" /> on top of a <see
/// cref="IDuplexConnection" />.</summary>
internal class SlicConnection : IMultiplexedConnection
{
    internal bool IsServer { get; }

    internal int MinSegmentSize { get; }

    internal int PauseWriterThreshold { get; }

    internal int PeerPacketMaxSize { get; private set; }

    internal int PeerPauseWriterThreshold { get; private set; }

    internal MemoryPool<byte> Pool { get; }

    internal int ResumeWriterThreshold { get; }

    private readonly Channel<IMultiplexedStream> _acceptStreamChannel;
    private int _bidirectionalStreamCount;
    private SemaphoreSlim? _bidirectionalStreamSemaphore;
    private readonly CancellationTokenSource _closedCts = new();
    private readonly CancellationToken _closedCancellationToken;
    private string? _closedMessage;
    private Task? _closeTask;
    private Task<TransportConnectionInformation>? _connectTask;
    private readonly CancellationTokenSource _disposedCts = new();
    private Task? _disposeTask;
    private readonly IDuplexConnection _duplexConnection;
    private readonly DuplexConnectionReader _duplexConnectionReader;
    private readonly SlicDuplexConnectionWriter _duplexConnectionWriter;
    private readonly Action<TimeSpan, Action?> _enableIdleTimeoutAndKeepAlive;
    private bool _isClosed;
    private ulong? _lastRemoteBidirectionalStreamId;
    private ulong? _lastRemoteUnidirectionalStreamId;
    private readonly TimeSpan _localIdleTimeout;
    private readonly int _maxBidirectionalStreams;
    private readonly int _maxUnidirectionalStreams;
    // _mutex ensure the assignment of _lastRemoteXxx members and the addition of the stream to _streams is
    // an atomic operation.
    private readonly object _mutex = new();
    private ulong _nextBidirectionalId;
    private ulong _nextUnidirectionalId;
    private readonly int _packetMaxSize;
    private IceRpcError? _peerCloseError;
    private TimeSpan _peerIdleTimeout = Timeout.InfiniteTimeSpan;
    private Task _pingTask = Task.CompletedTask;
    private Task _pongTask = Task.CompletedTask;
    private Task? _readFramesTask;

    private readonly ConcurrentDictionary<ulong, SlicStream> _streams = new();
    private int _streamSemaphoreWaitCount;
    private readonly TaskCompletionSource _streamSemaphoreWaitClosed =
        new(TaskCreationOptions.RunContinuationsAsynchronously);

    private int _unidirectionalStreamCount;
    private SemaphoreSlim? _unidirectionalStreamSemaphore;

    public async ValueTask<IMultiplexedStream> AcceptStreamAsync(CancellationToken cancellationToken)
    {
        lock (_mutex)
        {
            ObjectDisposedException.ThrowIf(_disposeTask is not null, this);

            if (_connectTask is null || !_connectTask.IsCompletedSuccessfully)
            {
                throw new InvalidOperationException("Cannot accept stream before connecting the Slic connection.");
            }
            if (_isClosed)
            {
                throw new IceRpcException(_peerCloseError ?? IceRpcError.ConnectionAborted, _closedMessage);
            }
        }

        try
        {
            return await _acceptStreamChannel.Reader.ReadAsync(cancellationToken).ConfigureAwait(false);
        }
        catch (ChannelClosedException exception)
        {
            Debug.Assert(exception.InnerException is not null);

            // The exception given to ChannelWriter.Complete(Exception? exception) is the InnerException.
            throw ExceptionUtil.Throw(exception.InnerException);
        }
    }

    public Task<TransportConnectionInformation> ConnectAsync(CancellationToken cancellationToken)
    {
        lock (_mutex)
        {
            ObjectDisposedException.ThrowIf(_disposeTask is not null, this);

            if (_connectTask is not null)
            {
                throw new InvalidOperationException("Cannot connect twice a Slic connection.");
            }
            if (_isClosed)
            {
                throw new InvalidOperationException("Cannot connect a closed Slic connection.");
            }
            _connectTask = PerformConnectAsync();
        }
        return _connectTask;

        async Task<TransportConnectionInformation> PerformConnectAsync()
        {
            await Task.Yield(); // Exit mutex lock

            // Connect the duplex connection.
            TransportConnectionInformation transportConnectionInformation;
            TimeSpan peerIdleTimeout = TimeSpan.MaxValue;

            try
            {
                transportConnectionInformation = await _duplexConnection.ConnectAsync(cancellationToken)
                    .ConfigureAwait(false);

                // Initialize the Slic connection.
                if (IsServer)
                {
                    // Read the Initialize frame.
                    (ulong version, InitializeBody? initializeBody) = await ReadFrameAsync(
                        DecodeInitialize,
                        cancellationToken).ConfigureAwait(false);

                    if (version != 1)
                    {
                        // Unsupported version, try to negotiate another version by sending a Version frame with the
                        // Slic versions supported by this server.
                        await SendFrameAsync(
                            FrameType.Version,
                            new VersionBody(new ulong[] { SlicDefinitions.V1 }).Encode,
                            cancellationToken).ConfigureAwait(false);

                        (version, initializeBody) = await ReadFrameAsync(
                            DecodeInitialize,
                            cancellationToken).ConfigureAwait(false);
                    }

                    if (initializeBody is null)
                    {
                        throw new IceRpcException(
                            IceRpcError.ConnectionAborted,
                            $"The connection was aborted because the peer's Slic version '{version}' is not supported.");
                    }

                    // Check the application protocol and set the parameters.
                    string protocolName = initializeBody.Value.ApplicationProtocolName;
                    if (!Protocol.TryParse(protocolName, out Protocol? protocol) || protocol != Protocol.IceRpc)
                    {
                        throw new IceRpcException(
                            IceRpcError.ConnectionAborted,
                            $"The connection was aborted because the peer's application protocol '{protocolName}' is not supported.");
                    }

                    DecodeParameters(initializeBody.Value.Parameters);

                    // Write back an InitializeAck frame.
                    await SendFrameAsync(
                        FrameType.InitializeAck,
                        new InitializeAckBody(EncodeParameters()).Encode,
                        cancellationToken).ConfigureAwait(false);
                }
                else
                {
                    // Write the Initialize frame.
                    await SendFrameAsync(
                        FrameType.Initialize,
                        (ref SliceEncoder encoder) =>
                        {
                            encoder.EncodeVarUInt62(SlicDefinitions.V1);
                            new InitializeBody(Protocol.IceRpc.Name, EncodeParameters()).Encode(ref encoder);
                        },
                        cancellationToken).ConfigureAwait(false);

                    // Read the Initialize frame.
                    InitializeAckBody initializeAckBody = await ReadFrameAsync(
                        DecodeInitializeAckOrVersion,
                        cancellationToken).ConfigureAwait(false);

                    DecodeParameters(initializeAckBody.Parameters);
                }
            }
            catch (InvalidDataException exception)
            {
                throw new IceRpcException(
                    IceRpcError.IceRpcError,
                    "The connection was aborted by a Slic protocol error.",
                    exception);
            }
            catch (OperationCanceledException)
            {
                throw;
            }
            catch (AuthenticationException)
            {
                throw;
            }
            catch (IceRpcException)
            {
                throw;
            }
            catch (Exception exception)
            {
                Debug.Fail($"ConnectAsync failed with an unexpected exception: {exception}");
                throw;
            }

            // Enable the idle timeout checks after the connection establishment. The Ping frames sent by the keep alive
            // check are not expected until the Slic connection initialization completes. The idle timeout check uses
            // the smallest idle timeout.
            TimeSpan idleTimeout = _peerIdleTimeout == Timeout.InfiniteTimeSpan ? _localIdleTimeout :
                (_peerIdleTimeout < _localIdleTimeout ? _peerIdleTimeout : _localIdleTimeout);

            if (idleTimeout != Timeout.InfiniteTimeSpan)
            {
                // Only client connections send ping frames when idle to keep the server connection alive. The server
                // sends back a Pong frame in turn to keep alive the client connection.
                _enableIdleTimeoutAndKeepAlive(idleTimeout, IsServer ? null : KeepAlive);
            }

            _readFramesTask = ReadFramesAsync(_disposedCts.Token);

            return transportConnectionInformation;
        }

        static (uint, InitializeBody?) DecodeInitialize(FrameType frameType, ReadOnlySequence<byte> buffer)
        {
            if (frameType != FrameType.Initialize)
            {
                throw new InvalidDataException($"Received unexpected Slic frame: '{frameType}'.");
            }

            return SliceEncoding.Slice2.DecodeBuffer<(uint, InitializeBody?)>(
                buffer,
                (ref SliceDecoder decoder) =>
                {
                    uint version = decoder.DecodeVarUInt32();
                    if (version == SlicDefinitions.V1)
                    {
                        return (version, new InitializeBody(ref decoder));
                    }
                    else
                    {
                        decoder.Skip((int)(buffer.Length - decoder.Consumed));
                        return (version, null);
                    }
                });
        }

        static InitializeAckBody DecodeInitializeAckOrVersion(FrameType frameType, ReadOnlySequence<byte> buffer)
        {
            switch (frameType)
            {
                case FrameType.InitializeAck:
                    return SliceEncoding.Slice2.DecodeBuffer(
                        buffer,
                        (ref SliceDecoder decoder) => new InitializeAckBody(ref decoder));

                case FrameType.Version:
                    // We currently only support V1
                    VersionBody versionBody = SliceEncoding.Slice2.DecodeBuffer(
                        buffer,
                        (ref SliceDecoder decoder) => new VersionBody(ref decoder));
                    throw new IceRpcException(
                        IceRpcError.ConnectionAborted,
                        $"The connection was aborted because the peer's Slic version(s) '{string.Join(", ", versionBody.Versions)}' are not supported.");

                default:
                    throw new InvalidDataException($"Received unexpected Slic frame: '{frameType}'.");
            }
        }

        void KeepAlive()
        {
            lock (_mutex)
            {
                // Send a new ping frame if the previous frame was sent and the connection is not closed
                // or being close. The check for _isClosed ensures _pingTask is not reassigned once the
                // connection is closed.
                if (_pingTask.IsCompleted && !_isClosed)
                {
                    _pingTask = SendPingFrameAsync();
                }
            }

            async Task SendPingFrameAsync()
            {
                await Task.Yield(); // Exit mutex lock
                try
                {
                    await SendFrameAsync(FrameType.Ping, encode: null, CancellationToken.None).ConfigureAwait(false);
                }
                catch (OperationCanceledException)
                {
                    // Expected if the connection was closed.
                }
                catch (IceRpcException)
                {
                    // Expected if the connection failed.
                }
                catch (Exception exception)
                {
                    Debug.Fail($"ping task failed with an unexpected exception: {exception}");
                    throw;
                }
            }
        }

        async ValueTask<T> ReadFrameAsync<T>(
            Func<FrameType, ReadOnlySequence<byte>, T> decodeFunc,
            CancellationToken cancellationToken)
        {
            (FrameType FrameType, int FrameSize, ulong?)? header =
                await ReadFrameHeaderAsync(cancellationToken).ConfigureAwait(false);

            if (header is null || header.Value.FrameSize == 0)
            {
                throw new InvalidDataException("Received invalid Slic frame.");
            }

            ReadOnlySequence<byte> buffer = await _duplexConnectionReader.ReadAtLeastAsync(
                header.Value.FrameSize,
                cancellationToken).ConfigureAwait(false);

            if (buffer.Length > header.Value.FrameSize)
            {
                buffer = buffer.Slice(0, header.Value.FrameSize);
            }

            T decodedFrame = decodeFunc(header.Value.FrameType, buffer);
            _duplexConnectionReader.AdvanceTo(buffer.End);
            return decodedFrame;
        }
    }

    public async Task CloseAsync(MultiplexedConnectionCloseError closeError, CancellationToken cancellationToken)
    {
        lock (_mutex)
        {
            ObjectDisposedException.ThrowIf(_disposeTask is not null, this);

            if (_connectTask is null || !_connectTask.IsCompletedSuccessfully)
            {
                throw new InvalidOperationException("Cannot close a Slic connection before connecting it.");
            }

            // The close task might already be set if the peer closed the connection.
            _closeTask ??= PerformCloseAsync();
        }

        // Wait for the sending of the close frame.
        await _closeTask.ConfigureAwait(false);

        // Now, wait for the peer to send the close frame that will terminate the read frames task.
        Debug.Assert(_readFramesTask is not null);
        await _readFramesTask.WaitAsync(cancellationToken).ConfigureAwait(false);

        async Task PerformCloseAsync()
        {
            await Task.Yield(); // Exit mutex lock

            Close(new IceRpcException(IceRpcError.OperationAborted), "The connection was closed.");

<<<<<<< HEAD
            // The writer can't be disposed until the close task completes.
            using SlicDuplexConnectionWriterLock _ = await _duplexConnectionWriter.AcquireAsync(
                cancellationToken).ConfigureAwait(false);
            WriteFrame(FrameType.Close, streamId: null, new CloseBody((ulong)closeError).Encode);
=======
            // The semaphore can't be disposed until the close task completes.
            using SemaphoreLock _ = await _writeSemaphore.AcquireAsync(cancellationToken).ConfigureAwait(false);
            WriteFrame(FrameType.Close, streamId: null, new CloseBody((ulong)closeError).Encode);
            await _duplexConnectionWriter.FlushAsync(cancellationToken).ConfigureAwait(false);
>>>>>>> a8afffdf

            if (!IsServer)
            {
                // The sending of the client-side Close frame is followed by the shutdown of the duplex connection. For
                // TCP, it's important to always shutdown the connection on the client-side first to avoid TIME_WAIT
                // states on the server-side.
                _duplexConnectionWriter.Shutdown();
            }
        }
    }

    public async ValueTask<IMultiplexedStream> CreateStreamAsync(
        bool bidirectional,
        CancellationToken cancellationToken)
    {
        lock (_mutex)
        {
            ObjectDisposedException.ThrowIf(_disposeTask is not null, this);

            if (_connectTask is null || !_connectTask.IsCompletedSuccessfully)
            {
                throw new InvalidOperationException("Cannot create stream before connecting the Slic connection.");
            }
            if (_isClosed)
            {
                throw new IceRpcException(_peerCloseError ?? IceRpcError.ConnectionAborted, _closedMessage);
            }

            ++_streamSemaphoreWaitCount;
        }

        try
        {
            using var createStreamCts = CancellationTokenSource.CreateLinkedTokenSource(
                _closedCancellationToken,
                cancellationToken);

            SemaphoreSlim? streamCountSemaphore = bidirectional ?
                _bidirectionalStreamSemaphore :
                _unidirectionalStreamSemaphore;

            if (streamCountSemaphore is null)
            {
                // The stream semaphore is null if the peer's max streams configuration is 0. In this case, we let
                // CreateStreamAsync hang indefinitely until the connection is closed.
                await Task.Delay(-1, createStreamCts.Token).ConfigureAwait(false);
            }
            else
            {
                await streamCountSemaphore.WaitAsync(createStreamCts.Token).ConfigureAwait(false);
            }

            // TODO: Cache SlicStream
            return new SlicStream(this, bidirectional, remote: false);
        }
        catch (OperationCanceledException)
        {
            cancellationToken.ThrowIfCancellationRequested();

            Debug.Assert(_isClosed);
            throw new IceRpcException(_peerCloseError ?? IceRpcError.OperationAborted, _closedMessage);
        }
        finally
        {
            lock (_mutex)
            {
                --_streamSemaphoreWaitCount;
                if (_isClosed && _streamSemaphoreWaitCount == 0)
                {
                    _streamSemaphoreWaitClosed.SetResult();
                }
            }
        }
    }

    public ValueTask DisposeAsync()
    {
        Close(new IceRpcException(IceRpcError.OperationAborted), "The connection was disposed.");

        lock (_mutex)
        {
            _disposeTask ??= PerformDisposeAsync();
        }
        return new(_disposeTask);

        async Task PerformDisposeAsync()
        {
            // Make sure we execute the code below without holding the mutex lock.
            await Task.Yield();

            _disposedCts.Cancel();

            try
            {
                await Task.WhenAll(
                    _connectTask ?? Task.CompletedTask,
                    _readFramesTask ?? Task.CompletedTask,
                    _streamSemaphoreWaitClosed.Task,
                    _pingTask,
                    _pongTask,
                    _closeTask ?? Task.CompletedTask).ConfigureAwait(false);
            }
            catch
            {
                // Expected if any of these tasks failed or was canceled. Each task takes care of handling unexpected
                // exceptions so there's no need to handle them here.
            }

            // Clean-up the streams that might still be queued on the channel.
            while (_acceptStreamChannel.Reader.TryRead(out IMultiplexedStream? stream))
            {
                if (stream.IsBidirectional)
                {
                    stream.Output.Complete();
                    stream.Input.Complete();
                }
                else if (stream.IsRemote)
                {
                    stream.Input.Complete();
                }
                else
                {
                    stream.Output.Complete();
                }
            }

            try
            {
                await _acceptStreamChannel.Reader.Completion.ConfigureAwait(false);
            }
            catch
            {
            }

            _duplexConnection.Dispose();
            _duplexConnectionReader.Dispose();
            await _duplexConnectionWriter.DisposeAsync().ConfigureAwait(false);

            _disposedCts.Dispose();
            _bidirectionalStreamSemaphore?.Dispose();
            _unidirectionalStreamSemaphore?.Dispose();
            _closedCts.Dispose();
        }
    }

    internal SlicConnection(
        IDuplexConnection duplexConnection,
        MultiplexedConnectionOptions options,
        SlicTransportOptions slicOptions,
        bool isServer)
    {
        IsServer = isServer;

        Pool = options.Pool;
        MinSegmentSize = options.MinSegmentSize;
        _maxBidirectionalStreams = options.MaxBidirectionalStreams;
        _maxUnidirectionalStreams = options.MaxUnidirectionalStreams;

        PauseWriterThreshold = slicOptions.PauseWriterThreshold;
        ResumeWriterThreshold = slicOptions.ResumeWriterThreshold;
        _localIdleTimeout = slicOptions.IdleTimeout;
        _packetMaxSize = slicOptions.PacketMaxSize;

        _acceptStreamChannel = Channel.CreateUnbounded<IMultiplexedStream>(new UnboundedChannelOptions
        {
            SingleReader = true,
            SingleWriter = true
        });

        _closedCancellationToken = _closedCts.Token;

        var duplexConnectionDecorator = new IdleTimeoutDuplexConnectionDecorator(duplexConnection);
        _enableIdleTimeoutAndKeepAlive = duplexConnectionDecorator.Enable;

        _duplexConnection = duplexConnectionDecorator;
        _duplexConnectionReader = new DuplexConnectionReader(_duplexConnection, options.Pool, options.MinSegmentSize);
        _duplexConnectionWriter = new SlicDuplexConnectionWriter(
            _duplexConnection,
            _packetMaxSize,
            options.Pool,
            options.MinSegmentSize);

        // Initially set the peer packet max size to the local max size to ensure we can receive the first initialize
        // frame.
        PeerPacketMaxSize = _packetMaxSize;
        PeerPauseWriterThreshold = PauseWriterThreshold;

        // We use the same stream ID numbering scheme as Quic.
        if (IsServer)
        {
            _nextBidirectionalId = 1;
            _nextUnidirectionalId = 3;
        }
        else
        {
            _nextBidirectionalId = 0;
            _nextUnidirectionalId = 2;
        }
    }

    internal ValueTask FillBufferWriterAsync(
        IBufferWriter<byte> bufferWriter,
        int byteCount,
        CancellationToken cancellationToken) =>
        _duplexConnectionReader.FillBufferWriterAsync(bufferWriter, byteCount, cancellationToken);

    internal void ReleaseStream(SlicStream stream)
    {
        Debug.Assert(stream.IsStarted);

        _streams.Remove(stream.Id, out SlicStream? _);

        if (stream.IsRemote)
        {
            if (stream.IsBidirectional)
            {
                Interlocked.Decrement(ref _bidirectionalStreamCount);
            }
            else
            {
                Interlocked.Decrement(ref _unidirectionalStreamCount);
            }
        }
        else if (!_isClosed)
        {
            if (stream.IsBidirectional)
            {
                _bidirectionalStreamSemaphore!.Release();
            }
            else
            {
                _unidirectionalStreamSemaphore!.Release();
            }
        }
    }

    internal async ValueTask SendFrameAsync(
        FrameType frameType,
        EncodeAction? encode,
        CancellationToken cancellationToken)
    {
        using var writeCts = CancellationTokenSource.CreateLinkedTokenSource(
            _closedCancellationToken,
            cancellationToken);

        try
        {
<<<<<<< HEAD
            using SlicDuplexConnectionWriterLock _ = await AcquireWriterLockAsync(writeCts.Token).ConfigureAwait(false);
            WriteFrame(frameType, streamId: null, encode);
=======
            using SemaphoreLock _ = await AcquireWriteLockAsync(writeCts.Token).ConfigureAwait(false);
            WriteFrame(frameType, streamId: null, encode);
            await _duplexConnectionWriter.FlushAsync(writeCts.Token).ConfigureAwait(false);
>>>>>>> a8afffdf
        }
        catch (OperationCanceledException)
        {
            cancellationToken.ThrowIfCancellationRequested();

            Debug.Assert(_isClosed);
            throw new IceRpcException(_peerCloseError ?? IceRpcError.ConnectionAborted, _closedMessage);
        }
    }

    internal async ValueTask SendStreamFrameAsync(
        SlicStream stream,
        FrameType frameType,
        EncodeAction? encode,
        bool sendReadsCompletedFrame)
    {
        Debug.Assert(frameType >= FrameType.StreamReset);
        try
        {
            using SlicDuplexConnectionWriterLock _ = await AcquireWriterLockAsync(_closedCancellationToken)
                .ConfigureAwait(false);
            if (!stream.IsStarted)
            {
                StartStream(stream);
            }

            WriteFrame(frameType, stream.Id, encode);

            if (sendReadsCompletedFrame)
            {
                WriteFrame(FrameType.StreamReadsCompleted, stream.Id, encode: null);
            }
<<<<<<< HEAD
=======

            await _duplexConnectionWriter.FlushAsync(_closedCancellationToken).ConfigureAwait(false);
>>>>>>> a8afffdf
        }
        catch (OperationCanceledException)
        {
            Debug.Assert(_isClosed);
            throw new IceRpcException(_peerCloseError ?? IceRpcError.ConnectionAborted, _closedMessage);
        }
    }

    internal async ValueTask<FlushResult> SendStreamFrameAsync(
        SlicStream stream,
        ReadOnlySequence<byte> source1,
        ReadOnlySequence<byte> source2,
        bool endStream,
        bool sendReadsCompletedFrame,
        CancellationToken cancellationToken)
    {
        Debug.Assert(!source1.IsEmpty || endStream);
        if (_connectTask is null)
        {
            throw new InvalidOperationException("Cannot send a stream frame before calling ConnectAsync.");
        }
        using var writeCts = CancellationTokenSource.CreateLinkedTokenSource(
            _closedCancellationToken,
            cancellationToken);

        try
        {
            do
            {
                // Next, ensure send credit is available. If not, this will block until the receiver allows sending
                // additional data.
                int sendCredit = 0;
                if (!source1.IsEmpty || !source2.IsEmpty)
                {
                    sendCredit = await stream.AcquireSendCreditAsync(writeCts.Token).ConfigureAwait(false);
                    Debug.Assert(sendCredit > 0);
                }

                // Gather data from source1 or source2 up to sendCredit bytes or the Slic packet maximum size.
                int sendMaxSize = Math.Min(sendCredit, PeerPacketMaxSize);
                ReadOnlySequence<byte> sendSource1;
                ReadOnlySequence<byte> sendSource2;
                if (!source1.IsEmpty)
                {
                    int length = Math.Min((int)source1.Length, sendMaxSize);
                    sendSource1 = source1.Slice(0, length);
                    source1 = source1.Slice(length);
                }
                else
                {
                    sendSource1 = ReadOnlySequence<byte>.Empty;
                }

                if (source1.IsEmpty && !source2.IsEmpty)
                {
                    int length = Math.Min((int)source2.Length, sendMaxSize - (int)sendSource1.Length);
                    sendSource2 = source2.Slice(0, length);
                    source2 = source2.Slice(length);
                }
                else
                {
                    sendSource2 = ReadOnlySequence<byte>.Empty;
                }

                // If there's no data left to send and endStream is true, it's the last stream frame.
                bool lastStreamFrame = endStream && source1.IsEmpty && source2.IsEmpty;

                // Finally, acquire the write semaphore to ensure only one stream writes to the connection.
                using SlicDuplexConnectionWriterLock _ = await AcquireWriterLockAsync(writeCts.Token)
                    .ConfigureAwait(false);
                if (!stream.IsStarted)
                {
                    StartStream(stream);
                }

                // Notify the stream that we're consuming sendSize credit. It's important to call this before sending
                // the stream frame to avoid race conditions where the StreamConsumed frame could be received before the
                // send credit was updated.
                if (sendCredit > 0)
                {
                    stream.ConsumedSendCredit((int)(sendSource1.Length + sendSource2.Length));
                }

                EncodeStreamFrameHeader(stream.Id, sendSource1.Length + sendSource2.Length, lastStreamFrame);

                if (lastStreamFrame)
                {
                    // Notify the stream that the last stream frame is considered sent at this point. This will complete
                    // writes on the stream and allow the stream to be released if reads are also completed.
                    stream.SentLastStreamFrame();
                }

                // Write and flush the stream frame.
                if (!sendSource1.IsEmpty)
                {
                    _duplexConnectionWriter.Write(sendSource1);
                }
                if (!sendSource2.IsEmpty)
                {
                    _duplexConnectionWriter.Write(sendSource2);
                }

                if (sendReadsCompletedFrame)
                {
                    WriteFrame(FrameType.StreamReadsCompleted, stream.Id, encode: null);
                }
<<<<<<< HEAD
=======

                await _duplexConnectionWriter.FlushAsync(writeCts.Token).ConfigureAwait(false);
>>>>>>> a8afffdf
            }
            while (!source1.IsEmpty || !source2.IsEmpty); // Loop until there's no data left to send.
        }
        catch (OperationCanceledException)
        {
            cancellationToken.ThrowIfCancellationRequested();

            Debug.Assert(_isClosed);
            throw new IceRpcException(_peerCloseError ?? IceRpcError.OperationAborted, _closedMessage);
        }

        return new FlushResult(isCanceled: false, isCompleted: false);

        void EncodeStreamFrameHeader(ulong streamId, long size, bool lastStreamFrame)
        {
            var encoder = new SliceEncoder(_duplexConnectionWriter, SliceEncoding.Slice2);
            encoder.EncodeFrameType(
                !lastStreamFrame ? FrameType.Stream :
                FrameType.StreamLast);
            Span<byte> sizePlaceholder = encoder.GetPlaceholderSpan(4);
            int startPos = encoder.EncodedByteCount;
            encoder.EncodeVarUInt62(streamId);
            SliceEncoder.EncodeVarUInt62((ulong)(encoder.EncodedByteCount - startPos + size), sizePlaceholder);
        }
    }

    internal void ThrowIfClosed()
    {
        lock (_mutex)
        {
            if (_isClosed)
            {
                throw new IceRpcException(_peerCloseError ?? IceRpcError.ConnectionAborted, _closedMessage);
            }
        }
    }

    private ValueTask<SlicDuplexConnectionWriterLock> AcquireWriterLockAsync(CancellationToken cancellationToken)
    {
        lock (_mutex)
        {
            // Make sure the connection is not being closed or closed when we acquire the semaphore.
            if (_isClosed)
            {
                throw new IceRpcException(_peerCloseError ?? IceRpcError.ConnectionAborted, _closedMessage);
            }
            return _duplexConnectionWriter.AcquireAsync(cancellationToken);
        }
    }

    private void AddStream(ulong id, SlicStream stream)
    {
        lock (_mutex)
        {
            if (_isClosed)
            {
                throw new IceRpcException(_peerCloseError ?? IceRpcError.ConnectionAborted, _closedMessage);
            }

            _streams[id] = stream;

            // Assign the stream ID within the mutex to ensure that the addition of the stream to the connection and the
            // stream ID assignment are atomic.
            stream.Id = id;

            // Keep track of the last assigned stream ID. This is used to figure out if the stream is known or unknown.
            if (stream.IsRemote)
            {
                if (stream.IsBidirectional)
                {
                    _lastRemoteBidirectionalStreamId = id;
                }
                else
                {
                    _lastRemoteUnidirectionalStreamId = id;
                }
            }
        }
    }

    private void Close(Exception exception, string closeMessage, IceRpcError? peerCloseError = null)
    {
        lock (_mutex)
        {
            if (_isClosed)
            {
                return;
            }
            _isClosed = true;
            _closedMessage = closeMessage;
            _peerCloseError = peerCloseError;
            if (_streamSemaphoreWaitCount == 0)
            {
                _streamSemaphoreWaitClosed.SetResult();
            }
        }

        // Cancel pending CreateStreamAsync, AcceptStreamAsync and writes on the connection.
        _closedCts.Cancel();
        _acceptStreamChannel.Writer.TryComplete(exception);

        // Close streams.
        foreach (SlicStream stream in _streams.Values)
        {
            stream.Close(exception);
        }
    }

    private void DecodeParameters(IDictionary<ParameterKey, IList<byte>> parameters)
    {
        int? peerPacketMaxSize = null;
        int? peerPauseWriterThreshold = null;
        foreach ((ParameterKey key, IList<byte> buffer) in parameters)
        {
            switch (key)
            {
                case ParameterKey.MaxBidirectionalStreams:
                {
                    int value = DecodeParamValue(buffer);
                    if (value > 0)
                    {
                        _bidirectionalStreamSemaphore = new SemaphoreSlim(value, value);
                    }
                    break;
                }
                case ParameterKey.MaxUnidirectionalStreams:
                {
                    int value = DecodeParamValue(buffer);
                    if (value > 0)
                    {
                        _unidirectionalStreamSemaphore = new SemaphoreSlim(value, value);
                    }
                    break;
                }
                case ParameterKey.IdleTimeout:
                {
                    _peerIdleTimeout = TimeSpan.FromMilliseconds(DecodeParamValue(buffer));
                    if (_peerIdleTimeout == TimeSpan.Zero)
                    {
                        throw new InvalidDataException(
                            "The IdleTimeout Slic connection parameter is invalid, it must be greater than 0 s.");
                    }
                    break;
                }
                case ParameterKey.PacketMaxSize:
                {
                    peerPacketMaxSize = DecodeParamValue(buffer);
                    if (peerPacketMaxSize < 1024)
                    {
                        throw new InvalidDataException(
                            "The PacketMaxSize Slic connection parameter is invalid, it must be greater than 1KB.");
                    }
                    break;
                }
                case ParameterKey.PauseWriterThreshold:
                {
                    peerPauseWriterThreshold = DecodeParamValue(buffer);
                    if (peerPauseWriterThreshold < 1024)
                    {
                        throw new InvalidDataException(
                            "The PauseWriterThreshold Slic connection parameter is invalid, it must be greater than 1KB.");
                    }
                    break;
                }
                // Ignore unsupported parameter.
            }
        }

        if (peerPacketMaxSize is null)
        {
            throw new InvalidDataException(
                "The peer didn't send the required PacketMaxSize Slic connection parameter.");
        }
        else
        {
            PeerPacketMaxSize = peerPacketMaxSize.Value;
        }

        if (peerPauseWriterThreshold is null)
        {
            throw new InvalidDataException(
                "The peer didn't send the required PauseWriterThreshold Slic connection parameter.");
        }
        else
        {
            PeerPauseWriterThreshold = peerPauseWriterThreshold.Value;
        }

        // all parameter values are currently integers in the range 0..Int32Max encoded as varuint62.
        static int DecodeParamValue(IList<byte> buffer)
        {
            // The IList<byte> decoded by the Slice engine is backed by an array
            ulong value = SliceEncoding.Slice2.DecodeBuffer(
                new ReadOnlySequence<byte>((byte[])buffer),
                (ref SliceDecoder decoder) => decoder.DecodeVarUInt62());
            try
            {
                return checked((int)value);
            }
            catch (OverflowException exception)
            {
                throw new InvalidDataException("The value is out of the varuint32 accepted range.", exception);
            }
        }
    }

    private Dictionary<ParameterKey, IList<byte>> EncodeParameters()
    {
        var parameters = new List<KeyValuePair<ParameterKey, IList<byte>>>
        {
            // Required parameters.
            EncodeParameter(ParameterKey.PacketMaxSize, (ulong)_packetMaxSize),
            EncodeParameter(ParameterKey.PauseWriterThreshold, (ulong)PauseWriterThreshold)
        };

        // Optional parameters.
        if (_localIdleTimeout != Timeout.InfiniteTimeSpan)
        {
            parameters.Add(EncodeParameter(ParameterKey.IdleTimeout, (ulong)_localIdleTimeout.TotalMilliseconds));
        }
        if (_maxBidirectionalStreams > 0)
        {
            parameters.Add(EncodeParameter(ParameterKey.MaxBidirectionalStreams, (ulong)_maxBidirectionalStreams));
        }
        if (_maxUnidirectionalStreams > 0)
        {
            parameters.Add(EncodeParameter(ParameterKey.MaxUnidirectionalStreams, (ulong)_maxUnidirectionalStreams));
        }

        return new Dictionary<ParameterKey, IList<byte>>(parameters);

        static KeyValuePair<ParameterKey, IList<byte>> EncodeParameter(ParameterKey key, ulong value)
        {
            int sizeLength = SliceEncoder.GetVarUInt62EncodedSize(value);
            byte[] buffer = new byte[sizeLength];
            SliceEncoder.EncodeVarUInt62(value, buffer);
            return new(key, buffer);
        }
    }

    private Task ReadFrameAsync(FrameType type, int size, ulong? streamId, CancellationToken cancellationToken)
    {
        switch (type)
        {
            case FrameType.Close:
            {
                return ReadCloseFrameAsync(size, cancellationToken);
            }
            case FrameType.Ping:
            {
                lock (_mutex)
                {
                    // Send a new pong frame if the previous frame was sent and the connection is not closed or being
                    // close. The check for _isClosed ensures _pongTask is not reassigned once the connection is closed.
                    if (_pongTask.IsCompleted && !_isClosed)
                    {
                        // Send back a pong frame.
                        _pongTask = SendPongFrameAsync();
                    }
                }
                return Task.CompletedTask;
            }
            case FrameType.Pong:
            {
                // Nothing to do, the duplex connection reader keeps track of the last activity time.
                return Task.CompletedTask;
            }
            case FrameType.Stream:
            case FrameType.StreamLast:
            {
                return ReadStreamDataFrameAsync(type, size, streamId, cancellationToken);
            }
            case FrameType.StreamConsumed:
            {
                return ReadStreamFrameAsync(
                    size,
                    streamId,
                    (ref SliceDecoder decoder) => new StreamConsumedBody(ref decoder),
                    (stream, frame) => stream.ReceivedConsumedFrame(frame),
                    cancellationToken);
            }
            case FrameType.StreamReset:
            {
                return ReadStreamFrameAsync(
                    size,
                    streamId,
                    (ref SliceDecoder decoder) => new StreamResetBody(ref decoder),
                    (stream, frame) =>
                    {
                        stream.ReceivedResetFrame(frame);
                    },
                    cancellationToken);
            }
            case FrameType.StreamStopSending:
            {
                return ReadStreamFrameAsync(
                    size,
                    streamId,
                    (ref SliceDecoder decoder) => new StreamStopSendingBody(ref decoder),
                    (stream, frame) => stream.ReceivedStopSendingFrame(frame),
                    cancellationToken);
            }
            case FrameType.StreamReadsCompleted:
            {
                Debug.Assert(streamId is not null);
                if (size > 0)
                {
                    throw new InvalidDataException(
                        "Received invalid Slic stream reads completed frame, frame too large.");
                }

                if (_streams.TryGetValue(streamId.Value, out SlicStream? stream))
                {
                    stream.ReceivedReadsCompletedFrame();
                }
                return Task.CompletedTask;
            }
            default:
            {
                throw new InvalidDataException($"Received unexpected Slic frame '{type}'.");
            }
        }

        async Task ReadCloseFrameAsync(int size, CancellationToken cancellationToken)
        {
            CloseBody closeBody = await ReadFrameBodyAsync(
                size,
                (ref SliceDecoder decoder) => new CloseBody(ref decoder),
                cancellationToken).ConfigureAwait(false);

            lock (_mutex)
            {
                // If close is not already initiated, close the connection.
                _closeTask ??= PerformCloseAsync(closeBody.ApplicationErrorCode);
            }
            await _closeTask.ConfigureAwait(false);

            async Task PerformCloseAsync(ulong errorCode)
            {
                await Task.Yield(); // Exit mutex lock

                IceRpcError? peerCloseError = errorCode switch
                {
                    (ulong)MultiplexedConnectionCloseError.NoError => IceRpcError.ConnectionClosedByPeer,
                    (ulong)MultiplexedConnectionCloseError.Refused => IceRpcError.ConnectionRefused,
                    (ulong)MultiplexedConnectionCloseError.ServerBusy => IceRpcError.ServerBusy,
                    (ulong)MultiplexedConnectionCloseError.Aborted => IceRpcError.ConnectionAborted,
                    _ => null
                };

                if (peerCloseError is null)
                {
                    Close(
                        new IceRpcException(IceRpcError.ConnectionAborted),
                        $"The connection was closed by the peer with an unknown application error code: '{errorCode}'",
                        IceRpcError.ConnectionAborted);
                }
                else
                {
                    Close(
                        new IceRpcException(peerCloseError.Value),
                        "The connection was closed by the peer.",
                        peerCloseError);
                }

                // The server-side of the duplex connection is only shutdown once the client-side is shutdown. When
                // using TCP, this ensures that the server TCP connection won't end-up in the TIME_WAIT state on the
                // server-side.
                if (!IsServer)
                {
                    using SlicDuplexConnectionWriterLock _ = await _duplexConnectionWriter.AcquireAsync(
                        cancellationToken).ConfigureAwait(false);
                    _duplexConnectionWriter.Shutdown();
                }
            }
        }

        async Task<T> ReadFrameBodyAsync<T>(int size, DecodeFunc<T> decodeFunc, CancellationToken cancellationToken)
        {
            Debug.Assert(size > 0);

            ReadOnlySequence<byte> buffer = await _duplexConnectionReader.ReadAtLeastAsync(size, cancellationToken)
                .ConfigureAwait(false);

            if (buffer.Length > size)
            {
                buffer = buffer.Slice(0, size);
            }

            T decodedFrame = SliceEncoding.Slice2.DecodeBuffer(buffer, decodeFunc);
            _duplexConnectionReader.AdvanceTo(buffer.End);
            return decodedFrame;
        }

        async Task ReadStreamFrameAsync<T>(
            int size,
            ulong? streamId,
            DecodeFunc<T> decodeFunc,
            Action<SlicStream, T> streamAction,
            CancellationToken cancellationToken)
        {
            if (streamId is null)
            {
                throw new InvalidDataException("Received stream frame without stream ID.");
            }

            T frame = await ReadFrameBodyAsync(size, decodeFunc, cancellationToken).ConfigureAwait(false);
            if (_streams.TryGetValue(streamId.Value, out SlicStream? stream))
            {
                streamAction(stream, frame);
            }
        }

        async Task SendPongFrameAsync()
        {
            try
            {
                await SendFrameAsync(FrameType.Pong, encode: null, CancellationToken.None).ConfigureAwait(false);
            }
            catch (OperationCanceledException)
            {
                // Expected if the connection was closed.
            }
            catch (IceRpcException)
            {
                // Expected if the connection failed.
            }
            catch (Exception exception)
            {
                Debug.Fail($"pong task failed with an unexpected exception: {exception}");
                throw;
            }
        }
    }

    private async ValueTask<(FrameType FrameType, int FrameSize, ulong? StreamId)?> ReadFrameHeaderAsync(
        CancellationToken cancellationToken)
    {
        while (true)
        {
            // Read data from the pipe reader.
            if (!_duplexConnectionReader.TryRead(out ReadOnlySequence<byte> buffer))
            {
                buffer = await _duplexConnectionReader.ReadAsync(cancellationToken).ConfigureAwait(false);
            }

            if (buffer.IsEmpty)
            {
                lock (_mutex)
                {
                    if (_isClosed)
                    {
                        return null;
                    }
                    else
                    {
                        // The duplex transport ReadAsync call returned an empty buffer. This indicates a peer
                        // connection abort.
                        throw new IceRpcException(IceRpcError.ConnectionAborted);
                    }
                }
            }

            if (TryDecodeHeader(
                buffer,
                out (FrameType FrameType, int FrameSize, ulong? StreamId) header,
                out int consumed))
            {
                _duplexConnectionReader.AdvanceTo(buffer.GetPosition(consumed));
                return header;
            }
            else
            {
                _duplexConnectionReader.AdvanceTo(buffer.Start, buffer.End);
            }
        }

        static bool TryDecodeHeader(
            ReadOnlySequence<byte> buffer,
            out (FrameType FrameType, int FrameSize, ulong? StreamId) header,
            out int consumed)
        {
            header = default;
            consumed = default;

            var decoder = new SliceDecoder(buffer, SliceEncoding.Slice2);

            // Decode the frame type and frame size.
            if (!decoder.TryDecodeUInt8(out byte frameType) ||
                !decoder.TryDecodeSize(out header.FrameSize))
            {
                return false;
            }
            header.FrameType = frameType.AsFrameType();

            // If it's a stream frame, try to decode the stream ID
            if (header.FrameType >= FrameType.Stream)
            {
                consumed = (int)decoder.Consumed;
                if (!decoder.TryDecodeVarUInt62(out ulong streamId))
                {
                    return false;
                }
                header.StreamId = streamId;
                header.FrameSize -= (int)decoder.Consumed - consumed;
            }

            consumed = (int)decoder.Consumed;
            return true;
        }
    }

    private async Task ReadFramesAsync(CancellationToken cancellationToken)
    {
        try
        {
            while (true)
            {
                (FrameType Type, int Size, ulong? StreamId)? header = await ReadFrameHeaderAsync(cancellationToken)
                    .ConfigureAwait(false);

                if (header is null)
                {
                    // The peer has shut down the duplex connection.
                    break;
                }

                await ReadFrameAsync(header.Value.Type, header.Value.Size, header.Value.StreamId, cancellationToken)
                    .ConfigureAwait(false);
            }

            if (IsServer)
            {
                // The server-side of the duplex connection is only shutdown once the client-side is shutdown. When
                // using TCP, this ensures that the server TCP connection won't end-up in the TIME_WAIT state on the
                // server-side.
                using SlicDuplexConnectionWriterLock _ = await _duplexConnectionWriter.AcquireAsync(
                    _disposedCts.Token).ConfigureAwait(false);
                _duplexConnectionWriter.Shutdown();
            }
        }
        catch (OperationCanceledException)
        {
            // Expected, DisposeAsync was called.
        }
        catch (IceRpcException exception)
        {
            Close(exception, "The connection was lost.", IceRpcError.ConnectionAborted);
            throw;
        }
        catch (InvalidDataException exception)
        {
            var rpcException = new IceRpcException(
                IceRpcError.IceRpcError,
                "The connection was aborted by a Slic protocol error.",
                exception);
            Close(rpcException, rpcException.Message, IceRpcError.IceRpcError);
            throw rpcException;
        }
        catch (Exception exception)
        {
            Debug.Fail($"The read frames task completed due to an unhandled exception: {exception}");
            Close(exception, "The connection was lost.", IceRpcError.ConnectionAborted);
            throw;
        }
    }

    private async Task ReadStreamDataFrameAsync(
        FrameType type,
        int size,
        ulong? streamId,
        CancellationToken cancellationToken)
    {
        if (streamId is null)
        {
            throw new InvalidDataException("Received stream frame without stream ID.");
        }

        bool endStream = type == FrameType.StreamLast;
        bool isRemote = streamId % 2 == (IsServer ? 0ul : 1ul);
        bool isBidirectional = streamId % 4 < 2;

        if (!isBidirectional && !isRemote)
        {
            throw new InvalidDataException(
                "Received unexpected Slic stream frame on local unidirectional stream.");
        }
        else if (size == 0 && !endStream)
        {
            throw new InvalidDataException(
                "Received invalid Slic stream frame, received 0 bytes without end of stream.");
        }

        int readSize = 0;
        if (_streams.TryGetValue(streamId.Value, out SlicStream? stream))
        {
            // Let the stream receive the data.
            readSize = await stream.ReceivedStreamFrameAsync(
                size,
                endStream,
                cancellationToken).ConfigureAwait(false);
        }
        else if (isRemote && !IsKnownRemoteStream(streamId.Value, isBidirectional))
        {
            // Create a new stream if the remote stream is unknown.

            if (size == 0)
            {
                throw new InvalidDataException("Received empty Slic stream frame on new stream.");
            }

            if (isBidirectional)
            {
                if (_bidirectionalStreamCount == _maxBidirectionalStreams)
                {
                    throw new IceRpcException(
                        IceRpcError.IceRpcError,
                        $"The maximum bidirectional stream count {_maxBidirectionalStreams} was reached.");
                }
                Interlocked.Increment(ref _bidirectionalStreamCount);
            }
            else
            {
                if (_unidirectionalStreamCount == _maxUnidirectionalStreams)
                {
                    throw new IceRpcException(
                        IceRpcError.IceRpcError,
                        $"The maximum unidirectional stream count {_maxUnidirectionalStreams} was reached");
                }
                Interlocked.Increment(ref _unidirectionalStreamCount);
            }

            // Accept the new remote stream. The stream is queued on the channel reader. The caller of AcceptStreamAsync
            // is responsible for disposing the stream TODO: Cache SlicStream
            stream = new SlicStream(this, isBidirectional, remote: true);

            try
            {
                AddStream(streamId.Value, stream);

                // Let the stream receive the data.
                readSize = await stream.ReceivedStreamFrameAsync(
                    size,
                    endStream,
                    cancellationToken).ConfigureAwait(false);

                // Queue the new stream only if it read the full size (otherwise, it has been shutdown).
                if (readSize == size)
                {
                    try
                    {
                        await _acceptStreamChannel.Writer.WriteAsync(
                            stream,
                            cancellationToken).ConfigureAwait(false);
                    }
                    catch (ChannelClosedException exception)
                    {
                        Debug.Assert(exception.InnerException is not null);

                        // The exception given to ChannelWriter.Complete(Exception? exception) is the
                        // InnerException.
                        throw ExceptionUtil.Throw(exception.InnerException);
                    }
                }
            }
            catch
            {
                stream.Input.Complete();
                if (isBidirectional)
                {
                    stream.Output.Complete();
                }
                Debug.Assert(stream.ReadsCompleted && stream.WritesCompleted);
            }
        }

        if (readSize < size)
        {
            // The stream has been shutdown. Read and ignore the data using a helper pipe.
            var pipe = new Pipe(
                new PipeOptions(
                    pool: Pool,
                    pauseWriterThreshold: 0,
                    minimumSegmentSize: MinSegmentSize,
                    writerScheduler: PipeScheduler.Inline));

            await _duplexConnectionReader.FillBufferWriterAsync(
                    pipe.Writer,
                    size - readSize,
                    cancellationToken).ConfigureAwait(false);

            pipe.Writer.Complete();
            pipe.Reader.Complete();
        }

        bool IsKnownRemoteStream(ulong streamId, bool bidirectional)
        {
            if (bidirectional)
            {
                return _lastRemoteBidirectionalStreamId is not null && streamId <= _lastRemoteBidirectionalStreamId;
            }
            else
            {
                return _lastRemoteUnidirectionalStreamId is not null && streamId <= _lastRemoteUnidirectionalStreamId;
            }
        }
    }

    private void StartStream(SlicStream stream)
    {
        if (stream.WritesCompleted)
        {
            throw new InvalidOperationException("Cannot start a stream whose writes are already completed");
        }

        // The _nextBidirectionalId and _nextUnidirectionalId field can be safely updated below, they are protected by
        // the write semaphore.

        if (stream.IsBidirectional)
        {
            if (stream.ReadsCompleted)
            {
                throw new InvalidOperationException(
                    "Cannot start a bidirectional stream whose reads are already completed");
            }

            AddStream(_nextBidirectionalId, stream);
            _nextBidirectionalId += 4;
        }
        else
        {
            AddStream(_nextUnidirectionalId, stream);
            _nextUnidirectionalId += 4;
        }
    }

    private void WriteFrame(FrameType frameType, ulong? streamId, EncodeAction? encode)
    {
        var encoder = new SliceEncoder(_duplexConnectionWriter, SliceEncoding.Slice2);
        encoder.EncodeFrameType(frameType);
        Span<byte> sizePlaceholder = encoder.GetPlaceholderSpan(4);
        int startPos = encoder.EncodedByteCount;

        if (streamId is not null)
        {
            encoder.EncodeVarUInt62(streamId.Value);
        }
        encode?.Invoke(ref encoder);
        SliceEncoder.EncodeVarUInt62((ulong)(encoder.EncodedByteCount - startPos), sizePlaceholder);
    }
}<|MERGE_RESOLUTION|>--- conflicted
+++ resolved
@@ -378,17 +378,10 @@
 
             Close(new IceRpcException(IceRpcError.OperationAborted), "The connection was closed.");
 
-<<<<<<< HEAD
             // The writer can't be disposed until the close task completes.
             using SlicDuplexConnectionWriterLock _ = await _duplexConnectionWriter.AcquireAsync(
                 cancellationToken).ConfigureAwait(false);
             WriteFrame(FrameType.Close, streamId: null, new CloseBody((ulong)closeError).Encode);
-=======
-            // The semaphore can't be disposed until the close task completes.
-            using SemaphoreLock _ = await _writeSemaphore.AcquireAsync(cancellationToken).ConfigureAwait(false);
-            WriteFrame(FrameType.Close, streamId: null, new CloseBody((ulong)closeError).Encode);
-            await _duplexConnectionWriter.FlushAsync(cancellationToken).ConfigureAwait(false);
->>>>>>> a8afffdf
 
             if (!IsServer)
             {
@@ -636,14 +629,8 @@
 
         try
         {
-<<<<<<< HEAD
             using SlicDuplexConnectionWriterLock _ = await AcquireWriterLockAsync(writeCts.Token).ConfigureAwait(false);
             WriteFrame(frameType, streamId: null, encode);
-=======
-            using SemaphoreLock _ = await AcquireWriteLockAsync(writeCts.Token).ConfigureAwait(false);
-            WriteFrame(frameType, streamId: null, encode);
-            await _duplexConnectionWriter.FlushAsync(writeCts.Token).ConfigureAwait(false);
->>>>>>> a8afffdf
         }
         catch (OperationCanceledException)
         {
@@ -676,11 +663,6 @@
             {
                 WriteFrame(FrameType.StreamReadsCompleted, stream.Id, encode: null);
             }
-<<<<<<< HEAD
-=======
-
-            await _duplexConnectionWriter.FlushAsync(_closedCancellationToken).ConfigureAwait(false);
->>>>>>> a8afffdf
         }
         catch (OperationCanceledException)
         {
@@ -787,11 +769,6 @@
                 {
                     WriteFrame(FrameType.StreamReadsCompleted, stream.Id, encode: null);
                 }
-<<<<<<< HEAD
-=======
-
-                await _duplexConnectionWriter.FlushAsync(writeCts.Token).ConfigureAwait(false);
->>>>>>> a8afffdf
             }
             while (!source1.IsEmpty || !source2.IsEmpty); // Loop until there's no data left to send.
         }
@@ -1079,10 +1056,7 @@
                     size,
                     streamId,
                     (ref SliceDecoder decoder) => new StreamResetBody(ref decoder),
-                    (stream, frame) =>
-                    {
-                        stream.ReceivedResetFrame(frame);
-                    },
+                    (stream, frame) => stream.ReceivedResetFrame(frame),
                     cancellationToken);
             }
             case FrameType.StreamStopSending:
