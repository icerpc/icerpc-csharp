--- conflicted
+++ resolved
@@ -1,10 +1,7 @@
 // Copyright (c) ZeroC, Inc. All rights reserved.
 
-<<<<<<< HEAD
-=======
 using IceRpc.Slice.Internal;
 
->>>>>>> 53a72857
 namespace IceRpc.Slice
 {
     /// <summary>Extension methods to decode the payloads of incoming responses when such payloads are encoded with the
