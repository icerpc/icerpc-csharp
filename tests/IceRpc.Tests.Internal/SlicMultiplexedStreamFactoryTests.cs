// Copyright (c) ZeroC, Inc. All rights reserved.

using IceRpc.Transports;
using IceRpc.Transports.Internal;
using NUnit.Framework;

namespace IceRpc.Tests.Internal
{
    [Timeout(5000)]
    public class SlicMultiplexedStreamFactoryTests
    {
        [TestCase]
        public async Task SlicMultiplexedStreamFactoryTests_Options()
        {
            var clientOptions = new SlicOptions
            {
                StreamBufferMaxSize = 2405,
                PacketMaxSize = 4567
            };
            var serverOptions = new SlicOptions
            {
                StreamBufferMaxSize = 6893,
                PacketMaxSize = 2098
            };

            (SlicMultiplexedStreamFactory clientConnection, SlicMultiplexedStreamFactory serverConnection) =
                await CreateSlicClientServerConnectionsAsync(clientOptions, serverOptions);
            try
            {
                Assert.That(serverConnection.PeerStreamBufferMaxSize, Is.EqualTo(2405));
                Assert.That(clientConnection.PeerStreamBufferMaxSize, Is.EqualTo(6893));
                Assert.That(serverConnection.PeerPacketMaxSize, Is.EqualTo(4567));
                Assert.That(clientConnection.PeerPacketMaxSize, Is.EqualTo(2098));
            }
            finally
            {
                clientConnection.Dispose();
                serverConnection.Dispose();
            }
        }

        private static async Task<(SlicMultiplexedStreamFactory, SlicMultiplexedStreamFactory)> CreateSlicClientServerConnectionsAsync(
            SlicOptions clientOptions,
            SlicOptions serverOptions)
        {
            IServerTransport<IMultiplexedNetworkConnection> serverTransport =
                new SlicServerTransport(new ColocServerTransport(), serverOptions);
<<<<<<< HEAD
            using IListener<IMultiplexedNetworkConnection> listener =
                serverTransport.Listen("ice+coloc://127.0.0.1", LogAttributeLoggerFactory.Instance.Server);
=======
            await using IListener<IMultiplexedNetworkConnection> listener =
                serverTransport.Listen("ice+coloc://127.0.0.1", LogAttributeLoggerFactory.Instance);
>>>>>>> f16331a1

            IClientTransport<IMultiplexedNetworkConnection> clientTransport =
                new SlicClientTransport(new ColocClientTransport(), clientOptions);
            IMultiplexedNetworkConnection clientConnection = clientTransport.CreateConnection(
                "ice+coloc://127.0.0.1",
                LogAttributeLoggerFactory.Instance.Client);

            IMultiplexedNetworkConnection serverConnection = await listener.AcceptAsync();
            Task<(IMultiplexedStreamFactory Factory, NetworkConnectionInformation Information)> clientTask =
                clientConnection.ConnectAsync(default);
            Task<(IMultiplexedStreamFactory Factory, NetworkConnectionInformation Information)> serverTask =
                serverConnection.ConnectAsync(default);
            return ((SlicMultiplexedStreamFactory)(await clientTask).Factory,
                    (SlicMultiplexedStreamFactory)(await serverTask).Factory);
        }
    }
}<|MERGE_RESOLUTION|>--- conflicted
+++ resolved
@@ -45,13 +45,8 @@
         {
             IServerTransport<IMultiplexedNetworkConnection> serverTransport =
                 new SlicServerTransport(new ColocServerTransport(), serverOptions);
-<<<<<<< HEAD
-            using IListener<IMultiplexedNetworkConnection> listener =
+            await using IListener<IMultiplexedNetworkConnection> listener =
                 serverTransport.Listen("ice+coloc://127.0.0.1", LogAttributeLoggerFactory.Instance.Server);
-=======
-            await using IListener<IMultiplexedNetworkConnection> listener =
-                serverTransport.Listen("ice+coloc://127.0.0.1", LogAttributeLoggerFactory.Instance);
->>>>>>> f16331a1
 
             IClientTransport<IMultiplexedNetworkConnection> clientTransport =
                 new SlicClientTransport(new ColocClientTransport(), clientOptions);
