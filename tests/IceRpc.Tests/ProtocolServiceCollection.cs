// Copyright (c) ZeroC, Inc. All rights reserved.

using IceRpc.Configure;
using IceRpc.Internal;
using IceRpc.Transports;
using Microsoft.Extensions.DependencyInjection;
using System.Buffers;

namespace IceRpc.Tests;

/// <summary>A helper struct to ensure the network and protocol connections are correctly disposed.</summary>
internal struct ClientServerProtocolConnection : IAsyncDisposable
{
    internal IProtocolConnection Client { get; }
    internal INetworkConnection ClientNetworkConnection { get; }
    internal IProtocolConnection Server { get; }
    internal INetworkConnection ServerNetworkConnection { get; }

    public async ValueTask DisposeAsync()
    {
        Client.Dispose();
        Server.Dispose();
        await ClientNetworkConnection.DisposeAsync();
        await ServerNetworkConnection.DisposeAsync();
    }

    internal ClientServerProtocolConnection(
        INetworkConnection clientNetworkConnection,
        INetworkConnection serverNetworkConnection,
        IProtocolConnection clientConnection,
        IProtocolConnection serverConnection)
    {
        ClientNetworkConnection = clientNetworkConnection;
        ServerNetworkConnection = serverNetworkConnection;
        Client = clientConnection;
        Server = serverConnection;
    }
}

internal class ProtocolServiceCollection : TransportServiceCollection
{
    public ProtocolServiceCollection()
    {
        this.AddSingleton(IceProtocol.Instance.ProtocolConnectionFactory);
        this.AddSingleton(IceRpcProtocol.Instance.ProtocolConnectionFactory);
    }
}

internal static class ProtocolServiceCollectionExtensions
{
    internal static IServiceCollection UseProtocol(this IServiceCollection collection, Protocol protocol) =>
        collection.AddSingleton(protocol);

    internal static IServiceCollection UseServerConnectionOptions(
        this IServiceCollection collection,
        ConnectionOptions options) =>
        collection.AddSingleton(new ServerConnectionOptions(options));

    internal static IServiceCollection UseClientConnectionOptions(
        this IServiceCollection collection,
        ConnectionOptions options) =>
        collection.AddSingleton(new ClientConnectionOptions(options));

    internal static async Task<ClientServerProtocolConnection> GetClientServerProtocolConnectionAsync(
        this IServiceProvider serviceProvider)
    {
        Task<(INetworkConnection, IProtocolConnection)> serverTask =
            serviceProvider.GetServerProtocolConnectionAsync();
        (INetworkConnection clientNetworkConnection, IProtocolConnection clientProtocolConnection) =
            await serviceProvider.GetClientProtocolConnectionAsync();
        (INetworkConnection serverNetworkConnection, IProtocolConnection serverProtocolConnection) =
            await serverTask;
        return new ClientServerProtocolConnection(
            clientNetworkConnection,
            serverNetworkConnection,
            clientProtocolConnection,
            serverProtocolConnection);
    }

    internal static Connection GetInvalidConnection(this IServiceProvider serviceProvider) =>
        serviceProvider.GetRequiredService<Protocol>() == Protocol.Ice ? InvalidConnection.Ice :
            InvalidConnection.IceRpc;

    private static Task<(INetworkConnection, IProtocolConnection)> GetClientProtocolConnectionAsync(
        this IServiceProvider serviceProvider) => serviceProvider.GetRequiredService<Protocol>() == Protocol.Ice ?
            GetProtocolConnectionAsync(
                serviceProvider,
                isServer: false,
                serviceProvider.GetSimpleClientConnectionAsync) :
            GetProtocolConnectionAsync(
                serviceProvider,
                isServer: false,
                serviceProvider.GetMultiplexedClientConnectionAsync);

    private static async Task<(INetworkConnection, IProtocolConnection)> GetProtocolConnectionAsync<T>(
        IServiceProvider serviceProvider,
        bool isServer,
        Func<Task<T>> networkConnectionFactory) where T : INetworkConnection
    {
        T networkConnection = await networkConnectionFactory();
        ConnectionOptions connectionOptions = isServer ?
            serviceProvider.GetService<ServerConnectionOptions>()?.Value ?? new() :
            serviceProvider.GetService<ClientConnectionOptions>()?.Value ?? new();

        Action<Dictionary<ConnectionFieldKey, ReadOnlySequence<byte>>>? onConnect =
            connectionOptions.OnConnect == null ? null :
            fields => connectionOptions.OnConnect(
                serviceProvider.GetInvalidConnection(),
                fields,
                new FeatureCollection());

        IProtocolConnection protocolConnection =
            await serviceProvider.GetRequiredService<IProtocolConnectionFactory<T>>().CreateProtocolConnectionAsync(
                networkConnection,
                connectionInformation: new(),
<<<<<<< HEAD
                connectionOptions: isServer ?
                    serviceProvider.GetService<ServerConnectionOptions>()?.Value ?? new() :
                    serviceProvider.GetService<ClientConnectionOptions>()?.Value ?? new(),
                new FeatureCollection(),
=======
                connectionOptions,
                onConnect,
>>>>>>> c5b0d988
                isServer,
                CancellationToken.None);
        return (networkConnection, protocolConnection);
    }

    private static Task<(INetworkConnection, IProtocolConnection)> GetServerProtocolConnectionAsync(
        this IServiceProvider serviceProvider) => serviceProvider.GetRequiredService<Protocol>() == Protocol.Ice ?
            GetProtocolConnectionAsync(
                serviceProvider,
                isServer: true,
                serviceProvider.GetSimpleServerConnectionAsync) :
            GetProtocolConnectionAsync(
                serviceProvider,
                isServer: true,
                serviceProvider.GetMultiplexedServerConnectionAsync);

    private sealed class ClientConnectionOptions
    {
        internal ConnectionOptions Value { get; }

        internal ClientConnectionOptions(ConnectionOptions options) => Value = options;
    }

    private sealed class ServerConnectionOptions
    {
        internal ConnectionOptions Value { get; }

        internal ServerConnectionOptions(ConnectionOptions options) => Value = options;
    }
}<|MERGE_RESOLUTION|>--- conflicted
+++ resolved
@@ -113,15 +113,8 @@
             await serviceProvider.GetRequiredService<IProtocolConnectionFactory<T>>().CreateProtocolConnectionAsync(
                 networkConnection,
                 connectionInformation: new(),
-<<<<<<< HEAD
-                connectionOptions: isServer ?
-                    serviceProvider.GetService<ServerConnectionOptions>()?.Value ?? new() :
-                    serviceProvider.GetService<ClientConnectionOptions>()?.Value ?? new(),
-                new FeatureCollection(),
-=======
                 connectionOptions,
                 onConnect,
->>>>>>> c5b0d988
                 isServer,
                 CancellationToken.None);
         return (networkConnection, protocolConnection);
