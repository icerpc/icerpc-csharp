// Copyright (c) ZeroC, Inc. All rights reserved.

using IceRpc.Configure;
using IceRpc.Internal;
using IceRpc.Transports;
using IceRpc.Transports.Internal;
using System.Diagnostics;

namespace IceRpc
{
    /// <summary>The state of an IceRpc connection.</summary>
    public enum ConnectionState : byte
    {
        /// <summary>The connection is not connected.</summary>
        NotConnected,
        /// <summary>The connection establishment is in progress.</summary>
        Connecting,
        /// <summary>The connection is active and can send and receive messages.</summary>
        Active,
        /// <summary>The connection is being gracefully shutdown and waits for the peer to close its end of the
        /// connection before to switch to the <c>Closed</c> state. The peer closes its end of the connection only once
        /// its dispatch complete.</summary>
        Closing,
        /// <summary>The connection is closed.</summary>
        Closed
    }

    /// <summary>Event arguments for the <see cref="Connection.Closed"/> event.</summary>
    public sealed class ClosedEventArgs : EventArgs
    {
        /// <summary>The exception responsible for the connection closure.</summary>
        public Exception Exception { get; }

        internal ClosedEventArgs(Exception exception) => Exception = exception;
    }

    /// <summary>Represents a connection used to send and receive Ice frames.</summary>
    public sealed class Connection : IAsyncDisposable
    {
        /// <summary>The default value for <see cref="IClientTransport"/>.</summary>
        public static IClientTransport DefaultClientTransport { get; } =
            new ClientTransport().UseColoc().UseTcp().UseUdp();

        /// <summary>The <see cref="IClientTransport"/> used by this connection to create client connections.</summary>
        public IClientTransport ClientTransport { get; init; } = DefaultClientTransport;

        /// <summary>This event is raised when the connection is closed. The connection object is passed as the
        /// event sender argument. The event handler should not throw.</summary>
        /// <exception cref="InvalidOperationException">Thrown on event addition if the connection is closed.
        /// </exception>
        public event EventHandler<ClosedEventArgs>? Closed
        {
            add
            {
                if (_state >= ConnectionState.Closed)
                {
                    throw new InvalidOperationException("the connection is closed");
                }
                _closed += value;
            }
            remove => _closed -= value;
        }

        /// <summary>Gets or sets the dispatcher that dispatches requests received by this
        /// connection.</summary>
        /// <value>The dispatcher that dispatches requests received by this connection, or null if no
        /// dispatcher is set.</value>
        public IDispatcher? Dispatcher { get; init; }

        /// <summary>Gets the connection idle timeout. The IdleTimeout is available once the connection is
        /// established.</summary>
        public TimeSpan IdleTimeout => _networkConnection?.IdleTimeout ?? TimeSpan.MaxValue;

        /// <summary>The maximum size in bytes of an incoming Ice1 or Ice2 protocol frame.</summary>
        public int IncomingFrameMaxSize => _options.IncomingFrameMaxSize;

        /// <summary><c>true</c> if the connection uses a secure transport, <c>false</c> otherwise.</summary>
        /// <remarks><c>false</c> can mean the connection is not yet connected and its security will be determined
        /// during connection establishment.</remarks>
        public bool IsSecure => _networkConnection?.IsSecure ?? false;

        /// <summary><c>true</c> for a connection accepted by a server and <c>false</c> for a connection created by a
        /// client.</summary>
        public bool IsServer => _localEndpoint != null;

        /// <summary>Whether or not connections are kept alive. If a connection is kept alive, the connection
        /// monitoring will send keep alive frames to ensure the peer doesn't close the connection in the
        /// period defined by its idle timeout. How often keep alive frames are sent depends on the peer's
        /// IdleTimeout configuration. The default value is false.</summary>
        public bool KeepAlive => _options.KeepAlive;

        /// <summary>The connection local endpoint.</summary>
        /// <exception cref="InvalidOperationException">Thrown if the local endpoint is not available.</exception>
        public Endpoint? LocalEndpoint => _localEndpoint ?? _networkConnection?.LocalEndpoint;

        /// <summary>The <see cref="NetworkSocket"/> or null if the connection doesn't use a network
        /// socket.</summary>
        // TODO: Remove this implementation specific property?
        public NetworkSocket? NetworkSocket
        {
            get
            {
                INetworkConnection? networkConnection = NetworkConnection;
                if (networkConnection is LogNetworkConnectionDecorator logNetworkConnectionDecorator)
                {
                    networkConnection = logNetworkConnectionDecorator.Decoratee;
                }
                return (networkConnection as NetworkSocketConnection)?.NetworkSocket;
            }
        }

<<<<<<< HEAD
=======
        /// <summary>The <see cref="NetworkSocket"/> or null if the connection doesn't use a network
        /// socket.</summary>
        public NetworkSocket? NetworkSocket => (_networkConnection as NetworkSocketConnection)?.NetworkSocket;

>>>>>>> 2a3263f7
        /// <summary>The protocol used by the connection.</summary>
        public Protocol Protocol => (_localEndpoint ?? _remoteEndpoint)?.Protocol ?? Protocol.Ice2;

        /// <summary>The connection remote endpoint.</summary>
        /// <exception cref="InvalidOperationException">Thrown if the remote endpoint is not available.</exception>
        public Endpoint? RemoteEndpoint
        {
            get => _remoteEndpoint ?? _networkConnection?.RemoteEndpoint;
            init
            {
                Debug.Assert(!IsServer);
                _remoteEndpoint = value;
            }
        }

        /// <summary>The state of the connection.</summary>
        public ConnectionState State
        {
            get
            {
                lock (_mutex)
                {
                    return _state;
                }
            }
        }

        // Delegate used to remove the connection once it has been closed.
        internal Action<Connection>? Remove
        {
            set
            {
                lock (_mutex)
                {
                    // If the connection was closed before the delegate was set execute it immediately otherwise
                    // it will be called once the connection is closed.
                    if (State == ConnectionState.Closed)
                    {
                        Task.Run(() => value?.Invoke(this));
                    }
                    else
                    {
                        _remove = value;
                    }
                }
            }
        }

        // The connect task is assigned when ConnectAsync is called, it's protected with _mutex.
        private Task? _connectTask;
        private EventHandler<ClosedEventArgs>? _closed;
        // The close task is assigned when ShutdownAsync or CloseAsync are called, it's protected with _mutex.
        private Task? _closeTask;
        private readonly Endpoint? _localEndpoint;
        // The mutex protects mutable data members and ensures the logic for some operations is performed atomically.
        private readonly object _mutex = new();
        private INetworkConnection? _networkConnection;
        private readonly ConnectionOptions _options;
        private IProtocolConnection? _protocolConnection;
        private Endpoint? _remoteEndpoint;
        private Action<Connection>? _remove;
        private ConnectionState _state = ConnectionState.NotConnected;
        private Timer? _timer;

        /// <summary>Constructs a new client connection.</summary>
        public Connection() :
            this(options: new())
        {
        }

        /// <summary>Constructs a new client connection with specific options.</summary>
        /// <param name="options">The connection options</param>
        public Connection(ConnectionOptions options) => _options = options;

        /// <summary>Closes the connection. This methods switches the connection state to <see
        /// cref="ConnectionState.Closed"/>. If <see cref="Closed"/> event listeners are registered, it waits
        /// for the events to be executed.</summary>
        /// <param name="message">A description of the connection close reason.</param>
        public Task CloseAsync(string? message = null) =>
            CloseAsync(new ConnectionClosedException(message ?? "connection closed forcefully"));

        /// <summary>Establishes the connection to the <see cref="RemoteEndpoint"/>.</summary>
        /// <param name="cancel">A cancellation token that receives the cancellation requests.</param>
        /// <returns>A task that indicates the completion of the connect operation.</returns>
        /// <exception cref="ObjectDisposedException">Thrown if the connection is already closed.</exception>
        /// <exception cref="InvalidOperationException">Thrown if <see cref="RemoteEndpoint"/> is not set.</exception>
        public Task ConnectAsync(CancellationToken cancel = default)
        {
            lock (_mutex)
            {
                if (_state == ConnectionState.Active)
                {
                    return Task.CompletedTask;
                }
                else if (_state >= ConnectionState.Closing)
                {
                    // TODO: resume the connection if it's resumable
                    throw new ConnectionClosedException();
                }
                else if (_state == ConnectionState.NotConnected)
                {
                    if (!IsServer)
                    {
                        Debug.Assert(_protocolConnection == null);

                        if (_remoteEndpoint == null)
                        {
                            throw new InvalidOperationException("client connection has no remote endpoint set");
                        }
<<<<<<< HEAD
                        NetworkConnection = ClientTransport.CreateConnection(_remoteEndpoint);
=======
                        _networkConnection = ClientTransport.CreateConnection(
                            _remoteEndpoint,
                            _loggerFactory ?? NullLoggerFactory.Instance);
>>>>>>> 2a3263f7
                    }

                    Debug.Assert(_networkConnection != null);
                    _state = ConnectionState.Connecting;

                    // Perform connection establishment.
                    _connectTask = PerformConnectAsync();
                }

                Debug.Assert(_state == ConnectionState.Connecting && _connectTask != null);
            }

            return _connectTask.WaitAsync(cancel);

            async Task PerformConnectAsync()
            {
                using var connectCancellationSource = new CancellationTokenSource(_options.ConnectTimeout);
                try
                {
                    await Task.Yield();

                    _protocolConnection = await Protocol.CreateConnectionAsync(
                        _networkConnection,
                        _options.IncomingFrameMaxSize,
                        IsServer,
                        connectCancellationSource.Token).ConfigureAwait(false);

                    lock (_mutex)
                    {
                        if (_state == ConnectionState.Closed)
                        {
                            // This can occur if the connection is disposed while the connection is being
                            // initialized.
                            throw new ConnectionClosedException();
                        }

                        _state = ConnectionState.Active;

                        // Setup a timer to check for the connection idle time every IdleTimeout / 2 period. If the
                        // transport doesn't support idle timeout (e.g.: the colocated transport), IdleTimeout will
                        // be infinite.
                        if (_networkConnection.IdleTimeout != TimeSpan.MaxValue)
                        {
                            TimeSpan period = _networkConnection.IdleTimeout / 2;
                            _timer = new Timer(value => Monitor(), null, period, period);
                        }

                        // Start a task to wait for graceful shutdown.
                        _ = Task.Run(() => WaitForShutdownAsync(), CancellationToken.None);

                        // Start the receive request task. The task accepts new incoming requests and
                        // processes them. It only completes once the connection is closed.
                        _ = Task.Run(
                            () => AcceptIncomingRequestAsync(Dispatcher ?? NullDispatcher.Instance),
                            CancellationToken.None);
                    }
                }
                catch (OperationCanceledException)
                {
                    var exception = new ConnectTimeoutException();
                    await CloseAsync(exception).ConfigureAwait(false);
                    throw exception;
                }
                catch (Exception exception)
                {
                    await CloseAsync(exception).ConfigureAwait(false);
                    throw;
                }
            }
        }

        /// <inheritdoc/>
        public async ValueTask DisposeAsync()
        {
            try
            {
                await ShutdownAsync("connection disposed", new CancellationToken(canceled: true)).ConfigureAwait(false);
            }
            catch (Exception ex)
            {
                Debug.Assert(false, $"dispose exception {ex}");
            }
        }

        /// <summary>Checks if the parameters of the provided endpoint are compatible with this connection. Compatible
        /// means a client could reuse this connection instead of establishing a new connection.</summary>
        /// <param name="remoteEndpoint">The endpoint to check.</param>
        /// <returns><c>true</c> when this connection is an active client connection whose parameters are compatible
        /// with the parameters of the provided endpoint; otherwise, <c>false</c>.</returns>
        /// <remarks>This method checks only the parameters of the endpoint; it does not check other properties.
        /// </remarks>
        public bool HasCompatibleParams(Endpoint remoteEndpoint) =>
            IsServer == false &&
            State == ConnectionState.Active &&
            _networkConnection!.HasCompatibleParams(remoteEndpoint);

        /// <inheritdoc/>
        public async Task<IncomingResponse> InvokeAsync(OutgoingRequest request, CancellationToken cancel)
        {
            // Make sure the connection is connected.
            try
            {
                await ConnectAsync(cancel).ConfigureAwait(false);
            }
            catch
            {
                request.Features = request.Features.With(RetryPolicy.Immediately);
                throw;
            }

            try
            {
<<<<<<< HEAD
=======
                // TODO: remove once we add log protocol decorators.
                using IDisposable? scope = _networkConnection!.Logger.StartConnectionScope(_networkConnection);

>>>>>>> 2a3263f7
                // Send the request.
                await _protocolConnection!.SendRequestAsync(request, cancel).ConfigureAwait(false);

                // Wait for the response if two-way request, otherwise return a response with an empty payload.
                IncomingResponse response;
                if (request.IsOneway)
                {
                    response = new IncomingResponse(Protocol, ResultType.Success)
                    {
                        PayloadEncoding = request.PayloadEncoding,
                        Payload = default
                    };
                }
                else
                {
                    response = await _protocolConnection.ReceiveResponseAsync(request, cancel).ConfigureAwait(false);
                }
                response.Connection = this;
                return response;
            }
            catch (OperationCanceledException)
            {
                request.Stream?.Abort(StreamError.InvocationCanceled);
                throw;
            }
            catch (StreamAbortedException ex) when (ex.ErrorCode == StreamError.DispatchCanceled)
            {
                // TODO: XXX: Instead of the Ice2 protocol implementation letting the StreamAbortedException
                // to propagate here and below, consider throwing the appropriate exception from the Ice2
                // protocol implementation?
                throw new OperationCanceledException("dispatch canceled by peer", ex);
            }
            catch (StreamAbortedException ex) when (ex.ErrorCode == StreamError.ConnectionShutdownByPeer)
            {
                // If the peer shuts down the connection, streams which are aborted with this error code are
                // always safe to retry since only streams not processed by the peer are aborted.
                request.Features = request.Features.With(RetryPolicy.Immediately);
                throw new ConnectionClosedException("connection shutdown by peer", ex);
            }
            catch (StreamAbortedException ex) when (ex.ErrorCode == StreamError.ConnectionAborted)
            {
                if (request.IsIdempotent || !request.IsSent)
                {
                    // Only retry if it's safe to retry: the request is idempotent or it hasn't been sent.
                    request.Features = request.Features.With(RetryPolicy.Immediately);
                }
                throw new ConnectionLostException(ex);
            }
            catch (StreamAbortedException ex)
            {
                // Unexpected stream abort. This shouldn't occur unless the peer sends bogus data.
                throw new InvalidDataException($"unexpected stream abort (ErrorCode = {ex.ErrorCode})", ex);
            }
            catch (ConnectionClosedException)
            {
                // If the peer gracefully shuts down the connection, it's always safe to retry since only
                // streams not processed by the peer are aborted.
                request.Features = request.Features.With(RetryPolicy.Immediately);
                throw;
            }
            catch (TransportException)
            {
                if (request.IsIdempotent || !request.IsSent)
                {
                    // If the connection is being shutdown, exceptions are expected since the request send or
                    // response receive can fail. If the request is idempotent or hasn't been sent it's safe
                    // to retry it.
                    request.Features = request.Features.With(RetryPolicy.Immediately);
                }
                throw;
            }
        }

        /// <summary>Send the GoAway or CloseConnection frame to initiate the shutdown of the connection. Before
        /// sending the frame, ShutdownAsync first ensures that no new streams are accepted. After sending the frame,
        /// ShutdownAsync waits for the streams to complete, the connection closure from the peer or the close
        /// timeout to close the connection. If ShutdownAsync is canceled, dispatch in progress are canceled and a
        /// GoAwayCanceled frame is sent to the peer to cancel its dispatches as well. Shutdown cancellation can
        /// lead to a speedier shutdown if dispatches are cancelable.</summary>
        /// <param name="message">The message transmitted to the peer with the GoAway frame.</param>
        /// <param name="cancel">A cancellation token that receives the cancellation requests.</param>
        public Task ShutdownAsync(string? message = null, CancellationToken cancel = default) =>
            ShutdownAsync(shutdownByPeer: false, message ?? "connection closed gracefully", cancel);

        /// <inheritdoc/>
        public override string ToString() => _networkConnection?.ToString() ?? "";

        /// <summary>Constructs a server connection from an accepted connection.</summary>
        internal Connection(
            INetworkConnection connection,
            IDispatcher? dispatcher,
            ConnectionOptions options)
        {
            Dispatcher = dispatcher;
            _networkConnection = connection;
            _localEndpoint = connection.LocalEndpoint!;
            _options = options;
        }

        internal void Monitor()
        {
            lock (_mutex)
            {
                if (_state != ConnectionState.Active)
                {
                    return;
                }
                Debug.Assert(_networkConnection != null && _protocolConnection != null);
                TimeSpan idleTime = Time.Elapsed - _networkConnection!.LastActivity;
                if (idleTime > _networkConnection.IdleTimeout)
                {
                    if (_protocolConnection.HasInvocationsInProgress)
                    {
                        // Close the connection if we didn't receive a heartbeat and the connection is idle.
                        // The server is supposed to send heartbeats when dispatch are in progress.
                        _ = CloseAsync("connection timed out");
                    }
                    else
                    {
                        // The connection is idle, close it.
                        _ = ShutdownAsync("connection idle");
                    }
                }
                else if (idleTime > _networkConnection.IdleTimeout / 4 &&
                         (_options.KeepAlive || _protocolConnection.HasDispatchInProgress))
                {
                    // We send a ping if there was no activity in the last (IdleTimeout / 4) period. Sending a
                    // ping sooner than really needed is safer to ensure that the receiver will receive the
                    // ping in time. Sending the ping if there was no activity in the last (IdleTimeout / 2)
                    // period isn't enough since Monitor is called only every (IdleTimeout / 2) period. We
                    // also send a ping if dispatch are in progress to notify the peer that we're still alive.
                    //
                    // Note that this doesn't imply that we are sending 4 heartbeats per timeout period
                    // because Monitor is still only called every (IdleTimeout / 2) period.
                    _ = _protocolConnection.PingAsync(CancellationToken.None);
                }
            }
        }

        /// <summary>Accepts an incoming request and dispatch it. As soon as new incoming request is accepted
        /// but before it's dispatched, a new accept incoming request task is started to allow multiple
        /// incoming requests to be dispatched. The protocol implementation can limit the number of concurrent
        /// dispatch by no longer accepting a new request when a limit is reached.</summary>
        private async Task AcceptIncomingRequestAsync(IDispatcher dispatcher)
        {
<<<<<<< HEAD
=======
            // TODO: remove once we add log protocol decorators.
            using IDisposable? scope = _networkConnection!.Logger.StartConnectionScope(_networkConnection);

>>>>>>> 2a3263f7
            IncomingRequest request;
            try
            {
                request = await _protocolConnection!.ReceiveRequestAsync(default).ConfigureAwait(false);
            }
            catch when (State >= ConnectionState.Closing)
            {
                _ = CloseAsync(new ConnectionClosedException());
                return;
            }
            catch (Exception exception)
            {
                _ = CloseAsync(exception);
                return;
            }

            // Start a new task to accept a new incoming request before dispatching this one.
            _ = Task.Run(() => AcceptIncomingRequestAsync(dispatcher));

            try
            {
                // Dispatch the request and get the response.
                OutgoingResponse? response = null;
                try
                {
                    CancellationToken cancel = request.CancelDispatchSource?.Token ?? default;
                    request.Connection = this;
                    response = await dispatcher.DispatchAsync(request, cancel).ConfigureAwait(false);
                }
                catch (Exception exception)
                {
                    response = OutgoingResponse.ForException(request, exception);
                }

                await _protocolConnection.SendResponseAsync(
                    response,
                    request,
                    CancellationToken.None).ConfigureAwait(false);
            }
            catch (OperationCanceledException)
            {
                request.Stream?.Abort(StreamError.DispatchCanceled);
            }
            catch (StreamAbortedException exception)
            {
                request.Stream!.Abort(exception.ErrorCode);
            }
            catch (Exception exception)
            {
                // Unexpected exception, close the connection.
                await CloseAsync(exception).ConfigureAwait(false);
            }
        }

        /// <summary>Closes the connection. This will forcefully close the connection if the connection hasn't
        /// been shutdown gracefully. Resources allocated for the connection are freed. The connection can be
        /// re-established once this method returns by calling <see cref="ConnectAsync"/>.</summary>
        private async Task CloseAsync(Exception exception)
        {
            lock (_mutex)
            {
                if (_state != ConnectionState.Closed)
                {
                    // It's important to set the state before performing the close. The close of the streams
                    // will trigger the failure of the associated invocations whose interceptor might access
                    // the connection state (e.g.: the retry interceptor or the connection pool checks the
                    // connection state).
                    _state = ConnectionState.Closed;
                    _closeTask = PerformCloseAsync();
                }
            }

            await _closeTask!.ConfigureAwait(false);

            async Task PerformCloseAsync()
            {
                // Yield before continuing to ensure the code below isn't executed with the mutex locked and
                // that _closeTask is assigned before any synchronous continuations are ran.
                await Task.Yield();

                try
                {
                    _protocolConnection?.Dispose();
                }
                catch (Exception exception)
                {
                    // The protocol or transport aren't supposed to raise.
                    Debug.Assert(false, $"unexpected protocol close exception\n{exception}");
                }

                try
                {
                    _networkConnection?.Close(exception);
                }
                catch (Exception exception)
                {
                    // The protocol or transport aren't supposed to raise.
                    Debug.Assert(false, $"unexpected transport close exception\n{exception}");
                }

                _timer?.Dispose();

                // Raise the Closed event, this will call user code so we shouldn't hold the mutex.
                try
                {
                    _closed?.Invoke(this, new ClosedEventArgs(exception));
                }
                catch
                {
                    // Ignore, application event handlers shouldn't raise exceptions.
                }

                // Remove the connection from its factory. This must be called without the connection's mutex
                // locked because the factory needs to acquire an internal mutex and the factory might call on
                // the connection with its internal mutex locked.
                _remove?.Invoke(this);
            }
        }

        /// <summary>Shutdown the connection.</summary>
        private async Task ShutdownAsync(bool shutdownByPeer, string message, CancellationToken cancel)
        {
            Task shutdownTask;
            lock (_mutex)
            {
                if (_state == ConnectionState.Active)
                {
                    _state = ConnectionState.Closing;
                    _closeTask ??= PerformShutdownAsync(message);
                }
                else if (_state == ConnectionState.Closing && shutdownByPeer)
                {
                    _ = PerformShutdownAsync(message);
                }
                shutdownTask = _closeTask ?? CloseAsync(new ConnectionClosedException(message));
            }

            try
            {
                await shutdownTask.WaitAsync(cancel).ConfigureAwait(false);
            }
            catch (OperationCanceledException) when (cancel.IsCancellationRequested)
            {
                // Cancel the shutdown if cancellation is requested.
                _protocolConnection?.CancelShutdown();
            }

            await shutdownTask.ConfigureAwait(false);

            async Task PerformShutdownAsync(string message)
            {
                // Yield before continuing to ensure the code below isn't executed with the mutex locked and
                // that _closeTask is assigned before any synchronous continuations are ran.
                await Task.Yield();

                using var closeCancellationSource = new CancellationTokenSource(_options.CloseTimeout);
                try
                {
<<<<<<< HEAD
=======
                    // TODO: remove once we add log protocol decorators.
                    using IDisposable? scope = _networkConnection!.Logger.StartConnectionScope(_networkConnection);

>>>>>>> 2a3263f7
                    // Shutdown the connection.
                    await _protocolConnection!.ShutdownAsync(
                        shutdownByPeer,
                        message,
                        closeCancellationSource.Token).ConfigureAwait(false);

                    // Close the connection.
                    await CloseAsync(new ConnectionClosedException(message)).ConfigureAwait(false);
                }
                catch (OperationCanceledException)
                {
                    await CloseAsync(new ConnectionClosedException("shutdown timed out")).ConfigureAwait(false);
                }
                catch (Exception exception)
                {
                    await CloseAsync(exception).ConfigureAwait(false);
                }
            }
        }

        /// <summary>Waits for the shutdown of the connection by the peer. Once the peer requested the
        /// connection shutdown, shutdown this side of connection.</summary>
        private async Task WaitForShutdownAsync()
        {
            try
            {
                // Wait for the protocol shutdown.
                string message = await _protocolConnection!.WaitForShutdownAsync(
                    CancellationToken.None).ConfigureAwait(false);

                // Shutdown the connection.
                await ShutdownAsync(
                    shutdownByPeer: true,
                    message,
                    CancellationToken.None).ConfigureAwait(false);
            }
            catch (ConnectionClosedException)
            {
                Debug.Assert(false);
                // Expected if closed locally.
            }
            catch (Exception exception)
            {
                await CloseAsync(exception).ConfigureAwait(false);
            }
        }
    }
}<|MERGE_RESOLUTION|>--- conflicted
+++ resolved
@@ -100,7 +100,7 @@
         {
             get
             {
-                INetworkConnection? networkConnection = NetworkConnection;
+                INetworkConnection? networkConnection = _networkConnection;
                 if (networkConnection is LogNetworkConnectionDecorator logNetworkConnectionDecorator)
                 {
                     networkConnection = logNetworkConnectionDecorator.Decoratee;
@@ -109,13 +109,6 @@
             }
         }
 
-<<<<<<< HEAD
-=======
-        /// <summary>The <see cref="NetworkSocket"/> or null if the connection doesn't use a network
-        /// socket.</summary>
-        public NetworkSocket? NetworkSocket => (_networkConnection as NetworkSocketConnection)?.NetworkSocket;
-
->>>>>>> 2a3263f7
         /// <summary>The protocol used by the connection.</summary>
         public Protocol Protocol => (_localEndpoint ?? _remoteEndpoint)?.Protocol ?? Protocol.Ice2;
 
@@ -225,13 +218,7 @@
                         {
                             throw new InvalidOperationException("client connection has no remote endpoint set");
                         }
-<<<<<<< HEAD
-                        NetworkConnection = ClientTransport.CreateConnection(_remoteEndpoint);
-=======
-                        _networkConnection = ClientTransport.CreateConnection(
-                            _remoteEndpoint,
-                            _loggerFactory ?? NullLoggerFactory.Instance);
->>>>>>> 2a3263f7
+                        _networkConnection = ClientTransport.CreateConnection(_remoteEndpoint);
                     }
 
                     Debug.Assert(_networkConnection != null);
@@ -344,12 +331,6 @@
 
             try
             {
-<<<<<<< HEAD
-=======
-                // TODO: remove once we add log protocol decorators.
-                using IDisposable? scope = _networkConnection!.Logger.StartConnectionScope(_networkConnection);
-
->>>>>>> 2a3263f7
                 // Send the request.
                 await _protocolConnection!.SendRequestAsync(request, cancel).ConfigureAwait(false);
 
@@ -495,12 +476,6 @@
         /// dispatch by no longer accepting a new request when a limit is reached.</summary>
         private async Task AcceptIncomingRequestAsync(IDispatcher dispatcher)
         {
-<<<<<<< HEAD
-=======
-            // TODO: remove once we add log protocol decorators.
-            using IDisposable? scope = _networkConnection!.Logger.StartConnectionScope(_networkConnection);
-
->>>>>>> 2a3263f7
             IncomingRequest request;
             try
             {
@@ -659,12 +634,6 @@
                 using var closeCancellationSource = new CancellationTokenSource(_options.CloseTimeout);
                 try
                 {
-<<<<<<< HEAD
-=======
-                    // TODO: remove once we add log protocol decorators.
-                    using IDisposable? scope = _networkConnection!.Logger.StartConnectionScope(_networkConnection);
-
->>>>>>> 2a3263f7
                     // Shutdown the connection.
                     await _protocolConnection!.ShutdownAsync(
                         shutdownByPeer,
