// Copyright (c) ZeroC, Inc. All rights reserved.

using IceRpc.Interop;
using Microsoft.Extensions.Logging;
using System;
using System.Collections.Generic;
using System.Collections.Immutable;
using System.Diagnostics;
using System.Linq;
using System.Text;
using System.Threading;
using System.Threading.Tasks;

namespace IceRpc
{
    /// <summary>The base class for all service proxies. Applications should use proxies through interfaces and rarely
    /// use this class directly.</summary>
    public class ServicePrx : IServicePrx, IEquatable<ServicePrx>
    {
        /// <inheritdoc/>
        public IEnumerable<string> AltEndpoints
        {
            get => ParsedAltEndpoints.Select(e => e.ToString());
            set => ParsedAltEndpoints = value.Select(s => IceRpc.Endpoint.Parse(s)).ToImmutableList();
        }

        /// <inheritdoc/>
        public bool CacheConnection { get; set; }

        /// <inheritdoc/>
        public Connection? Connection
        {
            get => _connection;
            set => _connection = value;
        }

        public Communicator Communicator { get; }

        /// <inheritdoc/>
        public IReadOnlyDictionary<string, string> Context
        {
            // TODO: should we change this property's type to ImmutableSortedDictionary<string, string>?
            get => _context;
            set => _context = value.ToImmutableSortedDictionary();
        }

        /// <inheritdoc/>
        public Encoding Encoding { get; set; }

        /// <inheritdoc/>
        public string Endpoint
        {
            get => _endpoint?.ToString() ?? "";
            set => ParsedEndpoint = value.Length > 0 ? IceRpc.Endpoint.Parse(value) : null;
        }

        /// <inheritdoc/>
        public IReadOnlyList<InvocationInterceptor> InvocationInterceptors
        {
            get => _invocationInterceptors;
            set => _invocationInterceptors = value.ToImmutableList();
        }

        /// <inheritdoc/>
        public TimeSpan InvocationTimeout
        {
            get => _invocationTimeout;
            set => _invocationTimeout = value != TimeSpan.Zero ? value :
                throw new ArgumentException("0 is not a valid value for the invocation timeout", nameof(value));
        }

        /// <inheritdoc/>
        public bool IsOneway { get; set; }

        /// <inheritdoc/>
        public ILocationResolver? LocationResolver { get; set; }

        /// <summary>Gets or sets the endpoint objects that back <see cref="AltEndpoints"/>.</summary>
        public ImmutableList<Endpoint> ParsedAltEndpoints
        {
            get => _altEndpoints;

            private set
            {
                if (value.Count > 0)
                {
                    if (_endpoint == null)
                    {
                        throw new ArgumentException(
                            $"cannot set {nameof(ParsedAltEndpoints)} when {nameof(ParsedEndpoint)} is empty",
                            nameof(ParsedAltEndpoints));
                    }

                    if (_endpoint.Transport == Transport.Loc || _endpoint.Transport == Transport.Coloc)
                    {
                        throw new ArgumentException(
                            @$"cannot set {nameof(ParsedAltEndpoints)} when {nameof(ParsedEndpoint)
                            } uses the loc or coloc transports",
                            nameof(ParsedAltEndpoints));
                    }

                    if (value.Any(e => e.Transport == Transport.Loc || e.Transport == Transport.Coloc))
                    {
                        throw new ArgumentException("cannot use loc or coloc transport", nameof(ParsedAltEndpoints));
                    }

                    if (value.Any(e => e.Protocol != Protocol))
                    {
                        throw new ArgumentException($"the protocol of all endpoints must be {Protocol.GetName()}",
                                                     nameof(ParsedAltEndpoints));
                    }
                }
                // else, no need to check anything, an empty list is always fine.

                _altEndpoints = value;
            }
        }

        /// <summary>Gets or sets the endpoint object that backs <see cref="Endpoint"/>.</summary>
        public Endpoint? ParsedEndpoint
        {
            get => _endpoint;

            private set
            {
                if (value != null)
                {
                    if (value.Protocol != Protocol)
                    {
                        throw new ArgumentException("the new endpoint must use the proxy's protocol",
                                                    nameof(ParsedEndpoint));
                    }
                    if (_altEndpoints.Count > 0 &&
                        (value.Transport == Transport.Loc || value.Transport == Transport.Coloc))
                    {
                        throw new ArgumentException(
                            "a proxy with a loc or coloc endpoint cannot have alt endpoints", nameof(ParsedEndpoint));
                    }
                }
                else if (_altEndpoints.Count > 0)
                {
                    throw new ArgumentException(
                        $"cannot clear {nameof(ParsedEndpoint)} when {nameof(ParsedAltEndpoints)} is not empty",
                        nameof(ParsedEndpoint));
                }
                _endpoint = value;
            }
        }

        /// <inheritdoc/>
        public string Path { get; } = "";

        /// <inheritdoc/>
        public bool PreferExistingConnection { get; set; }

        /// <inheritdoc/>
        public Protocol Protocol { get; }

        ServicePrx IServicePrx.Impl => this;

        internal string Facet { get; } = "";
        internal Identity Identity { get; } = Identity.Empty;

        internal bool IsIndirect => _endpoint is Endpoint endpoint && endpoint.Transport == Transport.Loc;
        internal bool IsWellKnown => Protocol == Protocol.Ice1 && IsIndirect && _endpoint!.Data.Options.Length > 0;

        private ImmutableList<Endpoint> _altEndpoints = ImmutableList<Endpoint>.Empty;
        private volatile Connection? _connection;

        private ImmutableSortedDictionary<string, string> _context;

        private Endpoint? _endpoint;

        private ImmutableList<InvocationInterceptor> _invocationInterceptors;

        private TimeSpan _invocationTimeout;

        /// <summary>The equality operator == returns true if its operands are equal, false otherwise.</summary>
        /// <param name="lhs">The left hand side operand.</param>
        /// <param name="rhs">The right hand side operand.</param>
        /// <returns><c>true</c> if the operands are equal, otherwise <c>false</c>.</returns>
        public static bool operator ==(ServicePrx? lhs, ServicePrx? rhs)
        {
            if (ReferenceEquals(lhs, rhs))
            {
                return true;
            }

            if (lhs is null || rhs is null)
            {
                return false;
            }
            return rhs.Equals(lhs);
        }

        /// <summary>The inequality operator != returns true if its operands are not equal, false otherwise.</summary>
        /// <param name="lhs">The left hand side operand.</param>
        /// <param name="rhs">The right hand side operand.</param>
        /// <returns><c>true</c> if the operands are not equal, otherwise <c>false</c>.</returns>
        public static bool operator !=(ServicePrx? lhs, ServicePrx? rhs) => !(lhs == rhs);

        /// <inheritdoc/>
        public bool Equals(ServicePrx? other)
        {
            if (other == null)
            {
                return false;
            }
            else if (ReferenceEquals(this, other))
            {
                return true;
            }

            if (CacheConnection != other.CacheConnection)
            {
                return false;
            }
            if (Encoding != other.Encoding)
            {
                return false;
            }
            if (_endpoint != other._endpoint)
            {
                return false;
            }

            // Only compare the connections of endpointless proxies.
            if (_endpoint == null && _connection != other._connection)
            {
                return false;
            }
            if (!_altEndpoints.SequenceEqual(other._altEndpoints))
            {
                return false;
            }
            if (Facet != other.Facet)
            {
                return false;
            }
            if (!_invocationInterceptors.SequenceEqual(other._invocationInterceptors))
            {
                return false;
            }
            if (_invocationTimeout != other._invocationTimeout)
            {
                return false;
            }
            if (IsOneway != other.IsOneway)
            {
                return false;
            }
            if (LocationResolver != other.LocationResolver)
            {
                return false;
            }
            if (Path != other.Path)
            {
                return false;
            }
            if (PreferExistingConnection != other.PreferExistingConnection)
            {
                return false;
            }
            if (Protocol != other.Protocol)
            {
                return false;
            }

            if (!_context.DictionaryEqual(other._context)) // done last since it's more expensive
            {
                return false;
            }

            return true;
        }

        /// <inheritdoc/>
        public bool Equals(IServicePrx? other) => Equals(other?.Impl);

        /// <inheritdoc/>
        public override bool Equals(object? obj) => Equals(obj as ServicePrx);

        /// <inheritdoc/>
        public override int GetHashCode()
        {
            // We only hash a subset of the properties to keep GetHashCode reasonably fast.
            var hash = new HashCode();
            hash.Add(Facet);
            hash.Add(_invocationTimeout);
            hash.Add(IsOneway);
            hash.Add(Path);
            hash.Add(Protocol);
            if (_endpoint != null)
            {
                hash.Add(_endpoint.GetHashCode());
            }
            else if (_connection != null)
            {
                hash.Add(_connection);
            }
            return hash.ToHashCode();
        }

        /// <inheritdoc/>
        public void IceWrite(OutputStream ostr)
        {
            if (_connection?.IsIncoming ?? false)
            {
                throw new InvalidOperationException("cannot marshal a proxy bound to an incoming connection");
            }

            InvocationMode? invocationMode = IsOneway ? InvocationMode.Oneway : null;
            if (Protocol == Protocol.Ice1 && IsOneway && (_endpoint?.IsDatagram ?? false))
            {
                invocationMode = InvocationMode.Datagram;
            }

            if (ostr.Encoding == Encoding.V11)
            {
                if (Protocol == Protocol.Ice1)
                {
                    Debug.Assert(Identity.Name.Length > 0);
                    Identity.IceWrite(ostr);
                }
                else
                {
                    Identity identity;
                    try
                    {
                        identity = Identity.FromPath(Path);
                    }
                    catch (FormatException ex)
                    {
                        throw new InvalidOperationException(
                            @$"cannot marshal proxy with path '{Path}' using encoding 1.1", ex);
                    }
                    if (identity.Name.Length == 0)
                    {
                        throw new InvalidOperationException(
                            @$"cannot marshal proxy with path '{Path}' using encoding 1.1");
                    }

                    identity.IceWrite(ostr);
                }

                ostr.WriteProxyData11(Facet, invocationMode ?? InvocationMode.Twoway, Protocol, Encoding);

                if (IsIndirect)
                {
                    ostr.WriteSize(0); // 0 endpoints
                    ostr.WriteString(IsWellKnown ? "" : _endpoint!.Host); // adapter ID unless well-known
                }
                else if (_endpoint == null)
                {
                    ostr.WriteSize(0); // 0 endpoints
                    ostr.WriteString(""); // empty adapter ID
                }
                else
                {
                    IEnumerable<Endpoint> endpoints = _endpoint.Transport == Transport.Coloc ?
                        _altEndpoints : Enumerable.Empty<Endpoint>().Append(_endpoint).Concat(_altEndpoints);

                    if (endpoints.Any())
                    {
                        ostr.WriteSequence(endpoints, (ostr, endpoint) => ostr.WriteEndpoint11(endpoint));
                    }
                    else // marshaled as an endpointless proxy
                    {
                        ostr.WriteSize(0); // 0 endpoints
                        ostr.WriteString(""); // empty adapter ID
                    }
                }
            }
            else
            {
                Debug.Assert(ostr.Encoding == Encoding.V20);
                string path = Path;

                // Facet is the only ice1-specific option that is encoded when using the 2.0 encoding.
                if (Facet.Length > 0)
                {
                    path = $"{path}#{Uri.EscapeDataString(Facet)}";
                }

                var proxyData = new ProxyData20(
                    path,
                    protocol: Protocol != Protocol.Ice2 ? Protocol : null,
                    encoding: Encoding != Encoding.V20 ? Encoding : null,
                    endpoint: _endpoint is Endpoint endpoint && endpoint.Transport != Transport.Coloc ?
                         endpoint.Data : null,
                    altEndpoints: _altEndpoints.Count == 0 ? null : _altEndpoints.Select(e => e.Data).ToArray());

                proxyData.IceWrite(ostr);
            }
        }

        /// <summary>Converts the reference into a string. The format of this string depends on the protocol: for ice1,
        /// this method uses the ice1 format, which can be customized by Communicator.ToStringMode. For ice2 and
        /// greater, this method uses the URI format.</summary>
        public override string ToString()
        {
            if (Protocol == Protocol.Ice1)
            {
                var sb = new StringBuilder();

                // If the encoded identity string contains characters which the reference parser uses as separators,
                // then we enclose the identity string in quotes.
                string id = Identity.ToString(Communicator.ToStringMode);
                if (StringUtil.FindFirstOf(id, " :@") != -1)
                {
                    sb.Append('"');
                    sb.Append(id);
                    sb.Append('"');
                }
                else
                {
                    sb.Append(id);
                }

                if (Facet.Length > 0)
                {
                    // If the encoded facet string contains characters which the reference parser uses as separators,
                    // then we enclose the facet string in quotes.
                    sb.Append(" -f ");
                    string fs = StringUtil.EscapeString(Facet, Communicator.ToStringMode);
                    if (StringUtil.FindFirstOf(fs, " :@") != -1)
                    {
                        sb.Append('"');
                        sb.Append(fs);
                        sb.Append('"');
                    }
                    else
                    {
                        sb.Append(fs);
                    }
                }

                if (IsOneway)
                {
                    if (_endpoint?.IsDatagram ?? false)
                    {
                        sb.Append(" -d");
                    }
                    else
                    {
                        sb.Append(" -o");
                    }
                }
                else
                {
                    sb.Append(" -t");
                }

                // Always print the encoding version to ensure a stringified proxy will convert back to a proxy with the
                // same encoding with StringToProxy. (Only needed for backwards compatibility).
                sb.Append(" -e ");
                sb.Append(Encoding.ToString());

                if (IsIndirect)
                {
                    if (!IsWellKnown)
                    {
                        string adapterId = _endpoint!.Host;

                        sb.Append(" @ ");

                        // If the encoded adapter ID contains characters which the proxy parser uses as separators, then
                        // we enclose the adapter ID string in double quotes.
                        adapterId = StringUtil.EscapeString(adapterId, Communicator.ToStringMode);
                        if (StringUtil.FindFirstOf(adapterId, " :@") != -1)
                        {
                            sb.Append('"');
                            sb.Append(adapterId);
                            sb.Append('"');
                        }
                        else
                        {
                            sb.Append(adapterId);
                        }
                    }
                }
                else
                {
                    if (_endpoint != null)
                    {
                        sb.Append(':');
                        sb.Append(_endpoint);
                    }
                    foreach (Endpoint e in _altEndpoints)
                    {
                        sb.Append(':');
                        sb.Append(e);
                    }
                }
                return sb.ToString();
            }
            else // >= ice2, use URI format
            {
                var sb = new StringBuilder();
                bool firstOption = true;

                if (_endpoint != null)
                {
                    // Use ice+transport scheme
                    sb.AppendEndpoint(_endpoint, Path);
                    firstOption = !_endpoint.HasOptions;
                }
                else
                {
                    sb.Append("ice:"); // endpointless proxy
                    sb.Append(Path);
                }

                if (!CacheConnection)
                {
                    StartQueryOption(sb, ref firstOption);
                    sb.Append("cache-connection=false");
                }

                if (Context.Count > 0)
                {
                    StartQueryOption(sb, ref firstOption);
                    sb.Append("context=");
                    int index = 0;
                    foreach ((string key, string value) in Context)
                    {
                        sb.Append(Uri.EscapeDataString(key));
                        sb.Append('=');
                        sb.Append(Uri.EscapeDataString(value));
                        if (++index != Context.Count)
                        {
                            sb.Append(',');
                        }
                    }
                }

                if (Encoding != Ice2Definitions.Encoding) // possible but quite unlikely
                {
                    StartQueryOption(sb, ref firstOption);
                    sb.Append("encoding=");
                    sb.Append(Encoding);
                }

                if (_invocationTimeout != ProxyOptions.DefaultInvocationTimeout)
                {
                    StartQueryOption(sb, ref firstOption);
                    sb.Append("invocation-timeout=");
                    sb.Append(TimeSpanExtensions.ToPropertyValue(_invocationTimeout));
                }

                if (IsOneway)
                {
                    StartQueryOption(sb, ref firstOption);
                    sb.Append("oneway=true");
                }

                if (!PreferExistingConnection)
                {
                    StartQueryOption(sb, ref firstOption);
                    sb.Append("prefer-existing-connection=false");
                }

                if (_altEndpoints.Count > 0)
                {
                    Transport mainTransport = _endpoint!.Transport;
                    StartQueryOption(sb, ref firstOption);
                    sb.Append("alt-endpoint=");
                    for (int i = 0; i < _altEndpoints.Count; ++i)
                    {
                        if (i > 0)
                        {
                            sb.Append(',');
                        }
                        sb.AppendEndpoint(_altEndpoints[i], "", mainTransport != _altEndpoints[i].Transport, '$');
                    }
                }

                return sb.ToString();
            }

            static void StartQueryOption(StringBuilder sb, ref bool firstOption)
            {
                if (firstOption)
                {
                    sb.Append('?');
                    firstOption = false;
                }
                else
                {
                    sb.Append('&');
                }
            }
        }

        /// <summary>Constructs a new proxy class instance with the specified options.</summary>
        protected internal ServicePrx(
            string path,
            Protocol protocol,
            Encoding encoding,
            Endpoint? endpoint,
            IEnumerable<Endpoint> altEndpoints,
            Connection? connection,
            ProxyOptions options)
            : this(protocol, encoding, endpoint, altEndpoints, connection, options)
        {
            UriParser.CheckPath(path, nameof(path));
            Path = path;

            if (Protocol == Protocol.Ice1)
            {
                Identity = Identity.FromPath(Path);
                if (Identity.Name.Length == 0)
                {
                    throw new ArgumentException("cannot create ice1 service proxy with an empty identity name",
                                                 nameof(path));
                }
                // and keep facet empty
            }
        }

        /// <summary>Constructs a new proxy class instance with the specified options.</summary>
        protected internal ServicePrx(
            Identity identity,
            string facet,
            Encoding encoding,
            Endpoint? endpoint,
            IEnumerable<Endpoint> altEndpoints,
            Connection? connection,
            ProxyOptions options)
            : this(Protocol.Ice1, encoding, endpoint, altEndpoints, connection, options)
        {
            if (identity.Name.Length == 0)
            {
                throw new ArgumentException("cannot create ice1 service proxy with an empty identity name",
                                             nameof(identity));
            }

            Identity = identity;
            Facet = facet;
            Path = identity.ToPath();
        }

        internal static async Task<IncomingResponseFrame> InvokeAsync(
            IServicePrx proxy,
            OutgoingRequestFrame request,
            bool oneway,
            IProgress<bool>? progress = null)
        {
            IReadOnlyList<InvocationInterceptor> invocationInterceptors = proxy.InvocationInterceptors;
            Activity? activity = null;

            // TODO add a client ActivitySource and use it to start the activities
            // Start the invocation activity before running client side interceptors. Activities started
            // by interceptors will be children of IceRpc.Invocation activity.
            if (proxy.Communicator.Logger.IsEnabled(LogLevel.Critical) || Activity.Current != null)
            {
                activity = new Activity("IceRpc.Invocation");
                activity.AddTag("Operation", request.Operation);
                activity.AddTag("Path", request.Path);
                activity.Start();
            }

            InvocationEventSource.Log.RequestStart(request.Path, request.Operation);
            try
            {
                IncomingResponseFrame response = await InvokeWithInterceptorsAsync(
                    proxy,
                    request,
                    oneway,
                    0,
                    progress,
                    request.CancellationToken).ConfigureAwait(false);
                
                if (response.ResultType != ResultType.Success)
                {
                    InvocationEventSource.Log.RequestFailed(request.Path, request.Operation, null);
                }
                return response;
            }
            catch (OperationCanceledException)
            {
                InvocationEventSource.Log.RequestCanceled(request.Path, request.Operation);
                throw;
            }
            finally
            {
                InvocationEventSource.Log.RequestStop(request.Path, request.Operation);
                activity?.Stop();
            }

            async Task<IncomingResponseFrame> InvokeWithInterceptorsAsync(
                IServicePrx proxy,
                OutgoingRequestFrame request,
                bool oneway,
                int i,
                IProgress<bool>? progress,
                CancellationToken cancel)
            {
                cancel.ThrowIfCancellationRequested();

                if (i < invocationInterceptors.Count)
                {
                    // Call the next interceptor in the chain
                    return await invocationInterceptors[i](
                        proxy,
                        request,
                        (target, request, cancel) =>
                            InvokeWithInterceptorsAsync(target, request, oneway, i + 1, progress, cancel),
                        cancel).ConfigureAwait(false);
                }
                else
                {
                    // After we went down the interceptor chain make the invocation.
                    ServicePrx impl = proxy.Impl;
                    Communicator communicator = impl.Communicator;
                    // If the request size is greater than Ice.RetryRequestSizeMax or the size of the request
                    // would increase the buffer retry size beyond Ice.RetryBufferSizeMax we release the request
                    // after it was sent to avoid holding too much memory and we wont retry in case of a failure.

                    // TODO: this "request size" is now just the payload size. Should we rename the property to
                    // RetryRequestPayloadMaxSize?

                    int requestSize = request.PayloadSize;
                    bool releaseRequestAfterSent =
                        requestSize > communicator.RetryRequestMaxSize ||
                        !communicator.IncRetryBufferSize(requestSize);

                    try
                    {
                        return await impl.PerformInvokeAsync(request,
                                                             oneway,
                                                             progress,
                                                             releaseRequestAfterSent,
                                                             cancel).ConfigureAwait(false);
                    }
                    finally
                    {
                        if (!releaseRequestAfterSent)
                        {
                            communicator.DecRetryBufferSize(requestSize);
                        }
                        // TODO release the request memory if not already done after sent.
                    }
                }
            }
        }

        /// <summary>Creates a shallow copy of this service proxy.</summary>
        internal ServicePrx Clone() => (ServicePrx)MemberwiseClone();

        /// <summary>Returns a new copy of the underlying options.</summary>
        internal ProxyOptions GetOptions() =>
             new()
             {
                 CacheConnection = CacheConnection,
                 Communicator = Communicator,
                 Context = _context,
                 InvocationInterceptors = _invocationInterceptors,
                 InvocationTimeout = _invocationTimeout,
                 IsOneway = IsOneway,
                 LocationResolver = LocationResolver,
                 PreferExistingConnection = PreferExistingConnection
             };

        /// <summary>Provides the implementation of <see cref="Proxy.GetConnectionAsync"/>.</summary>
        internal async ValueTask<Connection> GetConnectionAsync(CancellationToken cancel)
        {
            Connection? connection = _connection;
            if (connection != null && connection.IsActive)
            {
                return connection;
            }
            using var linkedCancellationSource = CancellationTokenSource.CreateLinkedTokenSource(
                cancel,
                Communicator.CancellationToken);
            cancel = linkedCancellationSource.Token;

            List<Endpoint>? endpoints = null;

            if ((connection == null || (!connection.IsIncoming && !connection.IsActive)) && PreferExistingConnection)
            {
                // No cached connection, so now check if there is an existing connection that we can reuse.
                endpoints =
                    await ComputeEndpointsAsync(refreshCache: false, IsOneway, cancel).ConfigureAwait(false);
                connection = Communicator.GetConnection(endpoints);
                if (CacheConnection)
                {
                    _connection = connection;
                }
            }

            OutgoingConnectionOptions options = Communicator.ConnectionOptions.Clone();

            bool refreshCache = false;

            while (connection == null)
            {
                if (endpoints == null)
                {
                    endpoints = await ComputeEndpointsAsync(refreshCache, IsOneway, cancel).ConfigureAwait(false);
                }

                Endpoint last = endpoints[^1];
                foreach (Endpoint endpoint in endpoints)
                {
                    try
                    {
                        connection = await Communicator.ConnectAsync(endpoint, options, cancel).ConfigureAwait(false);
                        if (CacheConnection)
                        {
                            _connection = connection;
                        }
                        break;
                    }
                    catch
                    {
                        // Ignore the exception unless this is the last endpoint.
                        if (ReferenceEquals(endpoint, last))
                        {
                            if (IsIndirect && !refreshCache)
                            {
                                // Try again once with freshly resolved endpoints
                                refreshCache = true;
                                endpoints = null;
                            }
                            else
                            {
                                throw;
                            }
                        }
                    }
                }
            }
            Debug.Assert(connection != null);
            return connection;
        }

        /// <summary>Provides the implementation of <see cref="Proxy.ToProperty(IServicePrx, string)"/>.</summary>
        internal Dictionary<string, string> ToProperty(string prefix)
        {
            var properties = new Dictionary<string, string> { [prefix] = ToString() };

            if (Protocol == Protocol.Ice1)
            {
                if (!CacheConnection)
                {
                    properties[$"{prefix}.CacheConnection"] = "false";
                }

                // We don't output context as this would require hard-to-generate escapes.

                if (_invocationTimeout != ProxyOptions.DefaultInvocationTimeout)
                {
                    // For ice2 the invocation timeout is included in the URI
                    properties[$"{prefix}.InvocationTimeout"] = _invocationTimeout.ToPropertyValue();
                }
                if (!PreferExistingConnection)
                {
                    properties[$"{prefix}.PreferExistingConnection"] = "false";
                }
            }
            // else, only a single property in the dictionary

            return properties;
        }

        // Helper constructor
        private ServicePrx(
            Protocol protocol,
            Encoding encoding,
            Endpoint? endpoint,
            IEnumerable<Endpoint> altEndpoints,
            Connection? connection,
            ProxyOptions options)
        {
            CacheConnection = options.CacheConnection;
            Communicator = options.Communicator!;
            _connection = connection;
            _context = options.Context.ToImmutableSortedDictionary();
            Encoding = encoding;
            _invocationInterceptors = options.InvocationInterceptors.ToImmutableList();
            _invocationTimeout = options.InvocationTimeout;
            IsOneway = options.IsOneway;
            LocationResolver = options.LocationResolver;
            PreferExistingConnection = options.PreferExistingConnection;
            Protocol = protocol;

            ParsedEndpoint = endpoint; // use the ParsedEndpoint set validation
            if (altEndpoints.Any())
            {
                ParsedAltEndpoints = altEndpoints.ToImmutableList();
            }
        }

        private void ClearConnection(Connection connection)
        {
            Interlocked.CompareExchange(ref _connection, null, connection);
        }

        private async ValueTask<List<Endpoint>> ComputeEndpointsAsync(
            bool refreshCache,
            bool oneway,
            CancellationToken cancel)
        {
            if (_endpoint?.ToColocEndpoint() is Endpoint colocEndpoint)
            {
                return new List<Endpoint>() { colocEndpoint };
            }

            foreach (Endpoint endpoint in _altEndpoints)
            {
                if (endpoint.ToColocEndpoint() is Endpoint colocAltEndpoint)
                {
                    return new List<Endpoint>() { colocAltEndpoint };
                }
            }

            IEnumerable<Endpoint> endpoints = ImmutableList<Endpoint>.Empty;

            // Get the proxy's endpoint or query the location resolver to get endpoints.

            if (IsIndirect)
            {
                if (LocationResolver is ILocationResolver locationResolver)
                {
                    endpoints = await locationResolver.ResolveAsync(_endpoint!,
                                                                    refreshCache,
                                                                    cancel).ConfigureAwait(false);
                }
                // else endpoints remains empty.
            }
            else if (_endpoint != null)
            {
                endpoints = ImmutableList.Create(_endpoint).AddRange(_altEndpoints);
            }

            // Apply overrides and filter endpoints
            var filteredEndpoints = endpoints.Where(endpoint =>
            {
                // Filter out opaque and universal endpoints
                if (endpoint is OpaqueEndpoint || endpoint is UniversalEndpoint)
                {
                    return false;
                }

                // Filter out datagram endpoints when oneway is false.
                if (endpoint.IsDatagram)
                {
                    return oneway;
                }

                return true;
            }).ToList();

            if (filteredEndpoints.Count == 0)
            {
                throw new NoEndpointException(ToString());
            }

            if (filteredEndpoints.Count > 1)
            {
                filteredEndpoints = Communicator.OrderEndpointsByTransportFailures(filteredEndpoints);
            }
            return filteredEndpoints;
        }

        private async Task<IncomingResponseFrame> PerformInvokeAsync(
            OutgoingRequestFrame request,
            bool oneway,
            IProgress<bool>? progress,
            bool releaseRequestAfterSent,
            CancellationToken cancel)
        {
            Connection? connection = _connection;
            List<Endpoint>? endpoints = null;

            if (connection != null && !oneway && connection.Endpoint.IsDatagram)
            {
                throw new InvalidOperationException(
                    "cannot make two-way invocation using a cached datagram connection");
            }

            if ((connection == null || (!connection.IsIncoming && !connection.IsActive)) && PreferExistingConnection)
            {
                // No cached connection, so now check if there is an existing connection that we can reuse.
                endpoints = await ComputeEndpointsAsync(refreshCache: false, oneway, cancel).ConfigureAwait(false);
                connection = Communicator.GetConnection(endpoints);
                if (CacheConnection)
                {
                    _connection = connection;
                }
            }

            OutgoingConnectionOptions connectionOptions = Communicator.ConnectionOptions.Clone();

            ILogger logger = Communicator.Logger;
            int nextEndpoint = 0;
            int attempt = 1;
            bool triedAllEndpoints = false;
            List<Endpoint>? excludedEndpoints = null;
            IncomingResponseFrame? response = null;
            Exception? exception = null;

            bool tryAgain = false;

            if (Activity.Current != null && Activity.Current.Id != null)
            {
                request.WriteActivityContext(Activity.Current);
            }

            do
            {
                bool sent = false;
                SocketStream? stream = null;
                try
                {
                    if (connection == null)
                    {
                        if (endpoints == null)
                        {
                            Debug.Assert(nextEndpoint == 0);

                            // ComputeEndpointsAsync throws if it can't figure out the endpoints
                            // We also request fresh endpoints when retrying, but not for the first attempt.
                            endpoints = await ComputeEndpointsAsync(refreshCache: tryAgain,
                                                                    oneway,
                                                                    cancel).ConfigureAwait(false);
                            if (excludedEndpoints != null)
                            {
                                endpoints = endpoints.Except(excludedEndpoints).ToList();
                                if (endpoints.Count == 0)
                                {
                                    endpoints = null;
                                    throw new NoEndpointException();
                                }
                            }
                        }

                        connection = await Communicator.ConnectAsync(endpoints[nextEndpoint],
                                                                     connectionOptions,
                                                                     cancel).ConfigureAwait(false);

                        if (CacheConnection)
                        {
                            _connection = connection;
                        }
                    }

                    cancel.ThrowIfCancellationRequested();

                    response?.Dispose();
                    response = null;

                    using IDisposable? socketScope = connection.Socket.StartScope();

                    // Create the outgoing stream.
                    stream = connection.CreateStream(!oneway);

                    // Send the request and wait for the sending to complete.
                    await stream.SendRequestFrameAsync(request, cancel).ConfigureAwait(false);

                    using IDisposable? streamSocket = stream.StartScope();
                    logger.LogSentRequest(request);

                    // The request is sent, notify the progress callback.
                    // TODO: Get rid of the sentSynchronously parameter which is always false now?
                    if (progress != null)
                    {
                        progress.Report(false);
                        progress = null; // Only call the progress callback once (TODO: revisit this?)
                    }
                    if (releaseRequestAfterSent)
                    {
                        // TODO release the request
                    }
                    sent = true;
                    exception = null;

                    if (oneway)
                    {
                        return new IncomingResponseFrame(connection, request.PayloadEncoding);
                    }

                    // Wait for the reception of the response.
                    response = await stream.ReceiveResponseFrameAsync(cancel).ConfigureAwait(false);
                    response.Connection = connection;

                    logger.LogReceivedResponse(response);

                    // If success, just return the response!
                    if (response.ResultType == ResultType.Success)
                    {
                        return response;
                    }
                }
                catch (NoEndpointException ex) when (tryAgain)
                {
                    // If we get NoEndpointException while retrying, either all endpoints have been excluded or the
                    // proxy has no endpoints. So we cannot retry, and we return here to preserve any previous
                    // exception that might have been thrown.
                    return response ?? throw exception ?? ex;
                }
                catch (Exception ex)
                {
                    exception = ex;
                }
                finally
                {
                    stream?.Release();
                }

                // Compute retry policy based on the exception or response retry policy, whether or not the connection
                // is established or the request sent and idempotent
                Debug.Assert(response != null || exception != null);
                RetryPolicy retryPolicy =
                    response?.GetRetryPolicy(this) ?? exception!.GetRetryPolicy(request.IsIdempotent, sent);

                // With the retry-policy OtherReplica we add the current endpoint to the list of excluded
                // endpoints this prevents the endpoints to be tried again during the current retry sequence.
                if (retryPolicy == RetryPolicy.OtherReplica &&
                    (endpoints?[nextEndpoint] ?? connection?.Endpoint) is Endpoint endpoint)
                {
                    excludedEndpoints ??= new();
                    excludedEndpoints.Add(endpoint);
                }

                if (endpoints != null && (connection == null || retryPolicy == RetryPolicy.OtherReplica))
                {
                    // If connection establishment failed or if the endpoint was excluded, try the next endpoint
                    nextEndpoint = ++nextEndpoint % endpoints.Count;
                    if (nextEndpoint == 0)
                    {
                        // nextEndpoint == 0 indicates that we already tried all the endpoints.
                        if (IsIndirect && !tryAgain)
                        {
                            // If we were potentially using cached endpoints, so we clear the endpoints before trying
                            // again.
                            endpoints = null;
                        }
                        else
                        {
                            // Otherwise we set triedAllEndpoints to true to ensure further connection establishment
                            // failures will now count as attempts (to prevent indefinitely looping if connection
                            // establishment failure results in a retryable exception).
                            triedAllEndpoints = true;
                            if (excludedEndpoints != null)
                            {
                                endpoints = endpoints.Except(excludedEndpoints).ToList();
                            }
                        }
                    }
                }

                // Check if we can retry, we cannot retry if we have consumed all attempts, the current retry
                // policy doesn't allow retries, the request was already released, there are no more endpoints
                // or an incoming connection receives an exception with OtherReplica retry policy.

                if (attempt == Communicator.InvocationMaxAttempts ||
                    retryPolicy == RetryPolicy.NoRetry ||
                    (sent && releaseRequestAfterSent) ||
                    (triedAllEndpoints && endpoints != null && endpoints.Count == 0) ||
                    ((connection?.IsIncoming ?? false) && retryPolicy == RetryPolicy.OtherReplica))
                {
                    tryAgain = false;
                }
                else
                {
                    tryAgain = true;

                    // Only count an attempt if the connection was established or if all the endpoints were tried
                    // at least once. This ensures that we don't end up into an infinite loop for connection
                    // establishment failures which don't result in endpoint exclusion.
                    if (connection != null)
                    {
                        attempt++;

                        using IDisposable? socketScope = connection?.Socket.StartScope();
                        logger.LogRetryRequestRetryableException(
                            retryPolicy,
                            attempt,
                            Communicator.InvocationMaxAttempts,
                            request,
                            exception);
                    }
                    else if (triedAllEndpoints)
                    {
                        attempt++;

                        logger.LogRetryRequestConnectionException(
                            retryPolicy,
                            attempt,
                            Communicator.InvocationMaxAttempts,
                            request,
                            exception);
                    }

                    if (retryPolicy.Retryable == Retryable.AfterDelay && retryPolicy.Delay != TimeSpan.Zero)
                    {
                        // The delay task can be canceled either by the user code using the provided cancellation
                        // token or if the communicator is destroyed.
                        await Task.Delay(retryPolicy.Delay, cancel).ConfigureAwait(false);
                    }

<<<<<<< HEAD
                    if (!IsFixed && connection != null)
=======
                    observer?.Retried();

                    if (_endpoint != null && connection != null && !connection.IsIncoming)
>>>>>>> e20c8461
                    {
                        // Retry with a new connection!
                        connection = null;
                    }
                }
            }
            while (tryAgain);

            if (exception != null)
            {
                logger.LogRequestException(request, exception);
            }

            Debug.Assert(response != null || exception != null);
            Debug.Assert(response == null || response.ResultType == ResultType.Failure);
            return response ?? throw ExceptionUtil.Throw(exception!);
        }
    }
}<|MERGE_RESOLUTION|>--- conflicted
+++ resolved
@@ -1201,13 +1201,7 @@
                         await Task.Delay(retryPolicy.Delay, cancel).ConfigureAwait(false);
                     }
 
-<<<<<<< HEAD
-                    if (!IsFixed && connection != null)
-=======
-                    observer?.Retried();
-
                     if (_endpoint != null && connection != null && !connection.IsIncoming)
->>>>>>> e20c8461
                     {
                         // Retry with a new connection!
                         connection = null;
