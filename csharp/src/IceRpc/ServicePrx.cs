// Copyright (c) ZeroC, Inc. All rights reserved.

using IceRpc.Instrumentation;
using IceRpc.Interop;
using Microsoft.Extensions.Logging;
using System;
using System.Collections.Generic;
using System.Collections.Immutable;
using System.Diagnostics;
using System.Linq;
using System.Text;
using System.Threading;
using System.Threading.Tasks;

namespace IceRpc
{
    /// <summary>The base class for all service proxies. In general, applications should use proxies through interfaces
    /// and not through this class.</summary>
    public class ServicePrx : IServicePrx, IEquatable<ServicePrx>
    {
        public bool CacheConnection { get; } = true;
        public Communicator Communicator { get; }
        public IReadOnlyDictionary<string, string> Context { get; }
        public Encoding Encoding { get; }
        public IReadOnlyList<Endpoint> Endpoints { get; } = ImmutableList<Endpoint>.Empty;
        public IReadOnlyList<InvocationInterceptor> InvocationInterceptors { get; }

        public TimeSpan InvocationTimeout => _invocationTimeoutOverride ?? TimeSpan.FromSeconds(60);
        public bool IsFixed { get; }

        public bool IsOneway { get; }
        public object? Label { get; }
        public ILocationResolver? LocationResolver { get; }

        public string Path { get; } = "";

<<<<<<< HEAD
        public bool PreferExistingConnection =>
            _preferExistingConnectionOverride ?? Communicator.DefaultPreferExistingConnection;
        public NonSecure PreferNonSecure => _preferNonSecureOverride ?? Communicator.ConnectionOptions.PreferNonSecure;
=======
        public bool PreferExistingConnection => _preferExistingConnectionOverride ?? true;
        public NonSecure PreferNonSecure => _preferNonSecureOverride ?? NonSecure.Always; // TODO: fix default
>>>>>>> 911ac5c1
        public Protocol Protocol { get; }

        ServicePrx IServicePrx.Impl => this;

        internal string Facet { get; } = "";
        internal Identity Identity { get; } = Identity.Empty;

        internal bool IsIndirect => !IsFixed && Endpoints.Count == 1 && Endpoints[0].Transport == Transport.Loc;

        internal bool IsRelative => Protocol != Protocol.Ice1 && Endpoints.Count == 0 && !IsFixed;
        internal bool IsWellKnown => Protocol == Protocol.Ice1 && IsIndirect && Endpoints[0].HasOptions;

        private volatile Connection? _connection;
        private int _hashCode; // cached hash code value

        // The various Override fields override the value from the communicator. When null, they are not included in
        // the ToString()/ToProperty() representation.

        private readonly TimeSpan? _invocationTimeoutOverride;

        private readonly bool? _preferExistingConnectionOverride;
        private readonly NonSecure? _preferNonSecureOverride;

        /// <summary>The equality operator == returns true if its operands are equal, false otherwise.</summary>
        /// <param name="lhs">The left hand side operand.</param>
        /// <param name="rhs">The right hand side operand.</param>
        /// <returns><c>true</c> if the operands are equal, otherwise <c>false</c>.</returns>
        public static bool operator ==(ServicePrx? lhs, ServicePrx? rhs)
        {
            if (ReferenceEquals(lhs, rhs))
            {
                return true;
            }

            if (lhs is null || rhs is null)
            {
                return false;
            }
            return rhs.Equals(lhs);
        }

        /// <summary>The inequality operator != returns true if its operands are not equal, false otherwise.</summary>
        /// <param name="lhs">The left hand side operand.</param>
        /// <param name="rhs">The right hand side operand.</param>
        /// <returns><c>true</c> if the operands are not equal, otherwise <c>false</c>.</returns>
        public static bool operator !=(ServicePrx? lhs, ServicePrx? rhs) => !(lhs == rhs);

        /// <inheritdoc/>
        public bool Equals(ServicePrx? other)
        {
            if (other == null)
            {
                return false;
            }
            else if (ReferenceEquals(this, other))
            {
                return true;
            }

            if (_hashCode != 0 && other._hashCode != 0 && _hashCode != other._hashCode)
            {
                return false;
            }

            // Compare common properties
            if (Encoding != other.Encoding)
            {
                return false;
            }
            if (!InvocationInterceptors.SequenceEqual(other.InvocationInterceptors))
            {
                return false;
            }
            if (_invocationTimeoutOverride != other._invocationTimeoutOverride)
            {
                return false;
            }
            if (IsFixed != other.IsFixed)
            {
                return false;
            }
            if (IsOneway != other.IsOneway)
            {
                return false;
            }
            if (Path != other.Path)
            {
                return false;
            }
            if (Protocol != other.Protocol)
            {
                return false;
            }

            if (!Context.DictionaryEqual(other.Context)) // done last since it's more expensive
            {
                return false;
            }

            if (Protocol == Protocol.Ice1 && Facet != other.Facet)
            {
                return false;
            }

            if (IsFixed)
            {
                // Compare properties and fields specific to fixed proxies
                if (_connection != other._connection)
                {
                    return false;
                }
            }
            else
            {
                // Compare properties specific to non-fixed proxies
                if (CacheConnection != other.CacheConnection)
                {
                    return false;
                }
                if (!Endpoints.SequenceEqual(other.Endpoints))
                {
                    return false;
                }
                if (Label != other.Label)
                {
                    return false;
                }
                if (LocationResolver != other.LocationResolver)
                {
                    return false;
                }
                if (_preferExistingConnectionOverride != other._preferExistingConnectionOverride)
                {
                    return false;
                }
                if (_preferNonSecureOverride != other._preferNonSecureOverride)
                {
                    return false;
                }
            }

            return true;
        }

        /// <inheritdoc/>
        public bool Equals(IServicePrx? other) => Equals(other?.Impl);

        /// <inheritdoc/>
        public override bool Equals(object? obj) => Equals(obj as ServicePrx);

        /// <inheritdoc/>
        public override int GetHashCode()
        {
            if (_hashCode != 0)
            {
                // Already computed, return cached value.
                return _hashCode;
            }
            else
            {
                // Lazy initialization of _hashCode to a value other than 0. Reading/writing _hashCode is atomic.
                var hash = new HashCode();

                // common properties
                hash.Add(Context.GetDictionaryHashCode());
                hash.Add(Encoding);
                hash.Add(InvocationInterceptors.GetSequenceHashCode());
                hash.Add(_invocationTimeoutOverride);
                hash.Add(IsFixed);
                hash.Add(IsOneway);
                hash.Add(Path);
                hash.Add(Protocol);

                if (Protocol == Protocol.Ice1)
                {
                    hash.Add(Facet);
                }

                if (IsFixed)
                {
                    hash.Add(_connection);
                }
                else
                {
                    hash.Add(CacheConnection);
                    hash.Add(Endpoints.GetSequenceHashCode());
                    hash.Add(Label);
                    hash.Add(LocationResolver);
                    hash.Add(_preferExistingConnectionOverride);
                    hash.Add(_preferNonSecureOverride);
                }

                int hashCode = hash.ToHashCode();
                if (hashCode == 0)
                {
                    // 0 means uninitialized so we switch to 1
                    hashCode = 1;
                }
                _hashCode = hashCode;
                return _hashCode;
            }
        }

        /// <inheritdoc/>
        public void IceWrite(OutputStream ostr)
        {
            if (IsFixed)
            {
                throw new NotSupportedException("cannot marshal a fixed proxy");
            }

            InvocationMode? invocationMode = IsOneway ? InvocationMode.Oneway : null;
            if (Protocol == Protocol.Ice1 && IsOneway && Endpoints.Count > 0 && Endpoints.All(e => e.IsDatagram))
            {
                invocationMode = InvocationMode.Datagram;
            }

            if (ostr.Encoding == Encoding.V11)
            {
                if (Protocol == Protocol.Ice1)
                {
                    Debug.Assert(Identity.Name.Length > 0);
                    Identity.IceWrite(ostr);
                }
                else
                {
                    Identity identity;
                    try
                    {
                        identity = Identity.FromPath(Path);
                    }
                    catch (FormatException ex)
                    {
                        throw new InvalidOperationException(
                            @$"cannot marshal proxy with path `{Path}' using encoding 1.1", ex);
                    }
                    if (identity.Name.Length == 0)
                    {
                        throw new InvalidOperationException(
                            @$"cannot marshal proxy with path `{Path}' using encoding 1.1");
                    }

                    identity.IceWrite(ostr);
                }

                ostr.WriteProxyData11(Facet, invocationMode ?? InvocationMode.Twoway, Protocol, Encoding);

                if (IsIndirect)
                {
                    ostr.WriteSize(0); // 0 endpoints
                    ostr.WriteString(IsWellKnown ? "" : Endpoints[0].Host); // adapter ID unless well-known
                }
                else
                {
                    ostr.WriteSequence(Endpoints, (ostr, endpoint) => ostr.WriteEndpoint11(endpoint));
                }
            }
            else
            {
                Debug.Assert(ostr.Encoding == Encoding.V20);
                string path = Path;

                // Facet is the only ice1-specific option that is encoded when using the 2.0 encoding.
                if (Facet.Length > 0)
                {
                    path = $"{path}#{Uri.EscapeDataString(Facet)}";
                }

                var proxyData = new ProxyData20(Path,
                                                protocol: Protocol != Protocol.Ice2 ? Protocol : null,
                                                encoding: Encoding != Encoding.V20 ? Encoding : null,
                                                Endpoints.Count == 0 ? null : Endpoints.Select(e => e.Data).ToArray());
                proxyData.IceWrite(ostr);
            }
        }

        /// <summary>Converts the reference into a string. The format of this string depends on the protocol: for ice1,
        /// this method uses the ice1 format, which can be customized by Communicator.ToStringMode. For ice2 and
        /// greater, this method uses the URI format.</summary>
        public override string ToString()
        {
            if (Protocol == Protocol.Ice1)
            {
                var sb = new StringBuilder();

                // If the encoded identity string contains characters which the reference parser uses as separators,
                // then we enclose the identity string in quotes.
                string id = Identity.ToString(Communicator.ToStringMode);
                if (StringUtil.FindFirstOf(id, " :@") != -1)
                {
                    sb.Append('"');
                    sb.Append(id);
                    sb.Append('"');
                }
                else
                {
                    sb.Append(id);
                }

                if (Facet.Length > 0)
                {
                    // If the encoded facet string contains characters which the reference parser uses as separators,
                    // then we enclose the facet string in quotes.
                    sb.Append(" -f ");
                    string fs = StringUtil.EscapeString(Facet, Communicator.ToStringMode);
                    if (StringUtil.FindFirstOf(fs, " :@") != -1)
                    {
                        sb.Append('"');
                        sb.Append(fs);
                        sb.Append('"');
                    }
                    else
                    {
                        sb.Append(fs);
                    }
                }

                if (IsOneway)
                {
                    if (Endpoints.Count > 0 && Endpoints.All(e => e.IsDatagram))
                    {
                        sb.Append(" -d");
                    }
                    else
                    {
                        sb.Append(" -o");
                    }
                }
                else
                {
                    sb.Append(" -t");
                }

                // Always print the encoding version to ensure a stringified proxy will convert back to a proxy with the
                // same encoding with StringToProxy. (Only needed for backwards compatibility).
                sb.Append(" -e ");
                sb.Append(Encoding.ToString());

                if (IsIndirect)
                {
                    if (!IsWellKnown)
                    {
                        string adapterId = Endpoints[0].Host;

                        sb.Append(" @ ");

                        // If the encoded adapter ID contains characters which the proxy parser uses as separators, then
                        // we enclose the adapter ID string in double quotes.
                        adapterId = StringUtil.EscapeString(adapterId, Communicator.ToStringMode);
                        if (StringUtil.FindFirstOf(adapterId, " :@") != -1)
                        {
                            sb.Append('"');
                            sb.Append(adapterId);
                            sb.Append('"');
                        }
                        else
                        {
                            sb.Append(adapterId);
                        }
                    }
                }
                else
                {
                    foreach (Endpoint e in Endpoints)
                    {
                        sb.Append(':');
                        sb.Append(e);
                    }
                }
                return sb.ToString();
            }
            else // >= ice2, use URI format
            {
                var sb = new StringBuilder();
                bool firstOption = true;

                if (Endpoints.Count > 0)
                {
                    // Use ice+transport scheme
                    Endpoint mainEndpoint = Endpoints[0];
                    sb.AppendEndpoint(mainEndpoint, Path);
                    firstOption = !mainEndpoint.HasOptions;
                }
                else
                {
                    sb.Append("ice:"); // relative proxy
                    sb.Append(Path);
                }

                if (!CacheConnection)
                {
                    StartQueryOption(sb, ref firstOption);
                    sb.Append("cache-connection=false");
                }

                if (Context.Count > 0)
                {
                    StartQueryOption(sb, ref firstOption);
                    sb.Append("context=");
                    int index = 0;
                    foreach ((string key, string value) in Context)
                    {
                        sb.Append(Uri.EscapeDataString(key));
                        sb.Append('=');
                        sb.Append(Uri.EscapeDataString(value));
                        if (++index != Context.Count)
                        {
                            sb.Append(',');
                        }
                    }
                }

                if (Encoding != Ice2Definitions.Encoding) // possible but quite unlikely
                {
                    StartQueryOption(sb, ref firstOption);
                    sb.Append("encoding=");
                    sb.Append(Encoding);
                }

                if (IsFixed)
                {
                    StartQueryOption(sb, ref firstOption);
                    sb.Append("fixed=true");
                }

                if (_invocationTimeoutOverride is TimeSpan invocationTimeout)
                {
                    StartQueryOption(sb, ref firstOption);
                    sb.Append("invocation-timeout=");
                    sb.Append(TimeSpanExtensions.ToPropertyValue(invocationTimeout));
                }

                if (Label?.ToString() is string label && label.Length > 0)
                {
                    StartQueryOption(sb, ref firstOption);
                    sb.Append("label=");
                    sb.Append(Uri.EscapeDataString(label));
                }

                if (IsOneway)
                {
                    StartQueryOption(sb, ref firstOption);
                    sb.Append("oneway=true");
                }

                if (_preferExistingConnectionOverride is bool preferExistingConnection)
                {
                    StartQueryOption(sb, ref firstOption);
                    sb.Append("prefer-existing-connection=");
                    sb.Append(preferExistingConnection ? "true" : "false");
                }

                if (_preferNonSecureOverride is NonSecure preferNonSecure)
                {
                    StartQueryOption(sb, ref firstOption);
                    sb.Append("prefer-non-secure=");
                    sb.Append(preferNonSecure.ToString().ToLowerInvariant());
                }

                if (Protocol != Protocol.Ice2) // i.e. > ice2
                {
                    StartQueryOption(sb, ref firstOption);
                    sb.Append("protocol=");
                    sb.Append(Protocol.GetName());
                }

                if (Endpoints.Count > 1)
                {
                    Transport mainTransport = Endpoints[0].Transport;
                    StartQueryOption(sb, ref firstOption);
                    sb.Append("alt-endpoint=");
                    for (int i = 1; i < Endpoints.Count; ++i)
                    {
                        if (i > 1)
                        {
                            sb.Append(',');
                        }
                        sb.AppendEndpoint(Endpoints[i], "", mainTransport != Endpoints[i].Transport, '$');
                    }
                }

                return sb.ToString();
            }

            static void StartQueryOption(StringBuilder sb, ref bool firstOption)
            {
                if (firstOption)
                {
                    sb.Append('?');
                    firstOption = false;
                }
                else
                {
                    sb.Append('&');
                }
            }
        }

        /// <summary>Constructs a new proxy class instance with the specified options. All dictionaries / lists must be
        /// safe to reference as-is since they are not copied by this constructor.</summary>
        protected internal ServicePrx(ServicePrxOptions options)
        {
            int endpointCount = options.Endpoints.Count;

            if (options.Connection != null && endpointCount > 0)
            {
                throw new ArgumentException("a fixed proxy cannot specify endpoints", nameof(options));
            }

            if (endpointCount > 0)
            {
                if (endpointCount > 1 && options.Endpoints.Any(e => e.Transport == Transport.Loc))
                {
                    throw new ArgumentException("a loc endpoint must be the only endpoint", nameof(options));
                }

                if (options.Endpoints.Any(e => e.Protocol != options.Protocol))
                {
                    throw new ArgumentException($"the protocol of all endpoints must be {options.Protocol.GetName()}",
                                                nameof(options));
                }
            }
            else if (options.Connection == null && options.Protocol == Protocol.Ice1)
            {
                throw new ArgumentException("a non-fixed ice1 proxy requires at least one endpoint",
                                            nameof(options));
            }

            if (options.InvocationTimeoutOverride is TimeSpan invocationTimeoutOverride &&
                invocationTimeoutOverride == TimeSpan.Zero)
            {
                throw new ArgumentException("0 is not a valid value for the invocation timeout", nameof(options));
            }

            CacheConnection = options.CacheConnection;
            Communicator = options.Communicator!;
            Context = options.Context ?? ImmutableDictionary<string, string>.Empty;
            Encoding = options.Encoding ?? options.Protocol.GetEncoding();
            Endpoints = options.Endpoints;
            InvocationInterceptors = options.InvocationInterceptors ?? ImmutableList<InvocationInterceptor>.Empty;
            IsFixed = options.Connection != null; // auto-computed for now
            IsOneway = options.IsOneway;
            Label = options.Label;
            LocationResolver = options.LocationResolver;
            Protocol = options.Protocol;
            _connection = options.Connection;
            _invocationTimeoutOverride = options.InvocationTimeoutOverride;
            _preferExistingConnectionOverride = options.PreferExistingConnectionOverride;
            _preferNonSecureOverride = options.PreferNonSecureOverride;

            if (Protocol == Protocol.Ice1)
            {
                if (options is InteropServicePrxOptions interopOptions)
                {
                    Facet = interopOptions.Facet;
                    Identity = interopOptions.Identity;
                }

                if (options.Path.Length > 0)
                {
                    if (Identity != Identity.Empty)
                    {
                        throw new ArgumentException("cannot specify both path and identity", nameof(options));
                    }

                    Path = UriParser.NormalizePath(options.Path);
                    Identity = Identity.FromPath(Path);

                    if (Identity.Name.Length == 0)
                    {
                        throw new ArgumentException("cannot create ice1 service proxy with an empty identity name",
                                                    nameof(options));
                    }
                }
                else
                {
                    if (Identity.Name.Length == 0)
                    {
                        throw new ArgumentException("cannot create ice1 service proxy with an empty identity name",
                                                    nameof(options));
                    }
                    Path = Identity.ToPath();
                }
            }
            else
            {
                Path = UriParser.NormalizePath(options.Path);
            }
        }

        /// <summary>Creates a new proxy with the same type as <c>this</c> and with the provided options. Derived
        /// proxy classes must override this method.</summary>
        protected virtual ServicePrx IceClone(ServicePrxOptions options) => new(options);

        internal static Task<IncomingResponseFrame> InvokeAsync(
            IServicePrx proxy,
            OutgoingRequestFrame request,
            bool oneway,
            IProgress<bool>? progress = null)
        {
            IReadOnlyList<InvocationInterceptor> invocationInterceptors = proxy.InvocationInterceptors;

            return InvokeWithInterceptorsAsync(proxy,
                                               request,
                                               oneway,
                                               0,
                                               progress,
                                               request.CancellationToken);

            async Task<IncomingResponseFrame> InvokeWithInterceptorsAsync(
                IServicePrx proxy,
                OutgoingRequestFrame request,
                bool oneway,
                int i,
                IProgress<bool>? progress,
                CancellationToken cancel)
            {
                cancel.ThrowIfCancellationRequested();

                if (i < invocationInterceptors.Count)
                {
                    // Call the next interceptor in the chain
                    return await invocationInterceptors[i](
                        proxy,
                        request,
                        (target, request, cancel) =>
                            InvokeWithInterceptorsAsync(target, request, oneway, i + 1, progress, cancel),
                        cancel).ConfigureAwait(false);
                }
                else
                {
                    // After we went down the interceptor chain make the invocation.
                    ServicePrx impl = proxy.Impl;
                    Communicator communicator = impl.Communicator;
                    // If the request size is greater than Ice.RetryRequestSizeMax or the size of the request
                    // would increase the buffer retry size beyond Ice.RetryBufferSizeMax we release the request
                    // after it was sent to avoid holding too much memory and we wont retry in case of a failure.

                    // TODO: this "request size" is now just the payload size. Should we rename the property to
                    // RetryRequestPayloadMaxSize?

                    int requestSize = request.PayloadSize;
                    bool releaseRequestAfterSent =
                        requestSize > communicator.RetryRequestMaxSize ||
                        !communicator.IncRetryBufferSize(requestSize);

                    IInvocationObserver? observer = communicator.Observer?.GetInvocationObserver(proxy,
                                                                                                 request.Operation,
                                                                                                 request.Context);
                    observer?.Attach();
                    try
                    {
                        return await impl.PerformInvokeAsync(request,
                                                             oneway,
                                                             progress,
                                                             releaseRequestAfterSent,
                                                             observer,
                                                             cancel).ConfigureAwait(false);
                    }
                    finally
                    {
                        if (!releaseRequestAfterSent)
                        {
                            communicator.DecRetryBufferSize(requestSize);
                        }
                        // TODO release the request memory if not already done after sent.
                        // TODO: Use IDisposable for observers, this will allow using "using".
                        observer?.Detach();
                    }
                }
            }
        }

        /// <summary>Creates a new proxy with the same type as this proxy and the provided options.</summary>
        internal ServicePrx Clone(ServicePrxOptions options) => IceClone(options);

        /// <summary>Returns a fresh copy of the underlying options.</summary>
        internal ServicePrxOptions CloneOptions()
        {
            if (Protocol == Protocol.Ice1)
            {
                return new InteropServicePrxOptions()
                {
                    CacheConnection = CacheConnection,
                    Communicator = Communicator,
                    Connection = IsFixed ? _connection : null,
                    Context = Context,
                    Encoding = Encoding,
                    Endpoints = Endpoints,
                    Facet = Facet,
                    Identity = Identity,
                    InvocationInterceptors = InvocationInterceptors,
                    InvocationTimeoutOverride = _invocationTimeoutOverride,
                    IsOneway = IsOneway,
                    Label = Label,
                    LocationResolver = LocationResolver,
                    Path = "",
                    PreferExistingConnectionOverride = _preferExistingConnectionOverride,
                    PreferNonSecureOverride = _preferNonSecureOverride,
                    Protocol = Protocol.Ice1
                };
            }
            else
            {
                return new()
                {
                    CacheConnection = CacheConnection,
                    Communicator = Communicator,
                    Connection = IsFixed ? _connection : null,
                    Context = Context,
                    Encoding = Encoding,
                    Endpoints = Endpoints,
                    InvocationInterceptors = InvocationInterceptors,
                    InvocationTimeoutOverride = _invocationTimeoutOverride,
                    IsOneway = IsOneway,
                    Label = Label,
                    LocationResolver = LocationResolver,
                    Path = Path,
                    PreferExistingConnectionOverride = _preferExistingConnectionOverride,
                    PreferNonSecureOverride = _preferNonSecureOverride,
                    Protocol = Protocol
                };
            }
        }

        /// <summary>Provides the implementation of <see cref="Proxy.GetCachedConnection"/>.</summary>
        internal Connection? GetCachedConnection() => _connection;

        /// <summary>Provides the implementation of <see cref="Proxy.GetConnectionAsync"/>.</summary>
        internal async ValueTask<Connection> GetConnectionAsync(CancellationToken cancel)
        {
            Connection? connection = _connection;
            if (connection != null && connection.IsActive)
            {
                return connection;
            }
            using var linkedCancellationSource = CancellationTokenSource.CreateLinkedTokenSource(
                cancel,
                Communicator.CancellationToken);
            cancel = linkedCancellationSource.Token;
            TimeSpan endpointsAge = TimeSpan.Zero;
            TimeSpan endpointsMaxAge = TimeSpan.MaxValue;
            List<Endpoint>? endpoints = null;
            if ((connection == null || (!IsFixed && !connection.IsActive)) && PreferExistingConnection)
            {
                // No cached connection, so now check if there is an existing connection that we can reuse.
                (endpoints, endpointsAge) =
                    await ComputeEndpointsAsync(endpointsMaxAge, IsOneway, cancel).ConfigureAwait(false);
                connection = Communicator.GetConnection(endpoints, PreferNonSecure, Label);
                if (CacheConnection)
                {
                    _connection = connection;
                }
            }

            var options = Communicator.ConnectionOptions.Clone();
            options.Label = Label;
            options.PreferNonSecure = PreferNonSecure;

            while (connection == null)
            {
                if (endpoints == null)
                {
                    (endpoints, endpointsAge) = await ComputeEndpointsAsync(endpointsMaxAge,
                                                                            IsOneway,
                                                                            cancel).ConfigureAwait(false);
                }

                Endpoint last = endpoints[^1];
                foreach (Endpoint endpoint in endpoints)
                {
                    try
                    {
                        connection = await Communicator.ConnectAsync(endpoint, options, cancel).ConfigureAwait(false);
                        if (CacheConnection)
                        {
                            _connection = connection;
                        }
                        break;
                    }
                    catch
                    {
                        // Ignore the exception unless this is the last endpoint.
                        if (ReferenceEquals(endpoint, last))
                        {
                            if (IsIndirect && endpointsAge != TimeSpan.Zero && endpointsMaxAge == TimeSpan.MaxValue)
                            {
                                // If the first lookup for an indirect reference returns an endpoint from the cache, set
                                // endpointsMaxAge to force a new locator lookup for a fresher endpoint.
                                endpointsMaxAge = endpointsAge;
                                endpoints = null;
                            }
                            else
                            {
                                throw;
                            }
                        }
                    }
                }
            }
            Debug.Assert(connection != null);
            return connection;
        }

        /// <summary>Provides the implementation of <see cref="Proxy.ToProperty(IServicePrx, string)"/>.</summary>
        internal Dictionary<string, string> ToProperty(string prefix)
        {
            if (IsFixed)
            {
                throw new NotSupportedException("cannot convert a fixed proxy to a property dictionary");
            }

            var properties = new Dictionary<string, string> { [prefix] = ToString() };

            if (Protocol == Protocol.Ice1)
            {
                if (!CacheConnection)
                {
                    properties[$"{prefix}.CacheConnection"] = "false";
                }

                // We don't output context as this would require hard-to-generate escapes.

                if (_invocationTimeoutOverride is TimeSpan invocationTimeout)
                {
                    // For ice2 the invocation timeout is included in the URI
                    properties[$"{prefix}.InvocationTimeout"] = invocationTimeout.ToPropertyValue();
                }
                if (Label?.ToString() is string label && label.Length > 0)
                {
                    properties[$"{prefix}.Label"] = label;
                }
                if (_preferExistingConnectionOverride is bool preferExistingConnection)
                {
                    properties[$"{prefix}.PreferExistingConnection"] = preferExistingConnection ? "true" : "false";
                }
                if (_preferNonSecureOverride is NonSecure preferNonSecure)
                {
                    properties[$"{prefix}.PreferNonSecure"] = preferNonSecure.ToString();
                }
            }
            // else, only a single property in the dictionary

            return properties;
        }

        private void ClearConnection(Connection connection)
        {
            Debug.Assert(!IsFixed);
            Interlocked.CompareExchange(ref _connection, null, connection);
        }

        private async ValueTask<(List<Endpoint> Endpoints, TimeSpan EndpointsAge)> ComputeEndpointsAsync(
            TimeSpan endpointsMaxAge,
            bool oneway,
            CancellationToken cancel)
        {
            Debug.Assert(!IsFixed);

            if (LocalServerRegistry.GetColocatedEndpoint(this) is Endpoint colocatedEndpoint)
            {
                return (new List<Endpoint>() { colocatedEndpoint }, TimeSpan.Zero);
            }

            IReadOnlyList<Endpoint> endpoints = ImmutableArray<Endpoint>.Empty;
            TimeSpan endpointsAge = TimeSpan.Zero;

            // Get the proxy's endpoint or query the location resolver to get endpoints.

            if (IsIndirect)
            {
                if (LocationResolver is ILocationResolver locationService)
                {
                    (endpoints, endpointsAge) =
                        await locationService.ResolveAsync(Endpoints[0], endpointsMaxAge, cancel).ConfigureAwait(false);

                }
                // else endpoints remains empty.
            }
            else if (Endpoints.Count > 0)
            {
                endpoints = Endpoints.ToList();
            }

            // Apply overrides and filter endpoints
            var filteredEndpoints = endpoints.Where(endpoint =>
            {
                // Filter out opaque and universal endpoints
                if (endpoint is OpaqueEndpoint || endpoint is UniversalEndpoint)
                {
                    return false;
                }

                // With ice1 when secure endpoint is required filter out all non-secure endpoints.
                if (Protocol == Protocol.Ice1 && PreferNonSecure == NonSecure.Never && !endpoint.IsAlwaysSecure)
                {
                    return false;
                }

                // Filter out datagram endpoints when oneway is false.
                if (endpoint.IsDatagram)
                {
                    return oneway;
                }

                return true;
            }).ToList();

            if (filteredEndpoints.Count == 0)
            {
                throw new NoEndpointException(ToString());
            }

            if (filteredEndpoints.Count > 1)
            {
                filteredEndpoints = Communicator.OrderEndpointsByTransportFailures(filteredEndpoints);
            }
            return (filteredEndpoints, endpointsAge);
        }

        private async Task<IncomingResponseFrame> PerformInvokeAsync(
            OutgoingRequestFrame request,
            bool oneway,
            IProgress<bool>? progress,
            bool releaseRequestAfterSent,
            IInvocationObserver? observer,
            CancellationToken cancel)
        {
            Connection? connection = _connection;
            TimeSpan endpointsMaxAge = TimeSpan.MaxValue;
            TimeSpan endpointsAge = TimeSpan.Zero;
            List<Endpoint>? endpoints = null;

            if (connection != null && !oneway && connection.Endpoint.IsDatagram)
            {
                throw new InvalidOperationException(
                    "cannot make two-way invocation using a cached datagram connection");
            }

            if ((connection == null || (!IsFixed && !connection.IsActive)) && PreferExistingConnection)
            {
                // No cached connection, so now check if there is an existing connection that we can reuse.
                (endpoints, endpointsAge) =
                    await ComputeEndpointsAsync(endpointsMaxAge, oneway, cancel).ConfigureAwait(false);
                connection = Communicator.GetConnection(endpoints, PreferNonSecure, Label);
                if (CacheConnection)
                {
                    _connection = connection;
                }
            }

            var connectionOptions = Communicator.ConnectionOptions.Clone();
            connectionOptions.Label = Label;
            connectionOptions.PreferNonSecure = PreferNonSecure;

            ILogger protocolLogger = connectionOptions.ProtocolLogger!;
            int nextEndpoint = 0;
            int attempt = 1;
            bool triedAllEndpoints = false;
            List<Endpoint>? excludedEndpoints = null;
            IncomingResponseFrame? response = null;
            Exception? exception = null;

            bool tryAgain;
            do
            {
                bool sent = false;
                SocketStream? stream = null;
                try
                {
                    if (connection == null)
                    {
                        if (endpoints == null)
                        {
                            Debug.Assert(nextEndpoint == 0);
                            // ComputeEndpointsAsync throws if it can't figure out the endpoints
                            (endpoints, endpointsAge) = await ComputeEndpointsAsync(endpointsMaxAge,
                                                                                    oneway,
                                                                                    cancel).ConfigureAwait(false);
                            if (excludedEndpoints != null)
                            {
                                endpoints = endpoints.Except(excludedEndpoints).ToList();
                                if (endpoints.Count == 0)
                                {
                                    endpoints = null;
                                    throw new NoEndpointException();
                                }
                            }
                        }

                        connection = await Communicator.ConnectAsync(endpoints[nextEndpoint],
                                                                     connectionOptions,
                                                                     cancel).ConfigureAwait(false);

                        if (CacheConnection)
                        {
                            _connection = connection;
                        }
                    }

                    cancel.ThrowIfCancellationRequested();

                    using var socketScope = connection.Socket.StartScope();
                    using var requestScope = protocolLogger.StartRequestScope(request);

                    // Create the outgoing stream.
                    stream = connection.CreateStream(!oneway);

                    // Send the request and wait for the sending to complete.
                    await stream.SendRequestFrameAsync(request, cancel).ConfigureAwait(false);

                    // The request is sent, notify the progress callback.
                    // TODO: Get rid of the sentSynchronously parameter which is always false now?
                    if (progress != null)
                    {
                        progress.Report(false);
                        progress = null; // Only call the progress callback once (TODO: revisit this?)
                    }
                    if (releaseRequestAfterSent)
                    {
                        // TODO release the request
                    }
                    sent = true;
                    exception = null;
                    response?.Dispose();

                    if (oneway)
                    {
                        return IncomingResponseFrame.WithVoidReturnValue(request.Protocol, request.PayloadEncoding);
                    }

                    // TODO: create the scope when the stream is started rather than after the request creation.
                    using var streamScope = stream.StartScope();

                    // Wait for the reception of the response.
                    response = await stream.ReceiveResponseFrameAsync(cancel).ConfigureAwait(false);

                    if (protocolLogger.IsEnabled(LogLevel.Information))
                    {
                        protocolLogger.LogReceivedResponse(response);
                    }

                    // If success, just return the response!
                    if (response.ResultType == ResultType.Success)
                    {
                        return response;
                    }
                    observer?.RemoteException();
                }
                catch (NoEndpointException ex) when (endpointsAge == TimeSpan.Zero)
                {
                    // If we get NoEndpointException while using non cached endpoints, either all endpoints
                    // have been excluded or the proxy has no endpoints. we cannot retry, return here to
                    // preserve any previous exceptions that might have been throw.
                    observer?.Failed(ex.GetType().FullName ?? "System.Exception"); // TODO cleanup observer logic
                    return response ?? throw exception ?? ex;
                }
                catch (Exception ex)
                {
                    exception = ex;
                }
                finally
                {
                    stream?.Release();
                }

                // Compute retry policy based on the exception or response retry policy, whether or not the connection
                // is established or the request sent and idempotent
                Debug.Assert(response != null || exception != null);
                RetryPolicy retryPolicy =
                    response?.GetRetryPolicy(this) ?? exception!.GetRetryPolicy(request.IsIdempotent, sent);

                // With the retry-policy OtherReplica we add the current endpoint to the list of excluded
                // endpoints this prevents the endpoints to be tried again during the current retry sequence.
                if (retryPolicy == RetryPolicy.OtherReplica &&
                    (endpoints?[nextEndpoint] ?? connection?.Endpoint) is Endpoint endpoint)
                {
                    excludedEndpoints ??= new();
                    excludedEndpoints.Add(endpoint);
                }

                if (endpoints != null && (connection == null || retryPolicy == RetryPolicy.OtherReplica))
                {
                    // If connection establishment failed or if the endpoint was excluded, try the next endpoint
                    nextEndpoint = ++nextEndpoint % endpoints.Count;
                    if (nextEndpoint == 0)
                    {
                        // nextendpoint == 0 indicates that we already tried all the endpoints.
                        if (endpointsAge != TimeSpan.Zero)
                        {
                            // If we were using cached endpoints, we clear the endpoints, and set endpointsMaxAge to
                            // request a fresher endpoint.
                            endpoints = null;
                            endpointsMaxAge = endpointsAge;
                        }
                        else
                        {
                            // Otherwise we set triedAllEndpoints to true to ensure further connection establishment
                            // failures will now count as attempts (to prevent indefinitely looping if connection
                            // establishment failure results in a retryable exception).
                            triedAllEndpoints = true;
                            if (excludedEndpoints != null)
                            {
                                endpoints = endpoints.Except(excludedEndpoints).ToList();
                            }
                        }
                    }
                }

                // Check if we can retry, we cannot retry if we have consumed all attempts, the current retry
                // policy doesn't allow retries, the request was already released, there are no more endpoints
                // or a fixed reference receives an exception with OtherReplica retry policy.

                if (attempt == Communicator.InvocationMaxAttempts ||
                    retryPolicy == RetryPolicy.NoRetry ||
                    (sent && releaseRequestAfterSent) ||
                    (triedAllEndpoints && endpoints != null && endpoints.Count == 0) ||
                    (IsFixed && retryPolicy == RetryPolicy.OtherReplica))
                {
                    tryAgain = false;
                }
                else
                {
                    tryAgain = true;
                    if (protocolLogger.IsEnabled(LogLevel.Debug))
                    {
                        using var socketScope = connection?.Socket.StartScope();
                        using var requestScope = protocolLogger.StartRequestScope(request);
                        if (connection != null)
                        {
                            protocolLogger.LogRetryRequestInvocation(retryPolicy,
                                                                     attempt,
                                                                     Communicator.InvocationMaxAttempts,
                                                                     exception);
                        }
                        else if (triedAllEndpoints)
                        {
                            protocolLogger.LogRetryConnectionEstablishment(retryPolicy,
                                                                           attempt,
                                                                           Communicator.InvocationMaxAttempts,
                                                                           exception);
                        }
                        else
                        {
                            protocolLogger.LogRetryConnectionEstablishment(exception);
                        }
                    }

                    if (connection != null || triedAllEndpoints)
                    {
                        // Only count an attempt if the connection was established or if all the endpoints were tried
                        // at least once. This ensures that we don't end up into an infinite loop for connection
                        // establishment failures which don't result in endpoint exclusion.
                        attempt++;
                    }

                    if (retryPolicy.Retryable == Retryable.AfterDelay && retryPolicy.Delay != TimeSpan.Zero)
                    {
                        // The delay task can be canceled either by the user code using the provided cancellation
                        // token or if the communicator is destroyed.
                        await Task.Delay(retryPolicy.Delay, cancel).ConfigureAwait(false);
                    }

                    observer?.Retried();

                    // If an indirect proxy is using an endpoint from the cache, set endpointsMaxAge to force a new
                    // locator lookup.
                    if (IsIndirect && endpointsAge != TimeSpan.Zero)
                    {
                        endpointsMaxAge = endpointsAge;
                        endpoints = null;
                    }

                    if (!IsFixed && connection != null)
                    {
                        // Retry with a new connection!
                        connection = null;
                    }
                }
            }
            while (tryAgain);

            // TODO cleanup observer logic we report "System.Exception" for all remote exceptions
            observer?.Failed(exception?.GetType().FullName ?? "System.Exception");
            Debug.Assert(response != null || exception != null);
            Debug.Assert(response == null || response.ResultType == ResultType.Failure);
            return response ?? throw ExceptionUtil.Throw(exception!);
        }
    }
}<|MERGE_RESOLUTION|>--- conflicted
+++ resolved
@@ -34,14 +34,8 @@
 
         public string Path { get; } = "";
 
-<<<<<<< HEAD
-        public bool PreferExistingConnection =>
-            _preferExistingConnectionOverride ?? Communicator.DefaultPreferExistingConnection;
-        public NonSecure PreferNonSecure => _preferNonSecureOverride ?? Communicator.ConnectionOptions.PreferNonSecure;
-=======
         public bool PreferExistingConnection => _preferExistingConnectionOverride ?? true;
         public NonSecure PreferNonSecure => _preferNonSecureOverride ?? NonSecure.Always; // TODO: fix default
->>>>>>> 911ac5c1
         public Protocol Protocol { get; }
 
         ServicePrx IServicePrx.Impl => this;
