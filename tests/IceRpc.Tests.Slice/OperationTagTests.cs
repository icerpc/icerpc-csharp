// Copyright (c) ZeroC, Inc. All rights reserved.

using IceRpc.Configure;
using IceRpc.Slice;
using Microsoft.Extensions.DependencyInjection;
using NUnit.Framework;
using System.IO.Pipelines;

namespace IceRpc.Tests.Slice
{
    [Timeout(30000)]
    [Parallelizable(ParallelScope.All)]
    [TestFixture("1.1")]
    [TestFixture("2.0")]
    public sealed class OperationTagTests
    {
        private readonly ServiceProvider _serviceProvider;
        private readonly OperationTagPrx _prx;

        public OperationTagTests(string encoding)
        {
            _serviceProvider = new IntegrationTestServiceCollection()
                .AddTransient<IDispatcher>(_ => {
                    var router = new Router();
                    router.Map<IOperationTagDouble>(new OperationTagDouble());
                    router.Map<IOperationTagEncodedResult>(new OperationTagEncodedResult());
                    router.Map<IOperationTag>(new OperationTag());
                    return router;
                })
                .BuildServiceProvider();

            _prx = OperationTagPrx.FromConnection(_serviceProvider.GetRequiredService<Connection>());
            _prx.Proxy.Encoding = Encoding.FromString(encoding);
        }

        [OneTimeTearDown]
        public ValueTask DisposeAsync() => _serviceProvider.DisposeAsync();

        [Test]
        public async Task OperationTag_Double()
        {
            var doublePrx = OperationTagDoublePrx.FromConnection(_prx.Proxy.Connection!);
            doublePrx.Proxy.Encoding = _prx.Proxy.Encoding;

            {
                (byte? r1, byte? r2) = await doublePrx.OpByteAsync(null);
                Assert.That(r1, Is.Null);
                Assert.That(r2, Is.Null);

                (r1, r2) = await doublePrx.OpByteAsync(42);
                Assert.AreEqual(42, r1);
                Assert.AreEqual(42, r2);
            }

            {
                (bool? r1, bool? r2) = await doublePrx.OpBoolAsync(null);
                Assert.That(r1, Is.Null);
                Assert.That(r2, Is.Null);

                (r1, r2) = await doublePrx.OpBoolAsync(true);
                Assert.That(r1, Is.True);
                Assert.That(r2, Is.True);
            }

            {
                (short? r1, short? r2) = await doublePrx.OpShortAsync(null);
                Assert.That(r1, Is.Null);
                Assert.That(r2, Is.Null);

                (r1, r2) = await doublePrx.OpShortAsync(42);
                Assert.AreEqual(42, r1);
                Assert.AreEqual(42, r2);
            }

            {
                (int? r1, int? r2) = await doublePrx.OpIntAsync(null);
                Assert.That(r1, Is.Null);
                Assert.That(r2, Is.Null);

                (r1, r2) = await doublePrx.OpIntAsync(42);
                Assert.AreEqual(42, r1);
                Assert.AreEqual(42, r2);
            }

            {
                (long? r1, long? r2) = await doublePrx.OpLongAsync(null);
                Assert.That(r1, Is.Null);
                Assert.That(r2, Is.Null);

                (r1, r2) = await doublePrx.OpLongAsync(42);
                Assert.AreEqual(42, r1);
                Assert.AreEqual(42, r2);
            }

            {
                (float? r1, float? r2) = await doublePrx.OpFloatAsync(null);
                Assert.That(r1, Is.Null);
                Assert.That(r2, Is.Null);

                (r1, r2) = await doublePrx.OpFloatAsync(42);
                Assert.AreEqual(42, r1);
                Assert.AreEqual(42, r2);
            }

            {
                (double? r1, double? r2) = await doublePrx.OpDoubleAsync(null);
                Assert.That(r1, Is.Null);
                Assert.That(r2, Is.Null);

                (r1, r2) = await doublePrx.OpDoubleAsync(42);
                Assert.AreEqual(42, r1);
                Assert.AreEqual(42, r2);
            }

            {
                (string? r1, string? r2) = await doublePrx.OpStringAsync(null);
                Assert.That(r1, Is.Null);
                Assert.That(r2, Is.Null);

                (r1, r2) = await doublePrx.OpStringAsync("hello");
                Assert.AreEqual("hello", r1);
                Assert.AreEqual("hello", r2);
            }

            {
                (MyEnum? r1, MyEnum? r2) = await doublePrx.OpMyEnumAsync(null);
                Assert.That(r1, Is.Null);
                Assert.That(r2, Is.Null);

                (r1, r2) = await doublePrx.OpMyEnumAsync(MyEnum.enum1);
                Assert.AreEqual(MyEnum.enum1, r1);
                Assert.AreEqual(MyEnum.enum1, r2);
            }

            {
                (MyStruct? r1, MyStruct? r2) = await doublePrx.OpMyStructAsync(null);
                Assert.That(r1, Is.Null);
                Assert.That(r2, Is.Null);

                var p1 = new MyStruct(1, 1);
                (r1, r2) = await doublePrx.OpMyStructAsync(p1);
                Assert.AreEqual(p1, r1);
                Assert.AreEqual(p1, r2);
            }

            {
                (AnotherStruct? r1, AnotherStruct? r2) = await doublePrx.OpAnotherStructAsync(null);
                Assert.That(r1, Is.Null);
                Assert.That(r2, Is.Null);

                var p1 = new AnotherStruct(
                    "hello",
                    OperationsPrx.Parse("ice+tcp://localhost/hello"),
                    MyEnum.enum1,
                    new MyStruct(1, 1));
                (r1, r2) = await doublePrx.OpAnotherStructAsync(p1);
                Assert.AreEqual(p1, r1);
                Assert.AreEqual(p1, r2);
            }

            {
                (byte[]? r1, byte[]? r2) = await doublePrx.OpByteSeqAsync(null);
                Assert.That(r1, Is.Null);
                Assert.That(r2, Is.Null);

                byte[] p1 = new byte[] { 42 };
                (r1, r2) = await doublePrx.OpByteSeqAsync(p1);
                CollectionAssert.AreEqual(p1, r1);
                CollectionAssert.AreEqual(p1, r2);
            }

            {
                (List<byte>? r1, List<byte>? r2) = await doublePrx.OpByteListAsync(null);
                Assert.That(r1, Is.Null);
                Assert.That(r2, Is.Null);

                var p1 = new List<byte> { 42 };
                (r1, r2) = await doublePrx.OpByteListAsync(p1);
                CollectionAssert.AreEqual(p1, r1);
                CollectionAssert.AreEqual(p1, r2);
            }

            {
                (byte?[]? r1, byte?[]? r2) = await doublePrx.OpOptionalByteSeqAsync(null);
                Assert.That(r1, Is.Null);
                Assert.That(r2, Is.Null);

                byte?[] p1 = new byte?[] { 42, null, 43 };
                (r1, r2) = await doublePrx.OpOptionalByteSeqAsync(p1);
                CollectionAssert.AreEqual(p1, r1);
                CollectionAssert.AreEqual(p1, r2);
            }

            {
                (bool[]? r1, bool[]? r2) = await doublePrx.OpBoolSeqAsync(null);
                Assert.That(r1, Is.Null);
                Assert.That(r2, Is.Null);

                bool[] p1 = new bool[] { true };
                (r1, r2) = await doublePrx.OpBoolSeqAsync(p1);
                CollectionAssert.AreEqual(p1, r1);
                CollectionAssert.AreEqual(p1, r2);
            }

            {
                (List<bool>? r1, List<bool>? r2) = await doublePrx.OpBoolListAsync(null);
                Assert.That(r1, Is.Null);
                Assert.That(r2, Is.Null);

                var p1 = new List<bool> { true };
                (r1, r2) = await doublePrx.OpBoolListAsync(p1);
                CollectionAssert.AreEqual(p1, r1);
                CollectionAssert.AreEqual(p1, r2);
            }

            {
                (bool?[]? r1, bool?[]? r2) = await doublePrx.OpOptionalBoolSeqAsync(null);
                Assert.That(r1, Is.Null);
                Assert.That(r2, Is.Null);

                bool?[] p1 = new bool?[] { true, null, false };
                (r1, r2) = await doublePrx.OpOptionalBoolSeqAsync(p1);
                CollectionAssert.AreEqual(p1, r1);
                CollectionAssert.AreEqual(p1, r2);
            }

            {
                (short[]? r1, short[]? r2) = await doublePrx.OpShortSeqAsync(null);
                Assert.That(r1, Is.Null);
                Assert.That(r2, Is.Null);

                short[] p1 = new short[] { 42 };
                (r1, r2) = await doublePrx.OpShortSeqAsync(p1);
                CollectionAssert.AreEqual(p1, r1);
                CollectionAssert.AreEqual(p1, r2);
            }

            {
                (List<short>? r1, List<short>? r2) = await doublePrx.OpShortListAsync(null);
                Assert.That(r1, Is.Null);
                Assert.That(r2, Is.Null);

                var p1 = new List<short> { 42 };
                (r1, r2) = await doublePrx.OpShortListAsync(p1);
                CollectionAssert.AreEqual(p1, r1);
                CollectionAssert.AreEqual(p1, r2);
            }

            {
                (short?[]? r1, short?[]? r2) = await doublePrx.OpOptionalShortSeqAsync(null);
                Assert.That(r1, Is.Null);
                Assert.That(r2, Is.Null);

                short?[] p1 = new short?[] { 42, null, 34 };
                (r1, r2) = await doublePrx.OpOptionalShortSeqAsync(p1);
                CollectionAssert.AreEqual(p1, r1);
                CollectionAssert.AreEqual(p1, r2);
            }

            {
                (int[]? r1, int[]? r2) = await doublePrx.OpIntSeqAsync(null);
                Assert.That(r1, Is.Null);
                Assert.That(r2, Is.Null);

                int[] p1 = new int[] { 42 };
                (r1, r2) = await doublePrx.OpIntSeqAsync(p1);
                CollectionAssert.AreEqual(p1, r1);
                CollectionAssert.AreEqual(p1, r2);
            }

            {
                (List<int>? r1, List<int>? r2) = await doublePrx.OpIntListAsync(null);
                Assert.That(r1, Is.Null);
                Assert.That(r2, Is.Null);

                var p1 = new List<int> { 42 };
                (r1, r2) = await doublePrx.OpIntListAsync(p1);
                CollectionAssert.AreEqual(p1, r1);
                CollectionAssert.AreEqual(p1, r2);
            }

            {
                (int?[]? r1, int?[]? r2) = await doublePrx.OpOptionalIntSeqAsync(null);
                Assert.That(r1, Is.Null);
                Assert.That(r2, Is.Null);

                int?[]? p1 = new int?[] { 42, null, 43 };
                (r1, r2) = await doublePrx.OpOptionalIntSeqAsync(p1);
                CollectionAssert.AreEqual(p1, r1);
                CollectionAssert.AreEqual(p1, r2);
            }

            {
                (long[]? r1, long[]? r2) = await doublePrx.OpLongSeqAsync(null);
                Assert.That(r1, Is.Null);
                Assert.That(r2, Is.Null);

                long[] p1 = new long[] { 42 };
                (r1, r2) = await doublePrx.OpLongSeqAsync(p1);
                CollectionAssert.AreEqual(p1, r1);
                CollectionAssert.AreEqual(p1, r2);
            }

            {
                (List<long>? r1, List<long>? r2) = await doublePrx.OpLongListAsync(null);
                Assert.That(r1, Is.Null);
                Assert.That(r2, Is.Null);

                var p1 = new List<long> { 42 };
                (r1, r2) = await doublePrx.OpLongListAsync(p1);
                CollectionAssert.AreEqual(p1, r1);
                CollectionAssert.AreEqual(p1, r2);
            }

            {
                (long?[]? r1, long?[]? r2) = await doublePrx.OpOptionalLongSeqAsync(null);
                Assert.That(r1, Is.Null);
                Assert.That(r2, Is.Null);

                long?[] p1 = new long?[] { 42, null, 43 };
                (r1, r2) = await doublePrx.OpOptionalLongSeqAsync(p1);
                CollectionAssert.AreEqual(p1, r1);
                CollectionAssert.AreEqual(p1, r2);
            }

            {
                (float[]? r1, float[]? r2) = await doublePrx.OpFloatSeqAsync(null);
                Assert.That(r1, Is.Null);
                Assert.That(r2, Is.Null);

                float[] p1 = new float[] { 42 };
                (r1, r2) = await doublePrx.OpFloatSeqAsync(p1);
                CollectionAssert.AreEqual(p1, r1);
                CollectionAssert.AreEqual(p1, r2);
            }

            {
                (List<float>? r1, List<float>? r2) = await doublePrx.OpFloatListAsync(null);
                Assert.That(r1, Is.Null);
                Assert.That(r2, Is.Null);

                var p1 = new List<float> { 42 };
                (r1, r2) = await doublePrx.OpFloatListAsync(p1);
                CollectionAssert.AreEqual(p1, r1);
                CollectionAssert.AreEqual(p1, r2);
            }

            {
                (float?[]? r1, float?[]? r2) = await doublePrx.OpOptionalFloatSeqAsync(null);
                Assert.That(r1, Is.Null);
                Assert.That(r2, Is.Null);

                float?[] p1 = new float?[] { 42, null, 43 };
                (r1, r2) = await doublePrx.OpOptionalFloatSeqAsync(p1);
                CollectionAssert.AreEqual(p1, r1);
                CollectionAssert.AreEqual(p1, r2);
            }

            {
                (double[]? r1, double[]? r2) = await doublePrx.OpDoubleSeqAsync(null);
                Assert.That(r1, Is.Null);
                Assert.That(r2, Is.Null);

                double[] p1 = new double[] { 42 };
                (r1, r2) = await doublePrx.OpDoubleSeqAsync(p1);
                CollectionAssert.AreEqual(p1, r1);
                CollectionAssert.AreEqual(p1, r2);
            }

            {
                (List<double>? r1, List<double>? r2) = await doublePrx.OpDoubleListAsync(null);
                Assert.That(r1, Is.Null);
                Assert.That(r2, Is.Null);

                var p1 = new List<double> { 42 };
                (r1, r2) = await doublePrx.OpDoubleListAsync(p1);
                CollectionAssert.AreEqual(p1, r1);
                CollectionAssert.AreEqual(p1, r2);
            }

            {
                (double?[]? r1, double?[]? r2) = await doublePrx.OpOptionalDoubleSeqAsync(null);
                Assert.That(r1, Is.Null);
                Assert.That(r2, Is.Null);

                double?[] p1 = new double?[] { 42 };
                (r1, r2) = await doublePrx.OpOptionalDoubleSeqAsync(p1);
                CollectionAssert.AreEqual(p1, r1);
                CollectionAssert.AreEqual(p1, r2);
            }

            {
                (string[]? r1, string[]? r2) = await doublePrx.OpStringSeqAsync(null);
                Assert.That(r1, Is.Null);
                Assert.That(r2, Is.Null);

                string[] p1 = new string[] { "hello" };
                (r1, r2) = await doublePrx.OpStringSeqAsync(p1);
                CollectionAssert.AreEqual(p1, r1);
                CollectionAssert.AreEqual(p1, r2);
            }

            {
                (List<string>? r1, List<string>? r2) = await doublePrx.OpStringListAsync(null);
                Assert.That(r1, Is.Null);
                Assert.That(r2, Is.Null);

                var p1 = new List<string> { "hello" };
                (r1, r2) = await doublePrx.OpStringListAsync(p1);
                CollectionAssert.AreEqual(p1, r1);
                CollectionAssert.AreEqual(p1, r2);
            }

            {
                (string?[]? r1, string?[]? r2) = await doublePrx.OpOptionalStringSeqAsync(null);
                Assert.That(r1, Is.Null);
                Assert.That(r2, Is.Null);

                string?[] p1 = new string?[] { "hello" };
                (r1, r2) = await doublePrx.OpOptionalStringSeqAsync(p1);
                CollectionAssert.AreEqual(p1, r1);
                CollectionAssert.AreEqual(p1, r2);
            }

            {
                (MyStruct[]? r1, MyStruct[]? r2) = await doublePrx.OpMyStructSeqAsync(null);
                Assert.That(r1, Is.Null);
                Assert.That(r2, Is.Null);

                var p1 = new MyStruct[] { new MyStruct(1, 1) };
                (r1, r2) = await doublePrx.OpMyStructSeqAsync(p1);
                CollectionAssert.AreEqual(p1, r1);
                CollectionAssert.AreEqual(p1, r2);
            }

            {
                (List<MyStruct>? r1, List<MyStruct>? r2) = await doublePrx.OpMyStructListAsync(null);
                Assert.That(r1, Is.Null);
                Assert.That(r2, Is.Null);

                var p1 = new List<MyStruct> { new MyStruct(1, 1) };
                (r1, r2) = await doublePrx.OpMyStructListAsync(p1);
                CollectionAssert.AreEqual(p1, r1);
                CollectionAssert.AreEqual(p1, r2);
            }

            {
                (MyStruct?[]? r1, MyStruct?[]? r2) = await doublePrx.OpOptionalMyStructSeqAsync(null);
                Assert.That(r1, Is.Null);
                Assert.That(r2, Is.Null);

                var p1 = new MyStruct?[] { new MyStruct(1, 1), null, new MyStruct(1, 1) };
                (r1, r2) = await doublePrx.OpOptionalMyStructSeqAsync(p1);
                CollectionAssert.AreEqual(p1, r1);
                CollectionAssert.AreEqual(p1, r2);
            }

            {
                (AnotherStruct[]? r1, AnotherStruct[]? r2) = await doublePrx.OpAnotherStructSeqAsync(null);
                Assert.That(r1, Is.Null);
                Assert.That(r2, Is.Null);

                var p1 = new AnotherStruct[]
                {
                    new AnotherStruct(
                        "hello",
                        OperationsPrx.Parse("ice+tcp://localhost/hello"),
                        MyEnum.enum1,
                        new MyStruct(1, 1))
                };
                (r1, r2) = await doublePrx.OpAnotherStructSeqAsync(p1);
                CollectionAssert.AreEqual(p1, r1);
                CollectionAssert.AreEqual(p1, r2);
            }

            {
                (List<AnotherStruct>? r1, List<AnotherStruct>? r2) = await doublePrx.OpAnotherStructListAsync(null);
                Assert.That(r1, Is.Null);
                Assert.That(r2, Is.Null);

                var p1 = new List<AnotherStruct>
                {
                    new AnotherStruct(
                        "hello",
                        OperationsPrx.Parse("ice+tcp://localhost/hello"),
                        MyEnum.enum1,
                        new MyStruct(1, 1))
                };
                (r1, r2) = await doublePrx.OpAnotherStructListAsync(p1);
                CollectionAssert.AreEqual(p1, r1);
                CollectionAssert.AreEqual(p1, r2);
            }

            {
                (AnotherStruct?[]? r1, AnotherStruct?[]? r2) = await doublePrx.OpOptionalAnotherStructSeqAsync(null);
                Assert.That(r1, Is.Null);
                Assert.That(r2, Is.Null);

                var p1 = new AnotherStruct?[]
                {
                    new AnotherStruct(
                        "hello",
                        OperationsPrx.Parse("ice+tcp://localhost/hello"),
                        MyEnum.enum1,
                        new MyStruct(1, 1)),
                    null,
                    new AnotherStruct(
                        "hello",
                        OperationsPrx.Parse("ice+tcp://localhost/hello"),
                        MyEnum.enum1,
                        new MyStruct(1, 1)),

                };
                (r1, r2) = await doublePrx.OpOptionalAnotherStructSeqAsync(p1);
                CollectionAssert.AreEqual(p1, r1);
                CollectionAssert.AreEqual(p1, r2);
            }

            {
                (Dictionary<int, int>? r1, Dictionary<int, int>? r2) = await doublePrx.OpIntDictAsync(null);
                Assert.That(r1, Is.Null);
                Assert.That(r2, Is.Null);

                var p1 = new Dictionary<int, int> { { 1, 1 } };
                (r1, r2) = await doublePrx.OpIntDictAsync(p1);
                CollectionAssert.AreEqual(p1, r1);
                CollectionAssert.AreEqual(p1, r2);
            }

            {
                (SortedDictionary<int, int>? r1, SortedDictionary<int, int>? r2) = await doublePrx.OpIntSortedDictAsync(null);
                Assert.That(r1, Is.Null);
                Assert.That(r2, Is.Null);

                var p1 = new SortedDictionary<int, int> { { 1, 1 } };
                (r1, r2) = await doublePrx.OpIntSortedDictAsync(p1);
                CollectionAssert.AreEqual(p1, r1);
                CollectionAssert.AreEqual(p1, r2);
            }

            {
                (Dictionary<int, int?>? r1, Dictionary<int, int?>? r2) = await doublePrx.OpOptionalIntDictAsync(null);
                Assert.That(r1, Is.Null);
                Assert.That(r2, Is.Null);

                var p1 = new Dictionary<int, int?> { { 1, 1 } };
                (r1, r2) = await doublePrx.OpOptionalIntDictAsync(p1);
                CollectionAssert.AreEqual(p1, r1);
                CollectionAssert.AreEqual(p1, r2);
            }

            {
                (SortedDictionary<int, int?>? r1, SortedDictionary<int, int?>? r2) =
                    await doublePrx.OpOptionalIntSortedDictAsync(null);
                Assert.That(r1, Is.Null);
                Assert.That(r2, Is.Null);

                var p1 = new SortedDictionary<int, int?> { { 1, 1 } };
                (r1, r2) = await doublePrx.OpOptionalIntSortedDictAsync(p1);
                CollectionAssert.AreEqual(p1, r1);
                CollectionAssert.AreEqual(p1, r2);
            }

            {
                (Dictionary<string, string>? r1, Dictionary<string, string>? r2) = await doublePrx.OpStringDictAsync(null);
                Assert.That(r1, Is.Null);
                Assert.That(r2, Is.Null);

                var p1 = new Dictionary<string, string> { { "a", "b" } };
                (r1, r2) = await doublePrx.OpStringDictAsync(p1);
                CollectionAssert.AreEqual(p1, r1);
                CollectionAssert.AreEqual(p1, r2);
            }

            {
                (SortedDictionary<string, string>? r1, SortedDictionary<string, string>? r2) =
                    await doublePrx.OpStringSortedDictAsync(null);
                Assert.That(r1, Is.Null);
                Assert.That(r2, Is.Null);

                var p1 = new SortedDictionary<string, string> { { "a", "b" } };
                (r1, r2) = await doublePrx.OpStringSortedDictAsync(p1);
                CollectionAssert.AreEqual(p1, r1);
                CollectionAssert.AreEqual(p1, r2);
            }

            {
                (Dictionary<string, string?>? r1, Dictionary<string, string?>? r2) =
                    await doublePrx.OpOptionalStringDictAsync(null);
                Assert.That(r1, Is.Null);
                Assert.That(r2, Is.Null);

                var p1 = new Dictionary<string, string?> { { "a", "b" } };
                (r1, r2) = await doublePrx.OpOptionalStringDictAsync(p1);
                CollectionAssert.AreEqual(p1, r1);
                CollectionAssert.AreEqual(p1, r2);
            }

            {
                (SortedDictionary<string, string?>? r1, SortedDictionary<string, string?>? r2) =
                    await doublePrx.OpOptionalStringSortedDictAsync(null);
                Assert.That(r1, Is.Null);
                Assert.That(r2, Is.Null);

                var p1 = new SortedDictionary<string, string?> { { "a", "b" } };
                (r1, r2) = await doublePrx.OpOptionalStringSortedDictAsync(p1);
                CollectionAssert.AreEqual(p1, r1);
                CollectionAssert.AreEqual(p1, r2);
            }
        }

        [Test]
        public async Task OperationTag_EncodedResult()
        {
            var encodedResultPrx = OperationTagEncodedResultPrx.FromConnection(_prx.Proxy.Connection!);
            encodedResultPrx.Proxy.Encoding = _prx.Proxy.Encoding;

            {
                MyStruct? r1 = await encodedResultPrx.OpMyStructAsync(null);
                Assert.That(r1, Is.Null);

                var p1 = new MyStruct(1, 1);
                r1 = await encodedResultPrx.OpMyStructAsync(p1);
                Assert.AreEqual(p1, r1);
            }

            {
                Dictionary<int, int>? r1 = await encodedResultPrx.OpIntDictAsync(null);
                Assert.That(r1, Is.Null);

                var p1 = new Dictionary<int, int> { { 1, 1 } };
                r1 = await encodedResultPrx.OpIntDictAsync(p1);
                CollectionAssert.AreEqual(p1, r1);
            }

            {
                string[]? r1 = await encodedResultPrx.OpStringSeqAsync(null);
                Assert.That(r1, Is.Null);

                string[] p1 = new string[] { "hello" };
                r1 = await encodedResultPrx.OpStringSeqAsync(p1);
                CollectionAssert.AreEqual(p1, r1);
            }
        }

        [Test]
        public async Task OperationTag_DuplicateTag()
        {
            // Build a request payload with 2 tagged values
<<<<<<< HEAD
            ReadOnlyMemory<ReadOnlyMemory<byte>> requestPayload =
                _prx.Proxy.GetIceEncoding().CreatePayloadFromArgs(
=======
            PipeReader requestPayload =
                prx.Proxy.GetIceEncoding().CreatePayloadFromArgs(
>>>>>>> 53a72857
                    (15, "test"),
                    (IceEncoder encoder, in (int? N, string? S) value) =>
                    {
                        if (value.N != null)
                        {
                            encoder.EncodeTagged(1,
                                                 TagFormat.F4,
                                                 size: 4,
                                                 value.N.Value,
                                                 (encoder, v) => encoder.EncodeInt(v));
                        }
                        if (value.S != null)
                        {
                            encoder.EncodeTagged(1, // duplicate tag ignored by the server
                                                 TagFormat.OVSize,
                                                 value.S,
                                                 (encoder, v) => encoder.EncodeString(v));
                        }
                    });

<<<<<<< HEAD
            (IncomingResponse response, StreamParamReceiver? _) =
                await _prx.Proxy.InvokeAsync("opVoid", _prx.Proxy.Encoding, requestPayload);
=======
            IncomingResponse response =
                await prx.Proxy.InvokeAsync("opVoid", prx.Proxy.Encoding, requestPayload);
>>>>>>> 53a72857

            Assert.DoesNotThrowAsync(async () => await response.CheckVoidReturnValueAsync(
                _prx.Proxy.Invoker,
                response.GetIceDecoderFactory(new DefaultIceDecoderFactories(typeof(OperationTagTests).Assembly)),
                default));
        }

        [Test]
        public async Task OperationTag_MinusTag()
        {
            // We use a compatible interface with fewer tags:
            var minusPrx = new OperationTagMinusPrx(_prx.Proxy);
            int? r1 = await minusPrx.OpIntAsync();
            Assert.That(r1, Is.Null);
        }

        [Test]
        public async Task OperationTag_PlusTag()
        {
            // We use a compatible interface with more tags:
            var plusPrx = new OperationTagPlusPrx(_prx.Proxy);

            {
                (int? r1, string? r2) = await plusPrx.OpIntAsync(42, "42");
                Assert.AreEqual(42, r1);
                Assert.That(r2, Is.Null);
            }

            {
                string? r1 = await plusPrx.OpVoidAsync("42");
                Assert.That(r1, Is.Null);
            }
        }
    }

    public class OperationTagDouble : Service, IOperationTagDouble
    {
        public ValueTask<(AnotherStruct? R1, AnotherStruct? R2)> OpAnotherStructAsync(
            AnotherStruct? p1,
            Dispatch dispatch,
            CancellationToken cancel) => new((p1, p1));

        public ValueTask<(IEnumerable<AnotherStruct>? R1, IEnumerable<AnotherStruct>? R2)> OpAnotherStructListAsync(
            List<AnotherStruct>? p1,
            Dispatch dispatch,
            CancellationToken cancel) => new((p1, p1));

        public ValueTask<(IEnumerable<AnotherStruct>? R1, IEnumerable<AnotherStruct>? R2)> OpAnotherStructSeqAsync(
            AnotherStruct[]? p1,
            Dispatch dispatch,
            CancellationToken cancel) => new((p1, p1));

        public ValueTask<(IEnumerable<AnotherStruct?>? R1, IEnumerable<AnotherStruct?>? R2)> OpOptionalAnotherStructSeqAsync(
            AnotherStruct?[]? p1,
            Dispatch dispatch,
            CancellationToken cancel) => new((p1, p1));

        public ValueTask<(bool? R1, bool? R2)> OpBoolAsync(
            bool? p1,
            Dispatch dispatch,
            CancellationToken cancel) => new((p1, p1));

        public ValueTask<(IEnumerable<bool>? R1, IEnumerable<bool>? R2)> OpBoolListAsync(
            List<bool>? p1,
            Dispatch dispatch,
            CancellationToken cancel) => new((p1, p1));

        public ValueTask<(ReadOnlyMemory<bool> R1, ReadOnlyMemory<bool> R2)> OpBoolSeqAsync(
            bool[]? p1,
            Dispatch dispatch,
            CancellationToken cancel) => new((p1, p1));

        public ValueTask<(IEnumerable<bool?>? R1, IEnumerable<bool?>? R2)> OpOptionalBoolSeqAsync(
            bool?[]? p1,
            Dispatch dispatch,
            CancellationToken cancel) => new((p1, p1));

        public ValueTask<(byte? R1, byte? R2)> OpByteAsync(
            byte? p1,
            Dispatch dispatch,
            CancellationToken cancel) => new((p1, p1));

        public ValueTask<(IEnumerable<byte>? R1, IEnumerable<byte>? R2)> OpByteListAsync(
            List<byte>? p1,
            Dispatch dispatch,
            CancellationToken cancel) => new((p1, p1));

        public ValueTask<(ReadOnlyMemory<byte> R1, ReadOnlyMemory<byte> R2)> OpByteSeqAsync(
            byte[]? p1,
            Dispatch dispatch,
            CancellationToken cancel) => new((p1, p1));

        public ValueTask<(IEnumerable<byte?>? R1, IEnumerable<byte?>? R2)> OpOptionalByteSeqAsync(
            byte?[]? p1,
            Dispatch dispatch,
            CancellationToken cancel) => new((p1, p1));

        public ValueTask<(double? R1, double? R2)> OpDoubleAsync(
            double? p1,
            Dispatch dispatch,
            CancellationToken cancel) => new((p1, p1));

        public ValueTask<(IEnumerable<double>? R1, IEnumerable<double>? R2)> OpDoubleListAsync(
            List<double>? p1,
            Dispatch dispatch,
            CancellationToken cancel) => new((p1, p1));

        public ValueTask<(ReadOnlyMemory<double> R1, ReadOnlyMemory<double> R2)> OpDoubleSeqAsync(
            double[]? p1,
            Dispatch dispatch,
            CancellationToken cancel) => new((p1, p1));

        public ValueTask<(IEnumerable<double?>? R1, IEnumerable<double?>? R2)> OpOptionalDoubleSeqAsync(
            double?[]? p1,
            Dispatch dispatch,
            CancellationToken cancel) => new((p1, p1));

        public ValueTask<(float? R1, float? R2)> OpFloatAsync(
            float? p1,
            Dispatch dispatch,
            CancellationToken cancel) => new((p1, p1));

        public ValueTask<(IEnumerable<float>? R1, IEnumerable<float>? R2)> OpFloatListAsync(
            List<float>? p1,
            Dispatch dispatch,
            CancellationToken cancel) => new((p1, p1));

        public ValueTask<(ReadOnlyMemory<float> R1, ReadOnlyMemory<float> R2)> OpFloatSeqAsync(
            float[]? p1,
            Dispatch dispatch,
            CancellationToken cancel) => new((p1, p1));

        public ValueTask<(IEnumerable<float?>? R1, IEnumerable<float?>? R2)> OpOptionalFloatSeqAsync(
            float?[]? p1,
            Dispatch dispatch,
            CancellationToken cancel) => new((p1, p1));

        public ValueTask<(int? R1, int? R2)> OpIntAsync(
            int? p1,
            Dispatch dispatch,
            CancellationToken cancel) => new((p1, p1));

        public ValueTask<(IEnumerable<KeyValuePair<int, int>>? R1, IEnumerable<KeyValuePair<int, int>>? R2)> OpIntDictAsync(
            Dictionary<int, int>? p1,
            Dispatch dispatch,
            CancellationToken cancel) => new((p1, p1));

        public ValueTask<(IEnumerable<KeyValuePair<int, int>>? R1, IEnumerable<KeyValuePair<int, int>>? R2)> OpIntSortedDictAsync(
            SortedDictionary<int, int>? p1,
            Dispatch dispatch,
            CancellationToken cancel) => new((p1, p1));

        public ValueTask<(IEnumerable<KeyValuePair<int, int?>>? R1, IEnumerable<KeyValuePair<int, int?>>? R2)> OpOptionalIntDictAsync(
            Dictionary<int, int?>? p1,
            Dispatch dispatch,
            CancellationToken cancel) => new((p1, p1));

        public ValueTask<(IEnumerable<KeyValuePair<int, int?>>? R1, IEnumerable<KeyValuePair<int, int?>>? R2)> OpOptionalIntSortedDictAsync(
            SortedDictionary<int, int?>? p1,
            Dispatch dispatch,
            CancellationToken cancel) => new((p1, p1));

        public ValueTask<(IEnumerable<int>? R1, IEnumerable<int>? R2)> OpIntListAsync(
            List<int>? p1,
            Dispatch dispatch,
            CancellationToken cancel) => new((p1, p1));

        public ValueTask<(ReadOnlyMemory<int> R1, ReadOnlyMemory<int> R2)> OpIntSeqAsync(
            int[]? p1,
            Dispatch dispatch,
            CancellationToken cancel) => new((p1, p1));

        public ValueTask<(IEnumerable<int?>? R1, IEnumerable<int?>? R2)> OpOptionalIntSeqAsync(
            int?[]? p1,
            Dispatch dispatch,
            CancellationToken cancel) => new((p1, p1));

        public ValueTask<(long? R1, long? R2)> OpLongAsync(
            long? p1,
            Dispatch dispatch,
            CancellationToken cancel) => new((p1, p1));

        public ValueTask<(IEnumerable<long>? R1, IEnumerable<long>? R2)> OpLongListAsync(
            List<long>? p1,
            Dispatch dispatch,
            CancellationToken cancel) => new((p1, p1));

        public ValueTask<(ReadOnlyMemory<long> R1, ReadOnlyMemory<long> R2)> OpLongSeqAsync(
            long[]? p1,
            Dispatch dispatch,
            CancellationToken cancel) => new((p1, p1));

        public ValueTask<(IEnumerable<long?>? R1, IEnumerable<long?>? R2)> OpOptionalLongSeqAsync(
            long?[]? p1,
            Dispatch dispatch,
            CancellationToken cancel) => new((p1, p1));

        public ValueTask<(MyEnum? R1, MyEnum? R2)> OpMyEnumAsync(
            MyEnum? p1,
            Dispatch dispatch,
            CancellationToken cancel) => new((p1, p1));

        public ValueTask<(MyStruct? R1, MyStruct? R2)> OpMyStructAsync(
            MyStruct? p1,
            Dispatch dispatch,
            CancellationToken cancel) => new((p1, p1));

        public ValueTask<(IEnumerable<MyStruct>? R1, IEnumerable<MyStruct>? R2)> OpMyStructListAsync(
            List<MyStruct>? p1,
            Dispatch dispatch,
            CancellationToken cancel) => new((p1, p1));

        public ValueTask<(IEnumerable<MyStruct>? R1, IEnumerable<MyStruct>? R2)> OpMyStructSeqAsync(
            MyStruct[]? p1,
            Dispatch dispatch,
            CancellationToken cancel) => new((p1, p1));

        public ValueTask<(IEnumerable<MyStruct?>? R1, IEnumerable<MyStruct?>? R2)> OpOptionalMyStructSeqAsync(
            MyStruct?[]? p1,
            Dispatch dispatch,
            CancellationToken cancel) => new((p1, p1));

        public ValueTask<(short? R1, short? R2)> OpShortAsync(
            short? p1,
            Dispatch dispatch,
            CancellationToken cancel) => new((p1, p1));

        public ValueTask<(IEnumerable<short>? R1, IEnumerable<short>? R2)> OpShortListAsync(
            List<short>? p1,
            Dispatch dispatch,
            CancellationToken cancel) => new((p1, p1));

        public ValueTask<(ReadOnlyMemory<short> R1, ReadOnlyMemory<short> R2)> OpShortSeqAsync(
            short[]? p1,
            Dispatch dispatch,
            CancellationToken cancel) => new((p1, p1));

        public ValueTask<(IEnumerable<short?>? R1, IEnumerable<short?>? R2)> OpOptionalShortSeqAsync(
            short?[]? p1,
            Dispatch dispatch,
            CancellationToken cancel) => new((p1, p1));

        public ValueTask<(string? R1, string? R2)> OpStringAsync(
            string? p1,
            Dispatch dispatch,
            CancellationToken cancel) => new((p1, p1));

        public ValueTask<(IEnumerable<KeyValuePair<string, string>>? R1, IEnumerable<KeyValuePair<string, string>>? R2)> OpStringDictAsync(
            Dictionary<string, string>? p1,
            Dispatch dispatch,
            CancellationToken cancel) => new((p1, p1));

        public ValueTask<(IEnumerable<KeyValuePair<string, string>>? R1, IEnumerable<KeyValuePair<string, string>>? R2)> OpStringSortedDictAsync(
            SortedDictionary<string, string>? p1,
            Dispatch dispatch,
            CancellationToken cancel) => new((p1, p1));

        public ValueTask<(IEnumerable<KeyValuePair<string, string?>>? R1, IEnumerable<KeyValuePair<string, string?>>? R2)> OpOptionalStringDictAsync(
            Dictionary<string, string?>? p1,
            Dispatch dispatch,
            CancellationToken cancel) => new((p1, p1));

        public ValueTask<(IEnumerable<KeyValuePair<string, string?>>? R1, IEnumerable<KeyValuePair<string, string?>>? R2)> OpOptionalStringSortedDictAsync(
            SortedDictionary<string, string?>? p1,
            Dispatch dispatch,
            CancellationToken cancel) => new((p1, p1));

        public ValueTask<(IEnumerable<string>? R1, IEnumerable<string>? R2)> OpStringListAsync(
            List<string>? p1,
            Dispatch dispatch,
            CancellationToken cancel) => new((p1, p1));

        public ValueTask<(IEnumerable<string>? R1, IEnumerable<string>? R2)> OpStringSeqAsync(
            string[]? p1,
            Dispatch dispatch,
            CancellationToken cancel) => new((p1, p1));

        public ValueTask<(IEnumerable<string?>? R1, IEnumerable<string?>? R2)> OpOptionalStringSeqAsync(
            string?[]? p1,
            Dispatch dispatch,
            CancellationToken cancel) => new((p1, p1));

        public ValueTask<(IEnumerable<MyEnum>? R1, IEnumerable<MyEnum>? R2)> OpMyEnumSeqAsync(
            MyEnum[]? p1,
            Dispatch dispatch,
            CancellationToken cancel) => new((p1, p1));

        public ValueTask<(IEnumerable<MyEnum?>? R1, IEnumerable<MyEnum?>? R2)> OpOptionalMyEnumSeqAsync(
            MyEnum?[]? p1,
            Dispatch dispatch,
            CancellationToken cancel) => new((p1, p1));

        public ValueTask<(IEnumerable<MyEnum>? R1, IEnumerable<MyEnum>? R2)> OpMyEnumListAsync(
            List<MyEnum>? p1,
            Dispatch dispatch,
            CancellationToken cancel) => new((p1, p1));

        public ValueTask<(ReadOnlyMemory<MyFixedLengthEnum> R1, ReadOnlyMemory<MyFixedLengthEnum> R2)> OpMyFixedLengthEnumSeqAsync(
            MyFixedLengthEnum[]? p1,
            Dispatch dispatch,
            CancellationToken cancel) => new((p1, p1));

        public ValueTask<(IEnumerable<MyFixedLengthEnum>? R1, IEnumerable<MyFixedLengthEnum>? R2)> OpMyFixedLengthEnumListAsync(
            List<MyFixedLengthEnum>? p1,
            Dispatch dispatch,
            CancellationToken cancel) => new((p1, p1));

        public ValueTask<(IEnumerable<MyFixedLengthEnum?>? R1, IEnumerable<MyFixedLengthEnum?>? R2)> OpOptionalMyFixedLengthEnumSeqAsync(
            MyFixedLengthEnum?[]? p1,
            Dispatch dispatch,
            CancellationToken cancel) => new((p1, p1));
    }

    public class OperationTagEncodedResult : Service, IOperationTagEncodedResult
    {
        public ValueTask<IOperationTagEncodedResult.OpIntDictEncodedResult> OpIntDictAsync(
            Dictionary<int, int>? p1,
            Dispatch dispatch,
            CancellationToken cancel) => new(new IOperationTagEncodedResult.OpIntDictEncodedResult(p1, dispatch));

        public ValueTask<IOperationTagEncodedResult.OpStringSeqEncodedResult> OpStringSeqAsync(
            string[]? p1,
            Dispatch dispatch,
            CancellationToken cancel) => new(new IOperationTagEncodedResult.OpStringSeqEncodedResult(p1, dispatch));

        public ValueTask<IOperationTagEncodedResult.OpMyStructEncodedResult> OpMyStructAsync(
            MyStruct? p1,
            Dispatch dispatch,
            CancellationToken cancel) =>
            new(new IOperationTagEncodedResult.OpMyStructEncodedResult(p1, dispatch));
    }

    public class OperationTag : Service, IOperationTag
    {
        public ValueTask OpVoidAsync(Dispatch dispatch, CancellationToken cancel) => default;

        public ValueTask<int?> OpIntAsync(int? p1, Dispatch dispatch, CancellationToken cancel) => new(p1);
    }
}<|MERGE_RESOLUTION|>--- conflicted
+++ resolved
@@ -647,13 +647,8 @@
         public async Task OperationTag_DuplicateTag()
         {
             // Build a request payload with 2 tagged values
-<<<<<<< HEAD
-            ReadOnlyMemory<ReadOnlyMemory<byte>> requestPayload =
+            PipeReader requestPayload =
                 _prx.Proxy.GetIceEncoding().CreatePayloadFromArgs(
-=======
-            PipeReader requestPayload =
-                prx.Proxy.GetIceEncoding().CreatePayloadFromArgs(
->>>>>>> 53a72857
                     (15, "test"),
                     (IceEncoder encoder, in (int? N, string? S) value) =>
                     {
@@ -674,13 +669,8 @@
                         }
                     });
 
-<<<<<<< HEAD
-            (IncomingResponse response, StreamParamReceiver? _) =
+            IncomingResponse response =
                 await _prx.Proxy.InvokeAsync("opVoid", _prx.Proxy.Encoding, requestPayload);
-=======
-            IncomingResponse response =
-                await prx.Proxy.InvokeAsync("opVoid", prx.Proxy.Encoding, requestPayload);
->>>>>>> 53a72857
 
             Assert.DoesNotThrowAsync(async () => await response.CheckVoidReturnValueAsync(
                 _prx.Proxy.Invoker,
