// Copyright (c) ZeroC, Inc. All rights reserved.

using System;
using System.Collections.Generic;
using System.Collections.Immutable;
using System.Linq;
using System.Threading;
using System.Threading.Tasks;
using ZeroC.Test;

namespace ZeroC.Ice.Test.Proxy
{
    public static class AllTests
    {
        public static async Task RunAsync(TestHelper helper)
        {
            Communicator communicator = helper.Communicator;

            bool ice1 = helper.Protocol == Protocol.Ice1;
            System.IO.TextWriter output = helper.Output;
            output.Write("testing proxy parsing... ");
            output.Flush();

            // ice1 proxies
            string[] ice1ProxyArray =
            {
                "ice -t:tcp -h localhost -p 10000",
                "ice+tcp:ssl -h localhost -p 10000"
            };

            // ice2 proxies
            string[] ice2ProxyArray =
            {
                "ice+tcp://host.zeroc.com/identity#facet",
                "ice+tcp://host.zeroc.com:1000/category/name",
                "ice+tcp://host.zeroc.com:1000/loc0/loc1/category/name",
                "ice+tcp://host.zeroc.com/category/name%20with%20space",
                "ice+ws://host.zeroc.com//identity",
                "ice+ws://host.zeroc.com//identity?invocation-timeout=100ms",
                "ice+ws://host.zeroc.com//identity?invocation-timeout=1s",
                "ice+ws://host.zeroc.com//identity?alt-endpoint=host2.zeroc.com",
                "ice+ws://host.zeroc.com//identity?alt-endpoint=host2.zeroc.com:10000",
                "ice+tcp://[::1]:10000/identity?alt-endpoint=host1:10000,host2,host3,host4",
                "ice+tcp://[::1]:10000/identity?alt-endpoint=host1:10000&alt-endpoint=host2,host3&alt-endpoint=[::2]",
                "ice:location//identity#facet",
                "ice+tcp://host.zeroc.com//identity",
                "ice+tcp://host.zeroc.com:/identity", // another syntax for empty port
                "ice+universal://com.zeroc.ice/identity?transport=iaps&option=a,b%2Cb,c&option=d",
                "ice+universal://host.zeroc.com/identity?transport=100",
                "ice+universal://[::ab:cd:ef:00]/identity?transport=bt", // leading :: to make the address IPv6-like
                "ice+ws://host.zeroc.com/identity?resource=/foo%2Fbar?/xyz",
                "ice+universal://host.zeroc.com:10000/identity?transport=tcp",
                "ice+universal://host.zeroc.com/identity?transport=ws&option=/foo%2520/bar",
                "ice:tcp -p 10000", // a valid URI
            };

            // ice3 proxies
            string[] ice3ProxyArray =
            {
                "ice+universal://host.zeroc.com/identity?transport=ws&option=/foo%2520/bar&protocol=3"
            };

            foreach (string str in ice1ProxyArray)
            {
                var prx = IServicePrx.Parse(str, communicator);
                TestHelper.Assert(prx.Protocol == Protocol.Ice1);
                // output.WriteLine($"{str} = {prx}");
                var prx2 = IServicePrx.Parse(prx.ToString()!, communicator);
                TestHelper.Assert(prx.Equals(prx2)); // round-trip works

                try
                {
                    // Cannot use Ice2 endpoint with Ice1 proxy
                    prx2.Clone(endpoints: IServicePrx.Parse(ice2ProxyArray[0], communicator).Endpoints);
                    TestHelper.Assert(false);
                }
                catch (ArgumentException)
                {
                }
            }

            foreach (string str in ice2ProxyArray)
            {
                var prx = IServicePrx.Parse(str, communicator);
                TestHelper.Assert(prx.Protocol == Protocol.Ice2);
                // output.WriteLine($"{str} = {prx}");
                var prx2 = IServicePrx.Parse(prx.ToString()!, communicator);
                TestHelper.Assert(prx.Equals(prx2)); // round-trip works

                try
                {
                    // Cannot use Ice1 endpoint with Ice2 proxy
                    prx2.Clone(endpoints: IServicePrx.Parse(ice1ProxyArray[0], communicator).Endpoints);
                    TestHelper.Assert(false);
                }
                catch (ArgumentException)
                {
                }
            }

            foreach (string str in ice3ProxyArray)
            {
                var prx = IServicePrx.Parse(str, communicator);
                TestHelper.Assert(prx.Protocol == (Protocol)3);
                // output.WriteLine($"{str} = {prx}");
                var prx2 = IServicePrx.Parse(prx.ToString()!, communicator);
                TestHelper.Assert(prx.Equals(prx2)); // round-trip works
            }

            string[] badProxyArray =
            {
                "ice+tcp://host.zeroc.com:foo",     // missing host
                "ice+tcp:identity?protocol=invalid", // invalid protocol
                "ice+universal://host.zeroc.com", // missing transport
                "ice+universal://host.zeroc.com?transport=100&protocol=ice1", // invalid protocol
                "ice://host:1000/identity", // host not allowed
                "ice+universal:/identity", // missing host
                "ice+tcp://host.zeroc.com/identity?protocol=3", // unknown protocol (must use universal)
                "ice+ws://host.zeroc.com//identity?protocol=ice1", // invalid protocol
                "ice+tcp://host.zeroc.com/identity?alt-endpoint=host2?protocol=ice2", // protocol option in alt-endpoint
                "ice+tcp://host.zeroc.com/identity?foo=bar", // unknown option
                "ice+tcp://host.zeroc.com/identity?invocation-timeout=0s", // 0 is not a valid invocation timeout
                "ice:foo?fixed=true", // cannot create fixed proxy from URI

                "",
                "\"\"",
                "\"\" test", // invalid trailing characters
                "test:", // missing endpoint
                "id@adapter test",
                "id -f \"facet x",
                "id -f \'facet x",
                "test -f facet@test @test",
                "test -p 2.0",
                "test:tcp@location",
                "test: :tcp",
                "id:opaque -t 99 -v abcd -x abc", // invalid x option
                "id:opaque", // missing -t and -v
                "id:opaque -t 1 -t 1 -v abcd", // repeated -t
                "id:opaque -t 1 -v abcd -v abcd",
                "id:opaque -v abcd",
                "id:opaque -t 1",
                "id:opaque -t -v abcd",
                "id:opaque -t 1 -v",
                "id:opaque -t x -v abcd",
                "id:opaque -t -1 -v abcd", // -t must be >= 0
                "id:opaque -t 99 -v x?c", // invalid char in v
                "id:opaque -t 99 -v xc", // invalid length for base64 input
                "ice+tcp://0.0.0.0/identity#facet", // Invalid Any IPv4 address in proxy endpoint
                "ice+tcp://[::0]/identity#facet", // Invalid Any IPv6 address in proxy endpoint
                "identity:tcp -h 0.0.0.0", // Invalid Any IPv4 address in proxy endpoint
                "identity:tcp -h [::0]", // Invalid Any IPv6 address in proxy endpoint
            };

            foreach (string str in badProxyArray)
            {
                try
                {
                    _ = IServicePrx.Parse(str, communicator);
                    TestHelper.Assert(false);
                }
                catch (FormatException)
                {
                    // expected
                }
            }

            string rf = helper.GetTestProxy("test");
            var baseProxy = IServicePrx.Parse(rf, communicator);
            TestHelper.Assert(baseProxy != null);

            var b1 = IServicePrx.Parse("ice:test", communicator);
            TestHelper.Assert(b1.Identity.Name == "test" && b1.Identity.Category.Length == 0 &&
                              b1.Location.Count == 0 && b1.Facet.Length == 0);

            b1 = IServicePrx.Parse("ice:test ", communicator);
            TestHelper.Assert(b1.Identity.Name == "test" && b1.Identity.Category.Length == 0 &&
                    b1.Facet.Length == 0);

            b1 = IServicePrx.Parse(" ice:test ", communicator);
            TestHelper.Assert(b1.Identity.Name == "test" && b1.Identity.Category.Length == 0 &&
                              b1.Facet.Length == 0);

            b1 = IServicePrx.Parse(" ice:test", communicator);
            TestHelper.Assert(b1.Identity.Name == "test" && b1.Identity.Category.Length == 0 &&
                    b1.Facet.Length == 0);

            b1 = IServicePrx.Parse("test", communicator);
            TestHelper.Assert(b1.Identity.Name == "test" && b1.Identity.Category.Length == 0 &&
                              b1.Location.Count == 0 && b1.Facet.Length == 0);

            b1 = IServicePrx.Parse("test ", communicator);
            TestHelper.Assert(b1.Identity.Name == "test" && b1.Identity.Category.Length == 0 &&
                    b1.Facet.Length == 0);

            b1 = IServicePrx.Parse(" test ", communicator);
            TestHelper.Assert(b1.Identity.Name == "test" && b1.Identity.Category.Length == 0 &&
                              b1.Facet.Length == 0);

            b1 = IServicePrx.Parse(" test", communicator);
            TestHelper.Assert(b1.Identity.Name == "test" && b1.Identity.Category.Length == 0 &&
                    b1.Facet.Length == 0);

            // The following tests are only relevant to the ice1 format
            b1 = IServicePrx.Parse("'test -f facet'", communicator);
            TestHelper.Assert(b1.Identity.Name == "test -f facet" && b1.Identity.Category.Length == 0 &&
                    b1.Facet.Length == 0);
            try
            {
                b1 = IServicePrx.Parse("\"test -f facet'", communicator);
                TestHelper.Assert(false);
            }
            catch (FormatException)
            {
            }
            b1 = IServicePrx.Parse("\"test -f facet\"", communicator);
            TestHelper.Assert(b1.Identity.Name == "test -f facet" && b1.Identity.Category.Length == 0 &&
                    b1.Facet.Length == 0);
            b1 = IServicePrx.Parse("\"test -f facet@test\"", communicator);
            TestHelper.Assert(b1.Identity.Name == "test -f facet@test" && b1.Identity.Category.Length == 0 &&
                    b1.Facet.Length == 0);
            b1 = IServicePrx.Parse("\"test -f facet@test @test\"", communicator);
            TestHelper.Assert(b1.Identity.Name == "test -f facet@test @test" && b1.Identity.Category.Length == 0 &&
                    b1.Facet.Length == 0);
            try
            {
                b1 = IServicePrx.Parse("test test", communicator);
                TestHelper.Assert(false);
            }
            catch (FormatException)
            {
            }
            b1 = IServicePrx.Parse("test\\040test", communicator);

            TestHelper.Assert(b1.Identity.Name == "test test" && b1.Identity.Category.Length == 0);
            try
            {
                b1 = IServicePrx.Parse("test\\777", communicator);
                TestHelper.Assert(false);
            }
            catch (FormatException)
            {
            }
            b1 = IServicePrx.Parse("test\\40test", communicator);
            TestHelper.Assert(b1.Identity.Name == "test test");

            // Test some octal and hex corner cases.
            b1 = IServicePrx.Parse("test\\4test", communicator);
            TestHelper.Assert(b1.Identity.Name == "test\u0004test");
            b1 = IServicePrx.Parse("test\\04test", communicator);
            TestHelper.Assert(b1.Identity.Name == "test\u0004test");
            b1 = IServicePrx.Parse("test\\004test", communicator);
            TestHelper.Assert(b1.Identity.Name == "test\u0004test");
            b1 = IServicePrx.Parse("test\\1114test", communicator);
            TestHelper.Assert(b1.Identity.Name == "test\u00494test");

            b1 = IServicePrx.Parse("test\\b\\f\\n\\r\\t\\'\\\"\\\\test", communicator);
            TestHelper.Assert(b1.Identity.Name == "test\b\f\n\r\t\'\"\\test" && b1.Identity.Category.Length == 0);

            // End of ice1 format-only tests

            b1 = IServicePrx.Parse("ice:category/test", communicator);
            TestHelper.Assert(b1.Identity.Name == "test" && b1.Identity.Category == "category" &&
                    b1.Location.Count == 0);

            b1 = IServicePrx.Parse("ice:loc0/loc1/category/test", communicator);
            TestHelper.Assert(b1.Identity.Name == "test" && b1.Identity.Category == "category" &&
                    b1.Location.Count == 2 && b1.Location[0] == "loc0" && b1.Location[1] == "loc1");

            b1 = IServicePrx.Parse("ice+tcp://host:10000/test?source-address=::1", communicator);
            TestHelper.Assert(b1.Equals(IServicePrx.Parse(b1.ToString()!, communicator)));

            b1 = IServicePrx.Parse("ice+tcp://host:10000/loc0/loc1//test?source-address=::1", communicator);
            TestHelper.Assert(b1.Equals(IServicePrx.Parse(b1.ToString()!, communicator)));
            TestHelper.Assert(b1.Identity.Name == "test" && b1.Identity.Category.Length == 0 &&
                b1.Location.Count == 2 && b1.Location[0] == "loc0" && b1.Location[1] == "loc1");

            b1 = IServicePrx.Parse("ice:adapter//test", communicator);
            TestHelper.Assert(b1.Identity.Name == "test" && b1.Identity.Category.Length == 0 &&
                    b1.Location[0] == "adapter");

            b1 = IServicePrx.Parse("ice:adapter/category/test", communicator);
            TestHelper.Assert(b1.Identity.Name == "test" && b1.Identity.Category == "category" &&
                    b1.Location[0] == "adapter");

            b1 = IServicePrx.Parse("ice:adapter:tcp/category/test", communicator);
            TestHelper.Assert(b1.Identity.Name == "test" && b1.Identity.Category == "category" &&
                    b1.Location[0] == "adapter:tcp");

            // preferred syntax with escape:
            TestHelper.Assert(b1.Equals(IServicePrx.Parse("ice:adapter%3Atcp/category/test", communicator)));

            b1 = IServicePrx.Parse("category/test", communicator);
            TestHelper.Assert(b1.Identity.Name == "test" && b1.Identity.Category == "category" &&
                    b1.Location.Count == 0);

            b1 = IServicePrx.Parse("test:tcp -h host -p 10000 --sourceAddress \"::1\"", communicator);
            TestHelper.Assert(b1.Equals(IServicePrx.Parse(b1.ToString()!, communicator)));

            b1 = IServicePrx.Parse(
                "test:udp -h host -p 10000 --sourceAddress \"::1\" --interface \"0:0:0:0:0:0:0:1%lo\"",
                communicator);
            TestHelper.Assert(b1.Identity.Name == "test" && b1.Location.Count == 0);

            b1 = IServicePrx.Parse("test:tcp -h localhost -p 10000 -t infinite", communicator);
            TestHelper.Assert(b1.ToString() == "test -t -e 1.1:tcp -h localhost -p 10000 -t -1");

            b1 = IServicePrx.Parse("test@adapter", communicator);
            TestHelper.Assert(b1.Identity.Name == "test" && b1.Identity.Category.Length == 0 &&
                    b1.Location[0] == "adapter");

            b1 = IServicePrx.Parse("category/test@adapter", communicator);
            TestHelper.Assert(b1.Identity.Name == "test" && b1.Identity.Category == "category" &&
                    b1.Location[0] == "adapter");

            b1 = IServicePrx.Parse("category/test@adapter:tcp", communicator);
            TestHelper.Assert(b1.Identity.Name == "test" && b1.Identity.Category == "category" &&
                    b1.Location[0] == "adapter:tcp");

            // The following tests are only for the ice1 format:
            b1 = IServicePrx.Parse("'category 1/test'@adapter", communicator);
            TestHelper.Assert(b1.Identity.Name == "test" && b1.Identity.Category == "category 1" &&
                    b1.Location[0] == "adapter");
            b1 = IServicePrx.Parse("'category/test 1'@adapter", communicator);
            TestHelper.Assert(b1.Identity.Name == "test 1" && b1.Identity.Category == "category" &&
                    b1.Location[0] == "adapter");
            b1 = IServicePrx.Parse("'category/test'@'adapter 1'", communicator);
            TestHelper.Assert(b1.Identity.Name == "test" && b1.Identity.Category == "category" &&
                    b1.Location[0] == "adapter 1");
            b1 = IServicePrx.Parse("\"category \\/test@foo/test\"@adapter", communicator);
            TestHelper.Assert(b1.Identity.Name == "test" && b1.Identity.Category == "category /test@foo" &&
                    b1.Location[0] == "adapter");
            b1 = IServicePrx.Parse("\"category \\/test@foo/test\"@\"adapter:tcp\"", communicator);
            TestHelper.Assert(b1.Identity.Name == "test" && b1.Identity.Category == "category /test@foo" &&
                    b1.Location[0] == "adapter:tcp");
            // End of ice1 format-only tests.

            b1 = IServicePrx.Parse("ice:id#facet", communicator);
            TestHelper.Assert(b1.Identity.Name == "id" && b1.Identity.Category.Length == 0 && b1.Facet == "facet");

            b1 = IServicePrx.Parse("ice:id#facet%20x", communicator);
            TestHelper.Assert(b1.Identity.Name == "id" && b1.Identity.Category.Length == 0 && b1.Facet == "facet x");

            b1 = IServicePrx.Parse("id -f facet", communicator);
            TestHelper.Assert(b1.Identity.Name == "id" && b1.Identity.Category.Length == 0 && b1.Facet == "facet");

            b1 = IServicePrx.Parse("id -f 'facet x'", communicator);
            TestHelper.Assert(b1.Identity.Name == "id" && b1.Identity.Category.Length == 0 && b1.Facet == "facet x");

            // The following tests are only for the ice1 format:
            b1 = IServicePrx.Parse("id -f \"facet x\"", communicator);
            TestHelper.Assert(b1.Identity.Name == "id" && b1.Identity.Category.Length == 0 && b1.Facet == "facet x");
            b1 = IServicePrx.Parse("test -f facet:tcp -h localhost", communicator);
            TestHelper.Assert(b1.Identity.Name == "test" && b1.Identity.Category.Length == 0 &&
                    b1.Facet == "facet" && b1.Location.Count == 0);
            b1 = IServicePrx.Parse("test -f \"facet:tcp\"", communicator);
            TestHelper.Assert(b1.Identity.Name == "test" && b1.Identity.Category.Length == 0 &&
                    b1.Facet == "facet:tcp" && b1.Location.Count == 0);
            b1 = IServicePrx.Parse("test -f facet@test", communicator);
            TestHelper.Assert(b1.Identity.Name == "test" && b1.Identity.Category.Length == 0 &&
                    b1.Facet == "facet" && b1.Location[0] == "test");
            b1 = IServicePrx.Parse("test -f 'facet@test'", communicator);
            TestHelper.Assert(b1.Identity.Name == "test" && b1.Identity.Category.Length == 0 &&
                    b1.Facet == "facet@test" && b1.Location.Count == 0);
            b1 = IServicePrx.Parse("test -f 'facet@test'@test", communicator);
            TestHelper.Assert(b1.Identity.Name == "test" && b1.Identity.Category.Length == 0 &&
                    b1.Facet == "facet@test" && b1.Location[0] == "test");
            // End of ice1 format-only tests.

            b1 = IServicePrx.Parse("ice:test", communicator);
            TestHelper.Assert(!b1.IsOneway);

            b1 = IServicePrx.Parse("test", communicator);
            TestHelper.Assert(!b1.IsOneway);

            b1 = IServicePrx.Parse("test -t", communicator);
            TestHelper.Assert(!b1.IsOneway);

            b1 = IServicePrx.Parse("test -o", communicator);
            TestHelper.Assert(b1.IsOneway);

            b1 = IServicePrx.Parse("test -O", communicator);
            TestHelper.Assert(b1.IsOneway);

            b1 = IServicePrx.Parse("test -d", communicator);
            TestHelper.Assert(b1.IsOneway);

            b1 = IServicePrx.Parse("test -D", communicator);
            TestHelper.Assert(b1.IsOneway);

            b1 = IServicePrx.Parse("ice:test", communicator);
            TestHelper.Assert(b1.Protocol == Protocol.Ice2 && b1.Encoding == Encoding.V20);
            b1 = IServicePrx.Parse("test", communicator);
            TestHelper.Assert(b1.Protocol == Protocol.Ice1 && b1.Encoding == Encoding.V11);

            b1 = IServicePrx.Parse("ice:test?encoding=6.5", communicator);
            TestHelper.Assert(b1.Encoding.Major == 6 && b1.Encoding.Minor == 5);
            b1 = IServicePrx.Parse("test -e 6.5", communicator);
            TestHelper.Assert(b1.Encoding.Major == 6 && b1.Encoding.Minor == 5);

            b1 = IServicePrx.Parse("ice:test?encoding=2.1&protocol=6", communicator);
            TestHelper.Assert(b1.Protocol == (Protocol)6 && b1.Encoding.Major == 2 && b1.Encoding.Minor == 1);

            // Test invalid endpoint syntax
            // TODO: why are we testing this here?
            try
            {
                await using var badOa = new ObjectAdapter(communicator, new() { Endpoints = " : " });
                TestHelper.Assert(false);
            }
            catch (FormatException)
            {
            }

            try
            {
                await using var badOa = new ObjectAdapter(communicator, new() { Endpoints = "tcp: "});
                TestHelper.Assert(false);
            }
            catch (FormatException)
            {
            }

            try
            {
                await using var badOa = new ObjectAdapter(communicator, new() { Endpoints = ":tcp" });
                TestHelper.Assert(false);
            }
            catch (FormatException)
            {
            }

            // Test for bug ICE-5543: escaped escapes in Identity.Parse
            var id = new Identity("test", ",X2QNUAzSBcJ_e$AV;E\\");
            var id2 = Identity.Parse(id.ToString(communicator.ToStringMode), uriFormat: false);
            var id3 = Identity.Parse(id.ToString()); // new URI style
            TestHelper.Assert(id == id2);
            TestHelper.Assert(id == id3);

            id = new Identity("test", ",X2QNUAz\\SB\\/cJ_e$AV;E\\\\");
            id2 = Identity.Parse(id.ToString(communicator.ToStringMode), uriFormat: false);
            id3 = Identity.Parse(id.ToString());
            TestHelper.Assert(id == id2);
            TestHelper.Assert(id == id3);

            id = new Identity("/test", "cat/");
            string idStr = id.ToString(communicator.ToStringMode);
            TestHelper.Assert(idStr == "cat\\//\\/test");
            id2 = Identity.Parse(idStr, uriFormat: false);
            id3 = Identity.Parse(id.ToString());
            TestHelper.Assert(id == id2);
            TestHelper.Assert(id == id3);

            // Input string in ice1 format with various pitfalls
            idStr = "\\342\\x82\\254\\60\\x9\\60\\";
            id = Identity.Parse(idStr, uriFormat: false);
            TestHelper.Assert(id.Name == "€0\t0\\" && id.Category.Length == 0);

            try
            {
                // Illegal character < 32
                _ = Identity.Parse("xx\01FooBar", uriFormat: false);
                TestHelper.Assert(false);
            }
            catch (FormatException)
            {
            }

            try
            {
                // Illegal surrogate
                _ = Identity.Parse("xx\\ud911", uriFormat: false);
                TestHelper.Assert(false);
            }
            catch (FormatException)
            {
            }

            // Testing bytes 127(\x7F, \177) and €
            // € is encoded as 0x20AC (UTF-16) and 0xE2 0x82 0xAC (UTF-8)
            id = new Identity("test", "\x7f€");

            idStr = id.ToString();
            TestHelper.Assert(idStr == "%7F%E2%82%AC/test");
            id2 = Identity.Parse(idStr);
            TestHelper.Assert(id == id2);

            idStr = id.ToString(ToStringMode.Unicode);
            TestHelper.Assert(idStr == "\\u007f€/test");
            id2 = Identity.Parse(idStr, uriFormat: false);
            TestHelper.Assert(id == id2);

            idStr = id.ToString(ToStringMode.ASCII);
            TestHelper.Assert(idStr == "\\u007f\\u20ac/test");
            id2 = Identity.Parse(idStr, uriFormat: false);
            TestHelper.Assert(id == id2);

            idStr = id.ToString(ToStringMode.Compat);
            TestHelper.Assert(idStr == "\\177\\342\\202\\254/test");
            id2 = Identity.Parse(idStr, uriFormat: false);
            TestHelper.Assert(id == id2);

            // More unicode character
            id = new Identity("banana \x0E-\ud83c\udf4c\u20ac\u00a2\u0024", "greek \ud800\udd6a");
            idStr = id.ToString();
            TestHelper.Assert(idStr == "greek%20%F0%90%85%AA/banana%20%0E-%F0%9F%8D%8C%E2%82%AC%C2%A2%24");
            id2 = Identity.Parse(idStr);
            TestHelper.Assert(id == id2);

            idStr = id.ToString(ToStringMode.Unicode);
            TestHelper.Assert(idStr == "greek \ud800\udd6a/banana \\u000e-\ud83c\udf4c\u20ac\u00a2$");
            id2 = Identity.Parse(idStr, uriFormat: false);
            TestHelper.Assert(id == id2);

            idStr = id.ToString(ToStringMode.ASCII);
            TestHelper.Assert(idStr == "greek \\U0001016a/banana \\u000e-\\U0001f34c\\u20ac\\u00a2$");
            id2 = Identity.Parse(idStr, uriFormat: false);
            TestHelper.Assert(id == id2);

            idStr = id.ToString(ToStringMode.Compat);
            id2 = Identity.Parse(idStr, uriFormat: false);
            TestHelper.Assert(idStr == "greek \\360\\220\\205\\252/banana \\016-\\360\\237\\215\\214\\342\\202\\254\\302\\242$");
            TestHelper.Assert(id == id2);

            output.WriteLine("ok");

            output.Write("testing fixed proxies... ");
            output.Flush();
            b1 = IServicePrx.Parse(rf, communicator);

            Connection connection = await b1.GetConnectionAsync();
            IServicePrx b2 = connection.CreateProxy(Identity.Parse("fixed"), facet: "", IServicePrx.Factory);
            if (connection.Protocol == Protocol.Ice1)
            {
                TestHelper.Assert(b2.ToString() == "fixed -t -e 1.1");
            }
            else
            {
                TestHelper.Assert(b2.ToString() == "ice:fixed?fixed=true");
            }
            output.WriteLine("ok");

            output.Write("testing proxy options and properties... ");
            output.Flush();

            string propertyPrefix = "Foo.Proxy";
            string proxyString = helper.GetTestProxy("test", 0);

            // For ice1, we parse the property tree while for ice2 we usually just parse the string-value since it's
            // equivalent.

            communicator.SetProperty(propertyPrefix, proxyString);
            b1 = communicator.GetPropertyAsProxy(propertyPrefix, IServicePrx.Factory)!;
            TestHelper.Assert(
                b1.Identity.Name == "test" && b1.Identity.Category.Length == 0 &&
                b1.Location.Count == 0 && b1.Facet.Length == 0);

            TestHelper.Assert(b1.CacheConnection);
            if (ice1)
            {
                string property = propertyPrefix + ".CacheConnection";
                communicator.SetProperty(property, "0");
                b1 = communicator.GetPropertyAsProxy(propertyPrefix, IServicePrx.Factory)!;
                communicator.RemoveProperty(property);
            }
            else
            {
                b1 = IServicePrx.Parse($"{proxyString}?cache-connection=false", communicator);
            }
            TestHelper.Assert(!b1.CacheConnection);

            if (ice1)
            {
                string property = propertyPrefix + ".Context.c1";
                TestHelper.Assert(!b1.Context.ContainsKey("c1"));
                communicator.SetProperty(property, "TEST1");
                b1 = communicator.GetPropertyAsProxy(propertyPrefix, IServicePrx.Factory)!;
                TestHelper.Assert(b1.Context["c1"] == "TEST1");

                property = propertyPrefix + ".Context.c2";
                TestHelper.Assert(!b1.Context.ContainsKey("c2"));
                communicator.SetProperty(property, "TEST2");
                b1 = communicator.GetPropertyAsProxy(propertyPrefix, IServicePrx.Factory)!;
                TestHelper.Assert(b1.Context["c2"] == "TEST2");

                communicator.SetProperty(propertyPrefix + ".Context.c1", "");
                communicator.SetProperty(propertyPrefix + ".Context.c2", "");
            }
            else
            {
                b1 = IServicePrx.Parse(
                    $"{proxyString}?context=c1=TEST1,c2=TEST&context=c2=TEST2,d%204=TEST%204,c3=TEST3",
                    communicator);

                TestHelper.Assert(b1.Context.Count == 4);
                TestHelper.Assert(b1.Context["c1"] == "TEST1");
                TestHelper.Assert(b1.Context["c2"] == "TEST2");
                TestHelper.Assert(b1.Context["c3"] == "TEST3");
                TestHelper.Assert(b1.Context["d 4"] == "TEST 4");

                // This works because Context is a sorted dictionary
                TestHelper.Assert(b1.ToString() ==
                    $"{proxyString}?context=c1=TEST1,c2=TEST2,c3=TEST3,d%204=TEST%204");
            }

            TestHelper.Assert(b1.InvocationTimeout == TimeSpan.FromSeconds(60));
            if (ice1)
            {
                string property = propertyPrefix + ".InvocationTimeout";
                communicator.SetProperty(property, "1s");
                b1 = communicator.GetPropertyAsProxy(propertyPrefix, IServicePrx.Factory)!;
                communicator.SetProperty(property, "");
            }
            else
            {
                b1 = IServicePrx.Parse($"{proxyString}?invocation-timeout=1s", communicator);
            }
            TestHelper.Assert(b1.InvocationTimeout == TimeSpan.FromSeconds(1));

            TestHelper.Assert(b1.PreferNonSecure == communicator.DefaultPreferNonSecure);
            if (ice1)
            {
                string property = propertyPrefix + ".PreferNonSecure";
                communicator.SetProperty(property, "SameHost");
                b1 = communicator.GetPropertyAsProxy(propertyPrefix, IServicePrx.Factory)!;
                communicator.RemoveProperty(property);
            }
            else
            {
                b1 = IServicePrx.Parse($"{proxyString}?prefer-non-secure=SameHost",
                                      communicator);
            }
            TestHelper.Assert(b1.PreferNonSecure != communicator.DefaultPreferNonSecure);

<<<<<<< HEAD
            TestHelper.Assert(!b1.IsRelative);
            if (ice1)
            {
                communicator.SetProperty(propertyPrefix, "test");
                string property = propertyPrefix + ".Relative";
                communicator.SetProperty(property, "true");
                b1 = communicator.GetPropertyAsProxy(propertyPrefix, IServicePrx.Factory)!;
                communicator.RemoveProperty(property);
                communicator.SetProperty(propertyPrefix, proxyString);
            }
            else
            {
                try
                {
                    b1 = IServicePrx.Parse($"{proxyString}?relative=true", communicator);
                }
                catch (FormatException)
                {
                    // expected
                }
                b1 = IServicePrx.Parse("ice:test?relative=true", communicator);
            }
            TestHelper.Assert(b1.IsRelative);

=======
>>>>>>> a3a9d80a
            if (!ice1)
            {
                string complicated = $"{proxyString}?invocation-timeout=10s&context=c%201=some%20value" +
                    "&alt-endpoint=ice+ws://localhost?resource=/x/y$source-address=[::1]&context=c5=v5";
                b1 = IServicePrx.Parse(complicated, communicator);

                TestHelper.Assert(b1.Endpoints.Count == 2);
                TestHelper.Assert(b1.Endpoints[1].Transport == Transport.WS);
                TestHelper.Assert(b1.Endpoints[1]["resource"] == "/x/y");
                TestHelper.Assert(b1.Endpoints[1]["source-address"] == "::1");
                TestHelper.Assert(b1.Context.Count == 2);
                TestHelper.Assert(b1.Context["c 1"] == "some value");
                TestHelper.Assert(b1.Context["c5"] == "v5");
            }

            output.WriteLine("ok");

            output.Write("testing IServicePrx.ToProperty... ");
            output.Flush();

            b1 = IServicePrx.Parse(
                ice1 ? "test -t -e 1.1:tcp -h 127.0.0.1 -p 12010 -t 1000" : "ice+tcp://127.0.0.1/test",
                communicator).Clone(cacheConnection: true,
                                    preferExistingConnection: true,
                                    preferNonSecure: NonSecure.Never,
                                    invocationTimeout: TimeSpan.FromSeconds(10));

            Dictionary<string, string> proxyProps = b1.ToProperty("Test");
            // InvocationTimeout is a property with ice1 and an URI option with ice2 so the extra property with ice1.
            TestHelper.Assert(proxyProps.Count == (ice1 ? 4 : 1));

            TestHelper.Assert(proxyProps["Test"] ==
                (ice1 ? "test -t -e 1.1:tcp -h 127.0.0.1 -p 12010 -t 1000" :
                        "ice+tcp://127.0.0.1/test?invocation-timeout=10s&prefer-existing-connection=true&prefer-non-secure=never"));

            if (ice1)
            {
                TestHelper.Assert(proxyProps["Test.InvocationTimeout"] == "10s");
                TestHelper.Assert(proxyProps["Test.PreferNonSecure"] == "Never");

                ILocatorPrx locator = ILocatorPrx.Parse("locator", communicator).Clone(
                    cacheConnection: false,
                    preferExistingConnection: false,
                    preferNonSecure: NonSecure.Always);

                // TODO: LocationService should reject indirect locators.
                ILocationService locationService = new LocationService(locator);
                b1 = b1.Clone(locationService: locationService);

                proxyProps = b1.ToProperty("Test");

                TestHelper.Assert(proxyProps.Count == 4, $"count: {proxyProps.Count}");
                TestHelper.Assert(proxyProps["Test"] == "test -t -e 1.1");
                TestHelper.Assert(proxyProps["Test.InvocationTimeout"] == "10s");
                TestHelper.Assert(proxyProps["Test.PreferNonSecure"] == "Never");
                TestHelper.Assert(proxyProps["Test.PreferExistingConnection"] == "true");
            }

            output.WriteLine("ok");

            output.Write("testing IServicePrx.Communicator... ");
            output.Flush();
            TestHelper.Assert(baseProxy.Communicator == communicator);
            output.WriteLine("ok");

            output.Write("testing proxy Clone... ");

            TestHelper.Assert(baseProxy.Clone(IServicePrx.Factory, facet: "facet").Facet == "facet");
            TestHelper.Assert(baseProxy.Clone(location: ImmutableArray.Create("id")).Location[0] == "id");

            TestHelper.Assert(!baseProxy.Clone(oneway: false).IsOneway);
            TestHelper.Assert(baseProxy.Clone(oneway: true).IsOneway);

            if (ice1)
            {
                TestHelper.Assert(!baseProxy.Clone(oneway: false).IsOneway);
                TestHelper.Assert(baseProxy.Clone(oneway: true).IsOneway);
            }

            IServicePrx other = baseProxy.Clone(IServicePrx.Factory, identityAndFacet: "test#facet");
            TestHelper.Assert(other.Facet == "facet");
            TestHelper.Assert(other.Identity.Name == "test");
            TestHelper.Assert(other.Identity.Category.Length == 0);

            other = other.Clone(IServicePrx.Factory, identityAndFacet: "category/test");
            TestHelper.Assert(other.Facet.Length == 0);
            TestHelper.Assert(other.Identity.Name == "test");
            TestHelper.Assert(other.Identity.Category == "category");

            other = baseProxy.Clone(IServicePrx.Factory, identityAndFacet: "foo#facet1");
            TestHelper.Assert(other.Facet == "facet1");
            TestHelper.Assert(other.Identity.Name == "foo");
            TestHelper.Assert(other.Identity.Category.Length == 0);

            TestHelper.Assert(baseProxy.Clone(preferNonSecure: NonSecure.Always).PreferNonSecure == NonSecure.Always);
            TestHelper.Assert(baseProxy.Clone(preferNonSecure: NonSecure.Never).PreferNonSecure == NonSecure.Never);

            output.WriteLine("ok");

            output.Write("testing proxy comparison... ");
            output.Flush();

            TestHelper.Assert(IServicePrx.Parse("ice:foo", communicator).Equals(IServicePrx.Parse("ice:foo", communicator)));
            TestHelper.Assert(!IServicePrx.Parse("ice:foo", communicator).Equals(IServicePrx.Parse("ice:foo2", communicator)));

            var compObj = IServicePrx.Parse(ice1 ? "foo" : "ice:foo", communicator);

            TestHelper.Assert(compObj.Clone(IServicePrx.Factory, facet: "facet").Equals(
                              compObj.Clone(IServicePrx.Factory, facet: "facet")));
            TestHelper.Assert(!compObj.Clone(IServicePrx.Factory, facet: "facet").Equals(
                              compObj.Clone(IServicePrx.Factory, facet: "facet1")));

            TestHelper.Assert(compObj.Clone(oneway: true).Equals(compObj.Clone(oneway: true)));
            TestHelper.Assert(!compObj.Clone(oneway: true).Equals(compObj.Clone(oneway: false)));

            TestHelper.Assert(compObj.Clone(cacheConnection: true).Equals(compObj.Clone(cacheConnection: true)));
            TestHelper.Assert(!compObj.Clone(cacheConnection: false).Equals(compObj.Clone(cacheConnection: true)));

            TestHelper.Assert(compObj.Clone(label: "id2").Equals(compObj.Clone(label: "id2")));
            TestHelper.Assert(!compObj.Clone(label: "id1").Equals(compObj.Clone(label: "id2")));
            TestHelper.Assert(Equals(compObj.Clone(label: "id1").Label, "id1"));
            TestHelper.Assert(Equals(compObj.Clone(label: "id2").Label, "id2"));

            if (ice1)
            {
                var loc1 = new LocationService(ILocatorPrx.Parse("ice+tcp://host:10000/loc1", communicator));
                var loc2 = new LocationService(ILocatorPrx.Parse("ice+tcp://host:10000/loc2", communicator));
                TestHelper.Assert(compObj.Clone(clearLocationService: true).Equals(compObj.Clone(clearLocationService: true)));
                TestHelper.Assert(compObj.Clone(locationService: loc1).Equals(compObj.Clone(locationService: loc1)));
                TestHelper.Assert(!compObj.Clone(locationService: loc1).Equals(compObj.Clone(clearLocationService: true)));
                TestHelper.Assert(!compObj.Clone(clearLocationService: true).Equals(compObj.Clone(locationService: loc2)));
                TestHelper.Assert(!compObj.Clone(locationService: loc1).Equals(compObj.Clone(locationService: loc2)));
            }

            var ctx1 = new Dictionary<string, string>
            {
                ["ctx1"] = "v1"
            };
            var ctx2 = new Dictionary<string, string>
            {
                ["ctx2"] = "v2"
            };
            TestHelper.Assert(compObj.Clone(context: new Dictionary<string, string>()).Equals(
                              compObj.Clone(context: new Dictionary<string, string>())));
            TestHelper.Assert(compObj.Clone(context: ctx1).Equals(compObj.Clone(context: ctx1)));
            TestHelper.Assert(!compObj.Clone(context: ctx1).Equals(
                              compObj.Clone(context: new Dictionary<string, string>())));
            TestHelper.Assert(!compObj.Clone(context: new Dictionary<string, string>()).Equals(
                              compObj.Clone(context: ctx2)));
            TestHelper.Assert(!compObj.Clone(context: ctx1).Equals(compObj.Clone(context: ctx2)));

            TestHelper.Assert(compObj.Clone(preferNonSecure: NonSecure.Always).Equals(
                              compObj.Clone(preferNonSecure: NonSecure.Always)));
            TestHelper.Assert(!compObj.Clone(preferNonSecure: NonSecure.Always).Equals(
                              compObj.Clone(preferNonSecure: NonSecure.Never)));

            var compObj1 = IServicePrx.Parse("ice+tcp://127.0.0.1:10000/foo", communicator);
            var compObj2 = IServicePrx.Parse("ice+tcp://127.0.0.1:10001/foo", communicator);
            TestHelper.Assert(!compObj1.Equals(compObj2));

            compObj1 = IServicePrx.Parse("ice:MyAdapter1//foo", communicator);
            compObj2 = IServicePrx.Parse("ice:MyAdapter2//foo", communicator);
            TestHelper.Assert(!compObj1.Equals(compObj2));

            if (ice1)
            {
                compObj1 = IObjectPrx.Parse("foo@MyAdapter1", communicator);
                var loc = new LocationService(ILocatorPrx.Parse("ice+tcp://host:10000/loc", communicator));
                TestHelper.Assert(compObj1.Clone(locationService: loc).Equals(
                    compObj1.Clone(locationService: loc)));
            }

            compObj1 = IServicePrx.Parse("ice+tcp://127.0.0.1:10000/foo", communicator);
            compObj2 = IServicePrx.Parse("ice:MyAdapter1//foo", communicator);
            TestHelper.Assert(!compObj1.Equals(compObj2));

            IReadOnlyList<Endpoint> endpts1 =
                IServicePrx.Parse("ice+tcp://127.0.0.1:10000/foo", communicator).Endpoints;
            IReadOnlyList<Endpoint> endpts2 =
                IServicePrx.Parse("ice+tcp://127.0.0.1:10001/foo", communicator).Endpoints;
            TestHelper.Assert(!endpts1[0].Equals(endpts2[0]));
            TestHelper.Assert(endpts1[0].Equals(
                IServicePrx.Parse("ice+tcp://127.0.0.1:10000/foo", communicator).Endpoints[0]));

            if (await baseProxy.GetConnectionAsync() is IPConnection baseConnection)
            {
                Connection baseConnection2 = await baseProxy.Clone(label: "base2").GetConnectionAsync();
                compObj1 = compObj1.Clone(fixedConnection: baseConnection);
                compObj2 = compObj2.Clone(fixedConnection: baseConnection2);
                TestHelper.Assert(!compObj1.Equals(compObj2));
            }

            output.WriteLine("ok");

            output.Write("testing checked cast... ");
            output.Flush();
            var cl = await baseProxy.CheckedCastAsync(IMyClassPrx.Factory);
            TestHelper.Assert(cl != null);
            var derived = await cl.CheckedCastAsync(IMyDerivedClassPrx.Factory);
            TestHelper.Assert(derived != null);
            TestHelper.Assert(cl.Equals(baseProxy));
            TestHelper.Assert(derived.Equals(baseProxy));
            TestHelper.Assert(cl.Equals(derived));
            try
            {
                await cl.Clone(IMyDerivedClassPrx.Factory, facet: "facet").IcePingAsync();
                TestHelper.Assert(false);
            }
            catch (ObjectNotExistException)
            {
            }
            output.WriteLine("ok");

            output.Write("testing checked cast with context... ");
            output.Flush();

            SortedDictionary<string, string> c = cl.GetContext();
            TestHelper.Assert(c == null || c.Count == 0);

            c = new SortedDictionary<string, string>
            {
                ["one"] = "hello",
                ["two"] = "world"
            };
            cl = await baseProxy.CheckedCastAsync(IMyClassPrx.Factory, c);
            SortedDictionary<string, string> c2 = cl!.GetContext();
            TestHelper.Assert(c.DictionaryEqual(c2));
            output.WriteLine("ok");

            output.Write("testing location... ");
            var shortLocation = ImmutableArray.Create("loc0");
            var longLocation = ImmutableArray.Create("locA", "locB", "locC", "locD");
            if (ice1)
            {
                var prx = baseProxy.Clone(factory: IMyDerivedClassPrx.Factory);

                prx = prx.Clone(location: shortLocation);
                TestHelper.Assert(prx.Endpoints.Count == 0); // and can't call it

                try
                {
                    prx = prx.Clone(location: longLocation);
                    TestHelper.Assert(false);
                }
                catch (ArgumentException)
                {
                    // too many segments
                }
            }
            else
            {
                var prx = baseProxy.Clone(factory: IMyDerivedClassPrx.Factory, location: shortLocation);
                TestHelper.Assert(prx.GetLocation().SequenceEqual(shortLocation));

                TestHelper.Assert(prx.Clone(location: longLocation).GetLocation().SequenceEqual(longLocation));
            }
            output.WriteLine("ok");

            if (ice1)
            {
                output.Write("testing ice2 proxy in 1.1 encapsulation... ");
                output.Flush();
                var ice2Prx = IServicePrx.Parse(
                    "ice+tcp://localhost:10000/foo?alt-endpoint=ice+ws://localhost:10000", communicator);
                var prx = baseProxy.Clone(IMyDerivedClassPrx.Factory).Echo(ice2Prx);
                TestHelper.Assert(ice2Prx.Equals(prx));

                // With a location dropped by the 1.1 encoding:
                ice2Prx = IServicePrx.Parse("ice+tcp://localhost:10000/location//foo", communicator);
                prx = baseProxy.Clone(IMyDerivedClassPrx.Factory).Echo(ice2Prx);
                TestHelper.Assert(ice2Prx.Clone(location: ImmutableArray<string>.Empty).Equals(prx));
<<<<<<< HEAD

                // With a multi-segment location without endpoints (only keep first segment)
                ice2Prx = IServicePrx.Parse("ice:loc0/loc1//foo", communicator);
                prx = baseProxy.Clone(IMyDerivedClassPrx.Factory).Echo(ice2Prx);
                TestHelper.Assert(ice2Prx.Clone(location: ImmutableArray.Create("loc0")).Equals(prx));

=======
>>>>>>> a3a9d80a
                output.WriteLine("ok");
            }
            else
            {
                output.Write("testing ice1 proxy in 2.0 encapsulation... ");
                output.Flush();
                var ice1Prx = IServicePrx.Parse(
                    "foo:tcp -h localhost -p 10000:udp -h localhost -p 10000", communicator);
                var prx = baseProxy.Clone(IMyDerivedClassPrx.Factory).Echo(ice1Prx);
                TestHelper.Assert(ice1Prx.Equals(prx));
                output.WriteLine("ok");
            }

            if (!ice1)
            {
                output.Write("testing relative proxies... ");
                {
                    await using ObjectAdapter oa = new ObjectAdapter(communicator);
                    (await cl.GetConnectionAsync()).Adapter = oa;

                    // It's a non-fixed ice2 proxy with no endpoints, i.e. a relative proxy
                    ICallbackPrx callback = oa.AddWithUUID(
                        new Callback((relativeTest, current, cancel) =>
                                     {
                                         TestHelper.Assert(relativeTest.IsFixed);
                                         return relativeTest.DoIt(cancel: cancel);
                                    }),
                        ICallbackPrx.Factory);

                    await callback.IcePingAsync(); // colocated call

                    IRelativeTestPrx relativeTest = cl.OpRelative(callback);
                    TestHelper.Assert(relativeTest.Endpoints == cl.Endpoints); // reference equality
                    TestHelper.Assert(relativeTest.DoIt() == 2);
                }
                output.WriteLine("ok");
            }

            output.Write("testing ice_fixed... ");
            output.Flush();
            {
                if (await cl.GetConnectionAsync() is Connection connection2)
                {
                    TestHelper.Assert(!cl.IsFixed);
                    IMyClassPrx prx = cl.Clone(fixedConnection: connection2);
                    TestHelper.Assert(prx.IsFixed);
                    await prx.IcePingAsync();
                    TestHelper.Assert(cl.Clone(IServicePrx.Factory,
                                               facet: "facet",
                                               fixedConnection: connection2).Facet == "facet");
                    TestHelper.Assert(cl.Clone(oneway: true, fixedConnection: connection2).IsOneway);
                    var ctx = new Dictionary<string, string>
                    {
                        ["one"] = "hello",
                        ["two"] = "world"
                    };
                    TestHelper.Assert(cl.Clone(fixedConnection: connection2).Context.Count == 0);
                    TestHelper.Assert(cl.Clone(context: ctx, fixedConnection: connection2).Context.Count == 2);
                    TestHelper.Assert(await cl.Clone(fixedConnection: connection2).GetConnectionAsync() == connection2);
                    TestHelper.Assert(await cl.Clone(fixedConnection: connection2).Clone(fixedConnection: connection2).GetConnectionAsync() == connection2);
                    Connection? fixedConnection = await cl.Clone(label: "ice_fixed").GetConnectionAsync();
                    TestHelper.Assert(await cl.Clone(fixedConnection: connection2).Clone(fixedConnection: fixedConnection).GetConnectionAsync() == fixedConnection);
                }
            }
            output.WriteLine("ok");

            output.Write("testing encoding versioning... ");
            string ref13 = helper.GetTestProxy("test", 0);
            IMyClassPrx cl13 = IMyClassPrx.Parse(ref13, communicator).Clone(encoding: new Encoding(1, 3));
            try
            {
                await cl13.IcePingAsync();
                TestHelper.Assert(false);
            }
            catch (NotSupportedException)
            {
                // expected
            }
            output.WriteLine("ok");

            if (helper.Protocol == Protocol.Ice2)
            {
                output.Write("testing protocol versioning... ");
                output.Flush();
                string ref3 = helper.GetTestProxy("test", 0);
                ref3 += "?protocol=3";

                string transport = helper.Transport;
                ref3 = ref3.Replace($"ice+{transport}", "ice+universal");
                ref3 += $"&transport={transport}";
                var cl3 = IMyClassPrx.Parse(ref3, communicator);
                try
                {
                    await cl3.IcePingAsync();
                    TestHelper.Assert(false);
                }
                catch (NotSupportedException)
                {
                    // expected
                }
                output.WriteLine("ok");
            }

            output.Write("testing ice2 universal endpoints... ");
            output.Flush();

            var p1 = IServicePrx.Parse("ice+universal://127.0.0.1:4062/test?transport=tcp", communicator);
            TestHelper.Assert(p1.ToString() == "ice+tcp://127.0.0.1/test"); // uses default port

            p1 = IServicePrx.Parse(
                "ice+universal://127.0.0.1:4062/test?transport=tcp&alt-endpoint=host2:10000?transport=tcp",
                communicator);
            TestHelper.Assert(p1.ToString() == "ice+tcp://127.0.0.1/test?alt-endpoint=host2:10000");

            p1 = IServicePrx.Parse(
                "ice+universal://127.0.0.1:4062/test?transport=tcp&alt-endpoint=host2:10000?transport=99$option=a",
                communicator);

            TestHelper.Assert(p1.ToString() ==
                "ice+tcp://127.0.0.1/test?alt-endpoint=ice+universal://host2:10000?transport=99$option=a");

            output.WriteLine("ok");

            output.Write("testing ice1 opaque endpoints... ");
            output.Flush();

            // Legal TCP endpoint expressed as opaque endpoint
            p1 = IServicePrx.Parse("test:opaque -e 1.1 -t 1 -v CTEyNy4wLjAuMeouAAAQJwAAAA==",
                                      communicator);
            TestHelper.Assert(p1.ToString() == "test -t -e 1.1:tcp -h 127.0.0.1 -p 12010 -t 10000");

            // Two legal TCP endpoints expressed as opaque endpoints
            p1 = IServicePrx.Parse(@"test:opaque -e 1.1 -t 1 -v CTEyNy4wLjAuMeouAAAQJwAAAA==:
                opaque -e 1.1 -t 1 -v CTEyNy4wLjAuMusuAAAQJwAAAA==", communicator);
            TestHelper.Assert(p1.ToString() ==
                "test -t -e 1.1:tcp -h 127.0.0.1 -p 12010 -t 10000:tcp -h 127.0.0.2 -p 12011 -t 10000");

            // Test that an SSL endpoint and an unknown-transport endpoint get written back out as an opaque
            // endpoint.
            p1 = IServicePrx.Parse(
                "test:opaque -e 1.1 -t 2 -v CTEyNy4wLjAuMREnAAD/////AA==:opaque -e 1.1 -t 99 -v abch",
                communicator);
            TestHelper.Assert(p1.ToString() ==
                "test -t -e 1.1:ssl -h 127.0.0.1 -p 10001 -t -1:opaque -t 99 -e 1.1 -v abch");

            output.WriteLine("ok");

            // TODO test communicator destroy in its own test
            output.Write("testing communicator shutdown... ");
            output.Flush();
            {
                var com = new Communicator();
                await com.DisposeAsync();
                await com.DisposeAsync();
            }
            output.WriteLine("ok");

            output.Write("testing communicator default source address... ");
            output.Flush();
            {
                await using var comm1 = new Communicator(new Dictionary<string, string>()
                    {
                        { "Ice.Default.SourceAddress", "192.168.1.40" }
                    });

                await using var comm2 = new Communicator();

                string[] proxyArray =
                    {
                        "ice+tcp://host.zeroc.com/identity#facet",
                        "ice -t:tcp -h localhost -p 10000",
                    };

                foreach (string s in proxyArray)
                {
                    var prx = IServicePrx.Parse(s, comm1);
                    TestHelper.Assert(prx.Endpoints[0]["source-address"] == "192.168.1.40");
                    prx = IServicePrx.Parse(s, comm2);
                    TestHelper.Assert(prx.Endpoints[0]["source-address"] == null);
                }
            }
            output.WriteLine("ok");

            output.Write("testing communicator default invocation timeout... ");
            output.Flush();
            {
                await using var comm1 = new Communicator(new Dictionary<string, string>()
                    {
                        { "Ice.Default.InvocationTimeout", "120s" }
                    });

                await using var comm2 = new Communicator();

                TestHelper.Assert(IServicePrx.Parse("ice+tcp://localhost/identity", comm1).InvocationTimeout ==
                                  TimeSpan.FromSeconds(120));

                TestHelper.Assert(IServicePrx.Parse("ice+tcp://localhost/identity", comm2).InvocationTimeout ==
                                  TimeSpan.FromSeconds(60));

                TestHelper.Assert(IServicePrx.Parse("ice+tcp://localhost/identity?invocation-timeout=10s",
                                                   comm1).InvocationTimeout == TimeSpan.FromSeconds(10));

                TestHelper.Assert(IServicePrx.Parse("ice+tcp://localhost/identity?invocation-timeout=10s",
                                                   comm2).InvocationTimeout == TimeSpan.FromSeconds(10));

                TestHelper.Assert(IServicePrx.Parse("identity -t:tcp -h localhost", comm1).InvocationTimeout ==
                                 TimeSpan.FromSeconds(120));

                TestHelper.Assert(IServicePrx.Parse("identity -t:tcp -h localhost", comm2).InvocationTimeout ==
                                  TimeSpan.FromSeconds(60));
            }
            output.WriteLine("ok");

            output.Write("testing invalid invocation timeout... ");
            output.Flush();
            {
                try
                {
                    await using var comm1 = new Communicator(new Dictionary<string, string>()
                    {
                        { "Ice.Default.InvocationTimeout", "0s" }
                    });
                    TestHelper.Assert(false);
                }
                catch (InvalidConfigurationException)
                {
                }

                try
                {
                    IServicePrx.Parse("ice+tcp://localhost/identity", communicator).Clone(
                        invocationTimeout: TimeSpan.Zero);
                    TestHelper.Assert(false);
                }
                catch (ArgumentException)
                {
                }
            }
            output.WriteLine("ok");

            await cl.ShutdownAsync();
        }
    }

    internal delegate int CallbackDelegate(IRelativeTestPrx relativeTest, Current current, CancellationToken cancel);

    internal sealed class Callback : ICallback
    {
        private CallbackDelegate _delegate;

        public int Op(IRelativeTestPrx relativeTest, Current current, CancellationToken cancel) =>
            _delegate(relativeTest, current, cancel);

        internal Callback(CallbackDelegate @delegate) => _delegate = @delegate;
    }
}<|MERGE_RESOLUTION|>--- conflicted
+++ resolved
@@ -631,33 +631,6 @@
             }
             TestHelper.Assert(b1.PreferNonSecure != communicator.DefaultPreferNonSecure);
 
-<<<<<<< HEAD
-            TestHelper.Assert(!b1.IsRelative);
-            if (ice1)
-            {
-                communicator.SetProperty(propertyPrefix, "test");
-                string property = propertyPrefix + ".Relative";
-                communicator.SetProperty(property, "true");
-                b1 = communicator.GetPropertyAsProxy(propertyPrefix, IServicePrx.Factory)!;
-                communicator.RemoveProperty(property);
-                communicator.SetProperty(propertyPrefix, proxyString);
-            }
-            else
-            {
-                try
-                {
-                    b1 = IServicePrx.Parse($"{proxyString}?relative=true", communicator);
-                }
-                catch (FormatException)
-                {
-                    // expected
-                }
-                b1 = IServicePrx.Parse("ice:test?relative=true", communicator);
-            }
-            TestHelper.Assert(b1.IsRelative);
-
-=======
->>>>>>> a3a9d80a
             if (!ice1)
             {
                 string complicated = $"{proxyString}?invocation-timeout=10s&context=c%201=some%20value" +
@@ -824,7 +797,7 @@
 
             if (ice1)
             {
-                compObj1 = IObjectPrx.Parse("foo@MyAdapter1", communicator);
+                compObj1 = IServicePrx.Parse("foo@MyAdapter1", communicator);
                 var loc = new LocationService(ILocatorPrx.Parse("ice+tcp://host:10000/loc", communicator));
                 TestHelper.Assert(compObj1.Clone(locationService: loc).Equals(
                     compObj1.Clone(locationService: loc)));
@@ -929,15 +902,6 @@
                 ice2Prx = IServicePrx.Parse("ice+tcp://localhost:10000/location//foo", communicator);
                 prx = baseProxy.Clone(IMyDerivedClassPrx.Factory).Echo(ice2Prx);
                 TestHelper.Assert(ice2Prx.Clone(location: ImmutableArray<string>.Empty).Equals(prx));
-<<<<<<< HEAD
-
-                // With a multi-segment location without endpoints (only keep first segment)
-                ice2Prx = IServicePrx.Parse("ice:loc0/loc1//foo", communicator);
-                prx = baseProxy.Clone(IMyDerivedClassPrx.Factory).Echo(ice2Prx);
-                TestHelper.Assert(ice2Prx.Clone(location: ImmutableArray.Create("loc0")).Equals(prx));
-
-=======
->>>>>>> a3a9d80a
                 output.WriteLine("ok");
             }
             else
