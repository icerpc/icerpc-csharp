// Copyright (c) ZeroC, Inc. All rights reserved.

using System.Buffers;
using System.Diagnostics;
using System.Net;
using System.Net.Security;
using System.Net.Sockets;
using System.Runtime.InteropServices;

namespace IceRpc.Transports.Internal;

internal abstract class TcpConnection : IDuplexConnection
{
    public ServerAddress ServerAddress { get; }

    internal abstract Socket Socket { get; }

    internal abstract SslStream? SslStream { get; }

    private protected volatile bool _isDisposed;
    private protected bool _isShutdown;

    // The MaxDataSize of the SSL implementation.
    private const int MaxSslDataSize = 16 * 1024;

    private readonly int _minSegmentSize;
    private readonly MemoryPool<byte> _pool;
    private readonly List<ArraySegment<byte>> _segments = new();

    public abstract Task<TransportConnectionInformation> ConnectAsync(CancellationToken cancellationToken);

    public void Dispose()
    {
        _isDisposed = true;

        if (SslStream is SslStream sslStream)
        {
            sslStream.Dispose();
        }

        // If shutdown was called, we can just dispose the connection to complete the graceful TCP closure. Otherwise,
        // we abort the TCP connection to ensure the connection doesn't end up in the TIME_WAIT state.
        if (_isShutdown)
        {
            Socket.Dispose();
        }
        else
        {
            Socket.Close(0);
        }
    }

    public async ValueTask<int> ReadAsync(Memory<byte> buffer, CancellationToken cancellationToken)
    {
        if (_isDisposed)
        {
            throw new ObjectDisposedException($"{typeof(TcpConnection)}");
        }
        if (buffer.Length == 0)
        {
            throw new ArgumentException($"empty {nameof(buffer)}");
        }

        int received;
        try
        {
            if (SslStream is not null)
            {
                received = await SslStream.ReadAsync(buffer, cancellationToken).ConfigureAwait(false);
            }
            else
            {
                received = await Socket.ReceiveAsync(buffer, SocketFlags.None, cancellationToken).ConfigureAwait(false);
            }
        }
        catch (OperationCanceledException)
        {
            throw;
        }
<<<<<<< HEAD
        catch (IOException exception) when (SslStream is not null)
=======
        // a disposed Socket throws SocketException instead of ObjectDisposedException
        catch when (_isDisposed)
        {
            throw new ObjectDisposedException($"{typeof(TcpConnection)}");
        }
        catch (IOException exception)
>>>>>>> 5c6c6587
        {
            throw exception.InnerException is SocketException socketException ?
                new TransportException(socketException.SocketErrorCode.ToTransportErrorCode(), exception) :
                new TransportException(TransportErrorCode.Unspecified, exception);
        }
        catch (SocketException exception)
        {
            throw new TransportException(exception.SocketErrorCode.ToTransportErrorCode(), exception);
        }

        return received;
    }

    public async Task ShutdownAsync(CancellationToken cancellationToken)
    {
        try
        {
            _isShutdown = true;

            if (SslStream is SslStream sslStream)
            {
                await sslStream.ShutdownAsync().WaitAsync(cancellationToken).ConfigureAwait(false);
            }

            // Shutdown the socket send side to send a TCP FIN packet. We don't close the read side because we want
            // to be notified when the peer shuts down it's side of the socket (through the ReceiveAsync call).
            Socket.Shutdown(SocketShutdown.Send);
        }
        catch
        {
            // Ignore, the socket might already be disposed or it might not be connected.
        }
    }

    public async ValueTask WriteAsync(IReadOnlyList<ReadOnlyMemory<byte>> buffers, CancellationToken cancellationToken)
    {
        if (_isDisposed)
        {
            throw new ObjectDisposedException($"{typeof(TcpConnection)}");
        }

        Debug.Assert(buffers.Count > 0);

        try
        {
            if (SslStream is SslStream sslStream)
            {
                if (buffers.Count == 1)
                {
                    await sslStream.WriteAsync(buffers[0], cancellationToken).ConfigureAwait(false);
                }
                else
                {
                    // Coalesce leading small buffers up to MaxSslDataSize. We assume buffers later on are
                    // large enough and don't need coalescing.
                    int index = 0;
                    int writeBufferSize = 0;
                    do
                    {
                        ReadOnlyMemory<byte> buffer = buffers[index];
                        if (writeBufferSize + buffer.Length < MaxSslDataSize)
                        {
                            index++;
                            writeBufferSize += buffer.Length;
                        }
                        else
                        {
                            break; // while
                        }
                    }
                    while (index < buffers.Count);

                    if (index == 1)
                    {
                        // There is no point copying only the first buffer into another buffer.
                        index = 0;
                    }
                    else if (writeBufferSize > 0)
                    {
                        using IMemoryOwner<byte> writeBufferOwner =
                            _pool.Rent(Math.Max(_minSegmentSize, writeBufferSize));
                        Memory<byte> writeBuffer = writeBufferOwner.Memory[0..writeBufferSize];
                        int offset = 0;
                        for (int i = 0; i < index; ++i)
                        {
                            ReadOnlyMemory<byte> buffer = buffers[i];
                            buffer.CopyTo(writeBuffer[offset..]);
                            offset += buffer.Length;
                        }

                        // Send the "coalesced" initial buffers
                        await sslStream.WriteAsync(writeBuffer, cancellationToken).ConfigureAwait(false);
                    }

                    // Send the remaining buffers one by one
                    for (int i = index; i < buffers.Count; ++i)
                    {
                        await sslStream.WriteAsync(buffers[i], cancellationToken).ConfigureAwait(false);
                    }
                }
            }
            else
            {
                if (buffers.Count == 1)
                {
                    await Socket.SendAsync(buffers[0], SocketFlags.None, cancellationToken).ConfigureAwait(false);
                }
                else
                {
                    _segments.Clear();
                    foreach (ReadOnlyMemory<byte> memory in buffers)
                    {
                        if (MemoryMarshal.TryGetArray(memory, out ArraySegment<byte> segment))
                        {
                            _segments.Add(segment);
                        }
                        else
                        {
                            throw new ArgumentException(
                                $"{nameof(buffers)} are not backed by arrays",
                                nameof(buffers));
                        }
                    }
                    await Socket.SendAsync(_segments, SocketFlags.None).WaitAsync(
                        cancellationToken).ConfigureAwait(false);
                }
            }
        }
<<<<<<< HEAD
        catch (IOException exception) when (SslStream is not null)
=======
        // a disposed Socket throws SocketException instead of ObjectDisposedException
        catch when (_isDisposed)
        {
            throw new ObjectDisposedException($"{typeof(TcpConnection)}");
        }
        catch (IOException exception)
>>>>>>> 5c6c6587
        {
            throw exception.InnerException is SocketException socketException ?
                new TransportException(socketException.SocketErrorCode.ToTransportErrorCode(), exception) :
                new TransportException(TransportErrorCode.Unspecified, exception);
        }
        catch (SocketException exception)
        {
            throw new TransportException(exception.SocketErrorCode.ToTransportErrorCode(), exception);
        }
    }

    private protected TcpConnection(
        ServerAddress serverAddress,
        MemoryPool<byte> pool,
        int minimumSegmentSize)
    {
        ServerAddress = serverAddress;
        _pool = pool;
        _minSegmentSize = minimumSegmentSize;
    }
}

internal class TcpClientConnection : TcpConnection
{
    internal override Socket Socket { get; }

    internal override SslStream? SslStream => _sslStream;

    private readonly EndPoint _addr;
    private readonly SslClientAuthenticationOptions? _authenticationOptions;

    private SslStream? _sslStream;

    public override async Task<TransportConnectionInformation> ConnectAsync(CancellationToken cancellationToken)
    {
        if (_isDisposed)
        {
            throw new ObjectDisposedException($"{typeof(TcpConnection)}");
        }

        try
        {
            Debug.Assert(Socket is not null);

            // Connect to the peer.
            await Socket.ConnectAsync(_addr, cancellationToken).ConfigureAwait(false);

            // Workaround: a canceled Socket.ConnectAsync call can return successfully but the Socket is closed because
            // of the cancellation. See https://github.com/dotnet/runtime/issues/75889.
            cancellationToken.ThrowIfCancellationRequested();

            if (_authenticationOptions is not null)
            {
                _sslStream = new SslStream(new NetworkStream(Socket, false), false);

                await _sslStream.AuthenticateAsClientAsync(
                    _authenticationOptions,
                    cancellationToken).ConfigureAwait(false);
            }
        }
<<<<<<< HEAD
        catch (IOException exception) when (SslStream is not null)
=======
        // a disposed Socket throws SocketException instead of ObjectDisposedException
        catch when (_isDisposed)
        {
            throw new ObjectDisposedException($"{typeof(TcpConnection)}");
        }
        catch (IOException exception)
>>>>>>> 5c6c6587
        {
            throw exception.InnerException is SocketException socketException ?
                new TransportException(socketException.SocketErrorCode.ToTransportErrorCode(), exception) :
                new TransportException(TransportErrorCode.Unspecified, exception);
        }
        catch (SocketException exception)
        {
            throw new TransportException(exception.SocketErrorCode.ToTransportErrorCode(), exception);
        }

        try
        {
            return new TransportConnectionInformation(
                localNetworkAddress: Socket.LocalEndPoint!,
                remoteNetworkAddress: Socket.RemoteEndPoint!,
                _sslStream?.RemoteCertificate);
        }
        catch (SocketException exception)
        {
            throw new TransportException(exception.SocketErrorCode.ToTransportErrorCode(), exception);
        }
    }

    internal TcpClientConnection(
        ServerAddress serverAddress,
        SslClientAuthenticationOptions? authenticationOptions,
        MemoryPool<byte> pool,
        int minimumSegmentSize,
        TcpClientTransportOptions options)
        : base(serverAddress, pool, minimumSegmentSize)
    {
        _addr = IPAddress.TryParse(serverAddress.Host, out IPAddress? ipAddress) ?
            new IPEndPoint(ipAddress, serverAddress.Port) :
            new DnsEndPoint(serverAddress.Host, serverAddress.Port);

        _authenticationOptions = authenticationOptions;

        // When using IPv6 address family we use the socket constructor without AddressFamily parameter to ensure
        // dual-mode socket are used in platforms that support them.
        Socket = ipAddress?.AddressFamily == AddressFamily.InterNetwork ?
            new Socket(ipAddress.AddressFamily, SocketType.Stream, ProtocolType.Tcp) :
            new Socket(SocketType.Stream, ProtocolType.Tcp);

        try
        {
            if (options.LocalNetworkAddress is IPEndPoint localNetworkAddress)
            {
                Socket.Bind(localNetworkAddress);
            }

            if (options.ReceiveBufferSize is int receiveSize)
            {
                Socket.ReceiveBufferSize = receiveSize;
            }
            if (options.SendBufferSize is int sendSize)
            {
                Socket.SendBufferSize = sendSize;
            }

            Socket.NoDelay = true;
        }
        catch (SocketException exception)
        {
            Socket.Dispose();
            throw new TransportException(exception.SocketErrorCode.ToTransportErrorCode(), exception);
        }
        catch
        {
            Socket.Dispose();
            throw;
        }
    }
}

internal class TcpServerConnection : TcpConnection
{
    internal override Socket Socket { get; }

    internal override SslStream? SslStream => _sslStream;

    private readonly SslServerAuthenticationOptions? _authenticationOptions;
    private SslStream? _sslStream;

    public override async Task<TransportConnectionInformation> ConnectAsync(CancellationToken cancellationToken)
    {
        if (_isDisposed)
        {
            throw new ObjectDisposedException($"{typeof(TcpConnection)}");
        }

        try
        {
            if (_authenticationOptions is not null)
            {
                // This can only be created with a connected socket.
                _sslStream = new SslStream(new NetworkStream(Socket, false), false);
                await _sslStream.AuthenticateAsServerAsync(
                    _authenticationOptions,
                    cancellationToken).ConfigureAwait(false);
            }
        }
<<<<<<< HEAD
        catch (IOException exception) when (SslStream is not null)
=======
        // a disposed Socket throws SocketException instead of ObjectDisposedException
        catch when (_isDisposed)
        {
            throw new ObjectDisposedException($"{typeof(TcpConnection)}");
        }
        catch (IOException exception)
>>>>>>> 5c6c6587
        {
            throw exception.InnerException is SocketException socketException ?
                new TransportException(socketException.SocketErrorCode.ToTransportErrorCode(), exception) :
                new TransportException(TransportErrorCode.Unspecified, exception);
        }
        catch (SocketException exception)
        {
            throw new TransportException(exception.SocketErrorCode.ToTransportErrorCode(), exception);
        }

        try
        {
            return new TransportConnectionInformation(
                localNetworkAddress: Socket.LocalEndPoint!,
                remoteNetworkAddress: Socket.RemoteEndPoint!,
                _sslStream?.RemoteCertificate);
        }
        catch (SocketException exception)
        {
            throw new TransportException(exception.SocketErrorCode.ToTransportErrorCode(), exception);
        }
    }

    internal TcpServerConnection(
        ServerAddress serverAddress,
        Socket socket,
        SslServerAuthenticationOptions? authenticationOptions,
        MemoryPool<byte> pool,
        int minimumSegmentSize)
        : base(serverAddress, pool, minimumSegmentSize)
    {
        Socket = socket;
        _authenticationOptions = authenticationOptions;
    }
}<|MERGE_RESOLUTION|>--- conflicted
+++ resolved
@@ -77,16 +77,7 @@
         {
             throw;
         }
-<<<<<<< HEAD
-        catch (IOException exception) when (SslStream is not null)
-=======
-        // a disposed Socket throws SocketException instead of ObjectDisposedException
-        catch when (_isDisposed)
-        {
-            throw new ObjectDisposedException($"{typeof(TcpConnection)}");
-        }
         catch (IOException exception)
->>>>>>> 5c6c6587
         {
             throw exception.InnerException is SocketException socketException ?
                 new TransportException(socketException.SocketErrorCode.ToTransportErrorCode(), exception) :
@@ -215,16 +206,7 @@
                 }
             }
         }
-<<<<<<< HEAD
-        catch (IOException exception) when (SslStream is not null)
-=======
-        // a disposed Socket throws SocketException instead of ObjectDisposedException
-        catch when (_isDisposed)
-        {
-            throw new ObjectDisposedException($"{typeof(TcpConnection)}");
-        }
         catch (IOException exception)
->>>>>>> 5c6c6587
         {
             throw exception.InnerException is SocketException socketException ?
                 new TransportException(socketException.SocketErrorCode.ToTransportErrorCode(), exception) :
@@ -285,16 +267,7 @@
                     cancellationToken).ConfigureAwait(false);
             }
         }
-<<<<<<< HEAD
-        catch (IOException exception) when (SslStream is not null)
-=======
-        // a disposed Socket throws SocketException instead of ObjectDisposedException
-        catch when (_isDisposed)
-        {
-            throw new ObjectDisposedException($"{typeof(TcpConnection)}");
-        }
         catch (IOException exception)
->>>>>>> 5c6c6587
         {
             throw exception.InnerException is SocketException socketException ?
                 new TransportException(socketException.SocketErrorCode.ToTransportErrorCode(), exception) :
@@ -396,16 +369,7 @@
                     cancellationToken).ConfigureAwait(false);
             }
         }
-<<<<<<< HEAD
-        catch (IOException exception) when (SslStream is not null)
-=======
-        // a disposed Socket throws SocketException instead of ObjectDisposedException
-        catch when (_isDisposed)
-        {
-            throw new ObjectDisposedException($"{typeof(TcpConnection)}");
-        }
         catch (IOException exception)
->>>>>>> 5c6c6587
         {
             throw exception.InnerException is SocketException socketException ?
                 new TransportException(socketException.SocketErrorCode.ToTransportErrorCode(), exception) :
