// Copyright (c) ZeroC, Inc. All rights reserved.

using IceRpc.Features.Internal;
using IceRpc.Slice;
using IceRpc.Slice.Internal;
using IceRpc.Transports;
using IceRpc.Transports.Internal;
using System.Buffers;
using System.Collections.Immutable;
using System.Diagnostics;
using System.IO.Pipelines;

namespace IceRpc.Internal
{
    internal sealed class IceProtocolConnection : IProtocolConnection
    {
        /// <inheritdoc/>
        public bool HasDispatchesInProgress
        {
            get
            {
                lock (_mutex)
                {
                    return _dispatches.Count > 0;
                }
            }
        }

        /// <inheritdoc/>
        public bool HasInvocationsInProgress
        {
            get
            {
                lock (_mutex)
                {
                    return _invocations.Count > 0;
                }
            }
        }

        /// <inheritdoc/>
        public event Action<string>? PeerShutdownInitiated;

        private static readonly IDictionary<int, ReadOnlySequence<byte>> _idempotentFields =
            new Dictionary<int, ReadOnlySequence<byte>> { [(int)FieldKey.Idempotent] = default }.ToImmutableDictionary();

        private readonly TaskCompletionSource _dispatchesAndInvocationsCompleted =
            new(TaskCreationOptions.RunContinuationsAsynchronously);
        private readonly HashSet<IncomingRequest> _dispatches = new();
        private readonly int _incomingFrameMaxSize;
        private readonly Dictionary<int, OutgoingRequest> _invocations = new();
        private readonly bool _isUdp;

        private readonly MemoryPool<byte> _memoryPool;
        private readonly int _minimumSegmentSize;

        private readonly object _mutex = new();

        private readonly ISimpleNetworkConnection _networkConnection;
        private readonly SimpleNetworkConnectionPipeWriter _networkConnectionWriter;
        private readonly SimpleNetworkConnectionPipeReader _networkConnectionReader;
        private int _nextRequestId;
        private readonly IcePayloadPipeWriter _payloadWriter;
        private readonly TaskCompletionSource _pendingClose = new(TaskCreationOptions.RunContinuationsAsynchronously);
        private readonly AsyncSemaphore _sendSemaphore = new(1, 1);
        private bool _shutdown;

        /// <inheritdoc/>
        public void Dispose()
        {
            // The connection is disposed, if there are sill pending invocations, it indicates a non-graceful shutdown,
            // we raise ConnectionLostException.
            var exception = new ConnectionLostException();

            // Unblock ShutdownAsync which might be waiting for the connection to be disposed.
            _pendingClose.TrySetResult();

            // Unblock invocations which are waiting to be sent.
            _sendSemaphore.Complete(exception);

            // Unblock ShutdownAsync if it's waiting for invocations and dispatches to complete.
            _dispatchesAndInvocationsCompleted.TrySetException(exception);

            CancelInvocations(exception);
            CancelDispatches();
        }

        /// <inheritdoc/>
        public async Task PingAsync(CancellationToken cancel)
        {
            await _sendSemaphore.EnterAsync(cancel).ConfigureAwait(false);
            try
            {
                EncodeValidateConnectionFrame(_networkConnectionWriter);
                await _networkConnectionWriter.FlushAsync(cancel).ConfigureAwait(false);
            }
            finally
            {
                _sendSemaphore.Release();
            }

            static void EncodeValidateConnectionFrame(PipeWriter writer)
            {
                var encoder = new SliceEncoder(writer, Encoding.Slice11);
                IceDefinitions.ValidateConnectionFrame.Encode(ref encoder);
            }
        }

        /// <inheritdoc/>
        public async Task<IncomingRequest> ReceiveRequestAsync()
        {
            while (true)
            {
                // Wait for a request frame to be received.
                int requestId;
                IceRequestHeader requestHeader;
                PipeReader payloadReader;
                try
                {
                    (requestId, requestHeader, payloadReader) = await ReceiveFrameAsync().ConfigureAwait(false);
                }
                catch (ConnectionLostException)
                {
                    lock (_mutex)
                    {
                        // The connection was gracefully shut down, raise ConnectionClosedException here to ensure
                        // that the ClosedEvent will report this exception instead of the transport failure.
                        if (_shutdown && _invocations.Count == 0 && _dispatches.Count == 0)
                        {
                            throw new ConnectionClosedException("connection gracefully shut down");
                        }
                        else
                        {
                            throw;
                        }
                    }
                }

                var request = new IncomingRequest(
                    Protocol.Ice,
                    path: requestHeader.Path,
                    fragment: requestHeader.Fragment,
                    operation: requestHeader.Operation,
                    payload: payloadReader,
                    payloadEncoding: Encoding.FromMajorMinor(
                        requestHeader.EncapsulationHeader.PayloadEncodingMajor,
<<<<<<< HEAD
                        requestHeader.EncapsulationHeader.PayloadEncodingMinor),
                    responseWriter: _payloadWriter)
                {
                    Fields = requestHeader.OperationMode == OperationMode.Normal ?
                        ImmutableDictionary<int, ReadOnlySequence<byte>>.Empty : _idempotentFields,
                    IsOneway = requestId == 0,
                };
=======
                        requestHeader.EncapsulationHeader.PayloadEncodingMinor);

                    Slice20Encoding.EncodeSize(payloadSize, buffer.Span[0..4]);

                    var request = new IncomingRequest(Protocol.Ice)
                    {
                        Fields = requestHeader.OperationMode == OperationMode.Normal ?
                            ImmutableDictionary<int, ReadOnlySequence<byte>>.Empty : _idempotentFields,
                        Fragment = requestHeader.Fragment,
                        IsOneway = requestId == 0,
                        Operation = requestHeader.Operation,
                        Path = requestHeader.Path,
                        Payload = new DisposableSequencePipeReader(new ReadOnlySequence<byte>(buffer), disposable),
                        PayloadEncoding = payloadEncoding,
                        ResponseWriter = requestId == 0 ?
                            InvalidPipeWriter.Instance : new SimpleNetworkConnectionPipeWriter(_networkConnection)
                    };
>>>>>>> 7414d536

                request.Features = request.Features.With(new IceRequest(requestId, outgoing: false));
                if (requestHeader.Context.Count > 0)
                {
                    request.Features = request.Features.WithContext(requestHeader.Context);
                }

                lock (_mutex)
                {
                    if (!_shutdown)
                    {
                        _dispatches.Add(request);
                        request.CancelDispatchSource = new();
                        return request;
                    }
                }

                // If shutting down, ignore the incoming request and continue receiving frames until the connection is
                // closed.
                await request.CompleteAsync(new ConnectionClosedException()).ConfigureAwait(false);
            }
        }

        /// <inheritdoc/>
        public async Task<IncomingResponse> ReceiveResponseAsync(OutgoingRequest request, CancellationToken cancel)
        {
            // This class sent this request and didn't set a ResponseReader on it.
            Debug.Assert(request.ResponseReader == null);
            Debug.Assert(!request.IsOneway);

            IceRequest? requestFeature = request.Features.Get<IceRequest>();
            if (requestFeature == null || requestFeature.ResponseCompletionSource == null)
            {
                throw new InvalidOperationException("unknown request");
            }

            // Wait for the response.
            ReplyStatus replyStatus;
            PipeReader payloadReader;
            try
            {
                (replyStatus, payloadReader) =
                    await requestFeature.ResponseCompletionSource.Task.WaitAsync(cancel).ConfigureAwait(false);
            }
            finally
            {
                lock (_mutex)
                {
                    if (_invocations.Remove(requestFeature.Id))
                    {
                        // If no more invocations or dispatches and shutting down, shutdown can complete.
                        if (_shutdown && _invocations.Count == 0 && _dispatches.Count == 0)
                        {
                            _dispatchesAndInvocationsCompleted.TrySetResult();
                        }
                    }
                }
            }

            ResultType resultType = replyStatus switch
            {
                ReplyStatus.OK => ResultType.Success,
                ReplyStatus.UserException => (ResultType)SliceResultType.ServiceFailure,
                _ => ResultType.Failure
            };

<<<<<<< HEAD
            // For compatibility with ZeroC Ice "indirect" proxies
            if (replyStatus == ReplyStatus.ObjectNotExistException && request.Proxy.Endpoint == null)
=======
                return new IncomingResponse(request)
                {
                    Payload = new DisposableSequencePipeReader(new ReadOnlySequence<byte>(buffer), disposable),
                    ResultType = resultType
                };
            }
            catch
>>>>>>> 7414d536
            {
                request.Features = request.Features.With(RetryPolicy.OtherReplica);
            }

            return new IncomingResponse(request, resultType, payloadReader);
        }

        /// <inheritdoc/>
        public async Task SendRequestAsync(OutgoingRequest request, CancellationToken cancel)
        {
            if (_isUdp && !request.IsOneway)
            {
                throw new InvalidOperationException("cannot send twoway request over UDP");
            }

            // Wait for sending of other frames to complete. The semaphore is used as an asynchronous queue to serialize
            // the sending of frames.
            await _sendSemaphore.EnterAsync(cancel).ConfigureAwait(false);

            // Assign the request ID for twoway invocations and keep track of the invocation for receiving the response.
            int requestId = 0;
            if (!request.IsOneway)
            {
                try
                {
                    lock (_mutex)
                    {
                        if (_shutdown)
                        {
                            throw new ConnectionClosedException();
                        }
                        requestId = ++_nextRequestId;
                        _invocations[requestId] = request;
                        request.Features = request.Features.With(new IceRequest(requestId, outgoing: true));
                    }
                }
                catch
                {
                    _sendSemaphore.Release();
                    throw;
                }
            }

            try
            {
                (int payloadSize, bool isCanceled, bool isCompleted) =
                    await request.PayloadSource.DecodeSegmentSizeAsync(cancel).ConfigureAwait(false);

                if (isCanceled)
                {
                    throw new OperationCanceledException();
                }

                if (payloadSize > 0 && isCompleted)
                {
                    throw new ArgumentException(
                        $"expected {payloadSize} bytes in request payload source, but it's empty");
                }

                // If the application sets the payload sink, the initial payload sink is set and we need to set the
                // stream output on the delayed pipe writer decorator. Otherwise, we directly use the stream output.
                PipeWriter payloadSink;
                if (request.InitialPayloadSink == null)
                {
                    payloadSink = _payloadWriter;
                }
                else
                {
                    request.InitialPayloadSink.SetDecoratee(_payloadWriter);
                    payloadSink = request.PayloadSink;
                }

                EncodeHeader(_networkConnectionWriter, payloadSize);

                await SendPayloadAsync(request, payloadSink, cancel).ConfigureAwait(false);
                request.IsSent = true;
            }
            catch (ObjectDisposedException exception)
            {
                // If the network connection has been disposed, we raise ConnectionLostException to ensure the
                // request is retried by the retry interceptor.
                // TODO: this is clunky but required for retries to work because the retry interceptor only retries
                // a request if the exception is a transport exception.
                var ex = new ConnectionLostException(exception);
                await request.CompleteAsync(ex).ConfigureAwait(false);
                throw ex;
            }
            catch (Exception ex)
            {
                await request.CompleteAsync(ex).ConfigureAwait(false);
                throw;
            }
            finally
            {
                _sendSemaphore.Release();
            }

            void EncodeHeader(PipeWriter output, int payloadSize)
            {
                var encoder = new SliceEncoder(output, Encoding.Slice11);

                // Write the request header.
                encoder.WriteByteSpan(IceDefinitions.FramePrologue);
                encoder.EncodeIceFrameType(IceFrameType.Request);
                encoder.EncodeByte(0); // compression status

                Memory<byte> sizePlaceholder = encoder.GetPlaceholderMemory(4);

                encoder.EncodeInt(requestId);

                byte encodingMajor = 1;
                byte encodingMinor = 1;

                // TODO: temporary
                if (request.PayloadEncoding is SliceEncoding payloadEncoding)
                {
                    (encodingMajor, encodingMinor) = payloadEncoding.ToMajorMinor();
                }
                // else remain 1.1

                var requestHeader = new IceRequestHeader(
                    request.Proxy.Path,
                    request.Proxy.Fragment,
                    request.Operation,
                    // We're not checking FieldsOverrides because it makes no sense to use FieldsOverrides for
                    // idempotent.
                    request.Fields.ContainsKey((int)FieldKey.Idempotent) ? OperationMode.Idempotent :
                        OperationMode.Normal,
                    request.Features.GetContext(),
                    new EncapsulationHeader(encapsulationSize: payloadSize + 6, encodingMajor, encodingMinor));
                requestHeader.Encode(ref encoder);

                SliceEncoder.EncodeInt(encoder.EncodedByteCount + payloadSize, sizePlaceholder.Span);
            }
        }

        /// <inheritdoc/>
        public async Task SendResponseAsync(
            OutgoingResponse response,
            IncomingRequest request,
            CancellationToken cancel)
        {
            if (request.Features.GetRequestId() is not int requestId)
            {
                throw new InvalidOperationException("request ID feature is not set");
            }

            if (request.IsOneway)
            {
                await response.CompleteAsync().ConfigureAwait(false);
                return;
            }

            // Wait for sending of other frames to complete. The semaphore is used as an asynchronous
            // queue to serialize the sending of frames.
            await _sendSemaphore.EnterAsync(cancel).ConfigureAwait(false);

            try
            {
                Debug.Assert(!_isUdp); // udp is oneway-only so no response

                (int payloadSize, bool isCanceled, bool isCompleted) =
                    await response.PayloadSource.DecodeSegmentSizeAsync(cancel).ConfigureAwait(false);

                if (isCanceled)
                {
                    throw new OperationCanceledException();
                }

                if (payloadSize > 0 && isCompleted)
                {
                    throw new ArgumentException(
                        $"expected {payloadSize} bytes in response payload source, but it's empty");
                }

                ReplyStatus replyStatus = ReplyStatus.OK;

                if (response.ResultType != ResultType.Success)
                {
                    if (response.ResultType == ResultType.Failure)
                    {
                        // extract reply status from 1.1-encoded payload
                        ReadResult readResult = await response.PayloadSource.ReadAsync(cancel).ConfigureAwait(false);

                        if (readResult.IsCanceled)
                        {
                            throw new OperationCanceledException();
                        }
                        if (readResult.Buffer.IsEmpty)
                        {
                            throw new ArgumentException("empty exception payload");
                        }

                        replyStatus = (ReplyStatus)readResult.Buffer.FirstSpan[0];

                        if (replyStatus <= ReplyStatus.UserException)
                        {
                            throw new InvalidDataException("unexpected reply status value '{replyStatus}' in payload");
                        }

                        response.PayloadSource.AdvanceTo(readResult.Buffer.GetPosition(1));
                        payloadSize -= 1;
                    }
                    else
                    {
                        replyStatus = ReplyStatus.UserException;
                    }
                }

                EncodeHeader(_networkConnectionWriter, payloadSize, replyStatus);
                await SendPayloadAsync(response, response.PayloadSink, cancel).ConfigureAwait(false);
            }
            catch (Exception ex)
            {
                await response.CompleteAsync(ex).ConfigureAwait(false);
                throw;
            }
            finally
            {
                _sendSemaphore.Release();

                lock (_mutex)
                {
                    // Dispatch is done, remove the cancellation token source for the dispatch.
                    if (_dispatches.Remove(request))
                    {
                        request.CancelDispatchSource!.Dispose();

                        // If no more invocations or dispatches and shutting down, shutdown can complete.
                        if (_shutdown && _invocations.Count == 0 && _dispatches.Count == 0)
                        {
                            _dispatchesAndInvocationsCompleted.TrySetResult();
                        }
                    }
                }
            }

            void EncodeHeader(PipeWriter writer, int payloadSize, ReplyStatus replyStatus)
            {
                var encoder = new SliceEncoder(writer, Encoding.Slice11);

                // Write the response header.

                encoder.WriteByteSpan(IceDefinitions.FramePrologue);
                encoder.EncodeIceFrameType(IceFrameType.Reply);
                encoder.EncodeByte(0); // compression status
                Memory<byte> sizePlaceholder = encoder.GetPlaceholderMemory(4);

                encoder.EncodeInt(requestId);

                encoder.EncodeReplyStatus(replyStatus);
                if (replyStatus <= ReplyStatus.UserException)
                {
                    // When IceRPC receives a response, it ignores the response encoding. So this "1.1" is only relevant
                    // to a ZeroC Ice client that decodes the response. The only Slice encoding such a client can
                    // possibly use to decode the response payload is 1.1 or 1.0, and we don't care about interop with
                    // 1.0.
                    var encapsulationHeader = new EncapsulationHeader(
                        encapsulationSize: payloadSize + 6,
                        payloadEncodingMajor: 1,
                        payloadEncodingMinor: 1);
                    encapsulationHeader.Encode(ref encoder);
                }

                SliceEncoder.EncodeInt(encoder.EncodedByteCount + payloadSize, sizePlaceholder.Span);
            }
        }

        public async Task ShutdownAsync(string message, CancellationToken cancel)
        {
            var exception = new ConnectionClosedException(message);
            if (_isUdp)
            {
                lock (_mutex)
                {
                    _shutdown = true;
                    _sendSemaphore.Complete(exception);
                }
            }
            else
            {
                bool alreadyShuttingDown = false;
                lock (_mutex)
                {
                    if (_shutdown)
                    {
                        alreadyShuttingDown = true;
                    }
                    else
                    {
                        _shutdown = true;
                        if (_dispatches.Count == 0 && _invocations.Count == 0)
                        {
                            _dispatchesAndInvocationsCompleted.TrySetResult();
                        }
                    }
                }

                if (!alreadyShuttingDown)
                {
                    // Cancel pending invocations immediately. Wait for dispatches to complete however.
                    CancelInvocations(new OperationCanceledException(message));

                    try
                    {
                        // Wait for dispatches to complete.
                        await _dispatchesAndInvocationsCompleted.Task.WaitAsync(cancel).ConfigureAwait(false);
                    }
                    catch (OperationCanceledException)
                    {
                        // Try to speed up dispatch completion.
                        CancelDispatches();

                        // Wait again for the dispatches to complete.
                        await _dispatchesAndInvocationsCompleted.Task.ConfigureAwait(false);
                    }

                    // Cancel any pending requests waiting for sending.
                    _sendSemaphore.Complete(exception);

                    // Send the CloseConnection frame once all the dispatches are done.
                    EncodeCloseConnectionFrame(_networkConnectionWriter);
                    await _networkConnectionWriter.FlushAsync(CancellationToken.None).ConfigureAwait(false);
                }

                // When the peer receives the CloseConnection frame, the peer closes the connection. We wait for the
                // connection closure here. We can't just return and close the underlying transport since this could
                // abort the receive of the dispatch responses and close connection frame by the peer.
                await _pendingClose.Task.ConfigureAwait(false);
            }

            static void EncodeCloseConnectionFrame(PipeWriter writer)
            {
                var encoder = new SliceEncoder(writer, Encoding.Slice11);
                IceDefinitions.CloseConnectionFrame.Encode(ref encoder);
            }
        }

        internal IceProtocolConnection(
            ISimpleNetworkConnection simpleNetworkConnection,
            int incomingFrameMaxSize,
            bool isUdp)
        {
            _isUdp = isUdp;
            _incomingFrameMaxSize = incomingFrameMaxSize;

            // TODO: get the pool and minimum segment size from an option class, but which one? The Slic connection
            // gets these from SlicOptions but another option could to add Pool/MinimunSegmentSize on
            // ConnectionOptions/ServerOptions. These properties would be used by:
            // - the multiplexed transport implementations
            // - the Ice protocol connection
            _memoryPool = MemoryPool<byte>.Shared;
            _minimumSegmentSize = 4096;

            _networkConnection = simpleNetworkConnection;
            _networkConnectionWriter = new SimpleNetworkConnectionPipeWriter(
                simpleNetworkConnection,
                _memoryPool,
                _minimumSegmentSize);
            _networkConnectionReader = new SimpleNetworkConnectionPipeReader(
                simpleNetworkConnection,
                _memoryPool,
                _minimumSegmentSize);

            _payloadWriter = new IcePayloadPipeWriter(_networkConnectionWriter);
        }

        internal async Task InitializeAsync(bool isServer, CancellationToken cancel)
        {
            if (!_isUdp)
            {
                if (isServer)
                {
                    EncodeValidateConnectionFrame(_networkConnectionWriter);
                    await _networkConnectionWriter.FlushAsync(cancel).ConfigureAwait(false);
                }
                else
                {
                    ReadResult result = await _networkConnectionReader.ReadAtLeastAsync(
                        IceDefinitions.PrologueSize,
                        cancel).ConfigureAwait(false);

                    (IcePrologue validateConnectionFrame, long consumed) = DecodeValidateConnectionFrame(result.Buffer);
                    _networkConnectionReader.AdvanceTo(result.Buffer.GetPosition(consumed));

                    IceDefinitions.CheckPrologue(validateConnectionFrame);
                    if (validateConnectionFrame.FrameSize != IceDefinitions.PrologueSize)
                    {
                        throw new InvalidDataException(
                            $"received Ice frame with only '{validateConnectionFrame.FrameSize}' bytes");
                    }
                    if (validateConnectionFrame.FrameType != IceFrameType.ValidateConnection)
                    {
                        throw new InvalidDataException(@$"expected '{nameof(IceFrameType.ValidateConnection)
                            }' frame but received frame type '{validateConnectionFrame.FrameType}'");
                    }
                }
            }

            static void EncodeValidateConnectionFrame(PipeWriter writer)
            {
                var encoder = new SliceEncoder(writer, Encoding.Slice11);
                IceDefinitions.ValidateConnectionFrame.Encode(ref encoder);
            }

            static (IcePrologue, long) DecodeValidateConnectionFrame(ReadOnlySequence<byte> buffer)
            {
                var decoder = new SliceDecoder(buffer, Encoding.Slice11);
                return (new IcePrologue(ref decoder), decoder.Consumed);
            }
        }

        /// <summary>Sends the payload source of an outgoing frame.</summary>
        private static async ValueTask SendPayloadAsync(
            OutgoingFrame outgoingFrame,
            PipeWriter payloadSink,
            CancellationToken cancel)
        {
            if (outgoingFrame.PayloadSourceStream != null)
            {
                // Since the payload is encoded with a Slice encoding, PayloadSourceStream can only come from
                // a Slice stream parameter/return.
                throw new NotSupportedException("stream parameters and return values are not supported with ice");
            }

            FlushResult flushResult = await payloadSink.CopyFromAsync(
                outgoingFrame.PayloadSource,
                completeWhenDone: true,
                cancel).ConfigureAwait(false);

            Debug.Assert(!flushResult.IsCanceled); // not implemented

            if (flushResult.IsCompleted)
            {
                // The remote reader gracefully complete the stream input pipe. TODO: which exception should we
                // throw here? We throw OperationCanceledException... which implies that if the frame is an outgoing
                // request is won't be retried.
                throw new OperationCanceledException("peer stopped reading the payload");
            }

            await outgoingFrame.CompleteAsync().ConfigureAwait(false);
        }

        private void CancelDispatches()
        {
            IEnumerable<IncomingRequest> dispatches;
            lock (_mutex)
            {
                dispatches = _dispatches.ToArray();
            }

            foreach (IncomingRequest request in dispatches)
            {
                try
                {
                    request.CancelDispatchSource!.Cancel();
                }
                catch (ObjectDisposedException)
                {
                    // Ignore, the dispatch completed concurrently.
                }
            }
        }

        private void CancelInvocations(Exception exception)
        {
            IEnumerable<OutgoingRequest> invocations;
            lock (_mutex)
            {
                invocations = _invocations.Values.ToArray();
            }

            foreach (OutgoingRequest request in invocations)
            {
                request.Features.Get<IceRequest>()!.ResponseCompletionSource!.TrySetException(exception);
            }
        }

        private async ValueTask<(int RequestId, IceRequestHeader RequestHeader, PipeReader PayloadReader)> ReceiveFrameAsync()
        {
            // Reads are not cancellable. This method returns once a frame is read or when the connection is disposed.
            CancellationToken cancel = CancellationToken.None;

            while (true)
            {
                ReadResult result = await _networkConnectionReader.ReadAtLeastAsync(
                    IceDefinitions.PrologueSize,
                    cancel).ConfigureAwait(false);

                // Decode the prologue and eventually the request ID.
                (IcePrologue prologue, int? requestId, int consumed) = DecodePrologue(result.Buffer);
                _networkConnectionReader.AdvanceTo(result.Buffer.GetPosition(consumed));

                int frameRemainderSize = prologue.FrameSize - consumed;

                // Check the header
                IceDefinitions.CheckPrologue(prologue);
                if (_isUdp && prologue.FrameSize > result.Buffer.Length)
                {
                    // Ignore truncated UDP datagram.
                    continue; // while
                }
                else if (prologue.FrameSize > _incomingFrameMaxSize)
                {
                    if (_isUdp)
                    {
                        continue;
                    }
                    else
                    {
                        throw new InvalidDataException(@$"frame with {
                            prologue.FrameSize} bytes exceeds IncomingFrameMaxSize connection option value");
                    }
                }

                if (prologue.CompressionStatus == 2)
                {
                    throw new NotSupportedException("cannot decompress Ice frame");
                }

                switch (prologue.FrameType)
                {
                    case IceFrameType.CloseConnection:
                    {
                        if (prologue.FrameSize != IceDefinitions.PrologueSize)
                        {
                            throw new InvalidDataException(
                                $"unexpected data for {nameof(IceFrameType.CloseConnection)}");
                        }
                        if (_isUdp)
                        {
                            throw new InvalidDataException(
                                $"unexpected {nameof(IceFrameType.CloseConnection)} frame for udp connection");
                        }

                        lock (_mutex)
                        {
                            // If local shutdown is in progress, shutdown from peer prevails. The local shutdown
                            // will return once the connection disposes this protocol connection.
                            _shutdown = true;
                        }

                        // Raise the peer shutdown initiated event.
                        try
                        {
                            PeerShutdownInitiated?.Invoke("connection shutdown by peer");
                        }
                        catch (Exception ex)
                        {
                            Debug.Assert(
                                false,
                                $"{nameof(PeerShutdownInitiated)} raised unexpected exception\n{ex}");
                        }

                        var exception = new ConnectionClosedException("connection shutdown by peer");

                        // The peer cancels its invocations on shutdown so we can cancel the dispatches.
                        CancelDispatches();

                        // The peer didn't dispatch invocations which are still in progress, these invocations can
                        // therefore be retried (completing the invocation here ensures that the invocations won't
                        // get ConnectionLostException from Dispose).
                        CancelInvocations(exception);

                        // New requests will complete with ConnectionClosedException.
                        _sendSemaphore.Complete(exception);

                        throw exception;
                    }

                    case IceFrameType.Request:
                    {
                        Debug.Assert(requestId != null);

                        // Read and decode the remainder of the request frame.
                        result = await _networkConnectionReader.ReadAtLeastAsync(
                            frameRemainderSize,
                            CancellationToken.None).ConfigureAwait(false);

                        (IceRequestHeader requestHeader, consumed) = DecodeRequestHeader(
                            result.Buffer.Slice(0, frameRemainderSize));

                        _networkConnectionReader.AdvanceTo(result.Buffer.GetPosition(consumed));

                        // The payload size is the encapsulation size less the 6 bytes of the encapsulation header.
                        int payloadSize = requestHeader.EncapsulationHeader.EncapsulationSize - 6;

                        var payloadReader = new IcePayloadPipeReader(_memoryPool, _minimumSegmentSize);

                        await payloadReader.ReadPayloadAsync(
                            _networkConnectionReader,
                            payloadSize,
                            replyStatus: null,
                            CancellationToken.None).ConfigureAwait(false);

                        return (requestId.Value, requestHeader, payloadReader);
                    }

                    case IceFrameType.RequestBatch:
                    {
                        // TODO: skip the data

                        break; // Batch requests are ignored because not supported
                    }

                    case IceFrameType.Reply:
                    {
                        Debug.Assert(requestId != null);

                        // Read and decode the remainder of the reply frame.
                        result = await _networkConnectionReader.ReadAtLeastAsync(
                            frameRemainderSize,
                            CancellationToken.None).ConfigureAwait(false);

                        (ReplyStatus replyStatus, int payloadSize, consumed) = DecodeReplyHeader(
                            result.Buffer.Slice(0, frameRemainderSize));
                        _networkConnectionReader.AdvanceTo(result.Buffer.GetPosition(consumed));

                        var payloadReader = new IcePayloadPipeReader(_memoryPool, _minimumSegmentSize);

                        await payloadReader.ReadPayloadAsync(
                            _networkConnectionReader,
                            payloadSize,
                            replyStatus,
                            CancellationToken.None).ConfigureAwait(false);

                        lock (_mutex)
                        {
                            Debug.Assert(requestId != null);
                            if (_invocations.TryGetValue(requestId.Value, out OutgoingRequest? request))
                            {
                                request.Features.Get<IceRequest>()!.ResponseCompletionSource!.SetResult(
                                    (replyStatus, payloadReader));
                            }
                            else if (!_shutdown)
                            {
                                throw new InvalidDataException("received ice Reply for unknown invocation");
                            }
                        }
                        break;
                    }

                    case IceFrameType.ValidateConnection:
                    {
                        // Notify the control stream of the reception of a Ping frame.
                        if (prologue.FrameSize != IceDefinitions.PrologueSize)
                        {
                            throw new InvalidDataException(
                                $"unexpected data for {nameof(IceFrameType.ValidateConnection)}");
                        }
                        break;
                    }

                    default:
                    {
                        throw new InvalidDataException(
                            $"received Ice frame with unknown frame type '{prologue.FrameType}'");
                    }
                }
            } // while

            static (IcePrologue Prologue, int? RequestId, int Consumed) DecodePrologue(ReadOnlySequence<byte> buffer)
            {
                var decoder = new SliceDecoder(buffer, Encoding.Slice11);
                var prologue = new IcePrologue(ref decoder);
                int? requestId = null;
                if (prologue.FrameType == IceFrameType.Reply || prologue.FrameType == IceFrameType.Request)
                {
                    requestId = decoder.DecodeInt();
                }
                return (prologue, requestId, (int)decoder.Consumed);
            }

            static (IceRequestHeader Header, int Consumed) DecodeRequestHeader(ReadOnlySequence<byte> buffer)
            {
                var decoder = new SliceDecoder(buffer, Encoding.Slice11);
                return (new IceRequestHeader(ref decoder), (int)decoder.Consumed);
            }

            static (ReplyStatus ReplyStatus, int PayloadSize, int Consumed) DecodeReplyHeader(
                ReadOnlySequence<byte> buffer)
            {
                // Decode the response.
                var decoder = new SliceDecoder(buffer, Encoding.Slice11);

                ReplyStatus replyStatus = decoder.DecodeReplyStatus();

                int payloadSize;

                if (replyStatus <= ReplyStatus.UserException)
                {
                    var encapsulationHeader = new EncapsulationHeader(ref decoder);
                    payloadSize = encapsulationHeader.EncapsulationSize - 6;

                    // we ignore the payload encoding, it's irrelevant: the caller knows which encoding to expect,
                    // usually the same encoding as the request payload.

                    if (payloadSize != buffer.Length - 7)
                    {
                        throw new InvalidDataException(@$"response payload size mismatch: expected {payloadSize
                            } bytes, read {buffer.Length - 7} bytes");
                    }
                }
                else
                {
                    // Ice system exception
                    payloadSize = (int)buffer.Length;
                }

                return (replyStatus, payloadSize, (int)decoder.Consumed);
            }
        }

        private async ValueTask ReceiveUntilFullAsync(Memory<byte> buffer, CancellationToken cancel)
        {
            int offset = 0;
            while (offset != buffer.Length)
            {
                offset += await _networkConnection.ReadAsync(buffer[offset..], cancel).ConfigureAwait(false);
            }
        }
    }
}<|MERGE_RESOLUTION|>--- conflicted
+++ resolved
@@ -136,41 +136,20 @@
                     }
                 }
 
-                var request = new IncomingRequest(
-                    Protocol.Ice,
-                    path: requestHeader.Path,
-                    fragment: requestHeader.Fragment,
-                    operation: requestHeader.Operation,
-                    payload: payloadReader,
-                    payloadEncoding: Encoding.FromMajorMinor(
-                        requestHeader.EncapsulationHeader.PayloadEncodingMajor,
-<<<<<<< HEAD
-                        requestHeader.EncapsulationHeader.PayloadEncodingMinor),
-                    responseWriter: _payloadWriter)
+                var request = new IncomingRequest(Protocol.Ice)
                 {
                     Fields = requestHeader.OperationMode == OperationMode.Normal ?
                         ImmutableDictionary<int, ReadOnlySequence<byte>>.Empty : _idempotentFields,
+                    Fragment = requestHeader.Fragment,
                     IsOneway = requestId == 0,
+                    Operation = requestHeader.Operation,
+                    Path = requestHeader.Path,
+                    Payload = payloadReader,
+                    PayloadEncoding = Encoding.FromMajorMinor(
+                        requestHeader.EncapsulationHeader.PayloadEncodingMajor,
+                        requestHeader.EncapsulationHeader.PayloadEncodingMinor),
+                    ResponseWriter = _payloadWriter,
                 };
-=======
-                        requestHeader.EncapsulationHeader.PayloadEncodingMinor);
-
-                    Slice20Encoding.EncodeSize(payloadSize, buffer.Span[0..4]);
-
-                    var request = new IncomingRequest(Protocol.Ice)
-                    {
-                        Fields = requestHeader.OperationMode == OperationMode.Normal ?
-                            ImmutableDictionary<int, ReadOnlySequence<byte>>.Empty : _idempotentFields,
-                        Fragment = requestHeader.Fragment,
-                        IsOneway = requestId == 0,
-                        Operation = requestHeader.Operation,
-                        Path = requestHeader.Path,
-                        Payload = new DisposableSequencePipeReader(new ReadOnlySequence<byte>(buffer), disposable),
-                        PayloadEncoding = payloadEncoding,
-                        ResponseWriter = requestId == 0 ?
-                            InvalidPipeWriter.Instance : new SimpleNetworkConnectionPipeWriter(_networkConnection)
-                    };
->>>>>>> 7414d536
 
                 request.Features = request.Features.With(new IceRequest(requestId, outgoing: false));
                 if (requestHeader.Context.Count > 0)
@@ -237,23 +216,17 @@
                 _ => ResultType.Failure
             };
 
-<<<<<<< HEAD
             // For compatibility with ZeroC Ice "indirect" proxies
             if (replyStatus == ReplyStatus.ObjectNotExistException && request.Proxy.Endpoint == null)
-=======
-                return new IncomingResponse(request)
-                {
-                    Payload = new DisposableSequencePipeReader(new ReadOnlySequence<byte>(buffer), disposable),
-                    ResultType = resultType
-                };
-            }
-            catch
->>>>>>> 7414d536
             {
                 request.Features = request.Features.With(RetryPolicy.OtherReplica);
             }
 
-            return new IncomingResponse(request, resultType, payloadReader);
+            return new IncomingResponse(request)
+            {
+                Payload = payloadReader,
+                ResultType = resultType
+            };
         }
 
         /// <inheritdoc/>
