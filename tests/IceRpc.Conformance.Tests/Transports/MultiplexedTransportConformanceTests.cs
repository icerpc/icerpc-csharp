--- conflicted
+++ resolved
@@ -35,7 +35,6 @@
         await CompleteStreamAsync(localStream);
     }
 
-<<<<<<< HEAD
     /// <summary>Verifies that no new streams can be accepted after the connection is closed.</summary>
     [Test]
     public async Task Accepting_a_stream_fails_after_close()
@@ -58,10 +57,7 @@
         Assert.That(exception!.ApplicationErrorCode, Is.EqualTo(56));
     }
 
-    /// <summary>Verifies that the stream Id is not assigned until the stream is started.</summary>
-=======
     /// <summary>Verifies that the stream ID is not assigned until the stream is started.</summary>
->>>>>>> 6034e788
     /// <param name="bidirectional">Whether to use a bidirectional or unidirectional stream for the test.</param>
     [Test]
     public async Task Accessing_stream_id_before_starting_the_stream_fails(
