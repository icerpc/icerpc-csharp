--- conflicted
+++ resolved
@@ -78,16 +78,10 @@
         {
             if (!IsValidPath(path))
             {
-<<<<<<< HEAD
                 throw new ArgumentException(
                     @$"invalid path '{path
                     }'; a valid path starts with '/' and contains only unreserved characters, '%' or reserved characters other than '?'",
                     paramName);
-=======
-                throw new FormatException(
-                    @$"invalid path '{path
-                    }'; a valid path can only contain unreserved characters, '%' and reserved characters other than '?'");
->>>>>>> c34ce077
             }
         }
 
