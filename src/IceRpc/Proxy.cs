--- conflicted
+++ resolved
@@ -1,9 +1,6 @@
 // Copyright (c) ZeroC, Inc. All rights reserved.
 
-<<<<<<< HEAD
 using IceRpc.Internal;
-=======
->>>>>>> c4c326c9
 using IceRpc.Interop;
 using System;
 using System.Collections.Generic;
