// Copyright (c) ZeroC, Inc. All rights reserved.

using IceRpc.Internal;
using System;
using System.Collections.Generic;

namespace IceRpc
{
    public static partial class Interceptors
    {
        /// <summary>Options class to configure CustomCompressor interceptor.</summary>
        public class CompressorOptions
        {
            /// <summary>The compression level for the compress operation.</summary>
            public CompressionLevel CompressionLevel { get; set; } = CompressionLevel.Fastest;
            /// <summary>The minimum size of the request payload to which apply compression.</summary>
            public int CompressionMinSize { get; set; } = 500;
            /// <summary>Whether or not to apply compression the 2.0 encoded payload of a request when
            /// <see cref="Features.CompressPayload.Yes"/> is present in the request features.</summary>
            public bool CompressRequestPayload { get; set; } = true;
            /// <summary>Whether or not to decompress the compressed response payload.</summary>
            public bool DecompressResponsePayload { get; set; } = true;
        }

        /// <summary>An interceptor that compresses the 2.0 encoded payload of a request, using the default compression
        /// settings, when <see cref="Features.CompressPayload.Yes"/> is present in the request features.</summary>
        public static Func<IInvoker, IInvoker> Compressor { get; } =
            CustomCompressor(new());

        /// <summary>Creates an interceptor that compresses the 2.0 encoded payload of a request when
        /// <see cref="Features.CompressPayload.Yes"/> is present in the request features.</summary>
        /// <param name="compressorOptions">The compression options to configure the compressor.</param>
        /// <returns>The new compressor interceptor.</returns>
        public static Func<IInvoker, IInvoker> CustomCompressor(CompressorOptions compressorOptions) =>
            next => new InlineInvoker(
                async (request, cancel) =>
                {
                    if (compressorOptions.CompressRequestPayload &&
                        request.PayloadEncoding == Encoding.V20 &&
<<<<<<< HEAD
                        request.PayloadCompressionFormat == CompressionFormat.NotCompressed &&
=======
                        (request.PayloadSize >= 1 && request.Payload[0][0] == (byte)CompressionFormat.NotCompressed) &&
>>>>>>> ef2e2c04
                        request.Features[typeof(Features.CompressPayload)] == Features.CompressPayload.Yes)
                    {
                        (CompressionResult result, ArraySegment<byte> compressedPayload) =
                            request.Payload.Compress(request.PayloadSize,
                                                     compressorOptions.CompressionLevel,
                                                     compressorOptions.CompressionMinSize);
                        if (result == CompressionResult.Success)
                        {
                            request.Payload = new List<ArraySegment<byte>> { compressedPayload };
                        }
                    }

                    var response = await next.InvokeAsync(request, cancel).ConfigureAwait(false);

                    if (compressorOptions.DecompressResponsePayload &&
                        response.ResultType == ResultType.Success &&
                        response.PayloadEncoding == Encoding.V20 &&
<<<<<<< HEAD
                        response.PayloadCompressionFormat != CompressionFormat.NotCompressed &&
                        response.Features[typeof(Features.DecompressPayload)] != Features.DecompressPayload.No)
                    {
                        // TODO maxSize should come from the connection
                        response.Payload = response.Payload.Decompress(maxSize: 1024 * 1024);
=======
                        response.Features[typeof(Features.DecompressPayload)] != Features.DecompressPayload.No)
                    {
                        ArraySegment<byte> payload = await response.GetPayloadAsync(cancel).ConfigureAwait(false);

                        if (payload.Count >= 1 && payload[0] == (byte)CompressionFormat.Deflate)
                        {
                            // TODO maxSize should come from the connection
                            response.Payload = payload.Decompress(maxSize: 1024 * 1024);
                        }
>>>>>>> ef2e2c04
                    }
                    return response;
                });
    }
}<|MERGE_RESOLUTION|>--- conflicted
+++ resolved
@@ -37,11 +37,7 @@
                 {
                     if (compressorOptions.CompressRequestPayload &&
                         request.PayloadEncoding == Encoding.V20 &&
-<<<<<<< HEAD
-                        request.PayloadCompressionFormat == CompressionFormat.NotCompressed &&
-=======
                         (request.PayloadSize >= 1 && request.Payload[0][0] == (byte)CompressionFormat.NotCompressed) &&
->>>>>>> ef2e2c04
                         request.Features[typeof(Features.CompressPayload)] == Features.CompressPayload.Yes)
                     {
                         (CompressionResult result, ArraySegment<byte> compressedPayload) =
@@ -59,13 +55,6 @@
                     if (compressorOptions.DecompressResponsePayload &&
                         response.ResultType == ResultType.Success &&
                         response.PayloadEncoding == Encoding.V20 &&
-<<<<<<< HEAD
-                        response.PayloadCompressionFormat != CompressionFormat.NotCompressed &&
-                        response.Features[typeof(Features.DecompressPayload)] != Features.DecompressPayload.No)
-                    {
-                        // TODO maxSize should come from the connection
-                        response.Payload = response.Payload.Decompress(maxSize: 1024 * 1024);
-=======
                         response.Features[typeof(Features.DecompressPayload)] != Features.DecompressPayload.No)
                     {
                         ArraySegment<byte> payload = await response.GetPayloadAsync(cancel).ConfigureAwait(false);
@@ -75,7 +64,6 @@
                             // TODO maxSize should come from the connection
                             response.Payload = payload.Decompress(maxSize: 1024 * 1024);
                         }
->>>>>>> ef2e2c04
                     }
                     return response;
                 });
