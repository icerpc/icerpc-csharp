--- conflicted
+++ resolved
@@ -611,18 +611,9 @@
         .add_argument_unless(dispatch, "request")
         .add_argument(cs_encoding)
         .add_argument("_defaultActivator")
-<<<<<<< HEAD
-        .add_argument_unless(dispatch, "encodeOptions")
+        .add_argument_unless(dispatch, "encodeFeature")
         .add_argument(decode_func(param_type, namespace, encoding).indent())
-        .add_argument_if(
-            param_type.is_fixed_size(),
-            param_type.min_wire_size().to_string(),
-        )
-=======
-        .add_argument_unless(dispatch, "encodeFeature")
-        .add_argument(&decode_func(param_type, namespace, encoding).indent())
-        .add_argument_if(param_type.is_fixed_size(), &param_type.min_wire_size())
->>>>>>> 08cccb35
+        .add_argument_if(param_type.is_fixed_size(), param_type.min_wire_size())
         .build(),
     };
 
