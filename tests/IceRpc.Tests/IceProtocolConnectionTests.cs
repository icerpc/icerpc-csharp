// Copyright (c) ZeroC, Inc. All rights reserved.

using IceRpc.Internal;
using IceRpc.Tests.Common;
using IceRpc.Transports;
using Microsoft.Extensions.DependencyInjection;
using NUnit.Framework;
using System.Buffers;
using System.IO.Pipelines;
using System.Security.Authentication;

namespace IceRpc.Tests;

[Parallelizable(ParallelScope.All)]
public sealed class IceProtocolConnectionTests
{
    private static IEnumerable<TestCaseData> DispatchExceptionSource
    {
        get
        {
            var unhandledException = new DispatchException(StatusCode.UnhandledException);

            var invalidDataException = new InvalidDataException("invalid data");
            yield return new TestCaseData(
                invalidDataException,
                StatusCode.UnhandledException,
                GetErrorMessage(unhandledException.Message, invalidDataException));

            var invalidOperationException = new InvalidOperationException("invalid op message");
            yield return new TestCaseData(
                invalidOperationException,
                StatusCode.UnhandledException,
                GetErrorMessage(unhandledException.Message, invalidOperationException));

            var applicationError = new DispatchException(StatusCode.ApplicationError, "application message");
            yield return new TestCaseData(
                applicationError,
                StatusCode.UnhandledException,
                GetErrorMessage(applicationError));

            var deadlineExpired = new DispatchException(StatusCode.DeadlineExpired, "deadline message");
            yield return new TestCaseData(
                deadlineExpired,
                StatusCode.UnhandledException,
                GetErrorMessage(deadlineExpired));

            var serviceNotFound = new DispatchException(StatusCode.ServiceNotFound);
            yield return new TestCaseData(
                serviceNotFound,
                StatusCode.ServiceNotFound,
                "The dispatch failed with status code ServiceNotFound while dispatching 'op' on '/foo'.");

            var operationNotFound = new DispatchException(StatusCode.OperationNotFound);
            yield return new TestCaseData(
                operationNotFound,
                StatusCode.OperationNotFound,
                "The dispatch failed with status code OperationNotFound while dispatching 'op' on '/foo'.");
        }
    }

    [Test, TestCaseSource(nameof(DispatchExceptionSource))]
    public async Task Dispatcher_throws_exception(
        Exception exception,
        StatusCode expectedStatusCode,
        string expectedErrorMessage)
    {
        // Arrange
        var dispatcher = new InlineDispatcher((request, cancellationToken) => throw exception);

        await using ServiceProvider provider = new ServiceCollection()
            .AddProtocolTest(Protocol.Ice, dispatcher)
            .BuildServiceProvider(validateScopes: true);
        var sut = provider.GetRequiredService<ClientServerProtocolConnection>();
        await sut.ConnectAsync();
        using var request = new OutgoingRequest(new ServiceAddress(Protocol.Ice) { Path = "/foo" })
        {
            Operation = "op"
        };

        // Act
        IncomingResponse response = await sut.Client.InvokeAsync(request);
        response.Payload.TryRead(out ReadResult readResult);

        // Assert
        Assert.That(response.StatusCode, Is.EqualTo(expectedStatusCode));
        Assert.That(response.ErrorMessage, Is.EqualTo(expectedErrorMessage));
        Assert.That(readResult.IsCompleted, Is.True);
        Assert.That(readResult.Buffer.IsEmpty, Is.True);
    }

    /// <summary>Verifies that an abortive server connection shutdown causes an invocation failure.</summary>
    [Test]
    public async Task Abortive_server_connection_shutdown_triggers_invocation_failure()
    {
        // Arrange
        using var dispatcher = new TestDispatcher(holdDispatchCount: 1);

        await using ServiceProvider provider = new ServiceCollection()
            .AddProtocolTest(Protocol.Ice, dispatcher)
            .BuildServiceProvider(validateScopes: true);
        var sut = provider.GetRequiredService<ClientServerProtocolConnection>();
        await sut.ConnectAsync();

        using var request = new OutgoingRequest(new ServiceAddress(Protocol.Ice));
        var invokeTask = sut.Client.InvokeAsync(request);
        await dispatcher.DispatchStart; // Wait for the dispatch to start
        Task shutdownTask = sut.Server.ShutdownAsync();

        // Act
        await sut.Server.DisposeAsync();

        // Assert
        Assert.That(
            async () => await invokeTask,
            Throws.InstanceOf<IceRpcException>().With.Property("IceRpcError").EqualTo(IceRpcError.ConnectionAborted));

        Assert.That(
            async () => await shutdownTask,
            Throws.InstanceOf<IceRpcException>().With.Property("IceRpcError").EqualTo(IceRpcError.OperationAborted));
    }

    [TestCase(false, false, DuplexTransportOperation.Connect)]
    [TestCase(false, false, DuplexTransportOperation.Read)]
    [TestCase(false, true, DuplexTransportOperation.Connect)]
    [TestCase(true, false, DuplexTransportOperation.Connect)]
    [TestCase(true, false, DuplexTransportOperation.Write)]
    [TestCase(true, true, DuplexTransportOperation.Connect)]
    public async Task Connect_exception_handling_on_transport_failure(
        bool serverConnection,
        bool authenticationException,
        DuplexTransportOperation operation)
    {
        // Arrange
        Exception exception = authenticationException ?
            new AuthenticationException() :
            new IceRpcException(IceRpcError.ConnectionRefused);

        await using ServiceProvider provider = new ServiceCollection()
            .AddTestDuplexTransport(
                serverFailOperation: serverConnection ? operation : DuplexTransportOperation.None,
                serverFailureException: exception,
                clientFailOperation: serverConnection ? DuplexTransportOperation.None : operation,
                clientFailureException: exception)
            .AddDuplexTransportClientServerTest(new Uri("ice://colochost"))
            .AddIceProtocolTest()
            .BuildServiceProvider(validateScopes: true);

        ClientServerProtocolConnection sut = provider.GetRequiredService<ClientServerProtocolConnection>();
        Func<Task> connectCall = serverConnection ?
            () => sut.ConnectAsync(default) :
            async () =>
            {
                _ = AcceptAsync();
                _ = await sut.Client.ConnectAsync();

                async Task AcceptAsync()
                {
                    try
                    {
                        await sut.AcceptAsync();
                    }
                    catch
                    {
                        // Prevents unobserved task exceptions.
                    }
                }
            };

        // Act/Assert
        Exception? caughtException = Assert.CatchAsync(() => connectCall());
        Assert.That(caughtException, Is.EqualTo(exception));
    }

    [TestCase(false, DuplexTransportOperation.Connect)]
    [TestCase(false, DuplexTransportOperation.Read)]
    [TestCase(true, DuplexTransportOperation.Connect)]
    [TestCase(true, DuplexTransportOperation.Write)]
    public async Task Connect_cancellation_on_transport_hang(bool serverConnection, DuplexTransportOperation operation)
    {
        // Arrange
        await using ServiceProvider provider = new ServiceCollection()
            .AddTestDuplexTransport(
                serverHoldOperation: serverConnection ? operation : DuplexTransportOperation.None,
                clientHoldOperation: serverConnection ? DuplexTransportOperation.None : operation)
            .AddDuplexTransportClientServerTest(new Uri("ice://colochost"))
            .AddIceProtocolTest()
            .BuildServiceProvider(validateScopes: true);

        ClientServerProtocolConnection sut = provider.GetRequiredService<ClientServerProtocolConnection>();

        using var connectCts = new CancellationTokenSource(100);

        Func<Task> connectCall = serverConnection ?
            () => sut.ConnectAsync(connectCts.Token) :
            async () =>
            {
                _ = AcceptAsync();
                _ = await sut.Client.ConnectAsync(connectCts.Token);

                async Task AcceptAsync()
                {
                    try
                    {
                        await sut.AcceptAsync();
                    }
                    catch
                    {
                        // Prevents unobserved task exceptions.
                    }
                }
            };

        // Act/Assert
        Assert.That(
            () => connectCall(),
            Throws.InstanceOf<OperationCanceledException>().With.Property(
                "CancellationToken").EqualTo(connectCts.Token));
    }

    [Test]
    public async Task Invoke_exception_handling_on_read_transport_failure()
    {
        // Arrange

        var failureException = new IceRpcException(IceRpcError.IceRpcError);

        // We need a dispatcher to hold the invocation, and ensure the transport read failure happens after we call
        // InvokeAsync and while it is still in course.
        using var dispatcher = new TestDispatcher(holdDispatchCount: 1);
        await using ServiceProvider provider = new ServiceCollection()
            .AddTestDuplexTransport(clientFailureException: failureException)
            .AddDuplexTransportClientServerTest(new Uri("ice://colochost"))
            .AddIceProtocolTest(serverConnectionOptions: new ConnectionOptions
            {
                Dispatcher = dispatcher
            })
            .BuildServiceProvider(validateScopes: true);

        var clientTransport = provider.GetRequiredService<TestDuplexClientTransportDecorator>();

        ClientServerProtocolConnection sut = provider.GetRequiredService<ClientServerProtocolConnection>();
        await sut.ConnectAsync();
        using var request = new OutgoingRequest(new ServiceAddress(Protocol.Ice));

        // Act
        Task<IncomingResponse> invokeTask = sut.Client.InvokeAsync(request);
        // Wait for the dispatch to start, to ensure the transport read failure happens after we make the invocation.
        await dispatcher.DispatchStart;
        clientTransport!.LastConnection.FailOperation = DuplexTransportOperation.Read;
        dispatcher.ReleaseDispatch();

        // Assert
        Assert.That(() =>
            invokeTask,
            Throws.InstanceOf<IceRpcException>().With.Property("IceRpcError").EqualTo(
                IceRpcError.ConnectionAborted));

        Assert.That(async () => await sut.Client.ShutdownAsync(), Throws.Exception.EqualTo(failureException));
    }

    [Test]
    public async Task Invoke_exception_handling_on_write_transport_failure()
    {
        // Arrange

        // Exceptions thrown by the transport are propagated to the InvokeAsync caller.
        var failureException = new IceRpcException(IceRpcError.IceRpcError);
        await using ServiceProvider provider = new ServiceCollection()
            .AddTestDuplexTransport(clientFailureException: failureException)
            .AddDuplexTransportClientServerTest(new Uri("ice://colochost"))
            .AddIceProtocolTest()
            .BuildServiceProvider(validateScopes: true);

        var clientTransport = provider.GetRequiredService<TestDuplexClientTransportDecorator>();

        ClientServerProtocolConnection sut = provider.GetRequiredService<ClientServerProtocolConnection>();
        _ = await sut.ConnectAsync();
        using var request = new OutgoingRequest(new ServiceAddress(Protocol.Ice));
        clientTransport!.LastConnection.FailOperation = DuplexTransportOperation.Write;

        // Act
        var invokeTask = sut.Client.InvokeAsync(request);

        // Assert
        Assert.That(() =>
            invokeTask,
            Throws.InstanceOf<IceRpcException>().With.Property("IceRpcError").EqualTo(
                IceRpcError.InvocationCanceled));

        Assert.That(async () => await sut.Client.ShutdownAsync(), Throws.Exception.EqualTo(failureException));
    }

    [Test]
    public async Task Invoke_cancellation_on_transport_hang()
    {
        // Arrange
        await using ServiceProvider provider = new ServiceCollection()
            .AddTestDuplexTransport(clientHoldOperation: DuplexTransportOperation.Write)
            .AddDuplexTransportClientServerTest(new Uri("ice://colochost"))
            .AddIceProtocolTest()
            .BuildServiceProvider(validateScopes: true);

        ClientServerProtocolConnection sut = provider.GetRequiredService<ClientServerProtocolConnection>();
        await sut.ConnectAsync();
        using var request = new OutgoingRequest(new ServiceAddress(Protocol.Ice));
        using var invokeCts = new CancellationTokenSource(100);

        // Act/Assert
        Assert.That(
            () => sut.Client.InvokeAsync(request, invokeCts.Token),
            Throws.InstanceOf<OperationCanceledException>().With.Property(
                "CancellationToken").EqualTo(invokeCts.Token));
    }

<<<<<<< HEAD
=======
    /// <summary>Verifies that a timeout mismatch can lead to the idle monitor aborting the connection.</summary>
    [Test]
    public async Task Idle_timeout_mismatch_aborts_connection()
    {
        var clientConnectionOptions = new ConnectionOptions { IceIdleTimeout = TimeSpan.FromSeconds(10) };
        var serverConnectionOptions = new ConnectionOptions { IceIdleTimeout = TimeSpan.FromMilliseconds(100) };

        await using ServiceProvider provider = new ServiceCollection()
            .AddProtocolTest(
                Protocol.Ice,
                dispatcher: null,
                clientConnectionOptions,
                serverConnectionOptions)
            .BuildServiceProvider(validateScopes: true);

        ClientServerProtocolConnection sut = provider.GetRequiredService<ClientServerProtocolConnection>();
        (_, Task serverShutdownRequested) = await sut.ConnectAsync();

        // Act/Assert
        Assert.That(
            async () =>
            {
                await serverShutdownRequested;
                await sut.Server.ShutdownAsync();
            },
            Throws.InstanceOf<IceRpcException>().With.Property("IceRpcError").EqualTo(IceRpcError.ConnectionIdle));

        // Cleanup

        // That's the dispose that actually aborts the connection for the client.
        await sut.Server.DisposeAsync();

        Assert.That(
            async () => await sut.Client.ShutdownAsync(),
            Throws.InstanceOf<IceRpcException>().With.Property("IceRpcError").EqualTo(IceRpcError.ConnectionAborted));
    }

>>>>>>> 5475a3cc
    /// <summary>Verifies that canceling an invocation while the request is being write, fails with
    /// OperationCanceledException and lets the write finish in the background. The connection remains
    /// active and subsequent request are not affected.</summary>
    [Test]
    public async Task Invocation_cancellation_lets_payload_writing_continue_in_background()
    {
        // Arrange
        var dispatchTcs = new TaskCompletionSource();
        int dispatchCount = 0;
        var dispatcher = new InlineDispatcher(
            (request, cancel) =>
            {
                if (++dispatchCount == 2)
                {
                    dispatchTcs.SetResult();
                }
                return new(new OutgoingResponse(request));
            });

        await using ServiceProvider provider = new ServiceCollection()
            .AddProtocolTest(Protocol.Ice, dispatcher)
            .AddTestDuplexTransport()
            .BuildServiceProvider(validateScopes: true);

        var clientTransport = provider.GetRequiredService<TestDuplexClientTransportDecorator>();

        ClientServerProtocolConnection sut = provider.GetRequiredService<ClientServerProtocolConnection>();
        await sut.ConnectAsync();
        using var request1 = new OutgoingRequest(new ServiceAddress(Protocol.Ice))
        {
            Payload = PipeReader.Create(new ReadOnlySequence<byte>(new byte[1024]))
        };

        using var request2 = new OutgoingRequest(new ServiceAddress(Protocol.Ice))
        {
            Payload = PipeReader.Create(new ReadOnlySequence<byte>(new byte[1024]))
        };

        using var cts = new CancellationTokenSource();
        // Hold writes to ensure the invocation blocks writing the request.
        clientTransport.LastConnection.HoldOperation = DuplexTransportOperation.Write;

        Task<IncomingResponse> invokeTask1 = sut.Client.InvokeAsync(request1, cts.Token);
        Task<IncomingResponse> invokeTask2 = sut.Client.InvokeAsync(request1, default);
        // Delay to let the connection write start.
        await Task.Delay(TimeSpan.FromMilliseconds(100));

        // Act
        cts.Cancel();

        // Assert
        clientTransport.LastConnection.HoldOperation = DuplexTransportOperation.None;
        Assert.That(async () => await invokeTask1, Throws.TypeOf<OperationCanceledException>());
        Assert.That(async () => await invokeTask2, Throws.Nothing);
        Assert.That(async () => await dispatchTcs.Task, Throws.Nothing);
    }

    /// <summary>Verifies that the connection shutdown waits for pending invocations and dispatches to complete.
    /// Requests that are not dispatched by the server complete with an InvocationCanceled error.</summary>
    [Test]
    public async Task Not_dispatched_twoway_request_gets_invocation_canceled_on_server_connection_shutdown()
    {
        // Arrange
        using var dispatcher = new TestDispatcher(holdDispatchCount: 1);
        await using ServiceProvider provider = new ServiceCollection()
            .AddProtocolTest(
                Protocol.Ice,
                dispatcher,
                serverConnectionOptions: new ConnectionOptions
                {
                    MaxDispatches = 1
                })
            .BuildServiceProvider(validateScopes: true);

        ClientServerProtocolConnection sut = provider.GetRequiredService<ClientServerProtocolConnection>();
        (Task clientShutdownRequested, _) = await sut.ConnectAsync();
        _ = sut.Client.ShutdownWhenRequestedAsync(clientShutdownRequested);

        using var request1 = new OutgoingRequest(new ServiceAddress(Protocol.Ice));
        var invokeTask1 = sut.Client.InvokeAsync(request1);

        // Act
        await dispatcher.DispatchStart;
        var shutdownTask = sut.Server.ShutdownAsync();

        using var request2 = new OutgoingRequest(new ServiceAddress(Protocol.Ice));
        var invokeTask2 = sut.Client.InvokeAsync(request2);
        dispatcher.ReleaseDispatch();

        // Assert
        Assert.That(async () => await invokeTask1, Throws.Nothing);
        Assert.That(async () => await shutdownTask, Throws.Nothing);

        Assert.That(
            async () => await invokeTask2,
            Throws.InstanceOf<IceRpcException>().With.Property("IceRpcError").EqualTo(IceRpcError.InvocationCanceled));
    }

    /// <summary>Ensures that the response payload is completed on an invalid response payload.</summary>
    [Test]
    public async Task Payload_completed_on_invalid_response_payload()
    {
        // Arrange
        var payloadDecorator = new PayloadPipeReaderDecorator(InvalidPipeReader.Instance);
        var dispatcher = new InlineDispatcher((request, cancellationToken) =>
                new(new OutgoingResponse(request)
                {
                    Payload = payloadDecorator
                }));

        await using ServiceProvider provider = new ServiceCollection()
            .AddProtocolTest(Protocol.Ice, dispatcher)
            .BuildServiceProvider(validateScopes: true);
        ClientServerProtocolConnection sut = provider.GetRequiredService<ClientServerProtocolConnection>();
        await sut.ConnectAsync();
        using var request = new OutgoingRequest(new ServiceAddress(Protocol.Ice));

        // Act
        Assert.That(
            async () => (await sut.Client.InvokeAsync(request)).StatusCode,
            Is.EqualTo(StatusCode.UnhandledException));
        Assert.That(async () => await payloadDecorator.Completed, Throws.Nothing);
    }

    [Test]
    public async Task Receiving_a_frame_larger_than_max_ice_frame_size_aborts_the_connection()
    {
        await using ServiceProvider provider = new ServiceCollection()
            .AddProtocolTest(
                Protocol.Ice,
                serverConnectionOptions: new ConnectionOptions
                {
                    MaxIceFrameSize = 256
                })
            .BuildServiceProvider(validateScopes: true);
        ClientServerProtocolConnection sut = provider.GetRequiredService<ClientServerProtocolConnection>();
        (_, Task serverShutdownRequested) = await sut.ConnectAsync();
        var pipe = new Pipe();
        await pipe.Writer.WriteAsync(new ReadOnlyMemory<byte>(new byte[1024]));
        pipe.Writer.Complete();
        using var request = new OutgoingRequest(new ServiceAddress(Protocol.Ice))
        {
            Payload = pipe.Reader
        };

        // Act
        Task invokeTask = sut.Client.InvokeAsync(request, default);

        // Assert
        Assert.That(
            async () =>
            {
                await serverShutdownRequested;
                await sut.Server.ShutdownAsync();
            },
            Throws.InstanceOf<IceRpcException>().With.Property("IceRpcError").EqualTo(IceRpcError.ConnectionAborted));

        // Cleanup
        await sut.Server.DisposeAsync();

        Assert.That(
            async () => await invokeTask,
            Throws.InstanceOf<IceRpcException>().With.Property("IceRpcError").EqualTo(IceRpcError.ConnectionAborted));
    }

    /// <summary>This test verifies that responses that are received after a request1 has been discarded are ignored,
    /// and doesn't interfere with other request1 and responses being send over the same connection.</summary>
    [Test]
    public async Task Response_received_for_discarded_request_is_ignored()
    {
        // Arrange
        using var dispatcher = new TestDispatcher(new byte[200], holdDispatchCount: 1);
        await using ServiceProvider provider = new ServiceCollection()
            .AddProtocolTest(Protocol.Ice, dispatcher)
            .BuildServiceProvider(validateScopes: true);
        ClientServerProtocolConnection sut = provider.GetRequiredService<ClientServerProtocolConnection>();
        await sut.ConnectAsync();
        using var request1 = new OutgoingRequest(new ServiceAddress(Protocol.Ice));
        using var request2 = new OutgoingRequest(new ServiceAddress(Protocol.Ice));
        using var cts = new CancellationTokenSource();

        // Act/Assert
        var invokeTask = sut.Client.InvokeAsync(request1, cts.Token);
        await dispatcher.DispatchStart;
        cts.Cancel();
        Assert.That(async () => await invokeTask, Throws.InstanceOf<OperationCanceledException>());
        // Let the dispatch continue after the invocation was discarded
        dispatcher.ReleaseDispatch();

        Assert.That(dispatcher.ResponsePayload, Is.Not.Null);
        Assert.That(async () => await dispatcher.ResponsePayload!.Completed, Throws.Nothing);

        var response = await sut.Client.InvokeAsync(request2, default);
        // with ice, the payload is fully available at this point
        bool ok = response.Payload.TryRead(out ReadResult readResult);
        Assert.That(ok, Is.True);
        Assert.That(readResult.IsCompleted, Is.True);
    }

<<<<<<< HEAD
    [Test]
    public async Task Write_hang_does_not_trigger_the_transport_idle_timeout()
    {
        using var dispatcher = new TestDispatcher(holdDispatchCount: 1);

        await using ServiceProvider provider = new ServiceCollection()
            .AddProtocolTest(
                Protocol.Ice,
                dispatcher: dispatcher,
                clientConnectionOptions: new ConnectionOptions
                    {
                        IceIdleTimeout = TimeSpan.FromMilliseconds(10)
                    },
                serverConnectionOptions: new ConnectionOptions
                    {
                        IceIdleTimeout = TimeSpan.FromMilliseconds(10)
                    })
            .AddTestDuplexTransport()
            .BuildServiceProvider(validateScopes: true);
        var clientTransport = provider.GetRequiredService<TestDuplexClientTransportDecorator>();

        ClientServerProtocolConnection sut = provider.GetRequiredService<ClientServerProtocolConnection>();
        await sut.ConnectAsync();
        using var request = new OutgoingRequest(new ServiceAddress(Protocol.Ice));
        Task<IncomingResponse> invokeTask = sut.Client.InvokeAsync(request);
        await dispatcher.DispatchStart;

        _ = DisposeOnClosedAsync(sut.Server);

        TestDuplexConnectionDecorator transportConnection = clientTransport.LastConnection!;

        // Simulate transport flow-control write hang. The hang of the writes shouldn't trigger the connection closure
        // because the connection is just fine: it can still receive data from the server.
        transportConnection.HoldOperation = DuplexTransportOperation.Write;

        // Act
        await Task.Delay(TimeSpan.FromMilliseconds(200));

        // Assert
        Assert.That(invokeTask.IsCompleted, Is.False);
        dispatcher.ReleaseDispatch();
        Assert.That(() => invokeTask, Throws.Nothing);

        transportConnection.HoldOperation = DuplexTransportOperation.None;

        async static Task DisposeOnClosedAsync(IProtocolConnection connection)
        {
            await connection.Closed;
            await connection.DisposeAsync();
        }
    }

    [Test]
    public async Task Write_failure_when_idle_triggers_the_connection_closure()
    {
        // Arrange
        using var dispatcher = new TestDispatcher(holdDispatchCount: 1);
        await using ServiceProvider provider = new ServiceCollection()
            .AddProtocolTest(
                Protocol.Ice,
                dispatcher,
                clientConnectionOptions: new ConnectionOptions
                    {
                        IceIdleTimeout = TimeSpan.FromMilliseconds(100)
                    })
            .AddTestDuplexTransport()
            .BuildServiceProvider(validateScopes: true);

        ClientServerProtocolConnection sut = provider.GetRequiredService<ClientServerProtocolConnection>();
        await sut.ConnectAsync();

        var duplexClientTransport = provider.GetRequiredService<TestDuplexClientTransportDecorator>();
        duplexClientTransport.LastConnection!.FailOperation = DuplexTransportOperation.Write;
        var failureException = new IceRpcException(IceRpcError.ConnectionAborted);
        duplexClientTransport.LastConnection!.FailureException = failureException;

        // Act/Assert
        Assert.That(async () => await sut.Client.Closed, Is.EqualTo(failureException));
    }

    private static async Task FulfillShutdownRequestAsync(IProtocolConnection connection)
    {
        await connection.ShutdownRequested;
        try
        {
            await connection.ShutdownAsync();
        }
        catch
        {
            // ignore all exceptions
        }
    }

=======
>>>>>>> 5475a3cc
    private static string GetErrorMessage(string Message, Exception innerException) =>
        $"{Message} This exception was caused by an exception of type '{innerException.GetType()}' with message: {innerException.Message}";

    private static string GetErrorMessage(DispatchException dispatchException) =>
        $"{dispatchException.Message} {{ Original StatusCode = {dispatchException.StatusCode} }}";
}<|MERGE_RESOLUTION|>--- conflicted
+++ resolved
@@ -312,46 +312,6 @@
                 "CancellationToken").EqualTo(invokeCts.Token));
     }
 
-<<<<<<< HEAD
-=======
-    /// <summary>Verifies that a timeout mismatch can lead to the idle monitor aborting the connection.</summary>
-    [Test]
-    public async Task Idle_timeout_mismatch_aborts_connection()
-    {
-        var clientConnectionOptions = new ConnectionOptions { IceIdleTimeout = TimeSpan.FromSeconds(10) };
-        var serverConnectionOptions = new ConnectionOptions { IceIdleTimeout = TimeSpan.FromMilliseconds(100) };
-
-        await using ServiceProvider provider = new ServiceCollection()
-            .AddProtocolTest(
-                Protocol.Ice,
-                dispatcher: null,
-                clientConnectionOptions,
-                serverConnectionOptions)
-            .BuildServiceProvider(validateScopes: true);
-
-        ClientServerProtocolConnection sut = provider.GetRequiredService<ClientServerProtocolConnection>();
-        (_, Task serverShutdownRequested) = await sut.ConnectAsync();
-
-        // Act/Assert
-        Assert.That(
-            async () =>
-            {
-                await serverShutdownRequested;
-                await sut.Server.ShutdownAsync();
-            },
-            Throws.InstanceOf<IceRpcException>().With.Property("IceRpcError").EqualTo(IceRpcError.ConnectionIdle));
-
-        // Cleanup
-
-        // That's the dispose that actually aborts the connection for the client.
-        await sut.Server.DisposeAsync();
-
-        Assert.That(
-            async () => await sut.Client.ShutdownAsync(),
-            Throws.InstanceOf<IceRpcException>().With.Property("IceRpcError").EqualTo(IceRpcError.ConnectionAborted));
-    }
-
->>>>>>> 5475a3cc
     /// <summary>Verifies that canceling an invocation while the request is being write, fails with
     /// OperationCanceledException and lets the write finish in the background. The connection remains
     /// active and subsequent request are not affected.</summary>
@@ -551,7 +511,6 @@
         Assert.That(readResult.IsCompleted, Is.True);
     }
 
-<<<<<<< HEAD
     [Test]
     public async Task Write_hang_does_not_trigger_the_transport_idle_timeout()
     {
@@ -574,12 +533,12 @@
         var clientTransport = provider.GetRequiredService<TestDuplexClientTransportDecorator>();
 
         ClientServerProtocolConnection sut = provider.GetRequiredService<ClientServerProtocolConnection>();
-        await sut.ConnectAsync();
+        (Task _, Task serverShutdownRequested) = await sut.ConnectAsync();
         using var request = new OutgoingRequest(new ServiceAddress(Protocol.Ice));
         Task<IncomingResponse> invokeTask = sut.Client.InvokeAsync(request);
         await dispatcher.DispatchStart;
 
-        _ = DisposeOnClosedAsync(sut.Server);
+        _ = DisposeOnClosedAsync(sut.Server, serverShutdownRequested);
 
         TestDuplexConnectionDecorator transportConnection = clientTransport.LastConnection!;
 
@@ -597,9 +556,9 @@
 
         transportConnection.HoldOperation = DuplexTransportOperation.None;
 
-        async static Task DisposeOnClosedAsync(IProtocolConnection connection)
+        async static Task DisposeOnClosedAsync(IProtocolConnection connection, Task shutdownRequested)
         {
-            await connection.Closed;
+            await shutdownRequested;
             await connection.DisposeAsync();
         }
     }
@@ -621,7 +580,7 @@
             .BuildServiceProvider(validateScopes: true);
 
         ClientServerProtocolConnection sut = provider.GetRequiredService<ClientServerProtocolConnection>();
-        await sut.ConnectAsync();
+        (Task clientShutdownRequested, Task serverShutdownRequested) = await sut.ConnectAsync();
 
         var duplexClientTransport = provider.GetRequiredService<TestDuplexClientTransportDecorator>();
         duplexClientTransport.LastConnection!.FailOperation = DuplexTransportOperation.Write;
@@ -629,24 +588,10 @@
         duplexClientTransport.LastConnection!.FailureException = failureException;
 
         // Act/Assert
-        Assert.That(async () => await sut.Client.Closed, Is.EqualTo(failureException));
-    }
-
-    private static async Task FulfillShutdownRequestAsync(IProtocolConnection connection)
-    {
-        await connection.ShutdownRequested;
-        try
-        {
-            await connection.ShutdownAsync();
-        }
-        catch
-        {
-            // ignore all exceptions
-        }
-    }
-
-=======
->>>>>>> 5475a3cc
+        Assert.That(async () => await clientShutdownRequested, Throws.Nothing);
+        Assert.That(() => sut.Client.ShutdownAsync(default), Throws.Exception.EqualTo(failureException));
+    }
+
     private static string GetErrorMessage(string Message, Exception innerException) =>
         $"{Message} This exception was caused by an exception of type '{innerException.GetType()}' with message: {innerException.Message}";
 
