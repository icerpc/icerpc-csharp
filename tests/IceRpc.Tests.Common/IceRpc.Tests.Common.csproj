﻿<Project Sdk="Microsoft.NET.Sdk">

  <PropertyGroup>
    <IsPackable>true</IsPackable>
    <Description>IceRPC test helper classes.</Description>
    <AssemblyTitle>$(Description)</AssemblyTitle>
    <PackageTags>icerpc;rpc</PackageTags>
  </PropertyGroup>

  <ItemGroup>
<<<<<<< HEAD
    <PackageReference Include="Microsoft.Extensions.Logging" Version="8.0.0-rc.2.*" />
    <PackageReference Include="Microsoft.Extensions.Logging.Console" Version="8.0.0-rc.2.*" />
=======
    <PackageReference Include="Microsoft.Extensions.Logging" Version="8.0.*" />
    <PackageReference Include="Microsoft.Extensions.Logging.Console" Version="8.0.*" />
>>>>>>> 2d474dfc
    <PackageReference Include="NUnit.Analyzers" Version="3.9.0">
      <PrivateAssets>all</PrivateAssets>
      <IncludeAssets>runtime; build; native; contentfiles; analyzers; buildtransitive</IncludeAssets>
    </PackageReference>
    <PackageReference Include="NUnit" Version="3.14.0" />
  </ItemGroup>

  <ItemGroup>
    <ProjectReference Include="..\..\src\IceRpc\IceRpc.csproj" ExactVersion="true" />
    <ProjectReference Include="..\..\src\IceRpc.Transports.Coloc\IceRpc.Transports.Coloc.csproj" ExactVersion="true" />
    <ProjectReference Include="..\..\src\IceRpc.Logger\IceRpc.Logger.csproj" ExactVersion="true" />
    <ProjectReference Include="..\..\src\IceRpc.Extensions.DependencyInjection\IceRpc.Extensions.DependencyInjection.csproj" ExactVersion="true" />
  </ItemGroup>

  <!-- NuGet package contents-->
  <ItemGroup>
    <Content Include="..\..\LICENSE" Pack="true" PackagePath="\" />
    <Content Include="README.md" Pack="true" PackagePath="\" />
    <None Include="..\..\build\icerpc-icon.png" Pack="true" PackagePath="\" />
  </ItemGroup>

</Project><|MERGE_RESOLUTION|>--- conflicted
+++ resolved
@@ -8,13 +8,8 @@
   </PropertyGroup>
 
   <ItemGroup>
-<<<<<<< HEAD
-    <PackageReference Include="Microsoft.Extensions.Logging" Version="8.0.0-rc.2.*" />
-    <PackageReference Include="Microsoft.Extensions.Logging.Console" Version="8.0.0-rc.2.*" />
-=======
     <PackageReference Include="Microsoft.Extensions.Logging" Version="8.0.*" />
     <PackageReference Include="Microsoft.Extensions.Logging.Console" Version="8.0.*" />
->>>>>>> 2d474dfc
     <PackageReference Include="NUnit.Analyzers" Version="3.9.0">
       <PrivateAssets>all</PrivateAssets>
       <IncludeAssets>runtime; build; native; contentfiles; analyzers; buildtransitive</IncludeAssets>
