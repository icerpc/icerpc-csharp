--- conflicted
+++ resolved
@@ -36,13 +36,11 @@
         /// The W3C Trace Context field.
         TraceContext = -2,
 
-<<<<<<< HEAD
+        /// The Ice1 reply status when bridging an Ice1 response.
+        ReplyStatus = -3,
+
         /// The payload compression field.
         Compression = -4
-=======
-        /// The Ice1 reply status when bridging an Ice1 response.
-        ReplyStatus = -3,
->>>>>>> 05a7958f
     }
 
     /// Keys of reserved ice2 connection parameters.
