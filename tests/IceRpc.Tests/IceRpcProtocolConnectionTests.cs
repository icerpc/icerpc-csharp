// Copyright (c) ZeroC, Inc. All rights reserved.

using IceRpc.Internal;
using IceRpc.Slice;
using IceRpc.Tests.Common;
using Microsoft.Extensions.DependencyInjection;
using NUnit.Framework;

namespace IceRpc.Tests;

[Parallelizable(ParallelScope.All)]
public sealed class IceRpcProtocolConnectionTests
{
    public static IEnumerable<TestCaseData> ExceptionIsEncodedAsDispatchExceptionSource
    {
        get
        {
            yield return new TestCaseData(new InvalidDataException("invalid data"), DispatchErrorCode.InvalidData);
            // Slice1 only exception will get encoded as unhandled exception with Slice2
            yield return new TestCaseData(new MyDerivedException(), DispatchErrorCode.UnhandledException);
            yield return new TestCaseData(new InvalidOperationException(), DispatchErrorCode.UnhandledException);
        }
    }

    /// <summary>Verifies that aborting the client connection cancels the dispatches.</summary>
    [Test]
    public async Task Dispose_cancels_dispatches()
    {
        // Arrange
        using var start = new SemaphoreSlim(0);
        using var hold = new SemaphoreSlim(0);
        var tcs = new TaskCompletionSource();
        var dispatcher = new InlineDispatcher(async (request, cancel) =>
        {
            start.Release();
            try
            {
                await hold.WaitAsync(cancel);
            }
            catch (OperationCanceledException)
            {
                tcs.SetResult();
            }
            return new OutgoingResponse(request);
        });
        await using var provider = new ServiceCollection()
            .AddProtocolTest(Protocol.IceRpc, dispatcher)
            .BuildServiceProvider(validateScopes: true);

        var sut = provider.GetRequiredService<IClientServerProtocolConnection>();
        await sut.ConnectAsync();

        _ = sut.Client.InvokeAsync(new OutgoingRequest(new ServiceAddress(Protocol.IceRpc)), InvalidConnection.IceRpc);

        await start.WaitAsync(); // Wait for the dispatch to start

        // Act
        await sut.Server.DisposeAsync();

        // Assert
        Assert.That(async () => await tcs.Task, Throws.Nothing);
        hold.Release();
    }

<<<<<<< HEAD
=======
    /// <summary>Verifies that if the shutdown cancellation cancels pending invocations and dispatches.</summary>
    [Test]
    public async Task Shutdown_cancellation_cancels_invocations_and_dispatches()
    {
        // Arrange
        using var start = new SemaphoreSlim(0);
        using var hold = new SemaphoreSlim(0);
        var tcs = new TaskCompletionSource();

        var dispatcher = new InlineDispatcher(async (request, cancel) =>
        {
            start.Release();
            try
            {
                await hold.WaitAsync(cancel);
            }
            catch (OperationCanceledException)
            {
                tcs.SetResult();
            }
            return new OutgoingResponse(request);
        });

        await using var provider = new ServiceCollection()
            .AddProtocolTest(Protocol.IceRpc, dispatcher)
            .BuildServiceProvider(validateScopes: true);

        var sut = provider.GetRequiredService<IClientServerProtocolConnection>();
        await sut.ConnectAsync();

        var invokeTask = sut.Client.InvokeAsync(
            new OutgoingRequest(new ServiceAddress(Protocol.IceRpc)),
            InvalidConnection.IceRpc);

        await start.WaitAsync(); // Wait for the dispatch to start

        // Act
        Task shutdownTask = sut.Client.ShutdownAsync("", new CancellationToken(canceled: true));

        // Assert
        Assert.Multiple(() =>
        {
            Assert.That(async () => await invokeTask, Throws.InstanceOf<OperationCanceledException>());
            Assert.That(async () => await shutdownTask, Throws.Nothing);
            Assert.That(async () => await tcs.Task, Throws.Nothing);
        });
        hold.Release();
    }

>>>>>>> d960b6c2
    /// <summary>Verifies that exceptions thrown by the dispatcher are correctly mapped to a DispatchException with the
    /// expected error code.</summary>
    /// <param name="thrownException">The exception to throw by the dispatcher.</param>
    /// <param name="errorCode">The expected <see cref="DispatchErrorCode"/>.</param>
    [Test, TestCaseSource(nameof(ExceptionIsEncodedAsDispatchExceptionSource))]
    public async Task Exception_is_encoded_as_a_dispatch_exception(
        Exception thrownException,
        DispatchErrorCode errorCode)
    {
        // Arrange
        var dispatcher = new InlineDispatcher((request, cancel) => throw thrownException);

        await using var provider = new ServiceCollection()
            .AddProtocolTest(Protocol.IceRpc, dispatcher)
            .BuildServiceProvider(validateScopes: true);

        var sut = provider.GetRequiredService<IClientServerProtocolConnection>();
        await sut.ConnectAsync();
        var request = new OutgoingRequest(new ServiceAddress(Protocol.IceRpc));

        // Act
        var response = await sut.Client.InvokeAsync(request, InvalidConnection.IceRpc);

        // Assert
        Assert.That(response.ResultType, Is.EqualTo(ResultType.Failure));
        var exception = await response.DecodeFailureAsync(request) as DispatchException;
        Assert.That(exception, Is.Not.Null);
        Assert.That(exception!.ErrorCode, Is.EqualTo(errorCode));
    }

    /// <summary>Ensures that the response payload is completed if the response fields are invalid.</summary>
    [Test]
    public async Task Payload_completed_on_invalid_response_fields()
    {
        // Arrange
        var payloadDecorator = new PayloadPipeReaderDecorator(InvalidPipeReader.Instance);
        var dispatcher = new InlineDispatcher((request, cancel) =>
            {
                var response = new OutgoingResponse(request)
                {
                    Payload = payloadDecorator
                };
                response.Fields = response.Fields.With(
                    ResponseFieldKey.CompressionFormat,
                    (ref SliceEncoder encoder) => throw new NotSupportedException("invalid request fields"));
                return new(response);
            });

        await using var provider = new ServiceCollection()
            .AddProtocolTest(Protocol.IceRpc, dispatcher)
            .BuildServiceProvider(validateScopes: true);
        var sut = provider.GetRequiredService<IClientServerProtocolConnection>();
        await sut.ConnectAsync();

        // Act
        _ = sut.Client.InvokeAsync(
            new OutgoingRequest(new ServiceAddress(Protocol.IceRpc)),
            InvalidConnection.IceRpc);

        // Assert
        Assert.That(await payloadDecorator.Completed, Is.InstanceOf<NotSupportedException>());
    }

    /// <summary>Ensures that the request payload stream is completed on valid request.</summary>
    [Test]
    public async Task PayloadStream_completed_on_valid_request([Values(true, false)] bool isOneway)
    {
        // Arrange
        await using var provider = new ServiceCollection()
            .AddProtocolTest(Protocol.IceRpc)
            .BuildServiceProvider(validateScopes: true);
        var sut = provider.GetRequiredService<IClientServerProtocolConnection>();
        await sut.ConnectAsync();

        var payloadStreamDecorator = new PayloadPipeReaderDecorator(EmptyPipeReader.Instance);
        var request = new OutgoingRequest(new ServiceAddress(Protocol.IceRpc))
        {
            IsOneway = isOneway,
            PayloadStream = payloadStreamDecorator
        };

        // Act
        _ = sut.Client.InvokeAsync(request, InvalidConnection.IceRpc);

        // Assert
        Assert.That(await payloadStreamDecorator.Completed, Is.Null);
    }

    /// <summary>Ensures that the request payload is completed if the payload stream is invalid.</summary>
    [Test]
    public async Task PayloadStream_completed_on_invalid_request_payload([Values(true, false)] bool isOneway)
    {
        // Arrange
        await using var provider = new ServiceCollection()
            .AddProtocolTest(Protocol.IceRpc)
            .BuildServiceProvider(validateScopes: true);
        var sut = provider.GetRequiredService<IClientServerProtocolConnection>();
        await sut.ConnectAsync();

        var payloadStreamDecorator = new PayloadPipeReaderDecorator(InvalidPipeReader.Instance);
        var request = new OutgoingRequest(new ServiceAddress(Protocol.IceRpc))
        {
            IsOneway = isOneway,
            PayloadStream = payloadStreamDecorator
        };

        // Act
        _ = sut.Client.InvokeAsync(request, InvalidConnection.IceRpc);

        // Assert
        Assert.That(await payloadStreamDecorator.Completed, Is.InstanceOf<NotSupportedException>());
    }

    /// <summary>Ensures that the response payload stream is completed on a valid response.</summary>
    [Test]
    public async Task PayloadStream_completed_on_valid_response()
    {
        // Arrange
        var payloadStreamDecorator = new PayloadPipeReaderDecorator(EmptyPipeReader.Instance);
        var dispatcher = new InlineDispatcher((request, cancel) =>
                new(new OutgoingResponse(request)
                {
                    PayloadStream = payloadStreamDecorator
                }));

        await using var provider = new ServiceCollection()
            .AddProtocolTest(Protocol.IceRpc, dispatcher)
            .BuildServiceProvider(validateScopes: true);
        var sut = provider.GetRequiredService<IClientServerProtocolConnection>();
        await sut.ConnectAsync();

        // Act
        _ = sut.Client.InvokeAsync(new OutgoingRequest(new ServiceAddress(Protocol.IceRpc)), InvalidConnection.IceRpc);

        // Assert
        Assert.That(await payloadStreamDecorator.Completed, Is.Null);
    }

    /// <summary>Ensures that the response payload is completed on an invalid response payload stream.</summary>
    [Test]
    public async Task PayloadStream_completed_on_invalid_response_payload()
    {
        // Arrange
        var payloadStreamDecorator = new PayloadPipeReaderDecorator(InvalidPipeReader.Instance);
        var dispatcher = new InlineDispatcher((request, cancel) =>
                new(new OutgoingResponse(request)
                {
                    PayloadStream = payloadStreamDecorator
                }));

        await using var provider = new ServiceCollection()
            .AddProtocolTest(Protocol.IceRpc, dispatcher)
            .BuildServiceProvider(validateScopes: true);

        var sut = provider.GetRequiredService<IClientServerProtocolConnection>();
        await sut.ConnectAsync();

        // Act
        _ = sut.Client.InvokeAsync(new OutgoingRequest(new ServiceAddress(Protocol.IceRpc)), InvalidConnection.IceRpc);

        // Assert
        Assert.That(await payloadStreamDecorator.Completed, Is.InstanceOf<NotSupportedException>());
    }

    /// <summary>Ensures that the request payload writer is completed on an invalid request.</summary>
    /// <remarks>This test only works with the icerpc protocol since it relies on reading the payload after the payload
    /// writer is created.</remarks>
    [Test]
    public async Task PayloadWriter_completed_with_invalid_request()
    {
        // Arrange
        await using var provider = new ServiceCollection()
            .AddProtocolTest(Protocol.IceRpc)
            .BuildServiceProvider(validateScopes: true);
        var sut = provider.GetRequiredService<IClientServerProtocolConnection>();
        await sut.ConnectAsync();

        var request = new OutgoingRequest(new ServiceAddress(Protocol.IceRpc))
        {
            Payload = InvalidPipeReader.Instance
        };
        var payloadWriterSource = new TaskCompletionSource<PayloadPipeWriterDecorator>();
        request.Use(writer =>
            {
                var payloadWriterDecorator = new PayloadPipeWriterDecorator(writer);
                payloadWriterSource.SetResult(payloadWriterDecorator);
                return payloadWriterDecorator;
            });

        // Act
        _ = sut.Client.InvokeAsync(request, InvalidConnection.IceRpc);

        // Assert
        Assert.That(await (await payloadWriterSource.Task).Completed, Is.InstanceOf<NotSupportedException>());
    }

    /// <summary>Ensures that the request payload writer is completed on an invalid response.</summary>
    /// <remarks>This test only works with the icerpc protocol since it relies on reading the payload after the payload
    /// writer is created.</remarks>
    [Test]
    public async Task PayloadWriter_completed_with_invalid_response()
    {
        // Arrange
        var payloadWriterSource = new TaskCompletionSource<PayloadPipeWriterDecorator>();
        var dispatcher = new InlineDispatcher((request, cancel) =>
            {
                var response = new OutgoingResponse(request)
                {
                    Payload = InvalidPipeReader.Instance
                };
                response.Use(writer =>
                    {
                        var payloadWriterDecorator = new PayloadPipeWriterDecorator(writer);
                        payloadWriterSource.SetResult(payloadWriterDecorator);
                        return payloadWriterDecorator;
                    });
                return new(response);
            });

        await using var provider = new ServiceCollection()
            .AddProtocolTest(Protocol.IceRpc, dispatcher)
            .BuildServiceProvider(validateScopes: true);
        var sut = provider.GetRequiredService<IClientServerProtocolConnection>();
        await sut.ConnectAsync();

        // Act
        _ = sut.Client.InvokeAsync(new OutgoingRequest(new ServiceAddress(Protocol.IceRpc)), InvalidConnection.IceRpc);

        // Assert
        Assert.That(await (await payloadWriterSource.Task).Completed, Is.InstanceOf<NotSupportedException>());
    }

    [Test]
    public async Task Request_with_header_size_larger_than_max_header_size_fails()
    {
        var services = new ServiceCollection().AddProtocolTest(Protocol.IceRpc);
        services.AddOptions<ServerOptions>().Configure(options => options.ConnectionOptions.MaxIceRpcHeaderSize = 100);
        await using var provider = services.BuildServiceProvider(validateScopes: true);
        var sut = provider.GetRequiredService<IClientServerProtocolConnection>();
        await sut.ConnectAsync();

        var request = new OutgoingRequest(new ServiceAddress(Protocol.IceRpc))
        {
            Operation = new string('x', 100)
        };

        Assert.That(
            async () => await sut.Client.InvokeAsync(request, InvalidConnection.IceRpc),
            Throws.InstanceOf<ProtocolException>());
    }

    [Test]
    public async Task Response_with_large_header()
    {
        // Arrange
        // This large value should be large enough to create multiple buffers for the response header.
        var expectedValue = new string('A', 16_000);
        var dispatcher = new InlineDispatcher((request, cancel) =>
        {
            var response = new OutgoingResponse(request);
            response.Fields = response.Fields.With(
                (ResponseFieldKey)1000,
                (ref SliceEncoder encoder) => encoder.EncodeString(expectedValue));
            return new(response);
        });
        await using var provider = new ServiceCollection()
            .AddProtocolTest(Protocol.IceRpc, dispatcher)
            .BuildServiceProvider(validateScopes: true);
        var sut = provider.GetRequiredService<IClientServerProtocolConnection>();
        await sut.ConnectAsync();

        var payloadDecorator = new PayloadPipeReaderDecorator(EmptyPipeReader.Instance);
        var request = new OutgoingRequest(new ServiceAddress(Protocol.IceRpc));

        // Act
        var response = await sut.Client.InvokeAsync(request, InvalidConnection.IceRpc);

        // Assert
        Assert.That(
            response.Fields.DecodeValue((ResponseFieldKey)1000, (ref SliceDecoder decoder) => decoder.DecodeString()),
            Is.EqualTo(expectedValue));
    }
<<<<<<< HEAD
=======

    /// <summary>With icerpc protocol the connection shutdown waits for invocations to finish. This is different
    /// with ice protocol see <see cref="IceProtocolConnectionTests.Shutdown_cancels_invocations"/>.</summary>
    [Test]
    public async Task Shutdown_waits_for_pending_invocations_to_finish()
    {
        // Arrange
        using var start = new SemaphoreSlim(0);
        using var hold = new SemaphoreSlim(0);

        var dispatcher = new InlineDispatcher(async (request, cancel) =>
        {
            start.Release();
            await hold.WaitAsync(cancel);
            return new OutgoingResponse(request);
        });

        await using var provider = new ServiceCollection()
            .AddProtocolTest(Protocol.IceRpc, dispatcher)
            .BuildServiceProvider(validateScopes: true);

        var sut = provider.GetRequiredService<IClientServerProtocolConnection>();
        await sut.ConnectAsync();

        var invokeTask = sut.Client.InvokeAsync(
            new OutgoingRequest(new ServiceAddress(Protocol.IceRpc)),
            InvalidConnection.IceRpc);

        await start.WaitAsync(); // Wait for the dispatch to start

        // Act
        var shutdownTask = sut.Client.ShutdownAsync("");

        // Assert
        Assert.Multiple(() =>
        {
            Assert.That(invokeTask.IsCompleted, Is.False);
            Assert.That(shutdownTask.IsCompleted, Is.False);
        });
        hold.Release();
        Assert.Multiple(() =>
        {
            Assert.That(async () => await invokeTask, Throws.Nothing);
            Assert.That(async () => await shutdownTask, Throws.Nothing);
        });
    }
>>>>>>> d960b6c2
}<|MERGE_RESOLUTION|>--- conflicted
+++ resolved
@@ -62,58 +62,6 @@
         hold.Release();
     }
 
-<<<<<<< HEAD
-=======
-    /// <summary>Verifies that if the shutdown cancellation cancels pending invocations and dispatches.</summary>
-    [Test]
-    public async Task Shutdown_cancellation_cancels_invocations_and_dispatches()
-    {
-        // Arrange
-        using var start = new SemaphoreSlim(0);
-        using var hold = new SemaphoreSlim(0);
-        var tcs = new TaskCompletionSource();
-
-        var dispatcher = new InlineDispatcher(async (request, cancel) =>
-        {
-            start.Release();
-            try
-            {
-                await hold.WaitAsync(cancel);
-            }
-            catch (OperationCanceledException)
-            {
-                tcs.SetResult();
-            }
-            return new OutgoingResponse(request);
-        });
-
-        await using var provider = new ServiceCollection()
-            .AddProtocolTest(Protocol.IceRpc, dispatcher)
-            .BuildServiceProvider(validateScopes: true);
-
-        var sut = provider.GetRequiredService<IClientServerProtocolConnection>();
-        await sut.ConnectAsync();
-
-        var invokeTask = sut.Client.InvokeAsync(
-            new OutgoingRequest(new ServiceAddress(Protocol.IceRpc)),
-            InvalidConnection.IceRpc);
-
-        await start.WaitAsync(); // Wait for the dispatch to start
-
-        // Act
-        Task shutdownTask = sut.Client.ShutdownAsync("", new CancellationToken(canceled: true));
-
-        // Assert
-        Assert.Multiple(() =>
-        {
-            Assert.That(async () => await invokeTask, Throws.InstanceOf<OperationCanceledException>());
-            Assert.That(async () => await shutdownTask, Throws.Nothing);
-            Assert.That(async () => await tcs.Task, Throws.Nothing);
-        });
-        hold.Release();
-    }
-
->>>>>>> d960b6c2
     /// <summary>Verifies that exceptions thrown by the dispatcher are correctly mapped to a DispatchException with the
     /// expected error code.</summary>
     /// <param name="thrownException">The exception to throw by the dispatcher.</param>
@@ -396,53 +344,4 @@
             response.Fields.DecodeValue((ResponseFieldKey)1000, (ref SliceDecoder decoder) => decoder.DecodeString()),
             Is.EqualTo(expectedValue));
     }
-<<<<<<< HEAD
-=======
-
-    /// <summary>With icerpc protocol the connection shutdown waits for invocations to finish. This is different
-    /// with ice protocol see <see cref="IceProtocolConnectionTests.Shutdown_cancels_invocations"/>.</summary>
-    [Test]
-    public async Task Shutdown_waits_for_pending_invocations_to_finish()
-    {
-        // Arrange
-        using var start = new SemaphoreSlim(0);
-        using var hold = new SemaphoreSlim(0);
-
-        var dispatcher = new InlineDispatcher(async (request, cancel) =>
-        {
-            start.Release();
-            await hold.WaitAsync(cancel);
-            return new OutgoingResponse(request);
-        });
-
-        await using var provider = new ServiceCollection()
-            .AddProtocolTest(Protocol.IceRpc, dispatcher)
-            .BuildServiceProvider(validateScopes: true);
-
-        var sut = provider.GetRequiredService<IClientServerProtocolConnection>();
-        await sut.ConnectAsync();
-
-        var invokeTask = sut.Client.InvokeAsync(
-            new OutgoingRequest(new ServiceAddress(Protocol.IceRpc)),
-            InvalidConnection.IceRpc);
-
-        await start.WaitAsync(); // Wait for the dispatch to start
-
-        // Act
-        var shutdownTask = sut.Client.ShutdownAsync("");
-
-        // Assert
-        Assert.Multiple(() =>
-        {
-            Assert.That(invokeTask.IsCompleted, Is.False);
-            Assert.That(shutdownTask.IsCompleted, Is.False);
-        });
-        hold.Release();
-        Assert.Multiple(() =>
-        {
-            Assert.That(async () => await invokeTask, Throws.Nothing);
-            Assert.That(async () => await shutdownTask, Throws.Nothing);
-        });
-    }
->>>>>>> d960b6c2
 }