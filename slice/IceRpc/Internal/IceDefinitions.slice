--- conflicted
+++ resolved
@@ -37,19 +37,11 @@
 enum OperationMode {
     /// Ordinary operations have <c>Normal</c> mode. These operations can modify object state; invoking such
     /// an operation twice in a row may have different semantics than invoking it once. The Ice run time guarantees
-<<<<<<< HEAD
-    /// that it will not violate at-most-once semantics for <code>Normal</code> operations.
+    /// that it will not violate at-most-once semantics for <c>Normal</c> operations.
     Normal
 
-    /// <code>Nonmutating</code> is deprecated; use <code>Idempotent</code> instead.
+    /// <c>Nonmutating</c> is deprecated; use <c>Idempotent</c> instead.
     Nonmutating
-=======
-    /// that it will not violate at-most-once semantics for <c>Normal</c> operations.
-    Normal,
-
-    /// <c>Nonmutating</c> is deprecated; use <c>Idempotent</c> instead.
-    Nonmutating,
->>>>>>> 68fec150
 
     /// Operations that use the Slice <c>idempotent</c> keyword can modify object state, but invoking an
     /// operation twice in a row must result in the same object state as invoking it once. For example,
