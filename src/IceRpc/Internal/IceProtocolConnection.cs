// Copyright (c) ZeroC, Inc. All rights reserved.

using IceRpc.Slice;
using IceRpc.Slice.Internal;
using IceRpc.Transports;
using IceRpc.Transports.Internal;
using System.Buffers;
using System.Collections.Immutable;
using System.Diagnostics;
using System.IO.Pipelines;

namespace IceRpc.Internal
{
    internal sealed class IceProtocolConnection : IProtocolConnection
    {
        public Action? OnIdle { get; set; }

        public Action<string>? OnShutdown { get; set; }

        public Protocol Protocol => Protocol.Ice;

        private static readonly IDictionary<RequestFieldKey, ReadOnlySequence<byte>> _idempotentFields =
            new Dictionary<RequestFieldKey, ReadOnlySequence<byte>>
            {
                [RequestFieldKey.Idempotent] = default
            }.ToImmutableDictionary();

        private static readonly IDictionary<ResponseFieldKey, ReadOnlySequence<byte>> _otherReplicaFields =
            new Dictionary<ResponseFieldKey, ReadOnlySequence<byte>>
            {
                [ResponseFieldKey.RetryPolicy] = new ReadOnlySequence<byte>(new byte[]
                {
                    (byte)Retryable.OtherReplica
                })
            }.ToImmutableDictionary();

        private readonly IDispatcher _dispatcher;
        private readonly TaskCompletionSource _dispatchesAndInvocationsCompleted =
            new(TaskCreationOptions.RunContinuationsAsynchronously);

        private readonly HashSet<CancellationTokenSource> _dispatches = new();
        private readonly AsyncSemaphore? _dispatchSemaphore;
        private readonly TimeSpan _idleTimeout;
        private Timer? _idleTimeoutTimer;
        private readonly Dictionary<int, TaskCompletionSource<PipeReader>> _invocations = new();
        private bool _isAborted;
        private bool _isShutdown;
        private bool _isShuttingDown;
        private readonly int _maxFrameSize;
        private readonly MemoryPool<byte> _memoryPool;
        private readonly int _minimumSegmentSize;

        private readonly object _mutex = new();
        private readonly ISimpleNetworkConnection _networkConnection;
        private readonly SimpleNetworkConnectionReader _networkConnectionReader;
        private readonly SimpleNetworkConnectionWriter _networkConnectionWriter;
        private int _nextRequestId;
        private readonly IcePayloadPipeWriter _payloadWriter;
        private readonly TaskCompletionSource _pendingClose = new(TaskCreationOptions.RunContinuationsAsynchronously);
        private readonly CancellationTokenSource _readCancelSource = new();
        private TaskCompletionSource? _readFramesTaskCompletionSource;
        private readonly AsyncSemaphore _writeSemaphore = new(1, 1);

        public void Abort(Exception exception)
        {
            lock (_mutex)
            {
                if (_isAborted)
                {
                    return;
                }
                _isAborted = true;
            }

            // Close the network connection and cancel the pending receive.
            _networkConnection.Dispose();
            _readCancelSource.Cancel();

            CancelInvocations(exception);
            CancelDispatches();

            // Unblock dispatches waiting to execute.
            _dispatchSemaphore?.Complete(exception);

            // Unblock ShutdownAsync which might be waiting for the connection to be disposed.
            _pendingClose.TrySetResult();

            // Unblock ShutdownAsync if it's waiting for invocations and dispatches to complete.
            _dispatchesAndInvocationsCompleted.TrySetException(exception);

            _readCancelSource.Dispose();

            _idleTimeoutTimer?.Dispose();

            // Release remaining resources in the background.
            _ = AbortCoreAsync();

            async Task AbortCoreAsync()
            {
                // Unblock requests waiting on the semaphore and wait for the semaphore to be released to ensure we
                // don't dispose the simple network connection writer while it's being used.
                await _writeSemaphore.CompleteAndWaitAsync(exception).ConfigureAwait(false);

                // Wait for the receive task to complete to ensure we don't dispose the simple network connection reader
                // while it's being used.
                if (_readFramesTaskCompletionSource != null)
                {
                    await _readFramesTaskCompletionSource.Task.ConfigureAwait(false);
                }

                // It's now safe to dispose of the reader/writer since no more threads are sending/receiving data.
                _networkConnectionReader.Dispose();
                _networkConnectionWriter.Dispose();
            }
        }

        public async Task AcceptRequestsAsync(IConnection connection)
        {
            try
            {
                _readFramesTaskCompletionSource = new(TaskCreationOptions.RunContinuationsAsynchronously);

                // Read frames until the CloseConnection frame is received.
                await ReadFramesAsync(connection, _readCancelSource.Token).ConfigureAwait(false);
            }
            catch (ConnectionLostException) when (_isShutdown)
            {
                // Ignore, the peer closed the connection after we sent the CloseConnection frame.
            }
            finally
            {
                _readFramesTaskCompletionSource?.SetResult();
            }
        }

<<<<<<< HEAD
        public async Task<NetworkConnectionInformation> ConnectAsync(bool isServer, CancellationToken cancel)
        {
            // Connect the network connection.
            NetworkConnectionInformation networkConnectionInformation = await _networkConnection.ConnectAsync(
                cancel).ConfigureAwait(false);

            // Wait for the network connection establishment to set the idle timeout. The network connection
            // ConnectAsync implementation would need otherwise to deal with thread safety if Dispose is called
            // concurrently.
            _networkConnectionReader.IdleTimeout = _idleTimeout;

            if (isServer)
            {
                EncodeValidateConnectionFrame(_networkConnectionWriter);

                // The flush can't be canceled because it would lead to the writing of an incomplete frame.
                await _networkConnectionWriter.FlushAsync(CancellationToken.None).ConfigureAwait(false);
            }
            else
            {
                ReadOnlySequence<byte> buffer = await _networkConnectionReader.ReadAtLeastAsync(
                    IceDefinitions.PrologueSize,
                    cancel).ConfigureAwait(false);

                (IcePrologue validateConnectionFrame, long consumed) = DecodeValidateConnectionFrame(buffer);
                _networkConnectionReader.AdvanceTo(buffer.GetPosition(consumed), buffer.End);

                IceDefinitions.CheckPrologue(validateConnectionFrame);
                if (validateConnectionFrame.FrameSize != IceDefinitions.PrologueSize)
                {
                    throw new InvalidDataException(
                        $"received Ice frame with only '{validateConnectionFrame.FrameSize}' bytes");
                }
                if (validateConnectionFrame.FrameType != IceFrameType.ValidateConnection)
                {
                    throw new InvalidDataException(
                        @$"expected '{nameof(IceFrameType.ValidateConnection)
                        }' frame but received frame type '{validateConnectionFrame.FrameType}'");
                }
            }

            if (_idleTimeout != Timeout.InfiniteTimeSpan)
            {
                _idleTimeoutTimer = new Timer(_ => OnIdle?.Invoke(), null, _idleTimeout, Timeout.InfiniteTimeSpan);
            }

            return networkConnectionInformation;

            static void EncodeValidateConnectionFrame(SimpleNetworkConnectionWriter writer)
            {
                var encoder = new SliceEncoder(writer, SliceEncoding.Slice1);
                IceDefinitions.ValidateConnectionFrame.Encode(ref encoder);
            }

            static (IcePrologue, long) DecodeValidateConnectionFrame(ReadOnlySequence<byte> buffer)
            {
                var decoder = new SliceDecoder(buffer, SliceEncoding.Slice1);
                return (new IcePrologue(ref decoder), decoder.Consumed);
            }
        }

=======
>>>>>>> e64ab5b4
        public void Dispose() => Abort(new ConnectionClosedException());

        public async Task<IncomingResponse> InvokeAsync(
            OutgoingRequest request,
            IConnection connection,
            CancellationToken cancel)
        {
            bool acquiredSemaphore = false;
            int requestId = 0;
            TaskCompletionSource<PipeReader>? responseCompletionSource = null;
            PipeWriter payloadWriter = _payloadWriter;

            try
            {
                if (request.PayloadStream != null)
                {
                    throw new NotSupportedException("PayloadStream must be null with the ice protocol");
                }

                // Read the full payload. This can take some time so this needs to be done before acquiring the write
                // semaphore.
                ReadOnlySequence<byte> payload = await ReadFullPayloadAsync(
                    request.Payload,
                    cancel).ConfigureAwait(false);
                int payloadSize = checked((int)payload.Length);

                // Wait for writing of other frames to complete. The semaphore is used as an asynchronous queue to
                // serialize the writing of frames.
                await _writeSemaphore.EnterAsync(cancel).ConfigureAwait(false);
                acquiredSemaphore = true;

                // Assign the request ID for twoway invocations and keep track of the invocation for receiving the
                // response. The request ID is only assigned once the write semaphore is acquired. We don't want a
                // canceled request to allocate a request ID that won't be used.
                if (!request.IsOneway)
                {
                    lock (_mutex)
                    {
                        if (_isShuttingDown || _isAborted)
                        {
                            throw new ConnectionClosedException();
                        }
                        else
                        {
                            if (_invocations.Count == 0 && _dispatches.Count == 0)
                            {
                                // Disable idle check
                                _idleTimeoutTimer?.Change(Timeout.InfiniteTimeSpan, Timeout.InfiniteTimeSpan);
                            }

                            requestId = ++_nextRequestId;
                            responseCompletionSource = new(TaskCreationOptions.RunContinuationsAsynchronously);
                            _invocations[requestId] = responseCompletionSource;
                        }
                    }
                }

                EncodeRequestHeader(_networkConnectionWriter, request, requestId, payloadSize);

                payloadWriter = request.GetPayloadWriter(payloadWriter);

                FlushResult flushResult = await payloadWriter.WriteAsync(
                    payload,
                    endStream: false,
                    cancel).ConfigureAwait(false);

                // If a payload writer decorator returns a canceled or completed flush result, we have to throw
                // NotSupportedException. We can't interrupt the writing of a payload since it would lead to a bogus
                // payload to be sent over the connection.
                if (flushResult.IsCanceled || flushResult.IsCompleted)
                {
                    throw new NotSupportedException(
                        "payload writer cancellation or completion is not supported with the ice protocol");
                }

                await request.Payload.CompleteAsync().ConfigureAwait(false);
                await payloadWriter.CompleteAsync().ConfigureAwait(false);
            }
            catch (Exception exception)
            {
                await payloadWriter.CompleteAsync(exception).ConfigureAwait(false);
                throw;
            }
            finally
            {
                if (acquiredSemaphore)
                {
                    _writeSemaphore.Release();
                }
            }

            // Request is sent at this point.
            request.IsSent = true;

            if (request.IsOneway)
            {
                // We're done, there's no response for oneway requests.
                return new IncomingResponse(request, connection);
            }

            Debug.Assert(responseCompletionSource != null);

            // Wait to receive the response.
            try
            {
                PipeReader frameReader = await responseCompletionSource.Task.WaitAsync(cancel).ConfigureAwait(false);

                try
                {
                    if (!frameReader.TryRead(out ReadResult readResult))
                    {
                        throw new InvalidDataException($"received empty response frame for request #{requestId}");
                    }

                    Debug.Assert(readResult.IsCompleted);

                    ReplyStatus replyStatus = ((int)readResult.Buffer.FirstSpan[0]).AsReplyStatus();

                    if (replyStatus <= ReplyStatus.UserException)
                    {
                        const int headerSize = 7; // reply status byte + encapsulation header

                        // read and check encapsulation header (6 bytes long)

                        if (readResult.Buffer.Length < headerSize)
                        {
                            throw new ConnectionLostException();
                        }

                        EncapsulationHeader encapsulationHeader = SliceEncoding.Slice1.DecodeBuffer(
                            readResult.Buffer.Slice(1, 6),
                            (ref SliceDecoder decoder) => new EncapsulationHeader(ref decoder));

                        // Sanity check
                        int payloadSize = encapsulationHeader.EncapsulationSize - 6;
                        if (payloadSize != readResult.Buffer.Length - headerSize)
                        {
                            throw new InvalidDataException(
                                @$"response payload size/frame size mismatch: payload size is {payloadSize
                                } bytes but frame has {readResult.Buffer.Length - headerSize} bytes left");
                        }

                        // TODO: check encoding is Slice1. See github proposal.

                        // Consume header.
                        frameReader.AdvanceTo(readResult.Buffer.GetPosition(headerSize));
                    }
                    else
                    {
                        // An ice system exception. The reply status is part of the payload.

                        // Don't consume anything. The examined is irrelevant since readResult.IsCompleted is true.
                        frameReader.AdvanceTo(readResult.Buffer.Start);
                    }

                    // For compatibility with ZeroC Ice "indirect" proxies
                    IDictionary<ResponseFieldKey, ReadOnlySequence<byte>> fields =
                        replyStatus == ReplyStatus.ObjectNotExistException && request.Proxy.Endpoint == null ?
                        _otherReplicaFields :
                        ImmutableDictionary<ResponseFieldKey, ReadOnlySequence<byte>>.Empty;

                    return new IncomingResponse(request, connection, fields)
                    {
                        Payload = frameReader,
                        ResultType = replyStatus switch
                        {
                            ReplyStatus.OK => ResultType.Success,
                            ReplyStatus.UserException => (ResultType)SliceResultType.ServiceFailure,
                            _ => ResultType.Failure
                        }
                    };
                }
                catch (Exception exception)
                {
                    await frameReader.CompleteAsync(exception).ConfigureAwait(false);
                    throw;
                }
            }
            finally
            {
                lock (_mutex)
                {
                    if (_invocations.Remove(requestId))
                    {
                        if (_invocations.Count == 0 && _dispatches.Count == 0)
                        {
                            if (_isShuttingDown)
                            {
                                _dispatchesAndInvocationsCompleted.TrySetResult();
                            }
                            else if (!_isAborted)
                            {
                                _idleTimeoutTimer?.Change(_idleTimeout, Timeout.InfiniteTimeSpan);
                            }
                        }
                    }
                }
            }

            static void EncodeRequestHeader(
                SimpleNetworkConnectionWriter output,
                OutgoingRequest request,
                int requestId,
                int payloadSize)
            {
                var encoder = new SliceEncoder(output, SliceEncoding.Slice1);

                // Write the request header.
                encoder.WriteByteSpan(IceDefinitions.FramePrologue);
                encoder.EncodeIceFrameType(IceFrameType.Request);
                encoder.EncodeUInt8(0); // compression status

                Span<byte> sizePlaceholder = encoder.GetPlaceholderSpan(4);

                encoder.EncodeInt32(requestId);

                byte encodingMajor = 1;
                byte encodingMinor = 1;

                // Request header.
                var requestHeader = new IceRequestHeader(
                    request.Proxy.Path,
                    request.Proxy.Fragment,
                    request.Operation,
                    request.Fields.ContainsKey(RequestFieldKey.Idempotent) ?
                        OperationMode.Idempotent : OperationMode.Normal);
                requestHeader.Encode(ref encoder);
                if (request.Fields.TryGetValue(RequestFieldKey.Context, out OutgoingFieldValue requestField))
                {
                    if (requestField.EncodeAction == null)
                    {
                        encoder.WriteByteSequence(requestField.ByteSequence);
                    }
                    else
                    {
                        requestField.EncodeAction(ref encoder);
                    }
                }
                else
                {
                    encoder.EncodeSize(0);
                }
                new EncapsulationHeader(
                    encapsulationSize: payloadSize + 6,
                    encodingMajor,
                    encodingMinor).Encode(ref encoder);

                int frameSize = checked(encoder.EncodedByteCount + payloadSize);
                SliceEncoder.EncodeInt32(frameSize, sizePlaceholder);
            }
        }

        public bool HasCompatibleParams(Endpoint remoteEndpoint) =>
            _networkConnection.HasCompatibleParams(remoteEndpoint);

        public async Task ShutdownAsync(string message, CancellationToken cancel)
        {
            bool alreadyShuttingDown = false;
            lock (_mutex)
            {
                if (_isShuttingDown)
                {
                    alreadyShuttingDown = true;
                }
                else
                {
                    _isShuttingDown = true;
                    if (_dispatches.Count == 0 && _invocations.Count == 0)
                    {
                        _dispatchesAndInvocationsCompleted.TrySetResult();
                    }
                }
            }

            cancel.Register(CancelDispatches);

            if (!alreadyShuttingDown)
            {
                // Cancel pending invocations immediately.
                CancelInvocations(new OperationCanceledException(message));

                // Wait for dispatches and invocations to complete.
                await _dispatchesAndInvocationsCompleted.Task.ConfigureAwait(false);

                // Mark the connection as shut down at this point. This is necessary to ensure ReadFramesAsync returns
                // successfully on a graceful connection shutdown. This needs to be set before writing the close
                // connection frame since the peer will close the simple network connection as soon as it receives the
                // frame.
                _isShutdown = true;

                await _writeSemaphore.EnterAsync(CancellationToken.None).ConfigureAwait(false);
                try
                {
                    // Encode and write the CloseConnection frame once all the dispatches are done.
                    EncodeCloseConnectionFrame(_networkConnectionWriter);
                    await _networkConnectionWriter.FlushAsync(CancellationToken.None).ConfigureAwait(false);
                }
                finally
                {
                    _writeSemaphore.Release();
                }
            }

            // When the peer receives the CloseConnection frame, the peer closes the connection. We wait for the
            // connection closure here. We can't just return and close the underlying transport since this could abort
            // the receive of the dispatch responses and close connection frame by the peer.
            await _pendingClose.Task.ConfigureAwait(false);

            static void EncodeCloseConnectionFrame(SimpleNetworkConnectionWriter writer)
            {
                var encoder = new SliceEncoder(writer, SliceEncoding.Slice1);
                IceDefinitions.CloseConnectionFrame.Encode(ref encoder);
            }
        }

        internal IceProtocolConnection(ISimpleNetworkConnection simpleNetworkConnection, ConnectionOptions options)
        {
            _dispatcher = options.Dispatcher;
            _maxFrameSize = options.MaxIceFrameSize;
            _idleTimeout = options.IdleTimeout;

            if (options.MaxIceConcurrentDispatches > 0)
            {
                _dispatchSemaphore = new AsyncSemaphore(
                    initialCount: options.MaxIceConcurrentDispatches,
                    maxCount: options.MaxIceConcurrentDispatches);
            }

            // TODO: get the pool and minimum segment size from an option class, but which one? The Slic connection gets
            // these from SlicOptions but another option could be to add Pool/MinimumSegmentSize on
            // ConnectionOptions/ServerOptions. These properties would be used by:
            // - the multiplexed transport implementations
            // - the Ice protocol connection
            _memoryPool = MemoryPool<byte>.Shared;
            _minimumSegmentSize = 4096;

            _networkConnection = simpleNetworkConnection;
            _networkConnectionWriter = new SimpleNetworkConnectionWriter(
                simpleNetworkConnection,
                _memoryPool,
                _minimumSegmentSize);
            _networkConnectionReader = new SimpleNetworkConnectionReader(
                simpleNetworkConnection,
                _memoryPool,
                _minimumSegmentSize,
                pingAction: () => _ = PingAsync(),
                abortAction: () =>
                {
                    // The connection has been idle for longer than the idle timeout time, abort it.
                    Abort(new ConnectionAbortedException(
                        $"ice connection has been idle for longer than {nameof(ConnectionOptions.IdleTimeout)}"));
                });

            _payloadWriter = new IcePayloadPipeWriter(_networkConnectionWriter);

            async Task PingAsync()
            {
                // Not using a cancellation token is fine here since this is performed in the background. The async
                // calls will eventually return if the connection is dead.

                await _writeSemaphore.EnterAsync(CancellationToken.None).ConfigureAwait(false);
                try
                {
                    EncodeValidateConnectionFrame(_networkConnectionWriter);
                    // The flush can't be canceled because it would lead to the writing of an incomplete frame.
                    await _networkConnectionWriter.FlushAsync(CancellationToken.None).ConfigureAwait(false);
                }
                finally
                {
                    _writeSemaphore.Release();
                }

                static void EncodeValidateConnectionFrame(SimpleNetworkConnectionWriter writer)
                {
                    var encoder = new SliceEncoder(writer, SliceEncoding.Slice1);
                    IceDefinitions.ValidateConnectionFrame.Encode(ref encoder);
                }
            }
        }

        internal async Task<NetworkConnectionInformation> ConnectAsync(bool isServer, CancellationToken cancel)
        {
            // Connect the network connection
            NetworkConnectionInformation networkConnectionInformation =
                await _networkConnection.ConnectAsync(cancel).ConfigureAwait(false);

            if (isServer)
            {
                EncodeValidateConnectionFrame(_networkConnectionWriter);

                // The flush can't be canceled because it would lead to the writing of an incomplete frame.
                await _networkConnectionWriter.FlushAsync(CancellationToken.None).ConfigureAwait(false);
            }
            else
            {
                ReadOnlySequence<byte> buffer = await _networkConnectionReader.ReadAtLeastAsync(
                    IceDefinitions.PrologueSize,
                    cancel).ConfigureAwait(false);

                (IcePrologue validateConnectionFrame, long consumed) = DecodeValidateConnectionFrame(buffer);
                _networkConnectionReader.AdvanceTo(buffer.GetPosition(consumed), buffer.End);

                IceDefinitions.CheckPrologue(validateConnectionFrame);
                if (validateConnectionFrame.FrameSize != IceDefinitions.PrologueSize)
                {
                    throw new InvalidDataException(
                        $"received Ice frame with only '{validateConnectionFrame.FrameSize}' bytes");
                }
                if (validateConnectionFrame.FrameType != IceFrameType.ValidateConnection)
                {
                    throw new InvalidDataException(
                        @$"expected '{nameof(IceFrameType.ValidateConnection)}' frame but received frame type '{validateConnectionFrame.FrameType}'");
                }
            }

            if (_idleTimeout != Timeout.InfiniteTimeSpan)
            {
                _timer = new Timer(_ => Monitor(), null, _idleTimeout / 2, _idleTimeout / 2);
            }

            return networkConnectionInformation;

            static void EncodeValidateConnectionFrame(SimpleNetworkConnectionWriter writer)
            {
                var encoder = new SliceEncoder(writer, SliceEncoding.Slice1);
                IceDefinitions.ValidateConnectionFrame.Encode(ref encoder);
            }

            static (IcePrologue, long) DecodeValidateConnectionFrame(ReadOnlySequence<byte> buffer)
            {
                var decoder = new SliceDecoder(buffer, SliceEncoding.Slice1);
                return (new IcePrologue(ref decoder), decoder.Consumed);
            }
        }

        /// <summary>Creates a pipe reader to simplify the reading of a request or response frame. The frame is read
        /// fully and buffered into an internal pipe.</summary>
        private static async ValueTask<PipeReader> CreateFrameReaderAsync(
            int size,
            SimpleNetworkConnectionReader networkConnectionReader,
            MemoryPool<byte> pool,
            int minimumSegmentSize,
            CancellationToken cancel)
        {
            var pipe = new Pipe(new PipeOptions(
                pool: pool,
                minimumSegmentSize: minimumSegmentSize,
                pauseWriterThreshold: 0,
                writerScheduler: PipeScheduler.Inline));

            try
            {
                await networkConnectionReader.FillBufferWriterAsync(
                    pipe.Writer,
                    size,
                    cancel).ConfigureAwait(false);
            }
            catch
            {
                await pipe.Reader.CompleteAsync().ConfigureAwait(false);
                throw;
            }
            finally
            {
                await pipe.Writer.CompleteAsync().ConfigureAwait(false);
            }

            return pipe.Reader;
        }

        /// <summary>Reads the full Ice payload from the given pipe reader.</summary>
        private static async ValueTask<ReadOnlySequence<byte>> ReadFullPayloadAsync(
            PipeReader payload,
            CancellationToken cancel)
        {
            // We use ReadAtLeastAsync instead of ReadAsync to bypass the PauseWriterThreshold when the payload is
            // backed by a Pipe.
            ReadResult readResult = await payload.ReadAtLeastAsync(int.MaxValue, cancel).ConfigureAwait(false);

            if (readResult.IsCanceled)
            {
                throw new OperationCanceledException();
            }

            return readResult.IsCompleted ? readResult.Buffer :
                throw new ArgumentException("the payload size is greater than int.MaxValue", nameof(payload));
        }

        private void CancelDispatches()
        {
            IEnumerable<CancellationTokenSource> dispatches;
            lock (_mutex)
            {
                dispatches = _dispatches.ToArray();
            }

            foreach (CancellationTokenSource cancelDispatchSource in dispatches)
            {
                try
                {
                    cancelDispatchSource.Cancel();
                }
                catch (ObjectDisposedException)
                {
                    // Ignore, the dispatch completed concurrently.
                }
            }
        }

        private void CancelInvocations(Exception exception)
        {
            IEnumerable<TaskCompletionSource<PipeReader>> invocations;
            lock (_mutex)
            {
                invocations = _invocations.Values.ToArray();
            }

            // Unblock invocations which are waiting on the write semaphore.
            _writeSemaphore.CancelAwaiters(exception);

            // Unblock invocations which are waiting for the reply frame.
            foreach (TaskCompletionSource<PipeReader> responseCompletionSource in invocations)
            {
                responseCompletionSource.TrySetException(exception);
            }
        }

        /// <summary>Read incoming frames and returns on graceful connection shutdown.</summary>
        /// <param name="connection">The connection assigned to <see cref="IncomingFrame.Connection"/>.</param>
        /// <param name="cancel">A cancellation token that receives the cancellation requests.</param>
        private async ValueTask ReadFramesAsync(IConnection connection, CancellationToken cancel)
        {
            while (true)
            {
                ReadOnlySequence<byte> buffer = await _networkConnectionReader.ReadAtLeastAsync(
                    IceDefinitions.PrologueSize,
                    cancel).ConfigureAwait(false);

                // First decode and check the prologue.

                ReadOnlySequence<byte> prologueBuffer = buffer.Slice(0, IceDefinitions.PrologueSize);

                IcePrologue prologue = SliceEncoding.Slice1.DecodeBuffer(
                    prologueBuffer,
                    (ref SliceDecoder decoder) => new IcePrologue(ref decoder));

                _networkConnectionReader.AdvanceTo(prologueBuffer.End);

                IceDefinitions.CheckPrologue(prologue);
                if (prologue.FrameSize > _maxFrameSize)
                {
                    throw new InvalidDataException(
                        $"received frame with size ({prologue.FrameSize}) greater than max frame size");
                }

                if (prologue.CompressionStatus == 2)
                {
                    throw new NotSupportedException("cannot decompress Ice frame");
                }

                // Then process the frame based on its type.
                switch (prologue.FrameType)
                {
                    case IceFrameType.CloseConnection:
                    {
                        if (prologue.FrameSize != IceDefinitions.PrologueSize)
                        {
                            throw new InvalidDataException(
                                $"unexpected data for {nameof(IceFrameType.CloseConnection)}");
                        }

                        lock (_mutex)
                        {
                            // If local shutdown is in progress, shutdown from peer prevails. The local shutdown
                            // will return once the connection disposes this protocol connection.
                            _isShuttingDown = true;
                        }

                        // Call the peer shutdown initiated callback.
                        OnShutdown?.Invoke("connection shutdown by peer");
                        return;
                    }

                    case IceFrameType.Request:
                        await ReadRequestAsync(prologue.FrameSize).ConfigureAwait(false);
                        break;

                    case IceFrameType.RequestBatch:
                        // Read and ignore
                        PipeReader batchRequestReader = await CreateFrameReaderAsync(
                            prologue.FrameSize - IceDefinitions.PrologueSize,
                            _networkConnectionReader,
                            _memoryPool,
                            _minimumSegmentSize,
                            CancellationToken.None).ConfigureAwait(false);
                        await batchRequestReader.CompleteAsync().ConfigureAwait(false);
                        break;

                    case IceFrameType.Reply:
                        await ReadReplyAsync(prologue.FrameSize).ConfigureAwait(false);
                        break;

                    case IceFrameType.ValidateConnection:
                    {
                        // Notify the control stream of the reception of a Ping frame.
                        if (prologue.FrameSize != IceDefinitions.PrologueSize)
                        {
                            throw new InvalidDataException(
                                $"unexpected data for {nameof(IceFrameType.ValidateConnection)}");
                        }
                        break;
                    }

                    default:
                    {
                        throw new InvalidDataException(
                            $"received Ice frame with unknown frame type '{prologue.FrameType}'");
                    }
                }
            } // while

            async Task ReadReplyAsync(int replyFrameSize)
            {
                // Read the remainder of the frame immediately into frameReader.
                PipeReader replyFrameReader = await CreateFrameReaderAsync(
                    replyFrameSize - IceDefinitions.PrologueSize,
                    _networkConnectionReader,
                    _memoryPool,
                    _minimumSegmentSize,
                    CancellationToken.None).ConfigureAwait(false);

                bool cleanupFrameReader = true;

                try
                {
                    // Read and decode request ID
                    if (!replyFrameReader.TryRead(out ReadResult readResult) || readResult.Buffer.Length < 4)
                    {
                        throw new ConnectionLostException();
                    }

                    ReadOnlySequence<byte> requestIdBuffer = readResult.Buffer.Slice(0, 4);
                    int requestId = SliceEncoding.Slice1.DecodeBuffer(
                        requestIdBuffer,
                        (ref SliceDecoder decoder) => decoder.DecodeInt32());
                    replyFrameReader.AdvanceTo(requestIdBuffer.End);

                    lock (_mutex)
                    {
                        if (_invocations.TryGetValue(
                            requestId,
                            out TaskCompletionSource<PipeReader>? responseCompletionSource))
                        {
                            responseCompletionSource.SetResult(replyFrameReader);

                            cleanupFrameReader = false;
                        }
                        else if (!_isShuttingDown)
                        {
                            throw new InvalidDataException("received ice Reply for unknown invocation");
                        }
                    }
                }
                finally
                {
                    if (cleanupFrameReader)
                    {
                        await replyFrameReader.CompleteAsync().ConfigureAwait(false);
                    }
                }
            }

            async Task ReadRequestAsync(int requestFrameSize)
            {
                // Read the request frame.
                PipeReader requestFrameReader = await CreateFrameReaderAsync(
                    requestFrameSize - IceDefinitions.PrologueSize,
                    _networkConnectionReader,
                    _memoryPool,
                    _minimumSegmentSize,
                    CancellationToken.None).ConfigureAwait(false);

                // Decode its header.
                int requestId;
                IceRequestHeader requestHeader;
                PipeReader? contextReader;
                try
                {
                    if (!requestFrameReader.TryRead(out ReadResult readResult))
                    {
                        throw new InvalidDataException("received invalid request frame");
                    }

                    Debug.Assert(readResult.IsCompleted);

                    (requestId, requestHeader, contextReader, int consumed) = DecodeRequestIdAndHeader(readResult.Buffer);
                    requestFrameReader.AdvanceTo(readResult.Buffer.GetPosition(consumed));
                }
                catch
                {
                    await requestFrameReader.CompleteAsync().ConfigureAwait(false);
                    throw;
                }

                IDictionary<RequestFieldKey, ReadOnlySequence<byte>>? fields;
                if (contextReader == null)
                {
                    fields = requestHeader.OperationMode == OperationMode.Normal ?
                        ImmutableDictionary<RequestFieldKey, ReadOnlySequence<byte>>.Empty : _idempotentFields;
                }
                else
                {
                    contextReader.TryRead(out ReadResult result);
                    Debug.Assert(result.Buffer.Length > 0 && result.IsCompleted);
                    fields = new Dictionary<RequestFieldKey, ReadOnlySequence<byte>>()
                    {
                        [RequestFieldKey.Context] = result.Buffer
                    };

                    if (requestHeader.OperationMode == OperationMode.Idempotent)
                    {
                        fields[RequestFieldKey.Idempotent] = default;
                    }
                }

                var request = new IncomingRequest(connection)
                {
                    Fields = fields,
                    Fragment = requestHeader.Fragment,
                    IsOneway = requestId == 0,
                    Operation = requestHeader.Operation,
                    Path = requestHeader.Path,
                    Payload = requestFrameReader,
                };

                CancellationTokenSource? cancelDispatchSource = null;
                bool isClosed = false;
                lock (_mutex)
                {
                    if (_isShuttingDown || _isAborted)
                    {
                        isClosed = true;
                    }
                    else
                    {
                        if (_invocations.Count == 0 && _dispatches.Count == 0)
                        {
                            // Disable idle check
                            _idleTimeoutTimer?.Change(Timeout.InfiniteTimeSpan, Timeout.InfiniteTimeSpan);
                        }

                        cancelDispatchSource = new();
                        _dispatches.Add(cancelDispatchSource);
                    }
                }

                if (isClosed)
                {
                    // If shutting down or aborted, ignore the incoming request.
                    // TODO: replace with payload exception and error code
                    await request.Payload.CompleteAsync(new ConnectionClosedException()).ConfigureAwait(false);
                    if (contextReader != null)
                    {
                        await contextReader.CompleteAsync().ConfigureAwait(false);

                        // The field values are now invalid - they point to potentially recycled and reused memory. We
                        // replace Fields by an empty dictionary to prevent accidental access to this reused memory.
                        request.Fields = ImmutableDictionary<RequestFieldKey, ReadOnlySequence<byte>>.Empty;
                    }
                }
                else
                {
                    if (_dispatchSemaphore is AsyncSemaphore dispatchSemaphore)
                    {
                        // This prevents us from receiving any frame until WaitAsync returns.
                        try
                        {
                            await dispatchSemaphore.EnterAsync(cancel).ConfigureAwait(false);
                        }
                        catch (Exception exception)
                        {
                            await request.Payload.CompleteAsync(exception).ConfigureAwait(false);
                            throw;
                        }
                    }

                    Debug.Assert(cancelDispatchSource != null);
                    _ = Task.Run(() => DispatchRequestAsync(request, contextReader, cancelDispatchSource), cancel);
                }

                async Task DispatchRequestAsync(
                    IncomingRequest request,
                    PipeReader? contextReader,
                    CancellationTokenSource cancelDispatchSource)
                {
                    using CancellationTokenSource _ = cancelDispatchSource;

                    OutgoingResponse response;
                    try
                    {
                        // The dispatcher can complete the incoming request payload to release its memory as soon as
                        // possible.
                        response = await _dispatcher.DispatchAsync(
                            request,
                            cancelDispatchSource.Token).ConfigureAwait(false);

                        if (response != request.Response)
                        {
                            throw new InvalidOperationException(
                                "the dispatcher did not return the last response created for this request");
                        }
                    }
                    catch (Exception exception)
                    {
                        // If we catch an exception, we return a failure response with a Slice-encoded payload.

                        if (exception is not DispatchException dispatchException ||
                            dispatchException.ConvertToUnhandled)
                        {
                            dispatchException = exception is OperationCanceledException ?
                                new DispatchException("dispatch canceled by peer", DispatchErrorCode.Canceled) :
                                new DispatchException(
                                    message: null,
                                    exception is InvalidDataException ?
                                        DispatchErrorCode.InvalidData : DispatchErrorCode.UnhandledException,
                                    exception);
                        }

                        response = new OutgoingResponse(request)
                        {
                            Payload = CreateExceptionPayload(dispatchException, request),
                            ResultType = ResultType.Failure
                        };

                        static PipeReader CreateExceptionPayload(
                            DispatchException dispatchException,
                            IncomingRequest request)
                        {
                            ISliceEncodeFeature encodeFeature = request.Features.Get<ISliceEncodeFeature>() ??
                                SliceEncodeFeature.Default;

                            var pipe = new Pipe(encodeFeature.PipeOptions);

                            var encoder = new SliceEncoder(pipe.Writer, SliceEncoding.Slice1);
                            encoder.EncodeSystemException(
                                dispatchException,
                                request.Path,
                                request.Fragment,
                                request.Operation);
                            pipe.Writer.Complete(); // flush to reader and sets Is[Writer]Completed to true.
                            return pipe.Reader;
                        }
                    }
                    finally
                    {
                        // Even when the code above throws an exception, we catch it and write a response. So we never
                        // want to give an exception to CompleteAsync when completing the incoming payload.
                        await request.Payload.CompleteAsync().ConfigureAwait(false);
                        if (contextReader != null)
                        {
                            await contextReader.CompleteAsync().ConfigureAwait(false);

                            // The field values are now invalid - they point to potentially recycled and reused memory. We
                            // replace Fields by an empty dictionary to prevent accidental access to this reused memory.
                            request.Fields = ImmutableDictionary<RequestFieldKey, ReadOnlySequence<byte>>.Empty;
                        }
                    }

                    // The writing of the response can't be canceled. This would lead to invalid protocol behavior.
                    CancellationToken cancel = CancellationToken.None;

                    PipeWriter payloadWriter = _payloadWriter;
                    bool acquiredSemaphore = false;

                    Exception? completeException = null;
                    try
                    {
                        if (response.PayloadStream != null)
                        {
                            throw new NotSupportedException("PayloadStream must be null with the ice protocol");
                        }

                        if (request.IsOneway)
                        {
                            return;
                        }

                        // Read the full payload. This can take some time so this needs to be done before acquiring the
                        // write semaphore.
                        ReadOnlySequence<byte> payload = await ReadFullPayloadAsync(
                            response.Payload,
                            cancel).ConfigureAwait(false);
                        int payloadSize = checked((int)payload.Length);

                        // Wait for writing of other frames to complete. The semaphore is used as an asynchronous queue
                        // to serialize the writing of frames.
                        await _writeSemaphore.EnterAsync(cancel).ConfigureAwait(false);
                        acquiredSemaphore = true;

                        ReplyStatus replyStatus = ReplyStatus.OK;

                        if (response.ResultType != ResultType.Success)
                        {
                            if (response.ResultType == ResultType.Failure)
                            {
                                replyStatus = ((int)payload.FirstSpan[0]).AsReplyStatus();

                                if (replyStatus <= ReplyStatus.UserException)
                                {
                                    throw new InvalidDataException(
                                        $"unexpected reply status value '{replyStatus}' in payload");
                                }
                            }
                            else
                            {
                                replyStatus = ReplyStatus.UserException;
                            }
                        }

                        EncodeResponseHeader(_networkConnectionWriter, requestId, payloadSize, replyStatus);

                        payloadWriter = response.GetPayloadWriter(payloadWriter);

                        // Write the payload and complete the source.
                        FlushResult flushResult = await payloadWriter.WriteAsync(
                            payload,
                            endStream: false,
                            cancel).ConfigureAwait(false);

                        // If a payload writer decorator returns a canceled or completed flush result, we have to throw
                        // NotSupportedException. We can't interrupt the writing of a payload since it would lead to a
                        // bogus payload to be sent over the connection.
                        if (flushResult.IsCanceled || flushResult.IsCompleted)
                        {
                            throw new NotSupportedException(
                                "payload writer cancellation or completion is not supported with the ice protocol");
                        }

                        await payloadWriter.CompleteAsync().ConfigureAwait(false);
                    }
                    catch (Exception exception)
                    {
                        request.Complete(exception);
                        await payloadWriter.CompleteAsync(exception).ConfigureAwait(false);

                        // This is an unrecoverable failure, so we kill the connection.
                        _networkConnection.Dispose();
                    }
                    finally
                    {
                        request.Complete(completeException);

                        if (acquiredSemaphore)
                        {
                            _writeSemaphore.Release();
                        }

                        lock (_mutex)
                        {
                            _dispatchSemaphore?.Release();

                            // Dispatch is done, remove the cancellation token source for the dispatch.
                            if (_dispatches.Remove(cancelDispatchSource))
                            {
                                if (_invocations.Count == 0 && _dispatches.Count == 0)
                                {
                                    if (_isShuttingDown)
                                    {
                                        _dispatchesAndInvocationsCompleted.TrySetResult();
                                    }
                                    else if (!_isAborted)
                                    {
                                        _idleTimeoutTimer?.Change(_idleTimeout, Timeout.InfiniteTimeSpan);
                                    }
                                }
                            }
                        }
                    }

                    static void EncodeResponseHeader(
                        SimpleNetworkConnectionWriter writer,
                        int requestId,
                        int payloadSize,
                        ReplyStatus replyStatus)
                    {
                        var encoder = new SliceEncoder(writer, SliceEncoding.Slice1);

                        // Write the response header.

                        encoder.WriteByteSpan(IceDefinitions.FramePrologue);
                        encoder.EncodeIceFrameType(IceFrameType.Reply);
                        encoder.EncodeUInt8(0); // compression status
                        Span<byte> sizePlaceholder = encoder.GetPlaceholderSpan(4);

                        encoder.EncodeInt32(requestId);

                        if (replyStatus <= ReplyStatus.UserException)
                        {
                            encoder.EncodeReplyStatus(replyStatus);

                            // When IceRPC receives a response, it ignores the response encoding. So this "1.1" is only
                            // relevant to a ZeroC Ice client that decodes the response. The only Slice encoding such a
                            // client can possibly use to decode the response payload is 1.1 or 1.0, and we don't care
                            // about interop with 1.0.
                            var encapsulationHeader = new EncapsulationHeader(
                                encapsulationSize: payloadSize + 6,
                                payloadEncodingMajor: 1,
                                payloadEncodingMinor: 1);
                            encapsulationHeader.Encode(ref encoder);
                        }
                        // else the reply status (> UserException) is part of the payload

                        int frameSize = encoder.EncodedByteCount + payloadSize;
                        SliceEncoder.EncodeInt32(frameSize, sizePlaceholder);
                    }
                }

                static (int RequestId, IceRequestHeader Header, PipeReader? ContextReader, int Consumed) DecodeRequestIdAndHeader(
                    ReadOnlySequence<byte> buffer)
                {
                    var decoder = new SliceDecoder(buffer, SliceEncoding.Slice1);

                    int requestId = decoder.DecodeInt32();

                    var requestHeader = new IceRequestHeader(ref decoder);

                    Pipe? contextPipe = null;
                    long pos = decoder.Consumed;
                    int count = decoder.DecodeSize();
                    if (count > 0)
                    {
                        for (int i = 0; i < count; ++i)
                        {
                            decoder.Skip(decoder.DecodeSize()); // Skip the key
                            decoder.Skip(decoder.DecodeSize()); // Skip the value
                        }
                        contextPipe = new Pipe();
                        contextPipe.Writer.Write(buffer.Slice(pos, decoder.Consumed - pos));
                        contextPipe.Writer.Complete();
                    }

                    var encapsulationHeader = new EncapsulationHeader(ref decoder);

                    if (encapsulationHeader.PayloadEncodingMajor != 1 ||
                        encapsulationHeader.PayloadEncodingMinor != 1)
                    {
                        throw new InvalidDataException(
                            @$"unsupported payload encoding '{encapsulationHeader.PayloadEncodingMajor
                            }.{encapsulationHeader.PayloadEncodingMinor}'");
                    }

                    int payloadSize = encapsulationHeader.EncapsulationSize - 6;
                    if (payloadSize != (buffer.Length - decoder.Consumed))
                    {
                        throw new InvalidDataException(
                            @$"request payload size mismatch: expected {payloadSize
                            } bytes, read {buffer.Length - decoder.Consumed} bytes");
                    }

                    return (requestId, requestHeader, contextPipe?.Reader, (int)decoder.Consumed);
                }
            }
        }
    }
}<|MERGE_RESOLUTION|>--- conflicted
+++ resolved
@@ -133,70 +133,6 @@
             }
         }
 
-<<<<<<< HEAD
-        public async Task<NetworkConnectionInformation> ConnectAsync(bool isServer, CancellationToken cancel)
-        {
-            // Connect the network connection.
-            NetworkConnectionInformation networkConnectionInformation = await _networkConnection.ConnectAsync(
-                cancel).ConfigureAwait(false);
-
-            // Wait for the network connection establishment to set the idle timeout. The network connection
-            // ConnectAsync implementation would need otherwise to deal with thread safety if Dispose is called
-            // concurrently.
-            _networkConnectionReader.IdleTimeout = _idleTimeout;
-
-            if (isServer)
-            {
-                EncodeValidateConnectionFrame(_networkConnectionWriter);
-
-                // The flush can't be canceled because it would lead to the writing of an incomplete frame.
-                await _networkConnectionWriter.FlushAsync(CancellationToken.None).ConfigureAwait(false);
-            }
-            else
-            {
-                ReadOnlySequence<byte> buffer = await _networkConnectionReader.ReadAtLeastAsync(
-                    IceDefinitions.PrologueSize,
-                    cancel).ConfigureAwait(false);
-
-                (IcePrologue validateConnectionFrame, long consumed) = DecodeValidateConnectionFrame(buffer);
-                _networkConnectionReader.AdvanceTo(buffer.GetPosition(consumed), buffer.End);
-
-                IceDefinitions.CheckPrologue(validateConnectionFrame);
-                if (validateConnectionFrame.FrameSize != IceDefinitions.PrologueSize)
-                {
-                    throw new InvalidDataException(
-                        $"received Ice frame with only '{validateConnectionFrame.FrameSize}' bytes");
-                }
-                if (validateConnectionFrame.FrameType != IceFrameType.ValidateConnection)
-                {
-                    throw new InvalidDataException(
-                        @$"expected '{nameof(IceFrameType.ValidateConnection)
-                        }' frame but received frame type '{validateConnectionFrame.FrameType}'");
-                }
-            }
-
-            if (_idleTimeout != Timeout.InfiniteTimeSpan)
-            {
-                _idleTimeoutTimer = new Timer(_ => OnIdle?.Invoke(), null, _idleTimeout, Timeout.InfiniteTimeSpan);
-            }
-
-            return networkConnectionInformation;
-
-            static void EncodeValidateConnectionFrame(SimpleNetworkConnectionWriter writer)
-            {
-                var encoder = new SliceEncoder(writer, SliceEncoding.Slice1);
-                IceDefinitions.ValidateConnectionFrame.Encode(ref encoder);
-            }
-
-            static (IcePrologue, long) DecodeValidateConnectionFrame(ReadOnlySequence<byte> buffer)
-            {
-                var decoder = new SliceDecoder(buffer, SliceEncoding.Slice1);
-                return (new IcePrologue(ref decoder), decoder.Consumed);
-            }
-        }
-
-=======
->>>>>>> e64ab5b4
         public void Dispose() => Abort(new ConnectionClosedException());
 
         public async Task<IncomingResponse> InvokeAsync(
@@ -583,6 +519,11 @@
             NetworkConnectionInformation networkConnectionInformation =
                 await _networkConnection.ConnectAsync(cancel).ConfigureAwait(false);
 
+            // Wait for the network connection establishment to set the idle timeout. The network connection
+            // ConnectAsync implementation would need otherwise to deal with thread safety if Dispose is called
+            // concurrently.
+            _networkConnectionReader.IdleTimeout = _idleTimeout;
+
             if (isServer)
             {
                 EncodeValidateConnectionFrame(_networkConnectionWriter);
@@ -614,7 +555,7 @@
 
             if (_idleTimeout != Timeout.InfiniteTimeSpan)
             {
-                _timer = new Timer(_ => Monitor(), null, _idleTimeout / 2, _idleTimeout / 2);
+                _idleTimeoutTimer = new Timer(_ => OnIdle?.Invoke(), null, _idleTimeout, Timeout.InfiniteTimeSpan);
             }
 
             return networkConnectionInformation;
