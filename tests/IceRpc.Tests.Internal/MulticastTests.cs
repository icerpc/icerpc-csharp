// Copyright (c) ZeroC, Inc. All rights reserved.

using IceRpc.Transports;
using IceRpc.Transports.Internal;
using NUnit.Framework;
using System.Net.Sockets;

namespace IceRpc.Tests.Internal
{
    [Parallelizable(scope: ParallelScope.Fixtures)]
    [TestFixture(AddressFamily.InterNetwork)]
    [TestFixture(AddressFamily.InterNetworkV6)]
    [Timeout(5000)]
    public class MulticastTests
    {
        private static readonly IClientTransport<ISimpleNetworkConnection> _clientTransport = new UdpClientTransport();
        private static readonly IServerTransport<ISimpleNetworkConnection> _serverTransport = new UdpServerTransport();

        private readonly bool _ipv6;

        public MulticastTests(AddressFamily addressFamily) => _ipv6 = addressFamily == AddressFamily.InterNetworkV6;

        [TestCase(1, 1)]
        [TestCase(1024, 1)]
        [TestCase(1, 5)]
        [TestCase(1024, 5)]
        public async Task Multicast_ReadWriteAsync(int size, int serverCount)
        {
            byte[] writeBuffer = new byte[size];
            new Random().NextBytes(writeBuffer);
            ReadOnlyMemory<ReadOnlyMemory<byte>> sendBuffers = new ReadOnlyMemory<byte>[] { writeBuffer };

            string host = _ipv6 ? "\"::1\"" : "127.0.0.1";
            Endpoint serverEndpoint = GetEndpoint(host, port: 0, _ipv6, client: false);

            var listenerList = new List<IListener<ISimpleNetworkConnection>>();
            var serverConnectionList = new List<ISimpleNetworkConnection>();
            var serverStreamList = new List<ISimpleStream>();

            IListener<ISimpleNetworkConnection> listener =
                _serverTransport.Listen(serverEndpoint, LogAttributeLoggerFactory.Instance.Server);
            listenerList.Add(listener);

            serverEndpoint.Port = listener.Endpoint.Port;

            // We create serverCount servers all listening on the same endpoint (including same port)
            for (int i = 0; i < serverCount; ++i)
            {
                if (i > 0)
                {
                    listener = _serverTransport.Listen(serverEndpoint, LogAttributeLoggerFactory.Instance.Server);
                }

                ISimpleNetworkConnection serverConnection = await listener.AcceptAsync();
                serverConnectionList.Add(serverConnection);

                (ISimpleStream serverStream, _) = await serverConnection.ConnectAsync(default);
                serverStreamList.Add(serverStream);
            }

            string clientEndpoint = GetEndpoint(host, port: serverEndpoint.Port, _ipv6, client: true);

<<<<<<< HEAD
            using ISimpleNetworkConnection clientConnection =
                _clientTransport.CreateConnection(clientEndpoint, LogAttributeLoggerFactory.Instance.Client);
=======
            await using ISimpleNetworkConnection clientConnection =
                _clientTransport.CreateConnection(clientEndpoint, LogAttributeLoggerFactory.Instance);
>>>>>>> f16331a1

            (ISimpleStream clientStream, _) = await clientConnection.ConnectAsync(default);

            // Datagrams aren't reliable, try up to 5 times in case a datagram is lost.
            int count = 5;
            while (count-- > 0)
            {
                try
                {
                    using var source = new CancellationTokenSource(1000);
                    ValueTask writeTask = clientStream.WriteAsync(sendBuffers, default);

                    foreach (ISimpleStream serverStream in serverStreamList)
                    {
                        Memory<byte> readBuffer = new byte[UdpUtils.MaxPacketSize];
                        int received = await serverStream.ReadAsync(readBuffer, source.Token);
                        Assert.AreEqual(writeBuffer.Length, received);
                        for (int i = 0; i < received; ++i)
                        {
                            Assert.AreEqual(writeBuffer[i], readBuffer.Span[i]);
                        }
                    }
                    break; // done
                }
                catch (OperationCanceledException)
                {
                }
            }
            Assert.AreNotEqual(0, count);

            await Task.WhenAll(listenerList.Select(listener => listener.DisposeAsync().AsTask()));
            await Task.WhenAll(serverConnectionList.Select(connection => connection.DisposeAsync().AsTask()));
        }

        private static string GetEndpoint(string host, int port, bool ipv6, bool client)
        {
            string address = ipv6 ? (OperatingSystem.IsLinux() ? "\"ff15::1\"" : "\"ff02::1\"") : "239.255.1.1";
            string endpoint = $"udp -h {address} -p {port}";
            if (client && !OperatingSystem.IsLinux())
            {
                endpoint += $" --interface {host}";
            }
            return endpoint;
        }
    }
}<|MERGE_RESOLUTION|>--- conflicted
+++ resolved
@@ -60,13 +60,8 @@
 
             string clientEndpoint = GetEndpoint(host, port: serverEndpoint.Port, _ipv6, client: true);
 
-<<<<<<< HEAD
-            using ISimpleNetworkConnection clientConnection =
+            await using ISimpleNetworkConnection clientConnection =
                 _clientTransport.CreateConnection(clientEndpoint, LogAttributeLoggerFactory.Instance.Client);
-=======
-            await using ISimpleNetworkConnection clientConnection =
-                _clientTransport.CreateConnection(clientEndpoint, LogAttributeLoggerFactory.Instance);
->>>>>>> f16331a1
 
             (ISimpleStream clientStream, _) = await clientConnection.ConnectAsync(default);
 
