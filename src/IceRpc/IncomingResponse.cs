--- conflicted
+++ resolved
@@ -37,32 +37,7 @@
         /// <summary>Releases resources used by the response frame.</summary>
         public void Dispose() => SocketStream?.Release();
 
-<<<<<<< HEAD
-        /// <summary>Reads the return value. If this response frame carries a failure, reads and throws this exception.
-        /// </summary>
-        /// <paramtype name="T">The type of the return value.</paramtype>
-        /// <param name="proxy">The proxy used to send the request.</param>
-        /// <param name="reader">An input stream reader used to read the frame return value, when the frame
-        /// return value contain multiple values the reader must use a tuple to return the values.</param>
-        /// <returns>The frame return value.</returns>
-        public T ReadReturnValue<T>(IServicePrx proxy, InputStreamReader<T> reader)
-        {
-            if (SocketStream != null)
-            {
-                throw new InvalidDataException("stream data available for operation without stream parameter");
-            }
-
-            return ResultType == ResultType.Success ?
-                Payload.AsReadOnlyMemory(1).ReadEncapsulation(Protocol.GetEncoding(),
-                                                              reader,
-                                                              Connection,
-                                                              proxy.GetOptions()) :
-                throw ReadException(proxy);
-        }
-
-=======
         /*
->>>>>>> b22a2369
         /// <summary>Reads the return value which contains a stream return value. If this response frame carries a
         /// failure, reads and throws this exception.</summary>
         /// <paramtype name="T">The type of the return value.</paramtype>
@@ -72,6 +47,11 @@
         /// <returns>The frame return value.</returns>
         public T ReadReturnValue<T>(IServicePrx proxy, InputStreamReaderWithStreamable<T> reader)
         {
+            if (PayloadCompressionFormat != CompressionFormat.Decompressed)
+            {
+                DecompressPayload();
+            }
+
             if (ResultType == ResultType.Success)
             {
                 if (SocketStream == null)
@@ -109,6 +89,11 @@
         /// <returns>The frame return value.</returns>
         public T ReadReturnValue<T>(IServicePrx proxy, Func<SocketStream, T> reader)
         {
+            if (PayloadCompressionFormat != CompressionFormat.Decompressed)
+            {
+                DecompressPayload();
+            }
+
             if (ResultType == ResultType.Success)
             {
                 if (SocketStream == null)
@@ -131,30 +116,7 @@
                 throw ReadException(proxy);
             }
         }
-<<<<<<< HEAD
-
-        /// <summary>Reads the return value and makes sure this return value is empty (void) or has only unknown tagged
-        /// members. If this response frame carries a failure, reads and throws this exception.</summary>
-        /// <param name="proxy">The proxy used to send the request.</param>
-        public void ReadVoidReturnValue(IServicePrx proxy)
-        {
-            if (SocketStream != null)
-            {
-                throw new InvalidDataException("stream data available for operation without stream parameter");
-            }
-
-            if (ResultType == ResultType.Success)
-            {
-                Payload.AsReadOnlyMemory(1).ReadEmptyEncapsulation(Protocol.GetEncoding());
-            }
-            else
-            {
-                throw ReadException(proxy);
-            }
-        }
-=======
         */
->>>>>>> b22a2369
 
         /// <summary>Constructs an incoming response frame.</summary>
         /// <param name="protocol">The protocol of this response</param>
