// Copyright (c) ZeroC, Inc. All rights reserved.

using IceRpc.Features.Internal;
using IceRpc.Slice;
using IceRpc.Slice.Internal;
using IceRpc.Transports;
using System.Buffers;
using System.Collections.Immutable;
using System.Diagnostics;
using System.IO.Pipelines;

namespace IceRpc.Internal
{
    internal sealed class IceRpcProtocolConnection : IProtocolConnection
    {
        /// <inheritdoc/>
        public bool HasDispatchesInProgress
        {
            get
            {
                lock (_mutex)
                {
                    return _dispatches.Count > 0;
                }
            }
        }

        /// <inheritdoc/>
        public bool HasInvocationsInProgress
        {
            get
            {
                lock (_mutex)
                {
                    return _invocations.Count > 0;
                }
            }
        }

        /// <inheritdoc/>
        public ImmutableDictionary<ConnectionFieldKey, ReadOnlySequence<byte>> PeerFields { get; private set; } =
            ImmutableDictionary<ConnectionFieldKey, ReadOnlySequence<byte>>.Empty;

        /// <inheritdoc/>
        public event Action<string>? PeerShutdownInitiated;

        private IMultiplexedStream? _controlStream;
        private readonly HashSet<CancellationTokenSource> _dispatches = new();
        private readonly TaskCompletionSource _dispatchesAndInvocationsCompleted =
            new(TaskCreationOptions.RunContinuationsAsynchronously);

        private readonly HashSet<IMultiplexedStream> _invocations = new();
        private long _lastRemoteBidirectionalStreamId = -1;
        // TODO: to we really need to keep track of this since we don't keep track of one-way requests?
        private long _lastRemoteUnidirectionalStreamId = -1;
        private readonly IDictionary<ConnectionFieldKey, OutgoingFieldValue> _localFields;

        private readonly object _mutex = new();
        private readonly IMultiplexedNetworkConnection _networkConnection;
        private IMultiplexedStream? _remoteControlStream;
        private readonly CancellationTokenSource _shutdownCancellationSource = new();
        private bool _shutdownCanceled;
        private bool _shuttingDown;
        private readonly TaskCompletionSource _waitForGoAwayCompleted =
            new(TaskCreationOptions.RunContinuationsAsynchronously);

        public async Task AcceptRequestsAsync(Connection connection, IDispatcher dispatcher)
        {
            while (true)
            {
                // Accepts a new stream.
                IMultiplexedStream stream;
                try
                {
                    stream = await _networkConnection.AcceptStreamAsync(CancellationToken.None).ConfigureAwait(false);
                }
                catch
                {
                    lock (_mutex)
                    {
                        if (_shuttingDown && _invocations.Count == 0 && _dispatches.Count == 0)
                        {
                            // The connection was gracefully shut down, raise ConnectionClosedException here to ensure
                            // that the ClosedEvent will report this exception instead of the transport failure.
                            throw new ConnectionClosedException("connection gracefully shut down");
                        }
                    }
                    throw;
                }

                IceRpcRequestHeader header;
                IDictionary<RequestFieldKey, ReadOnlySequence<byte>> fields;
                FeatureCollection features = FeatureCollection.Empty;
                PipeReader reader = stream.Input;
                try
                {
                    ReadResult readResult = await reader.ReadSegmentAsync(
                        Encoding.Slice20,
                        CancellationToken.None).ConfigureAwait(false);

                    if (readResult.Buffer.IsEmpty)
                    {
                        throw new InvalidDataException("received icerpc request with empty header");
                    }

                    (header, fields) = DecodeHeader(readResult.Buffer);
                    reader.AdvanceTo(readResult.Buffer.End);

                    // Decode Context from Fields and set corresponding feature.
                    if (fields.DecodeValue(
                        RequestFieldKey.Context,
                        (ref SliceDecoder decoder) => decoder.DecodeDictionary(
                            minKeySize: 1,
                            minValueSize: 1,
                            size => new Dictionary<string, string>(size),
                            keyDecodeFunc: (ref SliceDecoder decoder) => decoder.DecodeString(),
                            valueDecodeFunc: (ref SliceDecoder decoder) => decoder.DecodeString()))
                                is Dictionary<string, string> context && context.Count > 0)
                    {
                        features = features.WithContext(context);
                    }
                }
                catch (Exception ex)
                {
                    await stream.Input.CompleteAsync(ex).ConfigureAwait(false);
                    if (stream.IsBidirectional)
                    {
                        await stream.Output.CompleteAsync(ex).ConfigureAwait(false);
                    }
                    throw;
                }

                var request = new IncomingRequest(Protocol.IceRpc)
                {
                    Connection = connection,
                    Features = features,
                    Fields = fields,
                    IsOneway = !stream.IsBidirectional,
                    Operation = header.Operation,
                    Path = header.Path,
                    Payload = reader,
<<<<<<< HEAD
                    ResponseWriter = stream.IsBidirectional ? stream.Output : InvalidPipeWriter.Instance
=======
                    PayloadEncoding = header.PayloadEncoding.Length > 0 ?
                        Encoding.FromString(header.PayloadEncoding) : IceRpcDefinitions.Encoding
>>>>>>> 457ddc37
                };

                _ = Task.Run(() => DispatchRequestAsync(request, stream));
            }

            async Task DispatchRequestAsync(IncomingRequest request, IMultiplexedStream stream)
            {
                using var cancelDispatchSource = new CancellationTokenSource();

                bool shuttingDown = false;
                lock (_mutex)
                {
                    // If shutting down, ignore the incoming request.
                    if (_shuttingDown)
                    {
                        shuttingDown = true;
                    }
                    else
                    {
                        _dispatches.Add(cancelDispatchSource);
                        if (stream.IsBidirectional)
                        {
                            _lastRemoteBidirectionalStreamId = stream.Id;
                        }
                        else
                        {
                            _lastRemoteUnidirectionalStreamId = stream.Id;
                        }

                        stream.ShutdownAction = () =>
                        {
                            // TODO: review stream shutdown (see #930)

                            try
                            {
                                cancelDispatchSource.Cancel();
                            }
                            catch (ObjectDisposedException)
                            {
                                // TODO: we shouldn't have to catch this exception here (related to #930).
                            }

                            lock (_mutex)
                            {
                                // TODO: we need to decouple the completion of a dispatch from its cancellation token
                                // source. A dispatch ends once the stream param receive or send terminates. We should
                                // probably keep the stream + cancelDispatchSource in _dispatches. To be able to cancel
                                // pending reads on request.Payload, pending reads on response.PayloadStream and pending
                                // flushes on output / payload writer.
                                _dispatches.Remove(cancelDispatchSource);

                                // If no more invocations or dispatches and shutting down, shutdown can complete.
                                if (_shuttingDown && _invocations.Count == 0 && _dispatches.Count == 0)
                                {
                                    _dispatchesAndInvocationsCompleted.SetResult();
                                }
                            }
                        };
                    }
                }

                if (shuttingDown)
                {
                    // If shutting down, ignore the incoming request.
                    // TODO: replace with payload exception and error code
                    var exception = new ConnectionClosedException();
                    await request.Payload.CompleteAsync(exception).ConfigureAwait(false);
                    await stream.Output.CompleteAsync(exception).ConfigureAwait(false);
                    return;
                }

                OutgoingResponse response;
                try
                {
                    // The dispatcher is responsible for completing the incoming request payload and payload stream.
                    response = await dispatcher.DispatchAsync(
                        request,
                        cancelDispatchSource.Token).ConfigureAwait(false);
                }
                catch (Exception exception)
                {
                    // If we catch an exception, we return a failure response with a Slice-encoded payload.

                    if (exception is OperationCanceledException)
                    {
                        // The dispatcher completes the incoming request payload even on failures. We just complete the
                        // stream output here.
                        await stream.Output.CompleteAsync(
                            IceRpcStreamError.DispatchCanceled.ToException()).ConfigureAwait(false);

                        // We're done since the completion of the stream output aborts the stream, we don't send a
                        // response.
                        return;
                    }

                    if (exception is not RemoteException remoteException || remoteException.ConvertToUnhandled)
                    {
                        remoteException = new DispatchException(
                            message: null,
                            exception is InvalidDataException ?
                                DispatchErrorCode.InvalidData : DispatchErrorCode.UnhandledException,
                            exception);
                    }

                    response = new OutgoingResponse(request)
                    {
                        Payload = Encoding.Slice20.CreatePayloadFromRemoteException(remoteException),
                        ResultType = ResultType.Failure
                    };

                    if (remoteException.RetryPolicy != RetryPolicy.NoRetry)
                    {
                        RetryPolicy retryPolicy = remoteException.RetryPolicy;
                        response.Fields = response.Fields.With(
                            ResponseFieldKey.RetryPolicy,
                            (ref SliceEncoder encoder) => retryPolicy.Encode(ref encoder));
                    }
                }

                if (request.IsOneway)
                {
                    await response.CompleteAsync().ConfigureAwait(false);
                    return;
                }

                EncodeHeader();

                // SendPayloadAsync takes care of the completion of the payload, payload stream and stream output.
                await SendPayloadAsync(response, stream.Output, CancellationToken.None).ConfigureAwait(false);

                void EncodeHeader()
                {
                    var encoder = new SliceEncoder(stream.Output, Encoding.Slice20);

                    // Write the IceRpc response header.
                    Memory<byte> sizePlaceholder = encoder.GetPlaceholderMemory(2);
                    int headerStartPos = encoder.EncodedByteCount;

                    new IceRpcResponseHeader(response.ResultType).Encode(ref encoder);

                    encoder.EncodeDictionary(
                        response.Fields,
                        (ref SliceEncoder encoder, ResponseFieldKey key) => encoder.EncodeResponseFieldKey(key),
                        (ref SliceEncoder encoder, OutgoingFieldValue value) => value.Encode(ref encoder));

                    // We're done with the header encoding, write the header size.
                    Slice20Encoding.EncodeSize(encoder.EncodedByteCount - headerStartPos, sizePlaceholder.Span);
                }
            }

            static (IceRpcRequestHeader, IDictionary<RequestFieldKey, ReadOnlySequence<byte>>) DecodeHeader(
                ReadOnlySequence<byte> buffer)
            {
                var decoder = new SliceDecoder(buffer, Encoding.Slice20);
                var header = new IceRpcRequestHeader(ref decoder);
                IDictionary<RequestFieldKey, ReadOnlySequence<byte>> fields = decoder.DecodeFieldDictionary(
                    (ref SliceDecoder decoder) => decoder.DecodeRequestFieldKey());

                decoder.CheckEndOfBuffer(skipTaggedParams: false);
                return (header, fields);
            }
        }

        public void Dispose() => _shutdownCancellationSource.Dispose();

        public Task PingAsync(CancellationToken cancel) =>
            SendControlFrameAsync(IceRpcControlFrameType.Ping, encodeAction: null, cancel).AsTask();

        public async Task<IncomingResponse> SendRequestAsync(
            Connection connection,
            OutgoingRequest request,
            CancellationToken cancel)
        {
            PipeReader? responseReader = null;
            try
            {
                if (request.Proxy.Fragment.Length > 0)
                {
                    throw new NotSupportedException("the icerpc protocol does not support fragments");
                }

                // Create the stream.
                IMultiplexedStream stream = _networkConnection.CreateStream(bidirectional: !request.IsOneway);

                if (stream.IsBidirectional)
                {
                    responseReader = stream.Input;
                }

                // Keep track of the invocation for the shutdown logic.
                if (!request.IsOneway || request.PayloadStream != null)
                {
                    lock (_mutex)
                    {
                        if (_shuttingDown)
                        {
                            throw new ConnectionClosedException("connection shutdown");
                        }
                        else
                        {
                            _invocations.Add(stream);

                            stream.ShutdownAction = () =>
                            {
                                // TODO: review stream shutdown (see #930)

                                lock (_mutex)
                                {
                                    _invocations.Remove(stream);

                                    // If no more invocations or dispatches and shutting down, shutdown can complete.
                                    if (_shuttingDown && _invocations.Count == 0 && _dispatches.Count == 0)
                                    {
                                        _dispatchesAndInvocationsCompleted.SetResult();
                                    }
                                }
                            };
                        }
                    }
                }

                EncodeHeader(stream.Output);

                // SendPayloadAsync takes care of the completion of the payloads and stream output.
                await SendPayloadAsync(request, stream.Output, cancel).ConfigureAwait(false);
                request.IsSent = true;
            }
            catch (Exception exception)
            {
                if (responseReader != null)
                {
                    await responseReader.CompleteAsync(exception).ConfigureAwait(false);
                }
                throw;
            }

            if (request.IsOneway)
            {
                return new IncomingResponse(request);
            }

            Debug.Assert(responseReader != null);
            try
            {
                ReadResult readResult = await responseReader.ReadSegmentAsync(
                    Encoding.Slice20,
                    cancel).ConfigureAwait(false);

                if (readResult.IsCanceled)
                {
                    lock (_mutex)
                    {
                        if (_shutdownCanceled)
                        {
                            // If shutdown is canceled, pending invocations are canceled.
                            throw new OperationCanceledException("shutdown canceled");
                        }
                        else if (_shuttingDown)
                        {
                            // If shutdown isn't canceled, the cancellation indicates that the peer didn't dispatch the
                            // invocation.
                            throw new ConnectionClosedException("connection shutdown by peer");
                        }
                        else
                        {
                            // The stream was aborted (occurs if the Slic connection is disposed).
                            throw new ConnectionLostException();
                        }
                    }
                }

                if (readResult.Buffer.IsEmpty)
                {
                    throw new InvalidDataException($"received icerpc response with empty header");
                }

                (IceRpcResponseHeader header, IDictionary<ResponseFieldKey, ReadOnlySequence<byte>> fields) =
                    DecodeHeader(readResult.Buffer);
                responseReader.AdvanceTo(readResult.Buffer.End);

                RetryPolicy? retryPolicy = fields.DecodeValue(
                    ResponseFieldKey.RetryPolicy,
                    (ref SliceDecoder decoder) => new RetryPolicy(ref decoder));
                if (retryPolicy != null)
                {
                    request.Features = request.Features.With(retryPolicy);
                }

                return new IncomingResponse(request)
                {
                    Connection = connection,
                    Fields = fields,
                    Payload = responseReader,
                    ResultType = header.ResultType
                };
            }
            catch (MultiplexedStreamAbortedException exception)
            {
                await responseReader.CompleteAsync(exception).ConfigureAwait(false);
                if (exception.ErrorKind == MultiplexedStreamErrorKind.Protocol)
                {
                    throw exception.ToIceRpcException();
                }
                else
                {
                    throw new ConnectionLostException(exception);
                }
            }
            catch (OperationCanceledException)
            {
                // Notify the peer that we give up on receiving the response. The peer will cancel the dispatch upon
                // receiving this notification.
                await responseReader.CompleteAsync(
                    IceRpcStreamError.InvocationCanceled.ToException()).ConfigureAwait(false);
                throw;
            }
            catch (Exception exception)
            {
                await responseReader.CompleteAsync(exception).ConfigureAwait(false);
                throw;
            }

            void EncodeHeader(PipeWriter writer)
            {
                var encoder = new SliceEncoder(writer, Encoding.Slice20);

                // Write the IceRpc request header.
                Memory<byte> sizePlaceholder = encoder.GetPlaceholderMemory(2);
                int headerStartPos = encoder.EncodedByteCount; // does not include the size

                var header = new IceRpcRequestHeader(request.Proxy.Path, request.Operation);

                header.Encode(ref encoder);

                // We cannot use request.Features.GetContext here because it doesn't distinguish between empty and not
                // set context.
                if (request.Features.Get<Context>()?.Value is IDictionary<string, string> context)
                {
                    if (context.Count == 0)
                    {
                        // make sure it's not set.
                        request.Fields = request.Fields.Without(RequestFieldKey.Context);
                    }
                    else
                    {
                        request.Fields = request.Fields.With(
                            RequestFieldKey.Context,
                            (ref SliceEncoder encoder) => encoder.EncodeDictionary(
                                context,
                                (ref SliceEncoder encoder, string value) => encoder.EncodeString(value),
                                (ref SliceEncoder encoder, string value) => encoder.EncodeString(value)));
                    }
                }

                encoder.EncodeDictionary(
                    request.Fields,
                    (ref SliceEncoder encoder, RequestFieldKey key) => encoder.EncodeRequestFieldKey(key),
                    (ref SliceEncoder encoder, OutgoingFieldValue value) => value.Encode(ref encoder));

                // We're done with the header encoding, write the header size.
                Slice20Encoding.EncodeSize(encoder.EncodedByteCount - headerStartPos, sizePlaceholder.Span);
            }

            static (IceRpcResponseHeader, IDictionary<ResponseFieldKey, ReadOnlySequence<byte>>) DecodeHeader(
                ReadOnlySequence<byte> buffer)
            {
                var decoder = new SliceDecoder(buffer, Encoding.Slice20);
                var header = new IceRpcResponseHeader(ref decoder);
                IDictionary<ResponseFieldKey, ReadOnlySequence<byte>> fields =
                    decoder.DecodeFieldDictionary((ref SliceDecoder decoder) => decoder.DecodeResponseFieldKey());

                decoder.CheckEndOfBuffer(skipTaggedParams: false);
                return (header, fields);
            }
        }

        /// <inheritdoc/>
        public async Task ShutdownAsync(string message, CancellationToken cancel)
        {
            lock (_mutex)
            {
                // Mark the connection as shutting down to prevent further requests from being accepted.
                _shuttingDown = true;
                if (_invocations.Count == 0 && _dispatches.Count == 0)
                {
                    _dispatchesAndInvocationsCompleted.SetResult();
                }
            }

            // Canceling Shutdown will cancel dispatches and invocations to speed up shutdown.
            using CancellationTokenRegistration _ = cancel.Register(() =>
                {
                    try
                    {
                        _shutdownCancellationSource.Cancel();
                    }
                    catch (ObjectDisposedException)
                    {
                    }
                });

            // Send GoAway frame.
            await SendControlFrameAsync(
                IceRpcControlFrameType.GoAway,
                (ref SliceEncoder encoder) => new IceRpcGoAway(
                    _lastRemoteBidirectionalStreamId,
                    _lastRemoteUnidirectionalStreamId,
                    message).Encode(ref encoder),
                CancellationToken.None).ConfigureAwait(false);

            // Ensure WaitForGoAway completes before continuing.
            await _waitForGoAwayCompleted.Task.ConfigureAwait(false);

            try
            {
                // Wait for dispatches and invocations to complete.
                await _dispatchesAndInvocationsCompleted.Task.WaitAsync(
                    _shutdownCancellationSource.Token).ConfigureAwait(false);
            }
            catch (OperationCanceledException)
            {
                // Cancel invocations and dispatches to speed up the shutdown.
                IEnumerable<IMultiplexedStream> invocations;
                IEnumerable<CancellationTokenSource> dispatches;
                lock (_mutex)
                {
                    _shutdownCanceled = true;
                    invocations = _invocations.ToArray();
                    dispatches = _dispatches.ToArray();
                }

                foreach (CancellationTokenSource dispatchCancelSource in dispatches)
                {
                    try
                    {
                        dispatchCancelSource.Cancel();
                    }
                    catch (ObjectDisposedException)
                    {
                        // Ignore, the dispatch completed concurrently.
                    }
                }

                foreach (IMultiplexedStream stream in invocations)
                {
                    stream.Input.CancelPendingRead();
                }

                // Wait again for dispatches and invocations to complete.
                await _dispatchesAndInvocationsCompleted.Task.ConfigureAwait(false);
            }

            // We are done with the shutdown, notify the peer that shutdown completed on our side.
            await SendControlFrameAsync(
                IceRpcControlFrameType.GoAwayCompleted,
                encodeAction: null,
                CancellationToken.None).ConfigureAwait(false);

            // Wait for the peer to complete its side of the shutdown.
            await ReceiveControlFrameHeaderAsync(
                IceRpcControlFrameType.GoAwayCompleted,
                CancellationToken.None).ConfigureAwait(false);

            // GoAwayCompleted has no body
        }

        /// <inheritdoc/>
        internal IceRpcProtocolConnection(
            IMultiplexedNetworkConnection networkConnection,
            IDictionary<ConnectionFieldKey, OutgoingFieldValue> localFields)
        {
            _networkConnection = networkConnection;
            _localFields = localFields;
        }

        internal async Task InitializeAsync(CancellationToken cancel)
        {
            // Create the control stream and send the protocol initialize frame
            _controlStream = _networkConnection.CreateStream(false);

            await SendControlFrameAsync(
                IceRpcControlFrameType.Initialize,
                (ref SliceEncoder encoder) =>
                    encoder.EncodeDictionary(
                        _localFields,
                        (ref SliceEncoder encoder, ConnectionFieldKey key) => encoder.EncodeConnectionFieldKey(key),
                        (ref SliceEncoder encoder, OutgoingFieldValue value) => value.Encode(ref encoder)),
                cancel).ConfigureAwait(false);

            // Wait for the remote control stream to be accepted and read the protocol initialize frame
            _remoteControlStream = await _networkConnection.AcceptStreamAsync(cancel).ConfigureAwait(false);

            await ReceiveControlFrameHeaderAsync(IceRpcControlFrameType.Initialize, cancel).ConfigureAwait(false);

            PeerFields = await ReceiveControlFrameBodyAsync(
                (ref SliceDecoder decoder) => decoder.DecodeFieldDictionary(
                    (ref SliceDecoder decoder) => decoder.DecodeConnectionFieldKey()).ToImmutableDictionary(),
                cancel).ConfigureAwait(false);

            // Start a task to wait to receive the go away frame to initiate shutdown.
            _ = Task.Run(() => WaitForGoAwayAsync(), CancellationToken.None);
        }

        private async ValueTask<T> ReceiveControlFrameBodyAsync<T>(
            DecodeFunc<T> decodeFunc,
            CancellationToken cancel)
        {
            PipeReader input = _remoteControlStream!.Input;
            ReadResult readResult = await input.ReadSegmentAsync(Encoding.Slice20, cancel).ConfigureAwait(false);
            if (readResult.IsCanceled)
            {
                throw new OperationCanceledException();
            }

            try
            {
                return Encoding.Slice20.DecodeBuffer(readResult.Buffer, decodeFunc);
            }
            finally
            {
                if (!readResult.Buffer.IsEmpty)
                {
                    input.AdvanceTo(readResult.Buffer.End);
                }
            }
        }

        private async ValueTask ReceiveControlFrameHeaderAsync(
            IceRpcControlFrameType expectedFrameType,
            CancellationToken cancel)
        {
            Debug.Assert(expectedFrameType != IceRpcControlFrameType.Ping);
            PipeReader input = _remoteControlStream!.Input;

            while (true)
            {
                ReadResult readResult = await input.ReadAsync(cancel).ConfigureAwait(false);
                if (readResult.IsCanceled)
                {
                    throw new OperationCanceledException();
                }
                if (readResult.Buffer.IsEmpty)
                {
                    throw new InvalidDataException("invalid empty control frame");
                }

                IceRpcControlFrameType frameType = readResult.Buffer.FirstSpan[0].AsIceRpcControlFrameType();
                input.AdvanceTo(readResult.Buffer.GetPosition(1));

                if (frameType == IceRpcControlFrameType.Ping)
                {
                    continue;
                }

                if (frameType != expectedFrameType)
                {
                    throw new InvalidDataException(
                       $"received frame type {frameType} but expected {expectedFrameType}");
                }
                else
                {
                    // Received expected frame type, returning.
                    break; // while
                }
            }
        }

        private ValueTask<FlushResult> SendControlFrameAsync(
            IceRpcControlFrameType frameType,
            EncodeAction? encodeAction,
            CancellationToken cancel)
        {
            PipeWriter output = _controlStream!.Output;
            output.GetSpan()[0] = (byte)frameType;
            output.Advance(1);

            if (encodeAction != null)
            {
                var encoder = new SliceEncoder(output, Encoding.Slice20);
                Memory<byte> sizePlaceholder = encoder.GetPlaceholderMemory(2); // TODO: switch to MaxHeaderSize
                int startPos = encoder.EncodedByteCount; // does not include the size
                encodeAction?.Invoke(ref encoder);
                Slice20Encoding.EncodeSize(encoder.EncodedByteCount - startPos, sizePlaceholder.Span);
            }

            return frameType == IceRpcControlFrameType.GoAwayCompleted ?
                output.WriteAsync(ReadOnlySequence<byte>.Empty, endStream: true, cancel) :
                output.FlushAsync(cancel);
        }

        /// <summary>Sends the payload and payload stream of an outgoing frame. SendPayloadAsync completes the payload
        /// if successful. It completes the output only if there's no payload stream. Otherwise, it starts a streaming
        /// task that is responsible for completing the payload stream and the output.</summary>
        private static async ValueTask SendPayloadAsync(
            OutgoingFrame outgoingFrame,
            PipeWriter output,
            CancellationToken cancel)
        {
            PipeWriter payloadWriter = outgoingFrame.GetPayloadWriter(output);

            try
            {
                await CopyReaderToWriterAsync(
                    outgoingFrame.Payload,
                    payloadWriter,
                    endStream: outgoingFrame.PayloadStream == null,
                    cancel).ConfigureAwait(false);
            }
            catch (Exception exception)
            {
                await payloadWriter.CompleteAsync(exception).ConfigureAwait(false);
                throw;
            }

            await outgoingFrame.Payload.CompleteAsync().ConfigureAwait(false);

            if (outgoingFrame.PayloadStream == null)
            {
                await payloadWriter.CompleteAsync().ConfigureAwait(false);
            }
            else
            {
                // Send payloadStream in the background.
                _ = Task.Run(
                    async () =>
                    {
                        try
                        {
                            await CopyReaderToWriterAsync(
                                outgoingFrame.PayloadStream,
                                payloadWriter,
                                endStream: true,
                                CancellationToken.None).ConfigureAwait(false);

                            await outgoingFrame.PayloadStream.CompleteAsync().ConfigureAwait(false);
                            await payloadWriter.CompleteAsync().ConfigureAwait(false);
                        }
                        catch (Exception exception)
                        {
                            await outgoingFrame.PayloadStream.CompleteAsync(exception).ConfigureAwait(false);
                            await payloadWriter.CompleteAsync(exception).ConfigureAwait(false);
                        }
                    },
                    cancel);
            }

            static async Task CopyReaderToWriterAsync(
                PipeReader reader,
                PipeWriter writer,
                bool endStream,
                CancellationToken cancel)
            {
                FlushResult flushResult;
                ReadResult readResult;
                do
                {
                    readResult = await reader.ReadAsync(cancel).ConfigureAwait(false);
                    try
                    {
                        flushResult = await writer.WriteAsync(
                            readResult.Buffer,
                            readResult.IsCompleted && endStream,
                            cancel).ConfigureAwait(false);
                    }
                    finally
                    {
                        reader.AdvanceTo(readResult.Buffer.End);
                    }
                } while (!readResult.IsCompleted && !readResult.IsCanceled &&
                         !flushResult.IsCompleted && !flushResult.IsCanceled);

                // An application payload writer decorator can return a canceled flush result.
                // TODO: is this really possible?
                // See https://github.com/zeroc-ice/icerpc-csharp/pull/977#discussion_r837440210
                if (flushResult.IsCanceled)
                {
                    throw new OperationCanceledException("payload writer canceled");
                }

                // The remote reader gracefully complete the stream input pipe. TODO: which exception should we throw
                // here? We throw OperationCanceledException... which implies that if the frame is an outgoing request
                // is won't be retried.
                if (flushResult.IsCompleted)
                {
                    throw new OperationCanceledException("peer stopped reading the payload");
                }
            }
        }

        private async Task WaitForGoAwayAsync()
        {
            try
            {
                // Receive and decode GoAway frame

                await ReceiveControlFrameHeaderAsync(
                    IceRpcControlFrameType.GoAway,
                    CancellationToken.None).ConfigureAwait(false);

                IceRpcGoAway goAwayFrame = await ReceiveControlFrameBodyAsync(
                    (ref SliceDecoder decoder) => new IceRpcGoAway(ref decoder),
                    CancellationToken.None).ConfigureAwait(false);

                // Raise the peer shutdown initiated event.
                try
                {
                    PeerShutdownInitiated?.Invoke(goAwayFrame.Message);
                }
                catch (Exception ex)
                {
                    Debug.Assert(false, $"{nameof(PeerShutdownInitiated)} raised unexpected exception\n{ex}");
                }

                IEnumerable<IMultiplexedStream> invocations;
                lock (_mutex)
                {
                    // Mark the connection as shutting down to prevent further requests from being accepted.
                    _shuttingDown = true;

                    // Cancel the invocations that were not dispatched by the peer.
                    invocations = _invocations.Where(stream =>
                        !stream.IsStarted ||
                        (stream.Id > (stream.IsBidirectional ?
                            goAwayFrame.LastBidirectionalStreamId :
                            goAwayFrame.LastUnidirectionalStreamId))).ToArray();
                }

                foreach (IMultiplexedStream stream in invocations)
                {
                    // Cancel the invocation pending read response.
                    stream.Input.CancelPendingRead();
                }
            }
            catch (OperationCanceledException)
            {
                // Expected if shutdown is initiated on the connection.
                throw;
            }
            finally
            {
                _waitForGoAwayCompleted.SetResult();
            }
        }
    }
}<|MERGE_RESOLUTION|>--- conflicted
+++ resolved
@@ -139,12 +139,6 @@
                     Operation = header.Operation,
                     Path = header.Path,
                     Payload = reader,
-<<<<<<< HEAD
-                    ResponseWriter = stream.IsBidirectional ? stream.Output : InvalidPipeWriter.Instance
-=======
-                    PayloadEncoding = header.PayloadEncoding.Length > 0 ?
-                        Encoding.FromString(header.PayloadEncoding) : IceRpcDefinitions.Encoding
->>>>>>> 457ddc37
                 };
 
                 _ = Task.Run(() => DispatchRequestAsync(request, stream));
