// Copyright (c) ZeroC, Inc. All rights reserved.

using IceRpc.Features;
using IceRpc.Internal;
using IceRpc.Interop;
using IceRpc.Transports.Internal;
using IceRpc.Transports.Interop;
using System;
using System.Collections.Generic;
using System.Collections.Immutable;
using System.Diagnostics;
using System.Diagnostics.CodeAnalysis;
using System.Linq;
using System.Text;
using System.Threading;
using System.Threading.Tasks;

namespace IceRpc
{
    /// <summary>A proxy is a local ambassador for a remote IceRPC service, and can send requests to this remote
    /// service. It can also be encoded in requests and responses. There are two forms of proxies: untyped proxies
    /// (instances of this class), and typed proxies that are Prx structs generated by the Slice compiler. Each typed
    /// proxy struct holds only a Proxy.</summary>
    /// <seealso cref="IPrx"/>
    public sealed class Proxy : IEquatable<Proxy>
    {
        /// <summary>Gets or sets the secondary endpoints of this proxy.</summary>
        /// <value>The secondary endpoints of this proxy.</value>
        public ImmutableList<Endpoint> AltEndpoints
        {
            get => _altEndpoints;

            set
            {
                if (value.Count > 0)
                {
                    if (_endpoint == null)
                    {
                        throw new ArgumentException(
                            $"cannot set {nameof(AltEndpoints)} when {nameof(Endpoint)} is empty",
                            nameof(AltEndpoints));
                    }

                    if (_endpoint.Transport == TransportNames.Coloc)
                    {
                        throw new ArgumentException(
                            @$"cannot set {nameof(AltEndpoints)} when {nameof(Endpoint)} uses the coloc transport",
                            nameof(AltEndpoints));
                    }

                    if (value.Any(e => e.Transport == TransportNames.Coloc))
                    {
                        throw new ArgumentException("cannot use coloc transport", nameof(AltEndpoints));
                    }

                    if (value.Any(e => e.Protocol != Protocol))
                    {
                        throw new ArgumentException($"the protocol of all endpoints must be {Protocol.GetName()}",
                                                    nameof(AltEndpoints));
                    }

                    if (Protocol == Protocol.Ice1)
                    {
                        if (_endpoint.Transport == TransportNames.Loc)
                        {
                            throw new ArgumentException(
                                @$"cannot set {nameof(AltEndpoints)} when {nameof(Endpoint)} uses the loc transport",
                                nameof(AltEndpoints));
                        }

                        if (value.Any(e => e.Transport == TransportNames.Loc))
                        {
                            throw new ArgumentException("cannot use loc transport", nameof(AltEndpoints));
                        }
                    }
                }
                // else, no need to check anything, an empty list is always fine.

                _altEndpoints = value;
            }
        }

        /// <summary>Gets or sets the connection of this proxy. Setting the connection does not affect the proxy
        /// endpoints (if any); in particular, set does check the new connection is compatible with these endpoints.
        /// </summary>
        /// <value>The connection for this proxy, or null if the proxy does not have a connection.</value>
        public Connection? Connection
        {
            get => _connection;
            set => _connection = value;
        }

        /// <summary>The encoding that a caller should use when encoding request parameters when such a caller supports
        /// multiple encodings. Its value is usually the encoding of the protocol.</summary>
        public Encoding Encoding { get; set; }

        /// <summary>Gets or sets the main endpoint of this proxy.</summary>
        /// <value>The main endpoint of this proxy, or null if this proxy has no endpoint.</value>
        public Endpoint? Endpoint
        {
            get => _endpoint;

            set
            {
                if (value != null)
                {
                    if (value.Protocol != Protocol)
                    {
                        throw new ArgumentException("the new endpoint must use the proxy's protocol",
                                                    nameof(Endpoint));
                    }

                    if (_altEndpoints.Count > 0 && value.Transport == TransportNames.Coloc)
                    {
                        throw new ArgumentException(
                            "a proxy with a coloc endpoint cannot have alt endpoints", nameof(Endpoint));
                    }

                    if (Protocol == Protocol.Ice1 && _altEndpoints.Count > 0 && value.Transport == TransportNames.Loc)
                    {
                        throw new ArgumentException(
                            "an ice1 proxy with a loc endpoint cannot have alt endpoints", nameof(Endpoint));
                    }
                }
                else if (_altEndpoints.Count > 0)
                {
                    throw new ArgumentException(
                        $"cannot clear {nameof(Endpoint)} when {nameof(AltEndpoints)} is not empty",
                        nameof(Endpoint));
                }
                _endpoint = value;
            }
        }

        /// <summary>Gets or sets the invoker of this proxy.</summary>
        public IInvoker? Invoker { get; set; }

        /// <summary>Gets the path of this proxy. This path is a percent-escaped URI path.</summary>
        // private set only used in WithPath
        public string Path { get; private set; }

        /// <summary>The Ice protocol of this proxy. Requests sent with this proxy use only this Ice protocol.</summary>
        public Protocol Protocol { get; }

        /// <summary>The endpoint encoder is used when encoding ice1 endpoint (typically inside a proxy)
        /// with the Ice 1.1 encoding. We need such an encoder/decoder because the Ice 1.1 encoding of endpoints is
        /// transport-dependent.</summary>
        /// <seealso cref="Connection.EndpointCodex"/>
        // TODO: provide public API to get/set this encoder.
        internal IEndpointEncoder EndpointEncoder { get; set; } = Connection.DefaultEndpointCodex;
        private ImmutableList<Endpoint> _altEndpoints = ImmutableList<Endpoint>.Empty;
        private volatile Connection? _connection;
        private Endpoint? _endpoint;

        /// <summary>The equality operator == returns true if its operands are equal, false otherwise.</summary>
        /// <param name="lhs">The left hand side operand.</param>
        /// <param name="rhs">The right hand side operand.</param>
        /// <returns><c>true</c> if the operands are equal, otherwise <c>false</c>.</returns>
        public static bool operator ==(Proxy? lhs, Proxy? rhs)
        {
            if (ReferenceEquals(lhs, rhs))
            {
                return true;
            }

            if (lhs is null || rhs is null)
            {
                return false;
            }
            return lhs.Equals(rhs);
        }

        /// <summary>The inequality operator != returns true if its operands are not equal, false otherwise.</summary>
        /// <param name="lhs">The left hand side operand.</param>
        /// <param name="rhs">The right hand side operand.</param>
        /// <returns><c>true</c> if the operands are not equal, otherwise <c>false</c>.</returns>
        public static bool operator !=(Proxy? lhs, Proxy? rhs) => !(lhs == rhs);

        /// <summary>Creates a proxy from a connection and a path.</summary>
        /// <param name="connection">The connection of the new proxy. If it's a client connection, the endpoint of the
        /// new proxy is <see cref="Connection.RemoteEndpoint"/>; otherwise, the new proxy has no endpoint.</param>
        /// <param name="path">The path of the proxy.</param>
        /// <param name="invoker">The invoker of the new proxy.</param>
        /// <returns>The new proxy.</returns>
        public static Proxy FromConnection(Connection connection, string path, IInvoker? invoker = null)
        {
            var proxy = new Proxy(path, connection.Protocol);
            proxy.Endpoint = connection.IsServer ? null : connection.RemoteEndpoint;
            proxy.Connection = connection;
            proxy.Invoker = invoker;
            return proxy;
        }

        /// <summary>Creates a proxy from a path and protocol.</summary>
        /// <param name="path">The path.</param>
        /// <param name="protocol">The protocol.</param>
        /// <returns>The new proxy.</returns>
        public static Proxy FromPath(string path, Protocol protocol = Protocol.Ice2) => new Proxy(path, protocol);

        /// <summary>Creates a proxy from a string and an invoker.</summary>
        /// <param name="s">The string to parse.</param>
        /// <param name="invoker">The invoker of the new proxy.</param>
        /// <returns>The parsed proxy.</returns>
        public static Proxy Parse(string s, IInvoker? invoker = null)
        {
            string proxyString = s.Trim();
            if (proxyString.Length == 0)
            {
                throw new FormatException("an empty string does not represent a proxy");
            }

            Proxy proxy = IceUriParser.IsProxyUri(proxyString) ?
                IceUriParser.ParseProxyUri(proxyString) : Ice1Parser.ParseProxyString(proxyString);

            proxy.Invoker = invoker;
            return proxy;
        }

        /// <summary>Tries to create a proxy from a string and invoker.</summary>
        /// <param name="s">The string to parse.</param>
        /// <param name="invoker">The invoker.</param>
        /// <param name="proxy">The parsed proxy.</param>
        /// <returns><c>true</c> when the string is parsed successfully; otherwise, <c>false</c>.</returns>
        public static bool TryParse(string s, IInvoker? invoker, [NotNullWhen(true)] out Proxy? proxy)
        {
            try
            {
                proxy = Parse(s, invoker);
                return true;
            }
            catch
            {
                proxy = null;
                return false;
            }
        }

        /// <summary>Creates a shallow copy of this proxy. It's a safe copy since the only container property
        /// (AltEndpoints) is immutable.</summary>
        /// <returns>A copy of this proxy.</returns>
        public Proxy Clone() => (Proxy)MemberwiseClone();

        /// <inheritdoc/>
        public bool Equals(Proxy? other)
        {
            if (other == null)
            {
                return false;
            }
            else if (ReferenceEquals(this, other))
            {
                return true;
            }

            if (Encoding != other.Encoding)
            {
                return false;
            }
            if (_endpoint != other._endpoint)
            {
                return false;
            }

            // Only compare the connections of endpointless proxies.
            if (_endpoint == null && _connection != other._connection)
            {
                return false;
            }
            if (!_altEndpoints.SequenceEqual(other._altEndpoints))
            {
                return false;
            }
            if (Invoker != other.Invoker)
            {
                return false;
            }
            if (Path != other.Path)
            {
                return false;
            }
            if (Protocol != other.Protocol)
            {
                return false;
            }
            if (EndpointEncoder != other.EndpointEncoder)
            {
                return false;
            }

            return true;
        }

        /// <inheritdoc/>
        public override bool Equals(object? obj) => Equals(obj as Proxy);

        /// <inheritdoc/>
        public override int GetHashCode()
        {
            // We only hash a subset of the properties to keep GetHashCode reasonably fast.
            var hash = new HashCode();
            hash.Add(Invoker);
            hash.Add(Path);
            hash.Add(Protocol);
            if (_endpoint != null)
            {
                hash.Add(_endpoint.GetHashCode());
            }
            else if (_connection != null)
            {
                hash.Add(_connection);
            }
            return hash.ToHashCode();
        }

        /// <inherit-doc/>
        public override string ToString()
        {
            if (Protocol == Protocol.Ice1)
            {
                return Interop.ProxyExtensions.ToString(this, default);
            }
            else // >= ice2, use URI format
            {
                var sb = new StringBuilder();
                bool firstOption = true;

                if (_endpoint != null)
                {
                    // Use ice+transport scheme
                    sb.AppendEndpoint(_endpoint, Path);

                    firstOption = _endpoint.Protocol == Protocol.Ice2 && _endpoint.Params.Count == 0;
                }
                else
                {
                    sb.Append("ice:"); // endpointless proxy
                    sb.Append(Path);

                    // TODO: append protocol
                }

                if (Encoding != Ice2Definitions.Encoding)
                {
                    StartQueryOption(sb, ref firstOption);
                    sb.Append("encoding=");
                    sb.Append(Encoding);
                }

                if (_altEndpoints.Count > 0)
                {
                    string mainTransport = _endpoint!.Transport;
                    StartQueryOption(sb, ref firstOption);
                    sb.Append("alt-endpoint=");
                    for (int i = 0; i < _altEndpoints.Count; ++i)
                    {
                        if (i > 0)
                        {
                            sb.Append(',');
                        }
                        sb.AppendEndpoint(_altEndpoints[i], "", mainTransport != _altEndpoints[i].Transport, '$');
                    }
                }

                return sb.ToString();
            }

            static void StartQueryOption(StringBuilder sb, ref bool firstOption)
            {
                if (firstOption)
                {
                    sb.Append('?');
                    firstOption = false;
                }
                else
                {
                    sb.Append('&');
                }
            }
        }

        /// <summary>Creates a copy of this proxy with a new path.</summary>
        /// <param name="path">The new path.</param>
        /// <returns>A new proxy with the specified path.</returns>
        public Proxy WithPath(string path)
        {
            Proxy proxy = Clone();
            proxy.Path = path;

            if (Protocol == Protocol.Ice1 && proxy.Endpoint == null)
            {
                // clear cached connection of well-known proxy
                proxy.Connection = null;
            }
            return proxy;
        }

        internal static Proxy? Decode(IceDecoder decoder)
        {
            Debug.Assert(decoder.Connection != null);

            if (decoder.Encoding == Encoding.Ice11)
            {
                var identity = new Identity(decoder);
                if (identity.Name.Length == 0) // such identity means received a null proxy with the 1.1 encoding
                {
                    return null;
                }

                var proxyData = new ProxyData11(decoder);

                if ((byte)proxyData.Protocol == 0)
                {
                    throw new InvalidDataException("received proxy with protocol set to 0");
                }
                if (proxyData.ProtocolMinor != 0)
                {
                    throw new InvalidDataException(
                        $"received proxy with invalid protocolMinor value: {proxyData.ProtocolMinor}");
                }

                // The min size for an Endpoint with the 1.1 encoding is: transport (short = 2 bytes) + encapsulation
                // header (6 bytes), for a total of 8 bytes.
                Endpoint[] endpointArray =
                    decoder.DecodeArray(minElementSize: 8, decoder => decoder.DecodeEndpoint11(proxyData.Protocol));

                Endpoint? endpoint = null;
                IEnumerable<Endpoint> altEndpoints;

                if (endpointArray.Length == 0)
                {
                    string adapterId = decoder.DecodeString();
                    if (adapterId.Length > 0)
                    {
                        if (proxyData.Protocol == Protocol.Ice1)
                        {
                            endpoint = new Endpoint(Protocol.Ice1,
                                                    TransportNames.Loc,
                                                    Host: adapterId,
                                                    Port: Ice1Parser.DefaultPort,
                                                    Params: ImmutableList<EndpointParam>.Empty);
                        }
                        else
                        {
                            throw new InvalidDataException(
                                $"received {proxyData.Protocol.GetName()} proxy with an adapter ID");
                        }
                    }
                    altEndpoints = ImmutableList<Endpoint>.Empty;
                }
                else
                {
                    endpoint = endpointArray[0];
                    altEndpoints = endpointArray[1..];
                }

                if (proxyData.Protocol == Protocol.Ice1)
                {
                    if (proxyData.OptionalFacet.Count > 1)
                    {
                        throw new InvalidDataException(
                            $"received proxy with {proxyData.OptionalFacet.Count} elements in its optionalFacet");
                    }

                    try
                    {
<<<<<<< HEAD
                        var proxy = new Proxy(identity.ToPath(), Protocol.Ice1);
                        proxy.Identity = identity;
                        proxy.FacetPath = proxyData.FacetPath;
=======
                        var identityAndFacet = new IdentityAndFacet(identity, proxyData.OptionalFacet);

                        var proxy = new Proxy(identityAndFacet.ToPath(), Protocol.Ice1);
>>>>>>> 225a0312
                        proxy.Encoding = Encoding.FromMajorMinor(proxyData.EncodingMajor, proxyData.EncodingMinor);
                        proxy.Endpoint = endpoint;
                        proxy.AltEndpoints = altEndpoints.ToImmutableList();
                        proxy.Invoker = decoder.Invoker;
                        return proxy;
                    }
                    catch (InvalidDataException)
                    {
                        throw;
                    }
                    catch (Exception ex)
                    {
                        throw new InvalidDataException("received invalid proxy", ex);
                    }
                }
                else
                {
                    if (proxyData.OptionalFacet.Count > 0)
                    {
                        throw new InvalidDataException(
                            $"received proxy for protocol {proxyData.Protocol.GetName()} with a facet");
                    }
                    if (proxyData.InvocationMode != InvocationMode.Twoway)
                    {
                        throw new InvalidDataException(
                            $"received proxy for protocol {proxyData.Protocol.GetName()} with invocation mode set");
                    }

                    try
                    {
                        Proxy proxy;

                        if (endpoint == null && decoder.Connection is Connection connection)
                        {
                            proxy = Proxy.FromConnection(connection, identity.ToPath(), decoder.Invoker);
                        }
                        else
                        {
                            proxy = new Proxy(identity.ToPath(), proxyData.Protocol);
                            proxy.Endpoint = endpoint;
                            proxy.AltEndpoints = altEndpoints.ToImmutableList();
                            proxy.Invoker = decoder.Invoker;
                        }

                        proxy.Encoding = Encoding.FromMajorMinor(proxyData.EncodingMajor, proxyData.EncodingMinor);
                        return proxy;
                    }
                    catch (Exception ex)
                    {
                        throw new InvalidDataException("received invalid proxy", ex);
                    }
                }
            }
            else
            {
                var proxyData = new ProxyData20(decoder);

                if (proxyData.Path == null)
                {
                    return null;
                }

                Protocol protocol = proxyData.Protocol ?? Protocol.Ice2;
                Endpoint? endpoint = proxyData.Endpoint is EndpointData data ? data.ToEndpoint() : null;
                ImmutableList<Endpoint> altEndpoints =
                    proxyData.AltEndpoints?.Select(data => data.ToEndpoint()).ToImmutableList() ??
                        ImmutableList<Endpoint>.Empty;

                if (endpoint == null && altEndpoints.Count > 0)
                {
                    throw new InvalidDataException("received proxy with only alt endpoints");
                }

                try
                {
                    Proxy proxy;

                    Debug.Assert(decoder.Connection != null);

                    if (endpoint == null && protocol != Protocol.Ice1)
                    {
                        proxy = Proxy.FromConnection(decoder.Connection, proxyData.Path, decoder.Invoker);
                    }
                    else
                    {
                        proxy = new Proxy(proxyData.Path, protocol);
                        proxy.Endpoint = endpoint;
                        proxy.AltEndpoints = altEndpoints;
                        proxy.Invoker = decoder.Invoker;
                    }

                    proxy.Encoding = proxyData.Encoding is string encoding ?
                        Encoding.FromString(encoding) : proxy.Protocol.GetEncoding();

                    return proxy;
                }
                catch (Exception ex)
                {
                    throw new InvalidDataException("received invalid proxy", ex);
                }
            }
        }

        /// <summary>Constructs a new proxy.</summary>
        /// <param name="path">The proxy path.</param>
        /// <param name="protocol">The proxy protocol.</param>
        internal Proxy(string path, Protocol protocol = Protocol.Ice2)
        {
            Protocol = protocol;
            IceUriParser.CheckPath(path, nameof(path));
            Path = path;
            Encoding = Protocol.GetEncoding();
        }

        internal void Encode(IceEncoder encoder)
        {
            if (Connection?.IsServer ?? false)
            {
                throw new InvalidOperationException("cannot encode a proxy bound to a server connection");
            }

            if (encoder.Encoding == IceRpc.Encoding.Ice11)
            {
                IdentityAndFacet identityAndFacet;

                try
                {
                    identityAndFacet = IdentityAndFacet.FromPath(Path);
                }
                catch (FormatException ex)
                {
                    throw new InvalidOperationException(
                        $"cannot encode proxy with path '{Path}' using encoding 1.1",
                        ex);
                }

                if (identityAndFacet.Identity.Name.Length == 0)
                {
                    throw new InvalidOperationException(
                        $"cannot encode proxy with path '{Path}' using encoding 1.1");
                }

                identityAndFacet.Identity.Encode(encoder);

                (byte encodingMajor, byte encodingMinor) = Encoding.ToMajorMinor();
                var proxyData = new ProxyData11(
                    identityAndFacet.OptionalFacet,
                    Protocol == Protocol.Ice1 && (Endpoint?.Transport == TransportNames.Udp) ?
                        InvocationMode.Datagram : InvocationMode.Twoway,
                    secure: false,
                    Protocol,
                    protocolMinor: 0,
                    encodingMajor,
                    encodingMinor);
                proxyData.Encode(encoder);

                if (Endpoint == null)
                {
                    encoder.EncodeSize(0); // 0 endpoints
                    encoder.EncodeString(""); // empty adapter ID
                }
                else if (Protocol == Protocol.Ice1 && Endpoint.Transport == TransportNames.Loc)
                {
                    encoder.EncodeSize(0); // 0 endpoints
                    encoder.EncodeString(Endpoint.Host); // adapter ID unless well-known
                }
                else
                {
                    IEnumerable<Endpoint> endpoints = Endpoint.Transport == TransportNames.Coloc ?
                        AltEndpoints : Enumerable.Empty<Endpoint>().Append(Endpoint).Concat(AltEndpoints);

                    if (endpoints.Any())
                    {
                        if (Protocol == Protocol.Ice1)
                        {
                            encoder.EncodeSequence(
                                endpoints,
                                (encoder, endpoint) => EndpointEncoder.EncodeEndpoint(endpoint, encoder));
                        }
                        else
                        {
                            encoder.EncodeSequence(
                                endpoints,
                                (encoder, endpoint) =>
                                    encoder.EncodeEndpoint11(
                                        endpoint,
                                        TransportCode.Any,
                                        static (encoder, endpoint) => endpoint.ToEndpointData().Encode(encoder)));
                        }
                    }
                    else // encoded as an endpointless proxy
                    {
                        encoder.EncodeSize(0); // 0 endpoints
                        encoder.EncodeString(""); // empty adapter ID
                    }
                }
            }
            else
            {
                var proxyData = new ProxyData20(
                    Path,
                    protocol: Protocol != Protocol.Ice2 ? Protocol : null,
                    encoding: Encoding == Protocol.GetEncoding() ? null : Encoding.ToString(),
                    endpoint: Endpoint is Endpoint endpoint && endpoint.Transport != TransportNames.Coloc ?
                        endpoint.ToEndpointData() : null,
                    altEndpoints:
                        AltEndpoints.Count == 0 ? null : AltEndpoints.Select(e => e.ToEndpointData()).ToArray());

                proxyData.Encode(encoder);
            }
        }
    }

    /// <summary>Provides extension methods for <see cref="Proxy"/>.</summary>
    public static class ProxyExtensions
    {
        /// <summary>The invoker that a proxy calls when its invoker is null.</summary>
        internal static IInvoker NullInvoker { get; } =
            new InlineInvoker((request, cancel) =>
                request.Connection?.InvokeAsync(request, cancel) ??
                    throw new ArgumentNullException($"{nameof(request.Connection)} is null", nameof(request)));

        /// <summary>Sends a request to a service and returns the response.</summary>
        /// <param name="proxy">A proxy to the target service.</param>
        /// <param name="operation">The name of the operation, as specified in Slice.</param>
        /// <param name="requestPayload">The payload of the request.</param>
        /// <param name="streamParamSender">The stream param sender.</param>
        /// <param name="invocation">The invocation properties.</param>
        /// <param name="compress">When true, the request payload should be compressed.</param>
        /// <param name="idempotent">When true, the request is idempotent.</param>
        /// <param name="oneway">When true, the request is sent oneway and an empty response is returned immediately
        /// after sending the request.</param>
        /// <param name="responseHasStreamValue">When true, a stream param receiver will be returned.</param>
        /// <param name="cancel">The cancellation token.</param>
        /// <returns>The response payload, the optional stream reader, its encoding and the connection that received
        /// the response.</returns>
        /// <exception cref="RemoteException">Thrown if the response carries a failure.</exception>
        /// <remarks>This method stores the response features into the invocation's response features when invocation is
        /// not null.</remarks>
        public static Task<(ReadOnlyMemory<byte>, StreamParamReceiver?, Encoding, Connection)> InvokeAsync(
            this Proxy proxy,
            string operation,
            ReadOnlyMemory<ReadOnlyMemory<byte>> requestPayload,
            IStreamParamSender? streamParamSender = null,
            Invocation? invocation = null,
            bool compress = false,
            bool idempotent = false,
            bool oneway = false,
            bool responseHasStreamValue = false,
            CancellationToken cancel = default)
        {
            CancellationTokenSource? timeoutSource = null;
            CancellationTokenSource? combinedSource = null;

            if (compress)
            {
                invocation ??= new Invocation();
                invocation.RequestFeatures = invocation.RequestFeatures.CompressPayload();
            }

            try
            {
                DateTime deadline = invocation?.Deadline ?? DateTime.MaxValue;
                if (deadline == DateTime.MaxValue)
                {
                    TimeSpan timeout = invocation?.Timeout ?? Timeout.InfiniteTimeSpan;
                    if (timeout != Timeout.InfiniteTimeSpan)
                    {
                        deadline = DateTime.UtcNow + timeout;

                        timeoutSource = new CancellationTokenSource(timeout);
                        if (cancel.CanBeCanceled)
                        {
                            combinedSource = CancellationTokenSource.CreateLinkedTokenSource(
                                cancel,
                                timeoutSource.Token);
                            cancel = combinedSource.Token;
                        }
                        else
                        {
                            cancel = timeoutSource.Token;
                        }
                    }
                    // else deadline remains MaxValue
                }
                else if (!cancel.CanBeCanceled)
                {
                    throw new ArgumentException(
                        $"{nameof(cancel)} must be cancelable when the invocation deadline is set",
                        nameof(cancel));
                }

                var request = new OutgoingRequest(proxy,
                                                  operation,
                                                  requestPayload,
                                                  streamParamSender,
                                                  deadline,
                                                  invocation,
                                                  idempotent,
                                                  oneway);

                // We perform as much work as possible in a non async method to throw exceptions synchronously.
                Task<IncomingResponse> responseTask = (proxy.Invoker ?? NullInvoker).InvokeAsync(request, cancel);
                return ConvertResponseAsync(request, responseTask, timeoutSource, combinedSource);
            }
            catch
            {
                combinedSource?.Dispose();
                timeoutSource?.Dispose();
                throw;

                // If there is no synchronous exception, ConvertResponseAsync disposes these cancellation sources.
            }

            async Task<(ReadOnlyMemory<byte> Payload, StreamParamReceiver?, Encoding PayloadEncoding, Connection Connection)> ConvertResponseAsync(
                OutgoingRequest request,
                Task<IncomingResponse> responseTask,
                CancellationTokenSource? timeoutSource,
                CancellationTokenSource? combinedSource)
            {
                try
                {
                    IncomingResponse response = await responseTask.ConfigureAwait(false);

                    ReadOnlyMemory<byte> responsePayload = await response.GetPayloadAsync(cancel).ConfigureAwait(false);

                    if (invocation != null)
                    {
                        invocation.ResponseFeatures = response.Features;
                    }

                    if (response.ResultType == ResultType.Failure)
                    {
                        throw Payload.ToRemoteException(responsePayload,
                                                        response.PayloadEncoding,
                                                        response.ReplyStatus,
                                                        response.Connection,
                                                        proxy.Invoker);
                    }

                    StreamParamReceiver? streamParamReceiver = null;
                    if (responseHasStreamValue)
                    {
                        streamParamReceiver = new StreamParamReceiver(request.Stream, request.StreamDecompressor);
                    }
                    return (responsePayload, streamParamReceiver, response.PayloadEncoding, response.Connection);
                }
                finally
                {
                    combinedSource?.Dispose();
                    timeoutSource?.Dispose();
                }
            }
        }
    }
}<|MERGE_RESOLUTION|>--- conflicted
+++ resolved
@@ -463,15 +463,8 @@
 
                     try
                     {
-<<<<<<< HEAD
-                        var proxy = new Proxy(identity.ToPath(), Protocol.Ice1);
-                        proxy.Identity = identity;
-                        proxy.FacetPath = proxyData.FacetPath;
-=======
                         var identityAndFacet = new IdentityAndFacet(identity, proxyData.OptionalFacet);
-
                         var proxy = new Proxy(identityAndFacet.ToPath(), Protocol.Ice1);
->>>>>>> 225a0312
                         proxy.Encoding = Encoding.FromMajorMinor(proxyData.EncodingMajor, proxyData.EncodingMinor);
                         proxy.Endpoint = endpoint;
                         proxy.AltEndpoints = altEndpoints.ToImmutableList();
