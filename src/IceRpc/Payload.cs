--- conflicted
+++ resolved
@@ -378,13 +378,8 @@
 
         /// <summary>Verifies that a request payload carries no argument or only unknown tagged arguments.</summary>
         /// <param name="payload">The request payload.</param>
-<<<<<<< HEAD
         /// <param name="dispatch">The dispatch properties.</param>
-        public static void ToEmptyArgs(this ReadOnlyMemory<byte> payload, Dispatch dispatch) =>
-=======
-        /// <param name="connection">The connection the payload was received on.</param>
-        public static void CheckEmptyArgs(this ReadOnlyMemory<byte> payload, Connection connection) =>
->>>>>>> 1b89f112
+        public static void CheckEmptyArgs(this ReadOnlyMemory<byte> payload, Dispatch dispatch) =>
             new InputStream(payload,
                             dispatch.Protocol.GetEncoding(),
                             startEncapsulation: true).CheckEndOfBuffer(skipTaggedParams: true);
