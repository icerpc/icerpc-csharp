// Copyright (c) ZeroC, Inc. All rights reserved.

using System.Buffers;
using System.IO.Pipelines;
using System.Net.Quic;

namespace IceRpc.Transports.Internal;

/// <summary>Implements a PipeReader over a QuicStream.</summary>
[System.Runtime.Versioning.SupportedOSPlatform("macOS")]
[System.Runtime.Versioning.SupportedOSPlatform("linux")]
[System.Runtime.Versioning.SupportedOSPlatform("windows")]
internal class QuicPipeReader : PipeReader
{
    internal Task Closed { get; }

    private Exception? _abortException;
    private readonly Action _completedCallback;
    private readonly IMultiplexedStreamErrorCodeConverter _errorCodeConverter;

    // Complete is not thread-safe; it's volatile because we check _isCompleted in the implementation of Closed.
    private volatile bool _isCompleted;
    private readonly PipeReader _pipeReader;
    private readonly QuicStream _stream;

    // StreamPipeReader.AdvanceTo does not call the underlying stream and as a result does not throw any QuicException.
    public override void AdvanceTo(SequencePosition consumed) => AdvanceTo(consumed, consumed);

    public override void AdvanceTo(SequencePosition consumed, SequencePosition examined) =>
        _pipeReader.AdvanceTo(consumed, examined);

    public override void CancelPendingRead() => _pipeReader.CancelPendingRead();

    public override void Complete(Exception? exception = null)
    {
        if (!_isCompleted)
        {
            _isCompleted = true;

            // This does not call _stream.Dispose since leaveOpen is set to true. The current implementation of
            // StreamPipeReader doesn't use the exception and it's unclear how it could use it.
            _pipeReader.Complete(exception);

            if (exception is null)
            {
                // Tell the remote writer we're done reading, with the error code of a null exception. This also
                // completes _stream.ReadsClosed.
                _stream.Abort(QuicAbortDirection.Read, (long)_errorCodeConverter.ToErrorCode(null));
            }
            else
            {
                Abort(exception);
            }

            // Notify the stream of the reader completion, which can trigger the stream disposal.
            _completedCallback();
        }
    }

    public override async ValueTask<ReadResult> ReadAsync(CancellationToken cancellationToken = default)
    {
        try
        {
            return await _pipeReader.ReadAsync(cancellationToken).ConfigureAwait(false);
        }
        catch (QuicException) when (Volatile.Read(ref _abortException) is Exception abortException)
        {
            throw abortException;
        }
        catch (QuicException exception) when (
            exception.QuicError == QuicError.StreamAborted &&
            exception.ApplicationErrorCode is not null)
        {
            // TODO: the "!" is not quite correct. We could receive a incorrect "no error" from the remote peer.
            throw _errorCodeConverter.FromErrorCode((ulong)exception.ApplicationErrorCode)!;
        }
        catch (QuicException exception)
        {
            throw exception.ToTransportException();
        }
        // We don't catch and wrap other exceptions. It could be for example an InvalidOperationException when
        // attempting to read while another read is in progress.
    }

    // StreamPipeReader.TryRead does not call the underlying QuicStream and as a result does not throw any
    // QuicException.
    public override bool TryRead(out ReadResult result) => _pipeReader.TryRead(out result);

    internal QuicPipeReader(
        QuicStream stream,
        IMultiplexedStreamErrorCodeConverter errorCodeConverter,
        MemoryPool<byte> pool,
        int minimumSegmentSize,
        Action completedCallback)
    {
        _stream = stream;
        _errorCodeConverter = errorCodeConverter;
        _completedCallback = completedCallback;

        _pipeReader = Create(
            _stream,
            new StreamPipeReaderOptions(pool, minimumSegmentSize, minimumReadSize: -1, leaveOpen: true));

        Closed = ClosedAsync();

        async Task ClosedAsync()
        {
            try
            {
                await _stream.ReadsClosed.ConfigureAwait(false);
            }
            catch (QuicException) when (Volatile.Read(ref _abortException) is Exception abortException)
            {
                throw abortException;
            }
            catch (QuicException exception) when (exception.QuicError == QuicError.OperationAborted && _isCompleted)
            {
                // Ignore exception: this occurs when we call Complete(null) on this pipe reader.
            }
            catch (QuicException exception) when (
                exception.QuicError == QuicError.StreamAborted &&
                exception.ApplicationErrorCode is not null)
            {
                if (_errorCodeConverter.FromErrorCode(
                    (ulong)exception.ApplicationErrorCode) is Exception actualException)
                {
                    throw actualException;
                }
<<<<<<< HEAD

                // Unexpected stream aborted with ApplicationErrorCode = "no error" received from remote peer (the
                // peer should send endStream/completeWrites instead).
                throw exception.ToTransportException();
=======
                catch (QuicException exception)
                {
                    throw exception.ToTransportException();
                }
                // we don't wrap other exceptions
>>>>>>> 430e84f3
            }
            catch (QuicException exception) when (exception.QuicError == QuicError.ConnectionAborted)
            {
                // If the connection is closed before the stream. This indicates that the peer forcefully closed the
                // connection (it called DisposeAsync before completing the streams).

                // TODO: this is ultra confusing when you see a stack trace with ConnectionReset and the inner
                // QuicException is "Connection aborted".
                throw new TransportException(TransportErrorCode.ConnectionReset, exception);
            }
            catch (QuicException exception)
            {
                throw exception.ToTransportException();
            }
            // we don't wrap other exceptions
        }
    }

    // The exception has 2 separate purposes: transmit an error code to the remote reader and throw this exception from
    // the current or next ReadAsync.
    internal void Abort(Exception exception)
    {
        // If ReadsClosed is already completed or this is not the first call to Abort, there is nothing to abort.
        if (!_stream.ReadsClosed.IsCompleted &&
            Interlocked.CompareExchange(ref _abortException, exception, null) is null)
        {
            _stream.Abort(QuicAbortDirection.Read, (long)_errorCodeConverter.ToErrorCode(exception));
        }
    }
}<|MERGE_RESOLUTION|>--- conflicted
+++ resolved
@@ -126,27 +126,10 @@
                 {
                     throw actualException;
                 }
-<<<<<<< HEAD
 
                 // Unexpected stream aborted with ApplicationErrorCode = "no error" received from remote peer (the
                 // peer should send endStream/completeWrites instead).
                 throw exception.ToTransportException();
-=======
-                catch (QuicException exception)
-                {
-                    throw exception.ToTransportException();
-                }
-                // we don't wrap other exceptions
->>>>>>> 430e84f3
-            }
-            catch (QuicException exception) when (exception.QuicError == QuicError.ConnectionAborted)
-            {
-                // If the connection is closed before the stream. This indicates that the peer forcefully closed the
-                // connection (it called DisposeAsync before completing the streams).
-
-                // TODO: this is ultra confusing when you see a stack trace with ConnectionReset and the inner
-                // QuicException is "Connection aborted".
-                throw new TransportException(TransportErrorCode.ConnectionReset, exception);
             }
             catch (QuicException exception)
             {
