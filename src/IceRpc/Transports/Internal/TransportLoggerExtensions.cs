--- conflicted
+++ resolved
@@ -9,58 +9,15 @@
     /// <summary>This class contains ILogger extensions methods for logging transport messages.</summary>
     internal static partial class TransportLoggerExtensions
     {
-<<<<<<< HEAD
-        private static readonly Func<ILogger, string, IDisposable> _acceptorScope =
+        private static readonly Func<ILogger, string, IDisposable> _listenerScope =
             LoggerMessage.DefineScope<string>("server(Endpoint={Server})");
 
-        private static readonly Func<ILogger, string, IDisposable> _incomingConnectionScope =
+        private static readonly Func<ILogger, string, IDisposable> _serverConnectionScope =
             LoggerMessage.DefineScope<string>("connection(RemoteEndpoint={RemoteEndpoint})");
 
-        private static readonly Func<ILogger, string, string, IDisposable> _outgoingConnectionScope =
+        private static readonly Func<ILogger, string, string, IDisposable> _clientConnectionScope =
             LoggerMessage.DefineScope<string, string>(
                 "connection(LocalEndpoint={LocalEndpoint}, RemoteEndpoint={RemoteEndpoint})");
-=======
-        private static readonly Func<ILogger, string, Protocol, string, string, IDisposable> _listenerScope =
-            LoggerMessage.DefineScope<string, Protocol, string, string>(
-                "server(Transport={Transport}, Protocol={Protocol}, Server={Server}, Description={Description})");
-
-        private static readonly Func<ILogger, string, Protocol, string, IDisposable> _clientConnectionScope =
-            LoggerMessage.DefineScope<string, Protocol, string>(
-                "connection(Transport={Transport}, Protocol={Protocol}, Description={Description})");
-
-        private static readonly Func<ILogger, string, Protocol, string, IDisposable> _colocListenerScope =
-            LoggerMessage.DefineScope<string, Protocol, string>(
-                "server(Transport={Transport}, Protocol={Protocol}, Server={Server})");
-
-        private static readonly Func<ILogger, long, IDisposable> _colocServerConnectionScope =
-            LoggerMessage.DefineScope<long>("connection(ID={ID})");
-
-        private static readonly Func<ILogger, string, Protocol, long, string, IDisposable> _colocClientConnectionScope =
-            LoggerMessage.DefineScope<string, Protocol, long, string>(
-                "connection(Transport={Transport}, Protocol={Protocol}, ID={ID}, Server={Server})");
-
-        private static readonly Func<ILogger, string, Protocol, string, string, IDisposable> _datagramOverConnectionServerConnectionScope =
-            LoggerMessage.DefineScope<string, Protocol, string, string>(
-                "server(Transport={Transport}, Protocol={Protocol}, Server={Server}, " +
-                "LocalEndPoint={LocalEndPoint})");
-
-        private static readonly Func<ILogger, string, Protocol, string, string, IDisposable> _datagramServerConnectionScope =
-            LoggerMessage.DefineScope<string, Protocol, string, string>(
-                "server(Transport={Transport}, Protocol={Protocol}, Server={Server}, " +
-                "Description={Description})");
-
-        private static readonly Func<ILogger, string, IDisposable> _overConnectionServerConnectionScope =
-            LoggerMessage.DefineScope<string>(
-                "connection(RemoteEndPoint={RemoteEndpoint})");
-
-        private static readonly Func<ILogger, string, Protocol, string, string, IDisposable> _overConnectionClientConnectionScope =
-            LoggerMessage.DefineScope<string, Protocol, string, string>(
-                "connection(Transport={Transport}, Protocol={Protocol}, LocalEndPoint={LocalEndpoint}, " +
-                "RemoteEndPoint={RemoteEndpoint})");
-
-        private static readonly Func<ILogger, string, IDisposable> _serverConnectionScope =
-            LoggerMessage.DefineScope<string>("connection(Description={Description})");
->>>>>>> c96d430a
 
         private static readonly Func<ILogger, long, string, string, IDisposable> _streamScope =
             LoggerMessage.DefineScope<long, string, string>("stream(ID={ID}, InitiatedBy={InitiatedBy}, Kind={Kind})");
@@ -206,41 +163,14 @@
             Message = "stopping to receive datagrams")]
         internal static partial void LogStopReceivingDatagrams(this ILogger logger);
 
-<<<<<<< HEAD
-        internal static IDisposable? StartServerScope(this ILogger logger, IAcceptor acceptor)
-=======
-        internal static IDisposable? StartListenerScope(this ILogger logger, Server server, IListener listener)
->>>>>>> c96d430a
+        internal static IDisposable? StartServerScope(this ILogger logger, IListener listener)
         {
             if (!logger.IsEnabled(LogLevel.Error))
             {
                 return null;
             }
 
-<<<<<<< HEAD
-            return _acceptorScope(logger, acceptor.Endpoint.ToString());
-=======
-            string transportName = listener.Endpoint.Transport.ToString().ToLowerInvariant();
-
-            // TODO: add back scope for TcpListener
-            if (listener is ColocListener)
-            {
-                return _colocListenerScope(
-                    logger,
-                    listener.Endpoint.TransportName,
-                    listener.Endpoint.Protocol,
-                    server.ToString());
-            }
-            else
-            {
-                return _listenerScope(
-                    logger,
-                    listener.Endpoint.TransportName,
-                    listener.Endpoint.Protocol,
-                    server.ToString(),
-                    listener.ToString()!);
-            }
->>>>>>> c96d430a
+            return _listenerScope(logger, listener.Endpoint.ToString());
         }
 
         internal static IDisposable? StartConnectionScope(this ILogger logger, Connection connection)
@@ -250,36 +180,20 @@
                 return null;
             }
 
-            if (connection.IsIncoming)
+            if (connection.IsServer)
             {
                 string? remoteEndpoint = null;
                 if (connection.State > ConnectionState.NotConnected)
                 {
-<<<<<<< HEAD
                     try
                     {
                         remoteEndpoint = connection.RemoteEndpoint?.ToString() ?? "undefined";
-=======
-                    if (connection.IsServer)
-                    {
-                        return _colocServerConnectionScope(logger, colocatedConnection.Id);
->>>>>>> c96d430a
                     }
                     catch
                     {
-<<<<<<< HEAD
-=======
-                        // TODO: revisit
-                        return _colocClientConnectionScope(
-                            logger,
-                            connection.TransportName,
-                            connection.Protocol,
-                            colocatedConnection.Id,
-                            connection.LocalEndpoint.ToString());
->>>>>>> c96d430a
                     }
                 }
-                return _incomingConnectionScope(logger, remoteEndpoint ?? "not connected");
+                return _serverConnectionScope(logger, remoteEndpoint ?? "not connected");
             }
             else
             {
@@ -288,67 +202,10 @@
                 {
                     try
                     {
-<<<<<<< HEAD
                         localEndpoint = connection.LocalEndpoint?.ToString() ?? "undefined";
-=======
-                        try
-                        {
-                            return _datagramOverConnectionServerConnectionScope(
-                                logger,
-                                connection.TransportName,
-                                connection.Protocol,
-                                server.ToString(),
-                                tcpConnection.LocalEndPoint?.ToString() ?? "undefined");
-                        }
-                        catch (System.Net.Sockets.SocketException)
-                        {
-                            return _datagramServerConnectionScope(
-                                logger,
-                                connection.TransportName,
-                                connection.Protocol,
-                                server.ToString(),
-                                "not connected");
-                        }
->>>>>>> c96d430a
                     }
                     catch
                     {
-<<<<<<< HEAD
-=======
-                        try
-                        {
-                            if (connection.IsServer)
-                            {
-                                return _overConnectionServerConnectionScope(
-                                    logger,
-                                    tcpConnection.RemoteEndPoint?.ToString() ?? "undefined");
-                            }
-                            else
-                            {
-                                return _overConnectionClientConnectionScope(
-                                    logger,
-                                    connection.TransportName,
-                                    connection.Protocol,
-                                    tcpConnection.LocalEndPoint?.ToString() ?? "undefined",
-                                    tcpConnection.RemoteEndPoint?.ToString() ?? "undefined");
-                            }
-                        }
-                        catch (System.Net.Sockets.SocketException)
-                        {
-                            if (connection.IsServer)
-                            {
-                                return _serverConnectionScope(logger, "not connected");
-                            }
-                            else
-                            {
-                                return _clientConnectionScope(
-                                    logger,
-                                    connection.TransportName,
-                                    connection.Protocol,
-                                    "not connected");
-                            }
-                        }
->>>>>>> c96d430a
                     }
                 }
 
@@ -357,31 +214,14 @@
                 {
                     try
                     {
-<<<<<<< HEAD
                         remoteEndpoint = connection.RemoteEndpoint?.ToString() ?? "undefined";
                     }
                     catch
                     {
-=======
-                        return _datagramServerConnectionScope(
-                            logger,
-                            connection.TransportName,
-                            connection.Protocol,
-                            server.ToString(),
-                            connection.ToString()!);
-                    }
-                    else if (connection.IsServer)
-                    {
-                        return _serverConnectionScope(logger, connection.ToString()!);
-                    }
-                    else
-                    {
-                        return _clientConnectionScope(logger, connection.TransportName, connection.Protocol, connection.ToString()!);
->>>>>>> c96d430a
                     }
                 }
 
-                return _outgoingConnectionScope(
+                return _clientConnectionScope(
                     logger,
                     localEndpoint ?? "not connected",
                     remoteEndpoint ?? "not connected");
