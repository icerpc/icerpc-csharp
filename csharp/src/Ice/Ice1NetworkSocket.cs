// Copyright (c) ZeroC, Inc. All rights reserved.

using System;
using System.Collections.Generic;
using System.Collections.Immutable;
using System.Diagnostics;
using System.Threading;
using System.Threading.Tasks;

namespace ZeroC.Ice
{
    /// <summary>The Ice1 network socket implements a multi-stream transport using the Ice1 protocol. A new incoming
    /// stream is created for each incoming Ice1 request and an outgoing stream is created for outgoing requests.
    /// The streams created by the Ice1 network socket are always finished once the request or response frames are
    /// sent or received. Data streaming is not supported. Initialize or GoAway frames sent over the control streams
    /// are translated to connection validation or close connection Ice1 frames.</summary>
    internal class Ice1NetworkSocket : MultiStreamOverSingleStreamSocket
    {
        public override TimeSpan IdleTimeout { get; internal set; }

        internal bool IsValidated { get; private set; }

        private readonly AsyncSemaphore? _bidirectionalSerializeSemaphore;
        // The mutex is used to protect the next stream IDs and the send queue.
        private long _nextBidirectionalId;
        private long _nextUnidirectionalId;
        private long _nextPeerUnidirectionalId;
        private readonly AsyncSemaphore _sendSemaphore = new(1);
        private readonly SingleStreamSocket _socket;
        private readonly AsyncSemaphore? _unidirectionalSerializeSemaphore;

        public override async ValueTask<SocketStream> AcceptStreamAsync(CancellationToken cancel)
        {
            while (true)
            {
                // Receive the Ice1 frame header.
                ArraySegment<byte> buffer;
                if (Endpoint.IsDatagram)
                {
                    buffer = await _socket.ReceiveDatagramAsync(cancel).ConfigureAwait(false);
                    if (buffer.Count < Ice1Definitions.HeaderSize)
                    {
                        ReceivedInvalidData($"received datagram with {buffer.Count} bytes");
                        continue;
                    }
                    Received(buffer.Count);
                }
                else
                {
                    buffer = new ArraySegment<byte>(new byte[256], 0, Ice1Definitions.HeaderSize);
                    await ReceiveAsync(buffer, cancel).ConfigureAwait(false);
                }

                // Check the header
                Ice1Definitions.CheckHeader(buffer.AsReadOnlySpan(0, Ice1Definitions.HeaderSize));
                int size = buffer.AsReadOnlySpan(10, 4).ReadInt();
                if (size < Ice1Definitions.HeaderSize)
                {
                    ReceivedInvalidData($"received ice1 frame with only {size} bytes");
                    continue;
                }
                if (size > IncomingFrameMaxSize)
                {
                    ReceivedInvalidData($"frame with {size} bytes exceeds Ice.IncomingFrameMaxSize value");
                    continue;
                }

                // Read the remainder of the frame if needed.
                if (size > buffer.Count)
                {
                    if (Endpoint.IsDatagram)
                    {
                        ReceivedInvalidData($"maximum datagram size of {buffer.Count} exceeded");
                        continue;
                    }

                    if (size > buffer.Array!.Length)
                    {
                        // Allocate a new array and copy the header over.
                        var tmpBuffer = new ArraySegment<byte>(new byte[size], 0, size);
                        buffer.AsSpan().CopyTo(tmpBuffer.AsSpan(0, Ice1Definitions.HeaderSize));
                        buffer = tmpBuffer;
                    }
                    else
                    {
                        buffer = new ArraySegment<byte>(buffer.Array!, 0, size);
                    }
                    Debug.Assert(size == buffer.Count);

                    await ReceiveAsync(buffer.Slice(Ice1Definitions.HeaderSize), cancel).ConfigureAwait(false);
                }

                // Make sure the socket is marked as validated. This flag is necessary because incoming
                // connection initialization doesn't wait for connection validation message. So the connection
                // is considered validated on the server side only once the first frame is received. This is
                // only useful for connection warnings, to prevent a warning from showing up if the server side
                // connection is closed before the first message is received (which can occur with SSL for
                // example if the certification validation fails on the client side).
                IsValidated = true;

                // Parse the received frame and translate it into a stream ID, frame type and frame data. The returned
                // stream ID can be negative if the Ice1 frame is no longer supported (batch requests).
                (long streamId, Ice1FrameType frameType, ArraySegment<byte> frame) = ParseFrame(buffer);
                if (streamId >= 0)
                {
                    if (TryGetStream(streamId, out Ice1NetworkSocketStream? stream))
                    {
                        // If this is a known stream, pass the data to the stream.
                        if (frameType == Ice1FrameType.ValidateConnection)
                        {
                            // Except for the validate connection frame, subsequent validate connection messages are
                            // heartbeats sent by the peer. We just handle it here and don't pass it over the control
                            // stream which only expect the close frame at this point.
                            Debug.Assert(stream.IsControl);
                            continue;
                        }
                        try
                        {
                            stream.ReceivedFrame(frameType, frame);
                        }
                        catch
                        {
                            // Ignore, the stream has been aborted
                        }
                    }
                    else if (frameType == Ice1FrameType.Request)
                    {
                        // Create a new input stream for the request. If serialization is enabled, ensure we acquire
                        // the semaphore first to serialize the dispatching.
                        try
                        {
                            stream = new Ice1NetworkSocketStream(this, streamId);
                            AsyncSemaphore? semaphore = stream.IsBidirectional ?
                                _bidirectionalSerializeSemaphore : _unidirectionalSerializeSemaphore;
                            if (semaphore != null)
                            {
                                await semaphore.EnterAsync(cancel).ConfigureAwait(false);
                            }
                            stream.ReceivedFrame(frameType, frame);
                            return stream;
                        }
                        catch
                        {
                            // Ignore, if the connection is being closed or the stream has been aborted.
<<<<<<< HEAD
                            stream?.TryRelease();
=======
                            stream?.Release();
>>>>>>> e97d3ec8
                        }
                    }
                    else if (frameType == Ice1FrameType.ValidateConnection)
                    {
                        // If we received a connection validation frame and the stream is not known, it's the first
                        // received connection validation message, create the control stream and return it.
                        stream = new Ice1NetworkSocketStream(this, streamId);
                        Debug.Assert(stream.IsControl);
                        stream.ReceivedFrame(frameType, frame);
                        return stream;
                    }
                    else
                    {
                        // The stream has been disposed, ignore the data.
                    }
                }
            }

            void ReceivedInvalidData(string message)
            {
                // Invalid data on a datagram connection doesn't kill the connection. The bogus data could be sent by
                // a bogus or malicious peer. For non-datagram connections however, we raise an exception to abort the
                // connection.
                if (!Endpoint.IsDatagram)
                {
                    throw new InvalidDataException(message);
                }
                else if (Endpoint.Communicator.WarnDatagrams)
                {
                    Endpoint.Communicator.Logger.Warning(message);
                }
            }
        }

        public override ValueTask CloseAsync(Exception exception, CancellationToken cancel) =>
            _socket.CloseAsync(exception, cancel);

        public override SocketStream CreateStream(bool bidirectional, bool control) =>
            new Ice1NetworkSocketStream(this, bidirectional, control);

        public override ValueTask InitializeAsync(CancellationToken cancel) =>
            _socket.InitializeAsync(cancel);

        public override async Task PingAsync(CancellationToken cancel)
        {
            cancel.ThrowIfCancellationRequested();

            await SendFrameAsync(null, Ice1Definitions.ValidateConnectionFrame, cancel).ConfigureAwait(false);

            if (Endpoint.Communicator.TraceLevels.Protocol >= 1)
            {
                TraceFrame(0,
                           ImmutableList<ArraySegment<byte>>.Empty,
                           (byte)Ice1FrameType.ValidateConnection);
            }
        }

        internal Ice1NetworkSocket(SingleStreamSocket socket, Endpoint endpoint, ObjectAdapter? adapter)
            : base(endpoint, adapter, socket)
        {
            IdleTimeout = endpoint.Communicator.IdleTimeout;
            _socket = socket;

            // If serialization is enabled on the object adapter, create semaphore to limit the number of concurrent
            // dispatch per connection.
            if (adapter?.SerializeDispatch ?? false)
            {
                _bidirectionalSerializeSemaphore = new AsyncSemaphore(1);
                _unidirectionalSerializeSemaphore = new AsyncSemaphore(1);
            }

            // We use the same stream ID numbering scheme as Quic.
            if (IsIncoming)
            {
                _nextBidirectionalId = 1;
                _nextUnidirectionalId = 3;
                _nextPeerUnidirectionalId = 2;
            }
            else
            {
                _nextBidirectionalId = 0;
                _nextUnidirectionalId = 2;
                _nextPeerUnidirectionalId = 3;
            }
        }

        internal override ValueTask<SocketStream> ReceiveInitializeFrameAsync(CancellationToken cancel)
        {
            // With Ice1, the connection validation message is only sent by the server to the client. So here we
            // only expect the connection validation message for an outgoing connection and just return the
            // control stream immediately for an incoming connection.
            if (IsIncoming)
            {
                return new ValueTask<SocketStream>(new Ice1NetworkSocketStream(this, 2));
            }
            else
            {
                return base.ReceiveInitializeFrameAsync(cancel);
            }
        }

        internal void ReleaseStream(Ice1NetworkSocketStream stream)
        {
            if (stream.IsIncoming && !stream.IsControl)
            {
                if (stream.IsBidirectional)
                {
                    _bidirectionalSerializeSemaphore?.Release();
                }
                else
                {
                    _unidirectionalSerializeSemaphore?.Release();
                }
            }
        }

        internal async ValueTask SendFrameAsync(
            Ice1NetworkSocketStream? stream,
            IList<ArraySegment<byte>> buffer,
            CancellationToken cancel)
        {
            // Wait for sending of other frames to complete. The semaphore is used as an asynchronous queue
            // to serialize the sending of frames.
            await _sendSemaphore.EnterAsync(cancel).ConfigureAwait(false);

            try
            {
                // If the stream is not started, assign the stream ID now. If we're sending a request, also make sure
                // to set the request ID in the header.
                if (stream != null && !stream.IsStarted)
                {
                    stream.Id = AllocateId(stream.IsBidirectional);
                    if (buffer[0][8] == (byte)Ice1FrameType.Request)
                    {
                        buffer[0].AsSpan(Ice1Definitions.HeaderSize).WriteInt(stream.RequestId);
                    }
                }

                // Perform the sending.
                await SendAsync(buffer, CancellationToken.None).ConfigureAwait(false);
            }
            finally
            {
                _sendSemaphore.Release();
            }
        }

        internal override ValueTask<SocketStream> SendInitializeFrameAsync(CancellationToken cancel)
        {
            // With Ice1, the connection validation message is only sent by the server to the client. So here
            // we only expect the connection validation message for an incoming connection and just return the
            // control stream immediately for an outgoing connection.
            if (IsIncoming)
            {
                return base.SendInitializeFrameAsync(cancel);
            }
            else
            {
                return new ValueTask<SocketStream>(new Ice1NetworkSocketStream(this, AllocateId(false)));
            }
        }

        private long AllocateId(bool bidirectional)
        {
            // Allocate a new ID according to the Quic numbering scheme.
            long id;
            if (bidirectional)
            {
                id = _nextBidirectionalId;
                _nextBidirectionalId += 4;
            }
            else
            {
                id = _nextUnidirectionalId;
                _nextUnidirectionalId += 4;
            }
            return id;
        }

        private (long, Ice1FrameType, ArraySegment<byte>) ParseFrame(ArraySegment<byte> readBuffer)
        {
            // The magic and version fields have already been checked.
            var frameType = (Ice1FrameType)readBuffer[8];
            byte compressionStatus = readBuffer[9];
            if (compressionStatus == 2)
            {
                throw new NotSupportedException("cannot decompress ice1 frame");
            }

            switch (frameType)
            {
                case Ice1FrameType.CloseConnection:
                {
                    if (Endpoint.IsDatagram)
                    {
                        if (Endpoint.Communicator.WarnConnections)
                        {
                            Endpoint.Communicator.Logger.Warning(
                                $"ignoring close connection frame for datagram connection:\n{this}");
                        }
                    }
                    return (IsIncoming ? 2 : 3, frameType, default);
                }

                case Ice1FrameType.Request:
                {
                    int requestId = readBuffer.AsReadOnlySpan(Ice1Definitions.HeaderSize, 4).ReadInt();

                    // Compute the stream ID out of the request ID. For one-way requests which use a null request ID,
                    // we generate a new stream ID using the _nextPeerUnidirectionalId counter.
                    long streamId;
                    if (requestId == 0)
                    {
                        streamId = _nextPeerUnidirectionalId += 4;
                    }
                    else
                    {
                        streamId = ((requestId - 1) << 2) + (IsIncoming ? 0 : 1);
                    }
                    return (streamId, frameType, readBuffer.Slice(Ice1Definitions.HeaderSize + 4));
                }

                case Ice1FrameType.RequestBatch:
                {
                    if (Endpoint.Communicator.TraceLevels.Protocol >= 1)
                    {
                        TraceFrame(0,
                                   readBuffer.Slice(Ice1Definitions.HeaderSize),
                                   (byte)Ice1FrameType.RequestBatch);
                    }
                    int invokeNum = readBuffer.AsReadOnlySpan(Ice1Definitions.HeaderSize, 4).ReadInt();
                    if (invokeNum < 0)
                    {
                        throw new InvalidDataException(
                            $"received ice1 RequestBatchMessage with {invokeNum} batch requests");
                    }
                    return (-1, frameType, default);
                }

                case Ice1FrameType.Reply:
                {
                    int requestId = readBuffer.AsReadOnlySpan(Ice1Definitions.HeaderSize, 4).ReadInt();
                    long streamId = ((requestId - 1) << 2) + (IsIncoming ? 1 : 0);
                    return (streamId, frameType, readBuffer.Slice(Ice1Definitions.HeaderSize + 4));
                }

                case Ice1FrameType.ValidateConnection:
                {
                    // Notify the control stream of the reception of a Ping frame.
                    ReceivedPing();
                    return (IsIncoming ? 2 : 3, frameType, default);
                }

                default:
                {
                    throw new InvalidDataException($"received ice1 frame with unknown frame type `{frameType}'");
                }
            }
        }

        private async ValueTask ReceiveAsync(ArraySegment<byte> buffer, CancellationToken cancel = default)
        {
            int offset = 0;
            while (offset != buffer.Count)
            {
                int received = await _socket.ReceiveAsync(buffer.Slice(offset), cancel).ConfigureAwait(false);
                offset += received;
                Received(received);
            }
        }

        private async ValueTask SendAsync(IList<ArraySegment<byte>> buffers, CancellationToken cancel = default)
        {
            int sent = await _socket.SendAsync(buffers, cancel).ConfigureAwait(false);
            Debug.Assert(sent == buffers.GetByteCount());
            Sent(sent);
        }
    }
}<|MERGE_RESOLUTION|>--- conflicted
+++ resolved
@@ -142,11 +142,7 @@
                         catch
                         {
                             // Ignore, if the connection is being closed or the stream has been aborted.
-<<<<<<< HEAD
-                            stream?.TryRelease();
-=======
                             stream?.Release();
->>>>>>> e97d3ec8
                         }
                     }
                     else if (frameType == Ice1FrameType.ValidateConnection)
