// Copyright (c) ZeroC, Inc. All rights reserved.

using System;
using System.Collections.Concurrent;
using System.Collections.Generic;
using System.Diagnostics;
using System.Diagnostics.CodeAnalysis;
using System.Text;
using System.Threading;
using System.Threading.Tasks;

namespace ZeroC.Ice
{
    /// <summary>A multi-stream socket represents the local end of a network connection and enables transmitting raw
    /// binary data over multiple independent streams. The data sent and received over these streams can either be
    /// transmitted using a datagram oriented transport such as Quic or a stream oriented transport such as TCP
    /// (data multiplexing is used to transmit the data from multiple concurrent streams over the same TCP socket).
    /// The Ice core relies on a multi-stream sockets to support the Ice protocol.
    /// </summary>
    public abstract class MultiStreamSocket : IDisposable
    {
        /// <summary>The endpoint from which the socket was created.</summary>
        public Endpoint Endpoint { get; }

        /// <summary>Gets or set the idle timeout.</summary>
        public abstract TimeSpan IdleTimeout { get; internal set; }

        /// <summary><c>true</c> for incoming sockets <c>false</c> otherwise. An incoming socket is created
        /// by a server-side acceptor while an outgoing socket is created from the endpoint by the client-side.
        /// </summary>
        public bool IsIncoming { get; }

        internal int IncomingFrameMaxSize { get; }
        internal int? PeerIncomingFrameMaxSize { get; set; }
        internal TimeSpan LastActivity { get; private set; }
        // The stream ID of the last received response with the Ice1 protocol. Keeping track of this stream ID is
        // necessary to avoid a race condition with the GoAway frame which could be received and processed before
        // the response is delivered to the stream.
        internal long LastResponseStreamId { get; set; }
        internal event EventHandler? Ping;
        internal int IncomingStreamCount => Thread.VolatileRead(ref _incomingStreamCount);
        internal int OutgoingStreamCount => Thread.VolatileRead(ref _outgoingStreamCount);

        private int _incomingStreamCount;
        // The mutex provides thread-safety for the _streamsAborted and LastActivity data members.
        private readonly object _mutex = new();
        private int _outgoingStreamCount;
        private readonly ConcurrentDictionary<long, SocketStream> _streams = new();
        private bool _streamsAborted;
        private volatile TaskCompletionSource? _streamsEmptySource;

        /// <summary>Aborts the socket.</summary>
        public abstract void Abort();

        /// <summary>Accepts an incoming stream.</summary>
        /// <param name="cancel">A cancellation token that receives the cancellation requests.</param>
        /// <return>The accepted stream.</return>
        public abstract ValueTask<SocketStream> AcceptStreamAsync(CancellationToken cancel);

        /// <summary>Closes the socket.</summary>
        /// <param name="exception">The exception for which the socket is closed.</param>
        /// <param name="cancel">A cancellation token that receives the cancellation requests.</param>
        public abstract ValueTask CloseAsync(Exception exception, CancellationToken cancel);

        /// <summary>Releases the resources used by the socket.</summary>
        public void Dispose()
        {
            Dispose(true);
            GC.SuppressFinalize(this);
        }

        /// <summary>Sends a ping frame to defer the idle timeout.</summary>
        /// <param name="cancel">A cancellation token that receives the cancellation requests.</param>
        public abstract Task PingAsync(CancellationToken cancel);

        /// <summary>Initializes the transport.</summary>
        /// <param name="cancel">A cancellation token that receives the cancellation requests.</param>
        public abstract ValueTask InitializeAsync(CancellationToken cancel);

        /// <summary>Creates an outgoing stream. Depending on the transport implementation, the stream ID might not
        /// be immediately available after the stream creation. It will be available after the first successful send
        /// call on the stream.</summary>
        /// <param name="bidirectional"><c>True</c> to create a bidirectional stream, <c>false</c> otherwise.</param>
        /// <param name="control"><c>True</c> to create a control stream, <c>false</c> otherwise.</param>
        /// <return>The outgoing stream.</return>
        public abstract SocketStream CreateStream(bool bidirectional, bool control);

        /// <summary>The MultiStreamSocket constructor.</summary>
        /// <param name="endpoint">The endpoint from which the socket was created.</param>
        /// <param name="adapter">The object adapter from which the socket was created or null if the socket
        /// is an outgoing socket created from the communicator.</param>
        protected MultiStreamSocket(Endpoint endpoint, ObjectAdapter? adapter)
        {
            Endpoint = endpoint;
            IsIncoming = adapter != null;
            IncomingFrameMaxSize = adapter?.IncomingFrameMaxSize ?? Endpoint.Communicator.IncomingFrameMaxSize;
            LastActivity = Time.Elapsed;
        }

        /// <summary>Releases the resources used by the socket.</summary>
        /// <param name="disposing">True to release both managed and unmanaged resources; false to release only
        /// unmanaged resources.</param>
        protected virtual void Dispose(bool disposing)
        {
            // Release the remaining streams.
            foreach (SocketStream stream in _streams.Values)
            {
                try
                {
<<<<<<< HEAD
                    stream.TryRelease();
=======
                    stream.Release();
>>>>>>> e97d3ec8
                }
                catch (Exception ex)
                {
                    Debug.Assert(false, $"unexpected exception on Stream.TryRelease: {ex}");
                }
            }
        }

        /// <summary>Traces the given received amount of data. Transport implementations should call this method
        /// to trace the received data.</summary>
        /// <param name="size">The size in bytes of the received data.</param>
        protected void Received(int size)
        {
            lock (_mutex)
            {
                Debug.Assert(size > 0);
                LastActivity = Time.Elapsed;
            }

            if (Endpoint.Communicator.TraceLevels.Transport >= 3)
            {
                Endpoint.Communicator.Logger.Trace(TraceLevels.TransportCategory,
                    $"received {size} bytes via {Endpoint.TransportName}\n{this}");
            }
        }

        /// <summary>Notifies event handlers of the received ping. Transport implementations should call this method
        /// when a ping is received.</summary>
        protected void ReceivedPing()
        {
            // Capture the event handler which can be modified anytime by the user code.
            EventHandler? callback = Ping;
            if (callback != null)
            {
                Task.Run(() =>
                {
                    try
                    {
                        callback.Invoke(this, EventArgs.Empty);
                    }
                    catch (Exception ex)
                    {
                        Endpoint.Communicator.Logger.Error($"ping event handler raised an exception:\n{ex}\n{this}");
                    }
                });
            }
        }

        /// <summary>Traces the given sent amount of data. Transport implementations should call this method to
        /// trace the data sent.</summary>
        /// <param name="size">The size in bytes of the data sent.</param>
        protected void Sent(int size)
        {
            lock (_mutex)
            {
                Debug.Assert(size > 0);
                LastActivity = Time.Elapsed;
            }

            if (Endpoint.Communicator.TraceLevels.Transport >= 3 && size > 0)
            {
                Endpoint.Communicator.Logger.Trace(TraceLevels.TransportCategory,
                    $"sent {size} bytes via {Endpoint.TransportName}\n{this}");
            }
        }

        /// <summary>Try to get a stream with the given ID. Transport implementations can use this method to lookup
        /// an existing stream.</summary>
        /// <param name="streamId">The stream ID.</param>
        /// <param name="value">If found, value is assigned to the stream value, null otherwise.</param>
        /// <return>True if the stream was found and value contains a non-null value, False otherwise.</return>
        protected bool TryGetStream<T>(long streamId, [NotNullWhen(returnValue: true)] out T? value)
            where T : SocketStream
        {
            if (_streams.TryGetValue(streamId, out SocketStream? stream))
            {
                value = (T)stream;
                return true;
            }
            value = null;
            return false;
        }

        internal void Abort(Exception exception)
        {
            // Abort the transport.
            Abort();

            // Consider the abort as graceful if the streams were already aborted.
            bool graceful;
            lock (_mutex)
            {
                graceful = _streamsAborted;
            }

            // Abort the streams if not already done. It's important to call this again even if has already been
            // called previously by graceful connection closure. Not all the streams might have been aborted and
            // at this point we want to make sure all the streams are aborted.
            AbortStreams(exception);

<<<<<<< HEAD
            lock (_mutex)
            {
                _observer?.Detach();
            }

=======
>>>>>>> e97d3ec8
            if (Endpoint.Communicator.TraceLevels.Transport >= 1)
            {
                var s = new StringBuilder();
                s.Append("closed ");
                s.Append(Endpoint.TransportName);
                s.Append(" connection\n");
                s.Append(ToString());

                // Trace the cause of unexpected connection closures
                if (!graceful && !(exception is ConnectionClosedException || exception is ObjectDisposedException))
                {
                    s.Append("\nexception = ");
                    s.Append(exception);
                }

                Endpoint.Communicator.Logger.Trace(TraceLevels.TransportCategory, s.ToString());
            }
        }

        internal virtual (long, long) AbortStreams(Exception exception, Func<SocketStream, bool>? predicate = null)
        {
            lock (_mutex)
            {
                // Set the _streamsAborted flag to prevent addition of new streams by AddStream. No more streams
                // will be added to _streams once this flag is true.
                _streamsAborted = true;
            }

            // Cancel the streams based on the given predicate. Control streams are not canceled since they are
            // still needed for sending and receiving GoAway frames.
            long largestBidirectionalStreamId = 0;
            long largestUnidirectionalStreamId = 0;
            foreach (SocketStream stream in _streams.Values)
            {
                if (!stream.IsControl && (predicate?.Invoke(stream) ?? true))
                {
                    stream.Abort(exception);
                }
                else if (stream.IsBidirectional)
                {
                    if (stream.Id > largestBidirectionalStreamId)
                    {
                        largestBidirectionalStreamId = stream.Id;
                    }
                }
                else if (stream.Id > largestUnidirectionalStreamId)
                {
                    largestUnidirectionalStreamId = stream.Id;
                }
            }
            return (largestBidirectionalStreamId, largestUnidirectionalStreamId);
        }

        internal void AddStream(long id, SocketStream stream, bool control)
        {
            lock (_mutex)
            {
                // It's important to hold the mutex here to ensure the check for _streamsAborted and the stream
                // addition to the dictionary is atomic.
                if (_streamsAborted)
                {
                    throw new ConnectionClosedException(isClosedByPeer: false, RetryPolicy.AfterDelay(TimeSpan.Zero));
                }
                _streams[id] = stream;
            }

            if (!control)
            {
                Interlocked.Increment(ref stream.IsIncoming ? ref _incomingStreamCount : ref _outgoingStreamCount);
            }
        }

        internal void CheckStreamsEmpty()
        {
            if (IncomingStreamCount == 0 && OutgoingStreamCount == 0)
            {
                _streamsEmptySource?.TrySetResult();
            }
        }

        internal void Initialized()
        {
            lock (_mutex)
            {
                LastActivity = Time.Elapsed;
            }

            if (Endpoint.Communicator.TraceLevels.Transport >= 1)
            {
                var s = new StringBuilder();
                if (Endpoint.IsDatagram)
                {
                    s.Append("starting to ");
                    s.Append(IsIncoming ? "receive" : "send");
                    s.Append(' ');
                    s.Append(Endpoint.TransportName);
                    s.Append(" datagrams\n");
                }
                else
                {
                    s.Append(IsIncoming ? "accepted" : "established");
                    s.Append(' ');
                    s.Append(Endpoint.TransportName);
                    s.Append(" connection\n");
                }
                s.Append(ToString());
                Endpoint.Communicator.Logger.Trace(TraceLevels.TransportCategory, s.ToString());
            }
        }

        internal virtual async ValueTask<SocketStream> ReceiveInitializeFrameAsync(CancellationToken cancel)
        {
            SocketStream stream = await AcceptStreamAsync(cancel).ConfigureAwait(false);
            await stream.ReceiveInitializeFrameAsync(cancel).ConfigureAwait(false);
            return stream;
        }

        internal bool RemoveStream(long id)
        {
            if (_streams.TryRemove(id, out SocketStream? stream))
            {
                if (!stream.IsControl)
                {
                    Interlocked.Decrement(ref stream.IsIncoming ? ref _incomingStreamCount : ref _outgoingStreamCount);
                }
                CheckStreamsEmpty();
                return true;
            }
            else
            {
                return false;
            }
        }

        internal virtual async ValueTask<SocketStream> SendInitializeFrameAsync(CancellationToken cancel)
        {
            SocketStream stream = CreateStream(bidirectional: false, control: true);
            await stream.SendInitializeFrameAsync(cancel).ConfigureAwait(false);
            return stream;
        }

        internal void TraceFrame(long streamId, object frame, byte type = 0, byte compress = 0)
        {
            Communicator communicator = Endpoint.Communicator;
            Protocol protocol = Endpoint.Protocol;

            Debug.Assert(communicator.TraceLevels.Protocol >= 1);

            string framePrefix;
            string frameType;
            Encoding encoding;
            int frameSize;
            ArraySegment<byte> data = ArraySegment<byte>.Empty;

            if (frame is OutgoingFrame outgoingFrame)
            {
                framePrefix = "sent";
                encoding = outgoingFrame.PayloadEncoding;
                frameType = frame is OutgoingRequestFrame ? "Request" : "Response";

                // TODO: fix tracing to trace payload size as opposed to frame size.
                frameSize = outgoingFrame.PayloadSize;
            }
            else if (frame is IncomingFrame incomingFrame)
            {
                framePrefix = "received";
                encoding = incomingFrame.PayloadEncoding;
                frameType = frame is IncomingRequestFrame ? "Request" : "Response";
                frameSize = incomingFrame.PayloadSize;
            }
            else
            {
                if (frame is IList<ArraySegment<byte>> sendBuffer)
                {
                    framePrefix = "sent";
                    data = sendBuffer.Count > 0 ? sendBuffer.AsArraySegment() : ArraySegment<byte>.Empty;
                    frameSize = sendBuffer.GetByteCount();
                }
                else if (frame is ArraySegment<byte> readBuffer)
                {
                    framePrefix = "received";
                    data = readBuffer;
                    frameSize = readBuffer.Count;
                }
                else
                {
                    Debug.Assert(false);
                    return;
                }

                if (protocol == Protocol.Ice2)
                {
                    frameType = (Ice2FrameType)type switch
                    {
                        Ice2FrameType.Initialize => "Initialize",
                        Ice2FrameType.GoAway => "GoAway",
                        _ => "Unknown"
                    };
                    encoding = Ice2Definitions.Encoding;
                }
                else
                {
                    frameType = (Ice1FrameType)type switch
                    {
                        Ice1FrameType.ValidateConnection => "ValidateConnection",
                        Ice1FrameType.CloseConnection => "CloseConnection",
                        Ice1FrameType.RequestBatch => "RequestBatch",
                        _ => "Unknown"
                    };
                    encoding = Ice1Definitions.Encoding;
                }
            }

            var s = new StringBuilder();
            s.Append(framePrefix);
            s.Append(' ');
            s.Append(frameType);
            s.Append(" via ");
            s.Append(Endpoint.TransportName);

            s.Append("\nprotocol = ");
            s.Append(protocol.GetName());
            s.Append("\nencoding = ");
            s.Append(encoding.ToString());

            s.Append("\nframe size = ");
            s.Append(frameSize);

            if (protocol == Protocol.Ice2)
            {
                s.Append("\nstream ID = ");
                s.Append(streamId);
                s.Append((streamId % 4) switch
                {
                    0 => " (client-initiated, bidirectional)",
                    1 => " (server-initiated, bidirectional)",
                    2 => " (client-initiated, unidirectional)",
                    3 => " (server-initiated, unidirectional)",
                    _ => throw new InvalidArgumentException(nameof(streamId))
                });
            }
            else if (frameType == "Request" || frameType == "Response")
            {
                s.Append("\ncompression status = ");
                s.Append(compress);
                s.Append(compress switch
                {
                    0 => " (not compressed; do not compress response, if any)",
                    1 => " (not compressed; compress response, if any)",
                    2 => " (compressed; compress response, if any)",
                    _ => " (unknown)"
                });

                s.Append("\nrequest ID = ");
                int requestId = streamId % 4 < 2 ? (int)(streamId >> 2) + 1 : 0;
                s.Append(requestId);
                if (requestId == 0)
                {
                    s.Append(" (oneway)");
                }
            }

            if (frameType == "Request")
            {
                Identity identity;
                string facet;
                string operation;
                bool isIdempotent;
                IReadOnlyDictionary<string, string> context;
                if (frame is OutgoingRequestFrame outgoingRequest)
                {
                    identity = outgoingRequest.Identity;
                    facet = outgoingRequest.Facet;
                    operation = outgoingRequest.Operation;
                    isIdempotent = outgoingRequest.IsIdempotent;
                    context = outgoingRequest.Context;
                }
                else if (frame is IncomingRequestFrame incomingRequest)
                {
                    Debug.Assert(incomingRequest != null);
                    identity = incomingRequest.Identity;
                    facet = incomingRequest.Facet;
                    operation = incomingRequest.Operation;
                    isIdempotent = incomingRequest.IsIdempotent;
                    context = incomingRequest.Context;
                }
                else
                {
                    Debug.Assert(false);
                    return;
                }

                ToStringMode toStringMode = communicator.ToStringMode;
                s.Append("\nidentity = ");
                s.Append(identity.ToString(toStringMode));

                s.Append("\nfacet = ");
                if (facet.Length > 0)
                {
                    s.Append(StringUtil.EscapeString(facet, toStringMode));
                }

                s.Append("\noperation = ");
                s.Append(operation);

                s.Append($"\nidempotent = ");
                s.Append(isIdempotent.ToString().ToLowerInvariant());

                int sz = context.Count;
                s.Append("\ncontext = ");
                foreach ((string key, string value) in context)
                {
                    s.Append(key);
                    s.Append('/');
                    s.Append(value);
                    if (--sz > 0)
                    {
                        s.Append(", ");
                    }
                }
            }
            else if (frameType == "Response")
            {
                s.Append("\nresult type = ");
                if (frame is IncomingResponseFrame incomingResponseFrame)
                {
                    s.Append(incomingResponseFrame.ResultType);
                }
                else if (frame is OutgoingResponseFrame outgoingResponseFrame)
                {
                    s.Append(outgoingResponseFrame.ResultType);
                }
            }
            else if (frameType == "RequestBatch")
            {
                s.Append("\nnumber of requests = ");
                s.Append(data.AsReadOnlySpan().ReadInt());
            }
            else if (frameType == "GoAway")
            {
                if (protocol == Protocol.Ice2)
                {
                    var istr = new InputStream(data, encoding);
                    s.Append("\nlast bidirectional stream ID = ");
                    s.Append(istr.ReadVarULong());
                    s.Append("\nlast unidirectional stream ID = ");
                    s.Append(istr.ReadVarULong());
                    s.Append("\nmessage from peer = ");
                    s.Append(istr.ReadString());
                }
                else
                {
                    s.Append("\nlast request ID = ");
                    s.Append((int)(LastResponseStreamId >> 2) + 1);
                }
            }

            s.Append('\n');
            s.Append(ToString());

            communicator.Logger.Trace(TraceLevels.ProtocolCategory, s.ToString());
        }

        internal virtual async ValueTask WaitForEmptyStreamsAsync()
        {
            if (IncomingStreamCount > 0 || OutgoingStreamCount > 0)
            {
                // Create a task completion source to wait for the streams to complete.
                _streamsEmptySource ??= new TaskCompletionSource();
                CheckStreamsEmpty();
                await _streamsEmptySource.Task.ConfigureAwait(false);
            }
        }
    }
}<|MERGE_RESOLUTION|>--- conflicted
+++ resolved
@@ -107,11 +107,7 @@
             {
                 try
                 {
-<<<<<<< HEAD
-                    stream.TryRelease();
-=======
                     stream.Release();
->>>>>>> e97d3ec8
                 }
                 catch (Exception ex)
                 {
@@ -212,14 +208,6 @@
             // at this point we want to make sure all the streams are aborted.
             AbortStreams(exception);
 
-<<<<<<< HEAD
-            lock (_mutex)
-            {
-                _observer?.Detach();
-            }
-
-=======
->>>>>>> e97d3ec8
             if (Endpoint.Communicator.TraceLevels.Transport >= 1)
             {
                 var s = new StringBuilder();
