//
// Copyright (c) ZeroC, Inc. All rights reserved.
//

#include <IceUtil/StringUtil.h>
#include <IceUtil/FileUtil.h>
#include <Gen.h>

#include <limits>
#ifndef _WIN32
#  include <unistd.h>
#else
#  include <direct.h>
#endif

#include <IceUtil/Iterator.h>
#include <IceUtil/UUID.h>
#include <Slice/FileTracker.h>
#include <Slice/Util.h>
#include <string.h>

using namespace std;
using namespace Slice;
using namespace IceUtil;
using namespace IceUtilInternal;

namespace
{

bool
isIdempotent(const OperationPtr& operation)
{
    // TODO: eliminate Nonmutating enumerator in the parser together with the nonmutating metadata.
    return operation->mode() != Operation::Normal;
}

bool
isDefaultInitialized(const MemberPtr& member)
{
    if (OptionalPtr::dynamicCast(member->type()))
    {
        return true;
    }

    auto st = StructPtr::dynamicCast(member->type());
    if (st)
    {
        for (auto m: st->dataMembers())
        {
            if (!isDefaultInitialized(m))
            {
                return false;
            }
        }
        return true;
    }

    return isValueType(member->type());
}

string
opFormatTypeToString(const OperationPtr& op)
{
    // TODO: eliminate DefaultFormat in the parser (DefaultFormat means the communicator default that was removed in
    // IceRPC)
    switch (op->format())
    {
        case DefaultFormat:
        case CompactFormat:
            return "default"; // same as Compact
        case SlicedFormat:
            return "IceRpc.FormatType.Sliced";
        default:
            assert(false);
    }

    return "???";
}

void
emitDeprecate(const ContainedPtr& p1, bool checkContainer, Output& out)
{
    string reason = getDeprecateReason(p1, checkContainer);
    if(!reason.empty())
    {
        out << nl << "[global::System.Obsolete(\"" << reason << "\")]";
    }
}

string
getEscapedParamName(const OperationPtr& p, const string& name)
{
    for (const auto& param : p->params())
    {
        if (param->name() == name)
        {
            return name + "_";
        }
    }
    return name;
}

string
getEscapedParamName(const ExceptionPtr& p, const string& name)
{
    for (const auto& member : p->allDataMembers())
    {
        if (member->name() == name)
        {
            return name + "_";
        }
    }
    return name;
}

bool
hasDataMemberWithName(const MemberList& dataMembers, const string& name)
{
    return find_if(dataMembers.begin(), dataMembers.end(), [name](const auto& m)
                                                           {
                                                               return m->name() == name;
                                                           }) != dataMembers.end();
}

}

Slice::CsVisitor::CsVisitor(Output& out) :
    _out(out)
{
}

Slice::CsVisitor::~CsVisitor()
{
}

void
Slice::CsVisitor::writeMarshal(const OperationPtr& operation, bool returnType)
{
    string ns = getNamespace(operation->interface());

    MemberList members = returnType ? operation->returnType() : operation->params();
    MemberPtr streamParam;
    if (members.back()->stream())
    {
        streamParam = members.back();
        members.pop_back();
    }
    auto [requiredMembers, taggedMembers] = getSortedMembers(members);

    int bitSequenceIndex = -1;
    size_t bitSequenceSize = returnType ? operation->returnBitSequenceSize() : operation->paramsBitSequenceSize();

    if (bitSequenceSize > 0)
    {
        _out << nl << "var bitSequence = ostr.WriteBitSequence(" << bitSequenceSize << ");";
    }

    bool write11ReturnLast = returnType && operation->hasReturnAndOut() && !members.front()->tagged() &&
        requiredMembers.size() > 1;
    if (write11ReturnLast)
    {
        _out << nl << "if (ostr.Encoding != IceRpc.Encoding.V11)";
        _out << sb;
    }

    // Two loops when write11ReturnLast is true.
    for (int i = 0; i < (write11ReturnLast ? 2 : 1); i++)
    {
        if (bitSequenceSize > 0)
        {
            bitSequenceIndex = 0;
        }

        for (const auto& member : requiredMembers)
        {
            writeMarshalCode(_out,
                             member->type(),
                             bitSequenceIndex,
                             false,
                             ns,
                             members.size() == 1 ? "value" : "value." + fieldName(member));
        }

        if (bitSequenceSize > 0)
        {
            assert(static_cast<size_t>(bitSequenceIndex) == bitSequenceSize);
        }

        for (const auto& member : taggedMembers)
        {
            writeTaggedMarshalCode(_out,
                                   OptionalPtr::dynamicCast(member->type()),
                                   false,
                                   ns,
                                   members.size() == 1 ? "value" : "value." + fieldName(member), member->tag());
        }

        if (i == 0 && write11ReturnLast) // only for first loop
        {
            _out << eb;
            _out << nl;
            _out << "else";
            _out << sb;

            // Repeat after updating requiredMembers
            requiredMembers.push_back(requiredMembers.front());
            requiredMembers.pop_front();
        }
    }

    if (write11ReturnLast)
    {
        _out << eb;
    }
}

void
Slice::CsVisitor::writeUnmarshal(const OperationPtr& operation, bool returnType)
{
    string ns = getNamespace(operation->interface());

    MemberList members = returnType ? operation->returnType() : operation->params();
    MemberPtr streamParam;
    if (members.back()->stream())
    {
        streamParam = members.back();
        members.pop_back();
    }

    auto [requiredMembers, taggedMembers] = getSortedMembers(members);

    int bitSequenceIndex = -1;
    size_t bitSequenceSize = returnType ? operation->returnBitSequenceSize() : operation->paramsBitSequenceSize();

    if (bitSequenceSize > 0)
    {
        _out << nl << "var bitSequence = istr.ReadBitSequence(" << bitSequenceSize << ");";
    }

    bool read11ReturnLast = returnType && operation->hasReturnAndOut() && requiredMembers.size() > 1 &&
        !members.front()->tagged();

    if (read11ReturnLast)
    {
        _out << nl << "if (istr.Encoding != IceRpc.Encoding.V11)";
        _out << sb;
    }

    // Two loops when write11ReturnLast is true.
    for (int i = 0; i < (read11ReturnLast ? 2 : 1); i++)
    {
        if (bitSequenceSize > 0)
        {
            bitSequenceIndex = 0;
        }

        for (const auto& member : requiredMembers)
        {
            _out << nl << paramTypeStr(member, false);
            _out << " ";
            writeUnmarshalCode(_out, member->type(), bitSequenceIndex, ns, paramName(member, "iceP_"));
        }
        if (bitSequenceSize > 0)
        {
            assert(static_cast<size_t>(bitSequenceIndex) == bitSequenceSize);
        }

        for (const auto &member : taggedMembers)
        {
            _out << nl << paramTypeStr(member, false) << " ";
            writeTaggedUnmarshalCode(_out,
                                     OptionalPtr::dynamicCast(member->type()),
                                     ns,
                                     paramName(member, "iceP_"),
                                     member->tag(),
                                     nullptr);
        }

        if (streamParam)
        {
            _out << nl << paramTypeStr(streamParam, false) << " " << paramName(streamParam, "iceP_");
            if (returnType)
            {
                _out << " = streamReader.ToIOStream();";
            }
            else
            {
                _out << " = dispatch.StreamReader.ToIOStream();";
            }
        }

        _out << nl << "return ";
        if (streamParam)
        {
            if (members.size() == 0)
            {
                _out << paramName(streamParam, "iceP_") << ";";
            }
            else
            {
                _out << spar << getNames(members, "iceP_") << paramName(streamParam, "iceP_") << epar << ";";
            }
        }
        else
        {
            if (members.size() == 1)
            {
                _out << paramName(members.front(), "iceP_") << ";";
            }
            else
            {
                _out << spar << getNames(members, "iceP_") << epar << ";";
            }
        }

        if (i == 0 && read11ReturnLast)
        {
            _out << eb;
            _out << nl;
            _out << "else";
            _out << sb;

            // Repeat after updating requiredMembers
            requiredMembers.push_back(requiredMembers.front());
            requiredMembers.pop_front();
        }
    }

    if (read11ReturnLast)
    {
        _out << eb;
    }
}

void
Slice::CsVisitor::writeMarshalDataMembers(const MemberList& p, const string& ns, unsigned int baseTypes)
{
#ifndef NDEBUG
    int currentTag = -1; // just to verify sortMembers sorts correctly
#endif

    auto [requiredMembers, taggedMembers] = getSortedMembers(p);
    int bitSequenceIndex = -1;
    // Tagged members are encoded in a dictionary and don't count towards the optional bit sequence size.
    size_t bitSequenceSize = getBitSequenceSize(requiredMembers);
    if (bitSequenceSize > 0)
    {
        _out << nl << "var bitSequence = ostr.WriteBitSequence(" << bitSequenceSize << ");";
        bitSequenceIndex = 0;
    }

    for (const auto& member : requiredMembers)
    {
#ifndef NDEBUG
            assert(currentTag == -1);
#endif
            writeMarshalCode(_out, member->type(), bitSequenceIndex, true, ns,
                "this." + fixId(fieldName(member), baseTypes));
    }
    for (const auto& member : taggedMembers)
    {
#ifndef NDEBUG
            assert(member->tag() > currentTag);
            currentTag = member->tag();
#endif
            writeTaggedMarshalCode(_out, OptionalPtr::dynamicCast(member->type()), true, ns,
                "this." + fixId(fieldName(member), baseTypes), member->tag());
    }

    if (bitSequenceSize > 0)
    {
        assert(static_cast<size_t>(bitSequenceIndex) == bitSequenceSize);
    }
}

void
Slice::CsVisitor::writeUnmarshalDataMembers(const MemberList& p, const string& ns, unsigned int baseTypes)
{
    auto [requiredMembers, taggedMembers] = getSortedMembers(p);
    int bitSequenceIndex = -1;
    // Tagged members are encoded in a dictionary and don't count towards the optional bit sequence size.
    size_t bitSequenceSize = getBitSequenceSize(requiredMembers);
    if (bitSequenceSize > 0)
    {
        _out << nl << "var bitSequence = istr.ReadBitSequence(" << bitSequenceSize << ");";
        bitSequenceIndex = 0;
    }

    for (const auto& member : requiredMembers)
    {
        _out << nl;
        writeUnmarshalCode(_out, member->type(), bitSequenceIndex, ns,
            "this." + fixId(fieldName(member), baseTypes));
    }
    for (const auto& member : taggedMembers)
    {
        _out << nl;
        writeTaggedUnmarshalCode(_out, OptionalPtr::dynamicCast(member->type()), ns,
            "this." + fixId(fieldName(member), baseTypes), member->tag(), member);
    }

    if (bitSequenceSize > 0)
    {
        assert(static_cast<size_t>(bitSequenceIndex) == bitSequenceSize);
    }
}

string
getParamAttributes(const MemberPtr& p)
{
    string result;
    for(const auto& s : p->getAllMetadata())
    {
        static const string prefix = "cs:attribute:";
        if(s.find(prefix) == 0)
        {
            result += "[" + s.substr(prefix.size()) + "] ";
        }
    }
    return result;
}

vector<string>
getInvocationParams(const OperationPtr& op, const string& ns, bool defaultValues, const string& prefix = "")
{
    vector<string> params;
    for (const auto& p : op->params())
    {
        ostringstream param;
        param << getParamAttributes(p);
        param << CsGenerator::typeToString(p->type(), ns, true, true, p->stream()) << " " << paramName(p, prefix);
        params.push_back(param.str());
    }

    string invocation = prefix.empty() ? getEscapedParamName(op, "invocation") : "invocation";
    string cancel = prefix.empty() ? getEscapedParamName(op, "cancel") : "cancel";

    if(defaultValues)
    {
        params.push_back("IceRpc.Invocation? " + invocation + " = null");
        params.push_back("global::System.Threading.CancellationToken " + cancel + " = default");
    }
    else
    {
        params.push_back("IceRpc.Invocation? " + invocation);
        params.push_back("global::System.Threading.CancellationToken " + cancel);
    }
    return params;
}

void
Slice::CsVisitor::emitCommonAttributes()
{
   // _out << nl << "[global::System.CodeDom.Compiler.GeneratedCode(\"slice2cs\", \"" << ICE_STRING_VERSION << "\")]";
}

void
Slice::CsVisitor::emitEditorBrowsableNeverAttribute()
{
    _out << nl << "[global::System.ComponentModel.EditorBrowsable("
         << "global::System.ComponentModel.EditorBrowsableState.Never)]";
}

void
Slice::CsVisitor::emitEqualityOperators(const string& name)
{
    _out << sp;
    _out << nl << "/// <summary>The equality operator == returns true if its operands are equal, false otherwise."
         << "</summary>";
    _out << nl << "/// <param name=\"lhs\">The left hand side operand.</param>";
    _out << nl << "/// <param name=\"rhs\">The right hand side operand.</param>";
    _out << nl << "/// <returns><c>true</c> if the operands are equal, otherwise <c>false</c>.</returns>";
    _out << nl << "public static bool operator ==(" << name << " lhs, " << name << " rhs)";
    _out << " => lhs.Equals(rhs);";

    _out << sp;
    _out << nl << "/// <summary>The inequality operator != returns true if its operands are not equal, false otherwise."
         << "</summary>";
    _out << nl << "/// <param name=\"lhs\">The left hand side operand.</param>";
    _out << nl << "/// <param name=\"rhs\">The right hand side operand.</param>";
    _out << nl << "/// <returns><c>true</c> if the operands are not equal, otherwise <c>false</c>.</returns>";
    _out << nl << "public static bool operator !=(" << name << " lhs, " << name << " rhs)";
    _out << " => !lhs.Equals(rhs);";
}

void
Slice::CsVisitor::emitCustomAttributes(const ContainedPtr& p)
{
    StringList metadata = p->getAllMetadata();
    for(StringList::const_iterator i = metadata.begin(); i != metadata.end(); ++i)
    {
        static const string prefix = "cs:attribute:";
        if(i->find(prefix) == 0)
        {
            _out << nl << '[' << i->substr(prefix.size()) << ']';
        }
    }
}

void
Slice::CsVisitor::emitClassAttribute(const string& className)
{
    _out << nl << "[assembly:IceRpc.Class(typeof(" << className << "))]";
}

void
Slice::CsVisitor::emitCompactTypeIdAttribute(int compactTypeId)
{
    _out << nl << "[IceRpc.CompactTypeId(" << compactTypeId << ")]";
}

void
Slice::CsVisitor::emitTypeIdAttribute(const string& typeId)
{
    _out << nl << "[IceRpc.TypeId(\"" << typeId << "\")]";
}

string
Slice::CsVisitor::writeValue(const TypePtr& type, const string& ns)
{
    assert(type);

    BuiltinPtr builtin = BuiltinPtr::dynamicCast(type);
    if(builtin)
    {
        switch(builtin->kind())
        {
            case Builtin::KindBool:
            {
                return "false";
            }
            case Builtin::KindByte:
            case Builtin::KindShort:
            case Builtin::KindUShort:
            case Builtin::KindInt:
            case Builtin::KindUInt:
            case Builtin::KindVarInt:
            case Builtin::KindVarUInt:
            case Builtin::KindLong:
            case Builtin::KindULong:
            case Builtin::KindVarLong:
            case Builtin::KindVarULong:
            {
                return "0";
            }
            case Builtin::KindFloat:
            {
                return "0.0f";
            }
            case Builtin::KindDouble:
            {
                return "0.0";
            }
            default:
            {
                return "null";
            }
        }
    }

    EnumPtr en = EnumPtr::dynamicCast(type);
    if(en)
    {
        return typeToString(type, ns) + "." + fixId((*en->enumerators().begin())->name());
    }

    StructPtr st = StructPtr::dynamicCast(type);
    if(st)
    {
        return "new " + typeToString(type, ns) + "()";
    }

    return "null";
}

void
Slice::CsVisitor::writeSuppressNonNullableWarnings(const MemberList& members, unsigned int baseTypes)
{
    // This helper function is called only for class/exception data members.

    for (const auto& p: members)
    {
        TypePtr memberType = p->type();
        if (!OptionalPtr::dynamicCast(memberType))
        {
            BuiltinPtr builtin = BuiltinPtr::dynamicCast(memberType);

            if (memberType->isClassType() ||
                memberType->isInterfaceType() ||
                SequencePtr::dynamicCast(memberType) ||
                DictionaryPtr::dynamicCast(memberType) ||
                (builtin && builtin->kind() == Builtin::KindString))
            {
                // This is to suppress compiler warnings for non-nullable fields.
                _out << nl << "this." << fixId(fieldName(p), baseTypes) << " = null!;";
            }
        }
    }
}

namespace
{

//
// Convert the identifier part of a Java doc Link tag to a CSharp identifier. If the identifier
// is an interface the link should point to the corresponding generated proxy, we apply the
// case conversions required to match the C# generated code.
//
string
csharpIdentifier(const ContainedPtr& contained, const string& identifier)
{
    string ns = getNamespace(contained);
    string typeName;
    string memberName;
    string::size_type pos = identifier.find('#');
    if(pos == 0)
    {
        memberName = identifier.substr(1);
    }
    else if(pos == string::npos)
    {
        typeName = identifier;
    }
    else
    {
        typeName = identifier.substr(0, pos);
        memberName = identifier.substr(pos + 1);
    }

    // lookup the Slice definition for the identifier
    ContainedPtr definition;
    if(typeName.empty())
    {
        definition = contained;
    }
    else
    {
        TypeList types = contained->unit()->lookupTypeNoBuiltin(typeName, false, true);

        if (types.empty())
        {
            definition = nullptr;
        }
        else
        {
            TypePtr type = types.front();
            if (auto typealias = TypeAliasPtr::dynamicCast(type))
            {
                type = typealias->underlying();
            }
            definition = ContainedPtr::dynamicCast(type);
        }
    }

    ostringstream os;
    if(!definition || !normalizeCase(definition))
    {
        if(typeName == "::Ice::Object")
        {
            os << "Ice.IServicePrx";
        }
        else
        {
            os << fixId(typeName);
        }
    }
    else
    {
        InterfaceDefPtr def = InterfaceDefPtr::dynamicCast(definition);
        if(!def)
        {
            InterfaceDeclPtr decl = InterfaceDeclPtr::dynamicCast(definition);
            if(decl)
            {
                def = decl->definition();
            }
        }

        if(def)
        {
            os << getUnqualified(fixId(definition->scope()) + interfaceName(def), ns) << "Prx";
        }
        else
        {
            typeName = fixId(typeName);
            pos = typeName.rfind(".");
            if(pos == string::npos)
            {
                os << pascalCase(fixId(typeName));
            }
            else
            {
                os << typeName.substr(0, pos) << "." << pascalCase(typeName.substr(pos + 1));
            }
        }
    }

    if(!memberName.empty())
    {
        os << "." << (definition && normalizeCase(definition) ? pascalCase(fixId(memberName)) : fixId(memberName));
    }
    string result = os.str();
    //
    // strip global:: prefix if present, it is not supported in doc comment cref attributes
    //
    const string global = "global::";
    if(result.find(global) == 0)
    {
        result = result.substr(global.size());
    }
    return result;
}

vector<string>
splitLines(const string& s)
{
    vector<string> lines;
    istringstream is(s);
    for(string line; getline(is, line, '\n');)
    {
        lines.push_back(trim(line));
    }
    return lines;
}

//
// Transform a Java doc style tag to a C# doc style tag, returns a map indexed by the C#
// tag name attribute and the value contains all the lines in the comment.
//
// @param foo is the Foo argument -> {"foo": ["foo is the Foo argument"]}
//
map<string, vector<string>>
processTag(const string& sourceTag, const string& s)
{
    map<string, vector<string>> result;
    for(string::size_type pos = s.find(sourceTag); pos != string::npos; pos = s.find(sourceTag, pos + 1))
    {
        string::size_type startIdent = s.find_first_not_of(" \t", pos + sourceTag.size());
        string::size_type endIdent = s.find_first_of(" \t", startIdent);
        string::size_type endComment = s.find_first_of("@", endIdent);
        if(endIdent != string::npos)
        {
            string ident = s.substr(startIdent, endIdent - startIdent);
            string comment = s.substr(endIdent + 1,
                                      endComment == string::npos ? endComment : endComment - endIdent - 1);
            result[ident] = splitLines(trim(comment));
        }
    }
    return result;
}

CommentInfo
processComment(const ContainedPtr& contained, const string& deprecateReason)
{
    //
    // Strip HTML markup and javadoc links that are not displayed by Visual Studio.
    //
    string data = contained->comment();
    for(string::size_type pos = data.find('<'); pos != string::npos; pos = data.find('<', pos))
    {
        string::size_type endpos = data.find('>', pos);
        if(endpos == string::npos)
        {
            break;
        }
        data.erase(pos, endpos - pos + 1);
    }

    const string link = "{@link ";
    for(string::size_type pos = data.find(link); pos != string::npos; pos = data.find(link, pos))
    {
        data.erase(pos, link.size());
        string::size_type endpos = data.find('}', pos);
        if(endpos != string::npos)
        {
            string ident = data.substr(pos, endpos - pos);
            data.erase(pos, endpos - pos + 1);
            data.insert(pos, csharpIdentifier(contained, ident));
        }
    }

    const string see = "{@see ";
    for(string::size_type pos = data.find(see); pos != string::npos; pos = data.find(see, pos))
    {
        string::size_type endpos = data.find('}', pos);
        if(endpos != string::npos)
        {
            string ident = data.substr(pos + see.size(), endpos - pos - see.size());
            data.erase(pos, endpos - pos + 1);
            data.insert(pos, "<see cref=\"" + csharpIdentifier(contained, ident) + "\"/>");
        }
    }

    CommentInfo comment;

    const string paramTag = "@param";
    const string throwsTag = "@throws";
    const string exceptionTag = "@exception";
    const string returnTag = "@return";

    string::size_type pos;
    for(pos = data.find('@'); pos != string::npos; pos = data.find('@', pos + 1))
    {
        if((data.substr(pos, paramTag.size()) == paramTag ||
            data.substr(pos, throwsTag.size()) == throwsTag ||
            data.substr(pos, exceptionTag.size()) == exceptionTag ||
            data.substr(pos, returnTag.size()) == returnTag))
        {
            break;
        }
    }

    if(pos > 0)
    {
        ostringstream os;
        os << trim(data.substr(0, pos));
        if(!deprecateReason.empty())
        {
            os << "<para>" << deprecateReason << "</para>";
        }
        comment.summaryLines = splitLines(os.str());
    }

    if(comment.summaryLines.empty() && !deprecateReason.empty())
    {
        comment.summaryLines.push_back(deprecateReason);
    }

    comment.params = processTag("@param", data);
    comment.exceptions = processTag("@throws", data);

    pos = data.find(returnTag);
    if(pos != string::npos)
    {
        pos += returnTag.size();
        string::size_type endComment = data.find("@", pos);
        comment.returnLines = splitLines(
            trim(data.substr(pos , endComment == string::npos ? endComment : endComment - pos)));
    }

    return comment;
}

}

void writeDocCommentLines(IceUtilInternal::Output& out, const vector<string>& lines)
{
    for(vector<string>::const_iterator i = lines.begin(); i != lines.end(); ++i)
    {
        if(i == lines.begin())
        {
            out << *i;
        }
        else
        {
            out << nl << "///";
            if(!i->empty())
            {
                out << " " << (*i);
            }
        }
    }
}

void writeDocCommentLines(IceUtilInternal::Output& out,
                          const vector<string>& lines,
                          const string& tag,
                          const string& name = "",
                          const string& value = "")
{
    if (!lines.empty())
    {
        out << nl << "/// <" << tag;
        if (!name.empty())
        {
            out << " " << name << "=\"" << value << "\"";
        }
        out << ">";
        writeDocCommentLines(out, lines);
        out << "</" << tag << ">";
    }
}

void
Slice::CsVisitor::writeTypeDocComment(const ContainedPtr& p, const string& deprecateReason)
{
    CommentInfo comment = processComment(p, deprecateReason);
    writeDocCommentLines(_out, comment.summaryLines, "summary");
}

void
Slice::CsVisitor::writeProxyDocComment(const InterfaceDefPtr& p, const std::string& deprecatedReason)
{
    CommentInfo comment = processComment(p, deprecatedReason);
    comment.summaryLines.insert(comment.summaryLines.cbegin(),
        "Proxy interface used to call remote Ice objects that implement Slice interface " + p->name() + ".");
    comment.summaryLines.push_back("<seealso cref=\"" + fixId(interfaceName(p)) + "\"/>.");
    writeDocCommentLines(_out, comment.summaryLines, "summary");
}

void
Slice::CsVisitor::writeServantDocComment(const InterfaceDefPtr& p, const std::string& deprecatedReason)
{
    CommentInfo comment = processComment(p, deprecatedReason);
    comment.summaryLines.insert(comment.summaryLines.cbegin(),
        "Interface used to implement servants for Slice interface " + p->name() + ".");
    comment.summaryLines.push_back("<seealso cref=\"" + interfaceName(p) + "Prx\"/>.");
    writeDocCommentLines(_out, comment.summaryLines, "summary");
}

void
Slice::CsVisitor::writeOperationDocComment(const OperationPtr& p, const string& deprecateReason, bool dispatch)
{
    CommentInfo comment = processComment(p, deprecateReason);
    writeDocCommentLines(_out, comment.summaryLines, "summary");
    writeParamDocComment(p, comment, InParam);

    auto returnType = p->returnType();

    if(dispatch)
    {
        _out << nl << "/// <param name=\"" << getEscapedParamName(p, "dispatch")
             << "\">The dispatch properties.</param>";
    }
    else
    {
        _out << nl << "/// <param name=\"" << getEscapedParamName(p, "invocation")
            << "\">The invocation properties.</param>";
    }
    _out << nl << "/// <param name=\"" << getEscapedParamName(p, "cancel")
         << "\">A cancellation token that receives the cancellation requests.</param>";

    if(dispatch && p->hasMarshaledResult())
    {
        _out << nl << "/// <returns>The operation marshaled result.</returns>";
    }
    else if(returnType.size() == 1)
    {
        writeDocCommentLines(_out, comment.returnLines, "returns");
    }
    else if(returnType.size() > 1)
    {
        _out << nl << "/// <returns>Named tuple with the following fields:";

        for(const auto& param : returnType)
        {
            string name = paramName(param);
            if (name == "ReturnValue" && !comment.returnLines.empty())
            {
                _out << nl << "/// <para> " << name << ": ";
                writeDocCommentLines(_out, comment.returnLines);
                _out << "</para>";
            }
            else
            {
                auto i = comment.params.find(name);
                if(i != comment.params.end())
                {
                    _out << nl << "/// <para> " << name << ": ";
                    writeDocCommentLines(_out, i->second);
                    _out << "</para>";
                }
            }
        }
        _out << "</returns>";
    }

    for(const auto& e : comment.exceptions)
    {
        writeDocCommentLines(_out, e.second, "exceptions", "cref", e.first);
    }
}

void
Slice::CsVisitor::writeParamDocComment(const OperationPtr& op, const CommentInfo& comment, ParamDir paramType)
{
    // Collect the names of the in- or -out parameters to be documented.
    MemberList parameters = (paramType == InParam) ? op->params() : op->outParameters();
    for (const auto& param : parameters)
    {
        auto i = comment.params.find(param->name());
        if(i != comment.params.end())
        {
            writeDocCommentLines(_out, i->second, "param", "name", fixId(param->name()));
        }
    }
}

void
Slice::CsVisitor::openNamespace(const ModulePtr& p, string prefix)
{
    // Prefix is used for the class and exception factories namespaces.
    // If prefix is not empty we purposefully ignore any namespace metadata.

    // prefix and _namespaceStack can not both be non-empty
    assert((prefix.empty() && _namespaceStack.empty()) || (prefix.empty() ^ _namespaceStack.empty()));

    string ns;
    if (prefix.empty())
    {
        // _namespaceStack will only be empty when we're at the the top level nested module
        string lastNamespace = _namespaceStack.empty() ? "" : _namespaceStack.top();
        string namespaceMetadata = getNamespaceMetadata(p);
        bool topLevelWithMetadata = _namespaceStack.empty() && !namespaceMetadata.empty();

        if (!lastNamespace.empty())
        {
            lastNamespace += ".";
        }

        // Use of the cs:namespace metadata consumes the module name
        ns = topLevelWithMetadata ? namespaceMetadata : lastNamespace + fixId(p->name());
    }
    else
    {
        // If prefix was not empty than p must be a top level module
        // Do not include any cs:namespace metadata
        ns = prefix + "." + fixId(p->name());
    }

    if(p->hasOnlySubModules())
    {
        _namespaceStack.push(ns);
    }
    else
    {
        _out << nl << "namespace " << ns << sb;
        _namespaceStack.push("");
    }
}

void
Slice::CsVisitor::closeNamespace()
{
    if (_namespaceStack.top().empty())
    {
        _out << eb;
    }
    _namespaceStack.pop();
}

Slice::Gen::Gen(const string& base, const vector<string>& includePaths, const string& dir) :
    _includePaths(includePaths)
{
    string fileBase = base;
    string::size_type pos = base.find_last_of("/\\");
    if(pos != string::npos)
    {
        fileBase = base.substr(pos + 1);
    }
    string file = fileBase + ".cs";

    if(!dir.empty())
    {
        file = dir + '/' + file;
    }

    _out.open(file.c_str());
    if(!_out)
    {
        ostringstream os;
        os << "cannot open '" << file << "': " << IceUtilInternal::errorToString(errno);
        throw FileException(__FILE__, __LINE__, os.str());
    }
    FileTracker::instance()->addFile(file);

    _out << "// Copyright (c) ZeroC, Inc. All rights reserved.";
    _out << nl;
    _out << nl << "// <auto-generated/>";
    _out << nl << "// IceRPC version: '" << ICE_STRING_VERSION << "'";
    _out << nl << "// Generated from file: '" << fileBase << ".ice'";
    _out << nl;
    _out << nl << "#nullable enable";
    _out << nl;
    _out << nl << "#pragma warning disable 1591 // Missing XML Comment";
    _out << nl;
}

Slice::Gen::~Gen()
{
    if(_out.isOpen())
    {
        _out << '\n';
    }
}

void
Slice::Gen::generate(const UnitPtr& p)
{
    CsGenerator::validateMetadata(p);

    UnitVisitor unitVisitor(_out);
    p->visit(&unitVisitor, false);

    ClassAttributeVisitor classAttributeVisitor(_out);
    p->visit(&classAttributeVisitor, false);

    TypesVisitor typesVisitor(_out);
    p->visit(&typesVisitor, false);

    ProxyVisitor proxyVisitor(_out);
    p->visit(&proxyVisitor, false);

    DispatcherVisitor dispatcherVisitor(_out);
    p->visit(&dispatcherVisitor, false);
}

void
Slice::Gen::closeOutput()
{
    _out.close();
}

Slice::Gen::UnitVisitor::UnitVisitor(IceUtilInternal::Output& out) :
    CsVisitor(out)
{
}

bool
Slice::Gen::UnitVisitor::visitUnitStart(const UnitPtr& p)
{
    DefinitionContextPtr dc = p->findDefinitionContext(p->topLevelFile());
    assert(dc);
    StringList globalMetadata = dc->getAllMetadata();

    static const string attributePrefix = "cs:attribute:";

    bool sep = false;
    for(StringList::const_iterator q = globalMetadata.begin(); q != globalMetadata.end(); ++q)
    {
        string::size_type pos = q->find(attributePrefix);
        if(pos == 0 && q->size() > attributePrefix.size())
        {
            if(!sep)
            {
                _out << sp;
                sep = true;
            }
            string attrib = q->substr(pos + attributePrefix.size());
            _out << nl << '[' << attrib << ']';
        }
    }
    return false;
}

Slice::Gen::TypesVisitor::TypesVisitor(IceUtilInternal::Output& out) :
    CsVisitor(out)
{
}

bool
Slice::Gen::TypesVisitor::visitModuleStart(const ModulePtr& p)
{
    if (p->hasClassDefs() || p->hasEnums() || p->hasExceptions() || p->hasStructs())
    {
        openNamespace(p);
        return true;
    }
    else
    {
        // don't generate a file with an empty namespace
        return false;
    }
}

void
Slice::Gen::TypesVisitor::visitModuleEnd(const ModulePtr&)
{
    closeNamespace();
}

bool
Slice::Gen::TypesVisitor::visitClassDefStart(const ClassDefPtr& p)
{
    string name = p->name();
    string scoped = fixId(p->scoped(), Slice::ObjectType);
    string ns = getNamespace(p);
    _out << sp;
    writeTypeDocComment(p, getDeprecateReason(p));

    emitCommonAttributes();
    emitTypeIdAttribute(p->scoped());
    if (p->compactId() >= 0)
    {
        emitCompactTypeIdAttribute(p->compactId());
    }
    emitCustomAttributes(p);
    _out << nl << "public partial class " << fixId(name) << " : "
         << (p->base() ? getUnqualified(p->base(), ns) : "IceRpc.AnyClass")
         << sb;
    return true;
}

void
Slice::Gen::TypesVisitor::visitClassDefEnd(const ClassDefPtr& p)
{
    string name = fixId(p->name());
    string ns = getNamespace(p);
    MemberList dataMembers = p->dataMembers();
    MemberList allDataMembers = p->allDataMembers();
    bool hasBaseClass = p->base();

    _out << sp;
    emitEditorBrowsableNeverAttribute();
    _out << nl << "public static readonly new IceRpc.InputStreamReader<" << name << "> IceReader =";
    _out.inc();
    _out << nl << "istr => istr.ReadClass<" << name << ">(IceTypeId);";
    _out.dec();

    _out << sp;
    emitEditorBrowsableNeverAttribute();
    _out << nl << "public static readonly new IceRpc.InputStreamReader<" << name << "?> IceReaderIntoNullable =";
    _out.inc();
    _out << nl << "istr => istr.ReadNullableClass<" << name << ">(IceTypeId);";
    _out.dec();

    _out << sp;
    emitEditorBrowsableNeverAttribute();
    _out << nl << "public static " << (hasBaseClass ? "new " : "") << "string IceTypeId => _iceAllTypeIds[0];";

    _out << sp;
    emitEditorBrowsableNeverAttribute();
    _out << nl << "public static readonly new IceRpc.OutputStreamWriter<" << name << "> IceWriter =";
    _out.inc();
    _out << nl << "(ostr, value) => ostr.WriteClass(value, IceTypeId);";
    _out.dec();

    _out << sp;
    emitEditorBrowsableNeverAttribute();
    _out << nl << "public static readonly new IceRpc.OutputStreamWriter<" << name << "?> IceWriterFromNullable =";
    _out.inc();
    _out << nl << "(ostr, value) => ostr.WriteNullableClass(value, IceTypeId);";
    _out.dec();

    if (p->compactId() >= 0)
    {
        _out << sp;
        _out << nl << "private static readonly int _compactTypeId = IceRpc.TypeExtensions.GetIceCompactTypeId(typeof("
             << name << "))!.Value;";
    }

    _out << sp;
    _out << nl << "private static readonly string[] _iceAllTypeIds = IceRpc.TypeExtensions.GetAllIceTypeIds(typeof("
         << name << "));";

    bool partialInitialize = !hasDataMemberWithName(allDataMembers, "Initialize");
    if(partialInitialize)
    {
        _out << sp << nl << "partial void Initialize();";
    }

    if (allDataMembers.empty())
    {
        // There is always at least another constructor, so we need to generate the parameterless constructor.
        _out << sp;
        _out << nl << "/// <summary>Constructs a new instance of <see cref=\"" << name << "\"/>.</summary>";
        _out << nl << "public " << name << spar << epar;
        if (partialInitialize)
        {
            _out << " => Initialize();";
        }
    }
    else
    {
        // "One-shot" constructor
        _out << sp;
        _out << nl << "/// <summary>Constructs a new instance of <see cref=\"" << name << "\"/>.</summary>";
        for (const auto& member : allDataMembers)
        {
            CommentInfo comment = processComment(member, "");
            writeDocCommentLines(_out, comment.summaryLines, "param", "name", paramName(member));
        }
        _out << nl << "public " << name
             << spar
             << mapfn<MemberPtr>(allDataMembers,
                                 [&ns](const auto& i)
                                 {
                                     return typeToString(i->type(), ns) + " " + fixId(i->name());
                                 })
             << epar;
        if (hasBaseClass && allDataMembers.size() != dataMembers.size())
        {
            _out.inc();
            _out << nl << ": base" << spar;
            vector<string> baseParamNames;
            for (const auto& d : p->base()->allDataMembers())
            {
                baseParamNames.push_back(fixId(d->name()));
            }
            _out << baseParamNames << epar;
            _out.dec();
        } // else we call implicitly the parameterless constructor of the base class (if there is a base class).

        _out << sb;
        for (const auto& d: dataMembers)
        {
            _out << nl << "this." << fixId(fieldName(d), Slice::ObjectType) << " = "
                 << fixId(d->name(), Slice::ObjectType) << ";";
        }
        if (partialInitialize)
        {
            _out << nl << "Initialize();";
        }
        _out << eb;

        // Second public constructor for all data members minus those with a default initializer. Can be parameterless.
        MemberList allMandatoryDataMembers;
        for (const auto& member: allDataMembers)
        {
            if (!isDefaultInitialized(member))
            {
                allMandatoryDataMembers.push_back(member);
            }
        }

        if (allMandatoryDataMembers.size() < allDataMembers.size()) // else, it's identical to the first ctor.
        {
            _out << sp;
            _out << nl << "/// <summary>Constructs a new instance of <see cref=\"" << name << "\"/>.</summary>";
            for (const auto& member : allMandatoryDataMembers)
            {
                CommentInfo comment = processComment(member, "");
                writeDocCommentLines(_out, comment.summaryLines, "param", "name", paramName(member));
            }
            _out << nl << "public " << name
                << spar
                << mapfn<MemberPtr>(allMandatoryDataMembers,
                                    [&ns](const auto &i) {
                                         return typeToString(i->type(), ns) + " " + fixId(i->name());
                                    })
                << epar;
            if (hasBaseClass)
            {
                vector<string> baseParamNames;
                for (const auto& d: p->base()->allDataMembers())
                {
                    if (!isDefaultInitialized(d))
                    {
                        baseParamNames.push_back(fixId(d->name()));
                    }
                }
                if (!baseParamNames.empty())
                {
                    _out.inc();
                    _out << nl << ": base" << spar << baseParamNames << epar;
                    _out.dec();
                }
                // else we call implicitly the parameterless constructor of the base class.
            }
            _out << sb;
            for (const auto& d : dataMembers)
            {
                if (!isDefaultInitialized(d))
                {
                    _out << nl << "this." << fixId(fieldName(d), Slice::ObjectType) << " = "
                         << fixId(d->name(), Slice::ObjectType) << ";";
                }
            }

            if (partialInitialize)
            {
                _out << nl << "Initialize();";
            }
            _out << eb;
        }
    }

    // public constructor used for unmarshaling (always generated).
    // the factory parameter is used to distinguish this ctor from the parameterless ctor that users may want to add to
    // the partial class; it's not used otherwise.
    _out << sp;
    if (!hasBaseClass)
    {
        _out << nl << "[global::System.Diagnostics.CodeAnalysis.SuppressMessage(";
        _out.inc();
        _out << nl << "\"Microsoft.Performance\","
            << nl << "\"CA1801: Review unused parameters\","
            << nl << "Justification=\"Special constructor used for Ice unmarshaling\")]";
        _out.dec();
    }
    _out << nl << "/// <inherit-doc/>";
    emitEditorBrowsableNeverAttribute();
    _out << nl << "public " << name << "(IceRpc.InputStream? istr)";
    if (hasBaseClass)
    {
        // We call the base class constructor to initialize the base class fields.
        _out.inc();
        _out << nl << ": base(istr)";
        _out.dec();
    }
    _out << sb;
    writeSuppressNonNullableWarnings(dataMembers, ObjectType);
    _out << eb;

    writeMarshaling(p);
    _out << eb;
}

void
Slice::Gen::TypesVisitor::writeMarshaling(const ClassDefPtr& p)
{
    string name = fixId(p->name());
    string scoped = p->scoped();
    string ns = getNamespace(p);
    ClassList allBases = p->allBases();

    // Marshaling support
    MemberList members = p->dataMembers();
    const bool basePreserved = p->inheritsMetadata("preserve-slice");
    const bool preserved = p->hasMetadata("preserve-slice");

    ClassDefPtr base = p->base();

    if(preserved && !basePreserved)
    {
        _out << sp;
        _out << nl << "protected override IceRpc.SlicedData? IceSlicedData { get; set; }";
    }

    _out << sp;
    _out << nl << "protected override void IceWrite(IceRpc.OutputStream ostr, bool firstSlice)";
    _out << sb;
    _out << nl << "if (firstSlice)";
    _out << sb;
    _out << nl << "ostr.IceStartFirstSlice(_iceAllTypeIds";
    if (preserved || basePreserved)
    {
        _out << ", IceSlicedData";
    }
    if (p->compactId() >= 0)
    {
        _out << ", compactTypeId: _compactTypeId";
    }
    _out << ");";
    _out << eb;
    _out << nl << "else";
    _out << sb;
    _out << nl << "ostr.IceStartNextSlice(IceTypeId";
    if (p->compactId() >= 0)
    {
        _out << ", _compactTypeId";
    }
    _out << ");";
    _out << eb;

    writeMarshalDataMembers(members, ns, 0);

    if(base)
    {
        _out << nl << "ostr.IceEndSlice(false);";
        _out << nl << "base.IceWrite(ostr, false);";
    }
    else
    {
         _out << nl << "ostr.IceEndSlice(true);"; // last slice
    }
    _out << eb;

    _out << sp;

    _out << nl << "protected override void IceRead(IceRpc.InputStream istr, bool firstSlice)";
    _out << sb;
    _out << nl << "if (firstSlice)";
    _out << sb;
    if (preserved || basePreserved)
    {
        _out << nl << "IceSlicedData = ";
    }
    else
    {
        _out << nl << "_ = ";
    }
    _out << "istr.IceStartFirstSlice();";
    _out << eb;
    _out << nl << "else";
    _out << sb;
    _out << nl << "istr.IceStartNextSlice();";
    _out << eb;

    writeUnmarshalDataMembers(members, ns, 0);

    _out << nl << "istr.IceEndSlice();";
    if (base)
    {
        _out << nl << "base.IceRead(istr, false);";
    }
    // This slice and its base slices (if any) are now fully initialized.
    if (!hasDataMemberWithName(p->allDataMembers(), "Initialize"))
    {
        _out << nl << "Initialize();";
    }
    _out << eb;
}

bool
Slice::Gen::TypesVisitor::visitExceptionStart(const ExceptionPtr& p)
{
    string name = fixId(p->name());
    string ns = getNamespace(p);
    ExceptionPtr base = p->base();

    _out << sp;
    writeTypeDocComment(p, getDeprecateReason(p));
    emitDeprecate(p, false, _out);

    emitCommonAttributes();
    emitTypeIdAttribute(p->scoped());
    emitCustomAttributes(p);
    _out << nl << "public partial class " << name << " : ";
    if(base)
    {
        _out << getUnqualified(base, ns);
    }
    else
    {
        _out << "IceRpc.RemoteException";
    }
    _out << sb;
    return true;
}

void
Slice::Gen::TypesVisitor::visitExceptionEnd(const ExceptionPtr& p)
{
    string name = fixId(p->name());
    string ns = getNamespace(p);
    MemberList allDataMembers = p->allDataMembers();
    MemberList dataMembers = p->dataMembers();

    string messageParamName = getEscapedParamName(p, "message");
    string innerExceptionParamName = getEscapedParamName(p, "innerException");
    string retryPolicyParamName = getEscapedParamName(p, "retryPolicy");

    bool hasPublicParameterlessCtor = true;
    vector<string> allParameters;
    for (const auto& member : allDataMembers)
    {
        string memberName = fixId(member->name());
        string memberType = typeToString(member->type(), ns);
        allParameters.push_back(memberType + " " + memberName);

        if (hasPublicParameterlessCtor)
        {
            hasPublicParameterlessCtor = isDefaultInitialized(member);
        }
    }

    vector<string> baseParamNames;
    if (p->base())
    {
        for (const auto& member : p->base()->allDataMembers())
        {
            baseParamNames.push_back(fixId(member->name()));
        }
    }

    _out << nl << "private readonly string[] _iceAllTypeIds = IceRpc.TypeExtensions.GetAllIceTypeIds(typeof("
         << name << "));";

    // Up to 2 "one-shot" constructors
    for (int i = 0; i < 2; i++)
    {
        if (allParameters.size() > 0)
        {
            if (i == 0)
            {
                // Add retryPolicy last
                allParameters.push_back("IceRpc.RetryPolicy " + retryPolicyParamName + " = default");
                baseParamNames.push_back(retryPolicyParamName);
            }
            _out << sp;
            _out << nl << "/// <summary>Constructs a new instance of <see cref=\"" << name << "\"/>.</summary>";

            if (i > 0)
            {
                _out << nl << "/// <param name=\"" << messageParamName
                     << "\">Message that describes the exception.</param>";
            }
            for (const auto& member : p->allDataMembers())
            {
                CommentInfo comment = processComment(member, "");
                writeDocCommentLines(_out, comment.summaryLines, "param", "name", paramName(member));
            }

            if (i > 0)
            {
                _out << nl << "/// <param name=\"" << innerExceptionParamName
                     << "\">The exception that is the cause of the current exception.</param>";
            }
            _out << nl << "/// <param name=\"" << retryPolicyParamName
                 << "\">The retry policy for the exception.</param>";
            _out << nl << "public " << name << spar << allParameters << epar;
            _out.inc();
            if (baseParamNames.size() > 0)
            {
                _out << nl << ": base" << spar << baseParamNames << epar;
            }
            // else we use the base's parameterless ctor.
            _out.dec();
            _out << sb;
            for (const auto& member : dataMembers)
            {
                string memberName = fixId(fieldName(member), Slice::ExceptionType);
                _out << nl << "this." << memberName << " = " << fixId(member->name()) << ';';
            }
            _out << eb;
        }

        if (i == 0)
        {
            if (allParameters.size() > 0)
            {
                allParameters.erase(prev(allParameters.end()));
                baseParamNames.erase(prev(baseParamNames.end()));
            }
            // Insert message first
            allParameters.insert(allParameters.cbegin(), "string? " + messageParamName);
            baseParamNames.insert(baseParamNames.cbegin(), messageParamName);

            // Add innerException and retryPolicy last
            allParameters.push_back("global::System.Exception? " + innerExceptionParamName + " = null");
            baseParamNames.push_back(innerExceptionParamName);

            allParameters.push_back("IceRpc.RetryPolicy " + retryPolicyParamName + " = default");
            baseParamNames.push_back(retryPolicyParamName);
        }
    }

    // public parameterless constructor (not always generated, see class comment)
    if (hasPublicParameterlessCtor)
    {
        _out << sp;
        _out << nl << "/// <summary>Constructs a new instance of <see cref=\"" << name << "\"/>.</summary>";
        _out << nl << "/// <param name=\"" << retryPolicyParamName << "\">The retry policy for the exception.</param>";
        _out << nl << "public " << name << "(IceRpc.RetryPolicy retryPolicy = default)";
        _out.inc();
        _out << nl << ": base(retryPolicy)";
        _out.dec();
        _out << sb;
        _out << eb;
    }

    // public constructor used for unmarshaling (always generated).
    _out << sp;
    _out << nl << "/// <inherit-doc/>";
    emitEditorBrowsableNeverAttribute();
    _out << nl << "public " << name << "(string? message, IceRpc.RemoteExceptionOrigin origin)";
    // We call the base class constructor to initialize the base class fields.
    _out.inc();
    _out << nl << ": base(message, origin)";
    _out.dec();
    _out << sb;
    writeSuppressNonNullableWarnings(dataMembers, Slice::ExceptionType);
    _out << eb;

    string scoped = p->scoped();
    ExceptionPtr base = p->base();

    // Remote exceptions are always "preserved".

    _out << sp;
    _out << nl << "protected override void IceRead(IceRpc.InputStream istr, bool firstSlice)";
    _out << sb;
    _out << nl << "if (firstSlice)";
    _out << sb;
    _out << nl << "IceSlicedData = istr.IceStartFirstSlice();";
    _out << nl << "ConvertToUnhandled = true;";
    _out << eb;
    _out << nl << "else";
    _out << sb;
    _out << nl << "istr.IceStartNextSlice();";
    _out << eb;
    writeUnmarshalDataMembers(dataMembers, ns, Slice::ExceptionType);
    _out << nl << "istr.IceEndSlice();";

    if (base)
    {
        _out << nl << "base.IceRead(istr, false);";
    }
    _out << eb;

    _out << sp;
    _out << nl << "protected override void IceWrite(IceRpc.OutputStream ostr, bool firstSlice)";
    _out << sb;
    _out << nl << "if (firstSlice)";
    _out << sb;
    _out << nl << "ostr.IceStartFirstSlice(_iceAllTypeIds, IceSlicedData, errorMessage: Message, origin: Origin);";
    _out << eb;
    _out << nl << "else";
    _out << sb;
    _out << nl << "ostr.IceStartNextSlice(_iceAllTypeIds[0]);";
    _out << eb;
    writeMarshalDataMembers(dataMembers, ns, Slice::ExceptionType);

    if(base)
    {
        _out << nl << "ostr.IceEndSlice(false);"; // the current slice is not last slice
        _out << nl << "base.IceWrite(ostr, false);"; // the next one is not the first slice
    }
    else
    {
        _out << nl << "ostr.IceEndSlice(true);"; // this is the last slice.
    }
    _out << eb;

    _out << eb;
}

bool
Slice::Gen::TypesVisitor::visitStructStart(const StructPtr& p)
{
    string name = fixId(p->name());
    string ns = getNamespace(p);
    _out << sp;

    writeTypeDocComment(p, getDeprecateReason(p));
    emitDeprecate(p, false, _out);
    emitCommonAttributes();
    emitCustomAttributes(p);
    _out << nl << "public ";
    if(p->hasMetadata("cs:readonly"))
    {
        _out << "readonly ";
    }

    _out << "partial struct " << name << " : global::System.IEquatable<" << name << ">, IceRpc.IStreamableStruct";

    _out << sb;

    _out << sp;
    _out << nl << "/// <summary>A <see cref=\"IceRpc.InputStreamReader{T}\"/> used to read <see cref=\""
         << name << "\"/> instances.</summary>";
    _out << nl << "public static readonly IceRpc.InputStreamReader<" << name << "> IceReader =";
    _out.inc();
    _out << nl << "istr => new " << name << "(istr);";
    _out.dec();

    _out << sp;
    _out << nl << "/// <summary>A <see cref=\"IceRpc.OutputStreamWriter{T}\"/> used to write <see cref=\""
         << name << "\"/> instances.</summary>";
    _out << nl << "public static readonly IceRpc.OutputStreamWriter<" << name << "> IceWriter =";
    _out.inc();
    _out << nl << "(ostr, value) => value.IceWrite(ostr);";
    _out.dec();
    return true;
}

void
Slice::Gen::TypesVisitor::visitStructEnd(const StructPtr& p)
{
    string name = fixId(p->name());
    string scope = fixId(p->scope());
    string ns = getNamespace(p);
    MemberList dataMembers = p->dataMembers();

    emitEqualityOperators(name);

    bool partialInitialize = !hasDataMemberWithName(dataMembers, "Initialize");

    _out << sp;
    _out << nl << "/// <summary>Constructs a new instance of <see cref=\"" << name << "\"/>.</summary>";
    for (const auto& member : dataMembers)
    {
        CommentInfo comment = processComment(member, "");
        writeDocCommentLines(_out, comment.summaryLines, "param", "name", paramName(member));
    }
    _out << nl << "public ";
    _out << name
         << spar
         << mapfn<MemberPtr>(dataMembers,
                             [&ns](const auto& i)
                             {
                                 return typeToString(i->type(), ns) + " " + fixId(i->name());
                             })
         << epar;
    _out << sb;
    for(const auto& i : dataMembers)
    {
        string paramName = fixId(i->name());
        string memberName = fixId(fieldName(i), Slice::ObjectType);
        _out << nl << (paramName == memberName ? "this." : "") << memberName  << " = " << paramName << ";";
    }
    if(partialInitialize)
    {
        _out << nl << "Initialize();";
    }
    _out << eb;

    _out << sp;
    _out << nl << "/// <summary>Constructs a new instance of <see cref=\"" << name << "\"/>.</summary>";
    _out << nl << "/// <param name=\"istr\">The <see cref=\"IceRpc.InputStream\"/> being used to unmarshal the "
         << "instance.</param>";
    _out << nl << "public " << name << "(IceRpc.InputStream istr)";
    _out << sb;

    writeUnmarshalDataMembers(dataMembers, ns, 0);

    if(partialInitialize)
    {
        _out << nl << "Initialize();";
    }

    _out << eb;

    _out << sp;
    _out << nl << "/// <inheritdoc/>";
    _out << nl << "public readonly override bool Equals(object? obj) => obj is " << name
         << " value && this.Equals(value);";

    if (!p->hasMetadata("cs:custom-equals"))
    {
        // Default implementation for Equals and GetHashCode
        _out << sp;
        _out << nl << "/// <inheritdoc/>";
        _out << nl << "public readonly bool Equals(" << name << " other)";

        _out << " =>";
        _out.inc();
        _out << nl;
        for (auto q = dataMembers.begin(); q != dataMembers.end();)
        {
            string mName = fixId(fieldName(*q), Slice::ObjectType);
            string lhs = "this." + mName;
            string rhs = "other." + mName;

            TypePtr mType = unwrapIfOptional((*q)->type());

            if (mType->isInterfaceType())
            {
                _out << "IceRpc.IServicePrx.Equals(" << lhs << ", " << rhs << ")";
            }
            else if (SequencePtr::dynamicCast(mType))
            {
                // We always check for null values because a default-initialized struct will have null fields even for
                // non nullable fields.

                if (dataMembers.size() > 1)
                {
                    _out << "(";
                }
                _out << lhs << " == " << rhs << " ||";
                _out.inc();
                _out << nl << "(" << lhs << " != null && " << rhs << " != null && ";
                _out << "global::System.Linq.Enumerable.SequenceEqual(" << lhs << ", " << rhs << ")";
                _out << ")";
                if (dataMembers.size() > 1)
                {
                    _out << ")";
                }
                _out.dec();
            }
            else if (DictionaryPtr::dynamicCast(mType))
            {
                if (dataMembers.size() > 1)
                {
                    _out << "(";
                }
                _out << lhs << " == " << rhs << " ||";
                _out.inc();
                _out << nl << "(" << lhs << " != null && " << rhs << " != null && ";
                _out << "IceRpc.DictionaryExtensions.DictionaryEqual(" << lhs << ", " << rhs << ")";
                _out << ")";
                if (dataMembers.size() > 1)
                {
                    _out << ")";
                }
                _out.dec();
            }
            else
            {
                _out << lhs << " == " << rhs;
            }

            if (++q != dataMembers.end())
            {
                _out << " &&" << nl;
            }
            else
            {
                _out << ";";
            }
        }
        _out.dec();

        _out << sp;
        _out << nl << "/// <inheritdoc/>";
        _out << nl << "public readonly override int GetHashCode()";
        _out << sb;
        _out << nl << "var hash = new global::System.HashCode();";
        for (const auto& dataMember : dataMembers)
        {
            string obj = "this." + fixId(fieldName(dataMember), Slice::ObjectType);
            TypePtr mType = unwrapIfOptional(dataMember->type());
            if (SequencePtr::dynamicCast(mType))
            {
                _out << nl << "if (" << obj << " != null)";
                _out << sb;
                _out << nl << "hash.Add(IceRpc.EnumerableExtensions.GetSequenceHashCode(" << obj << "));";
                _out << eb;
            }
            else if (DictionaryPtr::dynamicCast(mType))
            {
                _out << nl << "if (" << obj << " != null)";
                _out << sb;
                _out << nl << "hash.Add(IceRpc.DictionaryExtensions.GetDictionaryHashCode(" << obj << "));";
                _out << eb;
            }
            else
            {
                _out << nl << "hash.Add(" << obj << ");";
            }
        }
        _out << nl << "return hash.ToHashCode();";
        _out << eb;
    }

    _out << sp;
    _out << nl << "/// <summary>Marshals the struct by writing its fields to the "
        << "<see cref=\"IceRpc.OutputStream\"/>.</summary>";
    _out << nl << "/// <param name=\"ostr\">The stream to write to.</param>";
    _out << nl << "public readonly void IceWrite(IceRpc.OutputStream ostr)";
    _out << sb;
    writeMarshalDataMembers(dataMembers, ns, 0);
    _out << eb;

    if (partialInitialize)
    {
        _out << sp;
        _out << nl << "/// <summary>The constructor calls the Initialize partial method after initializing "
             << "the fields.</summary>";
        _out << nl << "partial void Initialize();";
    }

    _out << eb;
}

void
Slice::Gen::TypesVisitor::visitEnum(const EnumPtr& p)
{
    string name = fixId(p->name());
    string ns = getNamespace(p);
    string scoped = fixId(p->scoped());
    EnumeratorList enumerators = p->enumerators();

    // When the number of enumerators is smaller than the distance between the min and max values, the values are not
    // consecutive and we need to use a set to validate the value during unmarshaling.
    // Note that the values are not necessarily in order, e.g. we can use a simple range check for
    // enum E { A = 3, B = 2, C = 1 } during unmarshaling.
    const bool useSet = !p->isUnchecked() &&
        static_cast<int64_t>(enumerators.size()) < p->maxValue() - p->minValue() + 1;
    string underlying = p->underlying() ? typeToString(p->underlying(), "") : "int";

    _out << sp;
    emitDeprecate(p, false, _out);
    writeTypeDocComment(p, getDeprecateReason(p));
    emitCommonAttributes();
    emitCustomAttributes(p);
    _out << nl << "public enum " << name << " : " << underlying;
    _out << sb;
    bool firstEn = true;
    for (const auto& en : enumerators)
    {
        if (firstEn)
        {
            firstEn = false;
        }
        else
        {
            _out << ',';
            _out << sp;
        }

        writeTypeDocComment(en, getDeprecateReason(en));
        _out << nl << fixId(en->name());
        if (p->explicitValue())
        {
            _out << " = " << en->value();
        }
    }
    _out << eb;

    _out << sp;
    emitCommonAttributes();
    _out << nl << "/// <summary>Helper class for marshaling and unmarshaling <see cref=\"" << name << "\"/>.</summary>";
    _out << nl << "public static class " << p->name() << "Helper";
    _out << sb;
    if (useSet)
    {
        _out << sp;
        _out << nl << "public static readonly global::System.Collections.Generic.HashSet<" << underlying
            << "> EnumeratorValues =";
        _out.inc();
        _out << nl << "new global::System.Collections.Generic.HashSet<" << underlying << "> { ";
        firstEn = true;
        for (const auto& en : enumerators)
        {
            if (firstEn)
            {
                firstEn = false;
            }
            else
            {
                _out << ", ";
            }
            _out << en->value();
        }
        _out << " };";
        _out.dec();
    }

    _out << sp;
    _out << nl << "public static readonly IceRpc.InputStreamReader<" << name << "> IceReader = Read" << p->name()
        << ";";

    _out << sp;
    _out << nl << "public static readonly IceRpc.OutputStreamWriter<" << name << "> IceWriter = Write;";

    _out << sp;
    _out << nl << "public static " << name << " As" << p->name() << "(this " << underlying << " value) =>";
    if (p->isUnchecked())
    {
        _out << " (" << name << ")value;";
    }
    else
    {
        _out.inc();
        if (useSet)
        {
            _out << nl << "EnumeratorValues.Contains(value)";
        }
        else
        {
            _out << nl << p->minValue() << " <= value && value <= " << p->maxValue();
        }
        _out << " ? (" << name
             << ")value : throw new IceRpc.InvalidDataException($\"invalid enumerator value '{value}' for "
             << fixId(p->scoped()) << "\");";
        _out.dec();
    }

    _out << sp;
    _out << nl << "public static " << name << " Read" << p->name() << "(this IceRpc.InputStream istr) =>";
    _out.inc();
    _out << nl << "As" << p->name() << "(istr.";
    if (p->underlying())
    {
        _out << "Read" << builtinSuffix(p->underlying()) << "()";
    }
    else
    {
        _out << "ReadSize()";
    }
    _out << ");";
    _out.dec();

    _out << sp;
    _out << nl << "public static void Write(this IceRpc.OutputStream ostr, " << name << " value) =>";
    _out.inc();
    if (p->underlying())
    {
        _out << nl << "ostr.Write" << builtinSuffix(p->underlying()) << "((" << underlying << ")value);";
    }
    else
    {
        _out << nl << "ostr.WriteSize((int)value);";
    }
    _out.dec();
    _out << eb;
}

void
Slice::Gen::TypesVisitor::visitDataMember(const MemberPtr& p)
{
    ContainedPtr cont = ContainedPtr::dynamicCast(p->container());
    assert(cont);

    _out << sp;

    bool readonly = StructPtr::dynamicCast(cont) && cont->hasMetadata("cs:readonly");

    writeTypeDocComment(p, getDeprecateReason(p, true));
    emitDeprecate(p, true, _out);
    emitCustomAttributes(p);
    _out << nl << "public ";
    if(readonly)
    {
        _out << "readonly ";
    }
    _out << typeToString(p->type(), getNamespace(cont));
    _out << " " << fixId(fieldName(p), ExceptionPtr::dynamicCast(cont) ? Slice::ExceptionType : Slice::ObjectType);
    _out << ";";
}

Slice::Gen::ProxyVisitor::ProxyVisitor(IceUtilInternal::Output& out) :
    CsVisitor(out)
{
}

bool
Slice::Gen::ProxyVisitor::visitModuleStart(const ModulePtr& p)
{
    if(!p->hasInterfaceDefs())
    {
        return false;
    }
    openNamespace(p);
    return true;
}

void
Slice::Gen::ProxyVisitor::visitModuleEnd(const ModulePtr&)
{
    closeNamespace();
}

bool
Slice::Gen::ProxyVisitor::visitInterfaceDefStart(const InterfaceDefPtr& p)
{
    string name = p->name();
    string ns = getNamespace(p);

    _out << sp;
    writeProxyDocComment(p, getDeprecateReason(p));
    emitCommonAttributes();
    emitTypeIdAttribute(p->scoped());
    emitCustomAttributes(p);
    _out << nl << "public partial interface " << interfaceName(p) << "Prx : ";

    vector<string> baseInterfaces =
        mapfn<InterfaceDefPtr>(p->bases(), [&ns](const auto& c)
                           {
                               return getUnqualified(getNamespace(c) + "." +
                                                     interfaceName(c) + "Prx", ns);
                           });

    if(baseInterfaces.empty())
    {
        baseInterfaces.push_back("IceRpc.IServicePrx");
    }

    for(vector<string>::const_iterator q = baseInterfaces.begin(); q != baseInterfaces.end();)
    {
        _out << *q;
        if(++q != baseInterfaces.end())
        {
            _out << ", ";
        }
    }
    _out << sb;

    // Generate nested Request and Response classes if this interface has operations.
    auto operationList = p->operations();
    bool generateRequestClass =
        find_if(operationList.begin(), operationList.end(), [](const auto& op) {
            return !op->params().empty() && (op->params().size() > 1 || !op->params().front()->stream());
            }) != operationList.end();

    bool generateResponseClass =
        find_if(operationList.begin(), operationList.end(), [](const auto& op) {
            return !op->returnType().empty() && (op->returnType().size() > 1 || !op->returnType().front()->stream()); })
            != operationList.end();

    if (generateRequestClass)
    {
        _out << nl << "/// <summary>Converts the arguments of each operation that takes arguments into a request "
            << "payload.</summary>";
        _out << nl << "public static new class Request";
        _out << sb;
        for (auto operation : operationList)
        {
            auto params = operation->params();
            if (params.size() > 0 && (params.size() > 1 || !params.back()->stream()))
            {
                if (params.back()->stream())
                {
                    params.pop_back();
                }

                _out << sp;
                _out << nl << "/// <summary>Creates the request payload for operation " << operation->name() <<
                    ".</summary>";
                _out << nl << "/// <param name=\"proxy\">Proxy to the target service.</param>";
                if (params.size() == 1)
                {
                    _out << nl << "/// <param name=\"arg\">The request argument.</param>";
                }
                else
                {
                    _out << nl << "/// <param name=\"args\">The request arguments.</param>";
                }
                _out << nl << "/// <returns>The payload.</returns>";

                _out << nl << "public static global::System.ReadOnlyMemory<global::System.ReadOnlyMemory<byte>> "
                    << fixId(operationName(operation)) << "(IceRpc.IServicePrx proxy, ";

                if (params.size() == 1)
                {
                    _out << toTupleType(params, true) << " arg) =>";
                }
                else
                {
                    _out << "in " << toTupleType(params, true) << " args) =>";
                }
                _out.inc();
                if (params.size() == 1)
                {
                    _out << nl << "IceRpc.Payload.FromSingleArg(";
                }
                else
                {
                    _out << nl << "IceRpc.Payload.FromArgs(";
                }
                _out.inc();
                _out << nl << "proxy,";
                _out << nl << (params.size() == 1 ? "arg," : "in args,");
                _out << nl;
                writeOutgoingRequestWriter(operation);
                string classFormat = opFormatTypeToString(operation);
                if (classFormat != "default")
                {
                    _out << "," << nl << classFormat;
                }
                _out << ");";
                _out.dec();
                _out.dec();
            }
        }
        _out << eb;
    }

    if (generateResponseClass)
    {
        _out << sp;
        _out << nl << "/// <summary>Holds a <see cref=\"IceRpc.ResponseReader{T}\"/> for each non-void "
                << "remote operation defined in <see cref=\"" << interfaceName(p) << "Prx\"/>.</summary>";
        _out << nl << "public static new class Response";
        _out << sb;
        for (auto operation : p->operations())
        {
            auto returns = operation->returnType();
            if (returns.size() > 0 && (returns.size() > 1 || !returns.back()->stream()))
            {
                _out << sp;
                string opName = fixId(operationName(operation));
                _out << nl << "/// <summary>The <see cref=\"IceRpc.ResponseReader{T}\"/> for the return value type "
                        << "of operation " << operation->name() << ".</summary>";
                _out << nl << "public static " << toTupleType(returns, false) << ' ' << opName;
                _out << "(global::System.ReadOnlyMemory<byte> payload, IceRpc.Encoding payloadEncoding, ";
                _out << "IceRpc.Connection connection, IceRpc.StreamReader streamReader, IceRpc.IInvoker? invoker) =>";
                _out.inc();
                _out << nl << "IceRpc.Payload.ToReturnValue(";
                _out.inc();
                _out << nl << "payload,";
                _out << nl << "payloadEncoding, ";
                _out << nl;
                writeIncomingResponseReader(operation);
                _out << ",";
                _out << nl << "connection,";
                _out << nl << "invoker);";
                _out.dec();
                _out.dec();
            }
        }
        _out << eb;
    }

    return true;
}

void
Slice::Gen::ProxyVisitor::visitInterfaceDefEnd(const InterfaceDefPtr& p)
{
    string ns = getNamespace(p);
    InterfaceList bases = p->bases();

    string name = interfaceName(p) + "Prx";
    string impl = name.substr(1);

    //
    // Proxy static methods
    //
    _out << sp;
    _out << nl << "/// <summary>The path for proxies of <see cref=\"" << name
         << "\"/> type when the path is not explicitly specified.</summary>";
    _out << nl << "public static new string DefaultPath => Factory.DefaultPath;";
    _out << sp;
    _out << nl << "/// <summary>Factory for <see cref=\"" << name << "\"/> proxies.</summary>";
    _out << nl << "public static readonly new IceRpc.ProxyFactory<" << name << "> Factory =";
    _out.inc();
    _out << nl << "new((path, protocol) => new " << impl << "(path, protocol));";
    _out.dec();

    _out << sp;
    _out << nl << "/// <summary>An <see cref=\"IceRpc.InputStreamReader{T}\"/> used to read "
         << "<see cref=\"" << name << "\"/> proxies.</summary>";
    _out << nl << "public static readonly new IceRpc.InputStreamReader<" << name << "> IceReader =";
    _out.inc();
    _out << nl << "istr => IceRpc.Proxy.Read(Factory, istr);";
    _out.dec();

    _out << sp;
    _out << nl << "/// <summary>Creates an <see cref=\"" << name
         << "\"/> proxy from the given connection and path.</summary>";
    _out << nl << "/// <param name=\"connection\">The connection. If it's an outgoing connection, the endpoint of the "
        << "new proxy is";
    _out << nl << "/// <see cref=\"Connection.RemoteEndpoint\"/>; otherwise, the new proxy has no endpoint.</param>";
    _out << nl << "/// <param name=\"path\">The path of the proxy. If null, the path is set to "
        << "<see cref=\"DefaultPath\"/>.</param>";
    _out << nl << "/// <param name=\"invoker\">The invoker. If null and connection is an incoming connection, the "
        << "invoker is set to";
    _out << nl << "/// the server's invoker.</param>";
    _out << nl << "/// <returns>The new proxy.</returns>";

    _out << nl << "public static new "
         << name << " FromConnection(";
    _out.inc();
    _out << nl << "IceRpc.Connection connection,";
    _out << nl << "string? path = null,";
    _out << nl << "IceRpc.IInvoker? invoker = null) =>";
    _out << nl << "IceRpc.Proxy.Create(Factory, connection, path, invoker);";
    _out.dec();

    _out << sp;
    _out << nl << "/// <summary>Creates an <see cref=\"" << name
         << "\"/> endpointless proxy with the given path and protocol.</summary>";
    _out << nl << "/// <param name=\"path\">The path for the proxy.</param>";
    _out << nl << "/// <param name=\"protocol\">The proxy protocol.</param>";
    _out << nl << "/// <returns>The new proxy.</returns>";
    _out << nl << "public static new "
         << name << " FromPath(string path, IceRpc.Protocol protocol = IceRpc.Protocol.Ice2) =>";
    _out.inc();
    _out << nl << "IceRpc.Proxy.Create(Factory, path, protocol, setIdentity: true);";
    _out.dec();

    _out << sp;
    _out << nl << "/// <summary>Creates an <see cref=\"" << name
         << "\"/> proxy from the given server and path.</summary>";
    _out << nl << "/// <param name=\"server\">The created proxy uses the <see cref=\"Server.ProxyEndpoint\"/> "
         << "as its";
    _out << nl << "/// <see cref=\"Endpoint\"/>.</param>";
    _out << nl << "/// <param name=\"path\">The optional path for the proxy, if null the <see cref=\"DefaultPath\"/> "
         << "is used.";
    _out << nl << "/// </param>";
    _out << nl << "/// <returns>The new proxy.</returns>";
    _out << nl << "public static new " << name << " FromServer(IceRpc.Server server, string? path = null) =>";
    _out.inc();
    _out << nl << "IceRpc.Proxy.Create(Factory, server, path);";
    _out.dec();

    _out << sp;
    _out << nl << "// <summary>An <see cref=\"InputStreamReader{T}\"/> used to read <see cref=\"" << name
         << "\"/> nullable proxies.</summary>";
    _out << nl << "public static readonly new IceRpc.InputStreamReader<" << name << "?> IceReaderIntoNullable =";
    _out.inc();
    _out << nl << "istr => IceRpc.Proxy.ReadNullable(Factory, istr);";
    _out.dec();

    _out << sp;
    _out << nl << "/// <summary>Converts the string representation of a proxy to its <see cref=\"" << name << "\"/> "
         << "equivalent.</summary>";
    _out << nl << "/// <param name=\"s\">The proxy string representation.</param>";
    _out << nl << "/// <param name=\"invoker\">The invoker of the new proxy.</param>";
    _out << nl << "/// <returns>The new proxy</returns>";
    _out << nl << "/// <exception cref=\"global::System.FormatException\"><c>s</c> does not contain a valid string "
         << "representation of a proxy.</exception>";
    _out << nl << "public static new " << name << " Parse(string s, IceRpc.IInvoker? invoker = null) => "
         << "IceRpc.Proxy.Parse(Factory, s, invoker);";

    _out << sp;
    _out << nl << "/// <summary>Converts the string representation of a proxy to its <see cref=\"" << name
         << "\"/> equivalent.</summary>";
    _out << nl << "/// <param name=\"s\">The proxy string representation.</param>";
    _out << nl << "/// <param name=\"invoker\">The invoker of the new proxy.</param>";
    _out << nl << "/// <param name=\"proxy\">When this method returns it contains the new proxy, if the conversion "
         << "succeeded or null if the conversion failed.</param>";
    _out << nl << "/// <returns><c>true</c> if the s parameter was converted successfully; otherwise, <c>false</c>."
         << "</returns>";
    _out << nl << "public static bool TryParse(string s, IceRpc.IInvoker? invoker, out "
        << name << "? proxy)";
    _out << sb;
    _out << nl << "try";
    _out << sb;
    _out << nl << "proxy = Parse(s, invoker);";
    _out << eb;
    _out << nl << "catch";
    _out << sb;
    _out << nl << "proxy = null;";
    _out << nl << "return false;";
    _out << eb;
    _out << nl << "return true;";
    _out << eb;
    _out << sp;

    // private impl
    _out << nl << "private class " << impl << " : IceRpc.ServicePrx, " << name;
    _out << sb;
    _out << nl << "internal " << impl << "(string path, IceRpc.Protocol protocol)";
    _out.inc();
    _out << nl << ": base(path, protocol)";
    _out.dec();
    _out << sb;
    _out << eb;

    _out << eb; // impl class end
    _out << eb; // prx interface end
}

void
Slice::Gen::ProxyVisitor::visitOperation(const OperationPtr& operation)
{
    auto returnType = operation->returnType();
    MemberPtr streamReturnParam;
    if (!returnType.empty() && returnType.back()->stream())
    {
        streamReturnParam = returnType.back();
        returnType.pop_back();
    }

    auto params = operation->params();
    MemberPtr streamParam;
    if (!params.empty() && params.back()->stream())
    {
        streamParam = params.back();
        params.pop_back();
    }

    InterfaceDefPtr interface = InterfaceDefPtr::dynamicCast(operation->container());
    string deprecateReason = getDeprecateReason(operation, true);

    string ns = getNamespace(interface);
    string opName = operationName(operation);
    string name = fixId(opName);
    string asyncName = opName + "Async";
    bool oneway = operation->hasMetadata("oneway");

    TypePtr ret = operation->deprecatedReturnType();
    string retS = typeToString(operation->deprecatedReturnType(), ns);

    string invocation = getEscapedParamName(operation, "invocation");
    string cancel = getEscapedParamName(operation, "cancel");

    bool voidOp = returnType.empty();

    _out << sp;
    writeOperationDocComment(operation, deprecateReason, false);
    if (!deprecateReason.empty())
    {
        _out << nl << "[global::System.Obsolete(\"" << deprecateReason << "\")]";
    }

    _out << nl << returnTaskStr(operation, ns, false) << " " << asyncName << spar
        << getInvocationParams(operation, ns, true) << epar << " =>";
    _out.inc();

    _out << nl << "IceInvokeAsync(\"" << operation->name() << "\", ";
    if (params.size() == 0)
    {
        _out << "IceRpc.Payload.FromEmptyArgs(this), ";
    }
    else
    {
        // can't use 'in' for tuple as it's an expression
        _out << "Request." << name << "(this, " << toTuple(params) << "), ";
    }
    if (!voidOp)
    {
        _out << "Response." << name << ", ";
    }
    else if (streamReturnParam)
    {
        _out << "(payload, payloadEncoding, connection, streamReader, invoker) => streamReader.ToIOStream(), ";
    }

    _out << invocation << ", ";
    if (opCompressArgs(operation))
    {
        _out << "compress: true, ";
    }
    if (isIdempotent(operation))
    {
        _out << "idempotent: true, ";
    }
    if (voidOp && oneway)
    {
        _out << "oneway: true, ";
    }
    if (streamParam)
    {
        _out << "streamWriter: StreamWriter.FromIOStream(" << paramName(streamParam) << "), ";
    }
    _out << "cancel: " << cancel << ");";
    _out.dec();

    // TODO: move this check to the Slice parser.
    if (oneway && !voidOp)
    {
        const UnitPtr ut = operation->unit();
        const DefinitionContextPtr dc = ut->findDefinitionContext(operation->file());
        assert(dc);
        dc->error(operation->file(), operation->line(), "only void operations can be marked oneway");
    }
}

void
Slice::Gen::ProxyVisitor::writeOutgoingRequestWriter(const OperationPtr& operation)
{
    InterfaceDefPtr interface = InterfaceDefPtr::dynamicCast(operation->container());
    string ns = getNamespace(interface);

    auto params = operation->params();
    if (!params.empty() && params.back()->stream())
    {
        params.pop_back();
    }

    // When the operation's parameter is a T? where T is an interface or a class, there is a built-in writer, so
    // defaultWriter is true.
    bool defaultWriter = params.size() == 1 && operation->paramsBitSequenceSize() == 0 && !params.front()->tagged();
    if (defaultWriter)
    {
        _out << outputStreamWriter(params.front()->type(), ns, true, true);
    }
    else
    {
        _out << "(IceRpc.OutputStream ostr, ";
        string inValue = params.size() > 1 ? "in " : "";
        _out << inValue << toTupleType(params, true) << " value) =>";
        _out << sb;
        writeMarshal(operation, false);
        _out << eb;
    }
}

void
Slice::Gen::ProxyVisitor::writeIncomingResponseReader(const OperationPtr& operation)
{
    InterfaceDefPtr interface = operation->interface();
    string ns = getNamespace(interface);

    auto returnType = operation->returnType();
    assert(!returnType.empty() && (returnType.size() > 1 || !returnType.back()->stream()));

    bool defaultReader = returnType.size() == 1 && operation->returnBitSequenceSize() == 0 &&
        !returnType.front()->tagged();

    if (defaultReader)
    {
        _out << inputStreamReader(returnType.front()->type(), ns);
    }
    else if (returnType.size() > 0)
    {
        _out << "istr =>";
        _out << sb;
        writeUnmarshal(operation, true);
        _out << eb;
    }
}

Slice::Gen::DispatcherVisitor::DispatcherVisitor(::IceUtilInternal::Output& out) :
    CsVisitor(out)
{
}

bool
Slice::Gen::DispatcherVisitor::visitModuleStart(const ModulePtr& p)
{
    if (!p->hasInterfaceDefs())
    {
        return false;
    }

    openNamespace(p);
    return true;
}

void
Slice::Gen::DispatcherVisitor::visitModuleEnd(const ModulePtr&)
{
    closeNamespace();
}

bool
Slice::Gen::DispatcherVisitor::visitInterfaceDefStart(const InterfaceDefPtr& p)
{
    InterfaceList bases = p->bases();
    string name = interfaceName(p);
    string ns = getNamespace(p);

    _out << sp;
    writeServantDocComment(p, getDeprecateReason(p));
    emitCommonAttributes();
    emitTypeIdAttribute(p->scoped());
    emitCustomAttributes(p);
    _out << nl << "public partial interface " << fixId(name) << " : ";
    if (bases.empty())
    {
        _out << "IceRpc.IService";
    }
    else
    {
        for(InterfaceList::const_iterator q = bases.begin(); q != bases.end();)
        {
            _out << getUnqualified(getNamespace(*q) + "." + interfaceName(*q), ns);
            if(++q != bases.end())
            {
                _out << ", ";
            }
        }
    }

    _out << sb;

    // Generate nested Request and Response classes if needed.
    auto operationList = p->operations();
    bool generateRequestClass =
        find_if(operationList.begin(), operationList.end(), [](const auto& op) {
            return !op->params().empty() && (op->params().size() > 1 || !op->params().front()->stream());
            }) != operationList.end();

    bool generateResponseClass =
        find_if(operationList.begin(), operationList.end(), [](const auto& op) {
            return !op->returnType().empty() && (op->returnType().size() > 1 || !op->returnType().front()->stream());
            }) != operationList.end();

    if (generateRequestClass)
    {
        _out << nl << "/// <summary>Provides static methods that read the arguments of requests.</summary>";
        _out << nl << "public static new class Request";
        _out << sb;

        for (auto operation : operationList)
        {
            auto params = operation->params();
            if (params.size() > 0 && (params.size() > 1 || !params.back()->stream()))
            {
                string propertyName = fixId(operationName(operation));
                _out << sp;
                _out << nl << "/// <summary>Reads the argument" << (params.size() > 1 ? "s " : " ")
                     << "of operation " << propertyName << ".</summary>";

                _out << nl << "public static " << toTupleType(params, false) << ' ' << fixId(operationName(operation));
                _out << "(global::System.ReadOnlyMemory<byte> payload, IceRpc.Dispatch dispatch) =>";
                _out.inc();
                _out << nl << "IceRpc.Payload.ToArgs(";
                _out.inc();
                _out << nl << "payload,";
                _out << nl << "dispatch,";
                _out << nl;
                writeIncomingRequestReader(operation);
                _out << ");";
                _out.dec();
                _out.dec();
            }
        }
        _out << eb;
        _out << sp;
    }

    if (generateResponseClass)
    {
        _out << nl << "/// <summary>Provides static methods that create response payloads.</summary>";
        _out << nl << "public static new class Response";
        _out << sb;
        for (auto operation : operationList)
        {
            auto returns = operation->returnType();
            if (returns.size() > 0 && (returns.size() > 1 || !returns.back()->stream()))
            {
                if (returns.back()->stream())
                {
                    returns.pop_back();
                }

                _out << sp;
                _out << nl << "/// <summary>Creates a response payload for operation "
                     << fixId(operationName(operation)) << ".</summary>";
                _out << nl << "/// <param name=\"dispatch\">The dispatch properties.</param>";
                if (returns.size() == 1)
                {
                    _out << nl << "/// <param name=\"returnValue\">The return value to write into the new response payload.</param>";
                }
                else
                {
                    _out << nl << "/// <param name=\"returnValueTuple\">The return values to write into the new response payload.</param>";
                }
                _out << nl << "/// <returns>A new response payload.</returns>";
                _out << nl << "public static global::System.ReadOnlyMemory<global::System.ReadOnlyMemory<byte>> "
                     << fixId(operationName(operation))
                     << "(";
                _out.inc();
                _out << nl << "IceRpc.Dispatch dispatch,";

                if (returns.size() == 1)
                {
                    _out << nl << toTupleType(returns, true) << " returnValue) =>";
                }
                else
                {
                    _out << nl << "in " << toTupleType(returns, true) << " returnValueTuple) =>";
                }

                _out.inc();
                if (returns.size() == 1)
                {
                    _out << nl << "IceRpc.Payload.FromSingleReturnValue(";
                }
                else
                {
                    _out << nl << "IceRpc.Payload.FromReturnValueTuple(";
                }

                _out.inc();
                _out << nl << "dispatch,";
                _out << nl << (returns.size() == 1 ? "returnValue," : "in returnValueTuple,");
                _out << nl;
                writeOutgoingResponseWriter(operation);
                string classFormat = opFormatTypeToString(operation);
                if (classFormat != "default")
                {
                    _out << "," << nl << classFormat;
                }
                _out << ");";
                _out.dec();
                _out.dec();
                _out.dec();
            }
        }
        _out << eb;
        _out << sp;
    }

    // The _ice prefix is in case the user "extends" the partial generated interface.
    _out << nl << "private static readonly string _iceTypeId = IceRpc.TypeExtensions.GetIceTypeId(typeof("
        << name << "))!;";
    _out << nl
        << "private static readonly string[] _iceAllTypeIds = IceRpc.TypeExtensions.GetAllIceTypeIds(typeof("
        << name << "));";

    for (const auto& op : p->operations())
    {
        writeReturnValueStruct(op);
        writeMethodDeclaration(op);
    }

    _out << sp;
    _out << nl << "global::System.Threading.Tasks.ValueTask<string> IceRpc.IService.IceIdAsync("
         << "IceRpc.Dispatch dispatch, "
         << "global::System.Threading.CancellationToken cancel) => new(_iceTypeId);";
    _out << sp;
    _out << nl << "global::System.Threading.Tasks.ValueTask<global::System.Collections.Generic.IEnumerable<string>> "
         << "IceRpc.IService.IceIdsAsync(IceRpc.Dispatch dispatch, "
         << "global::System.Threading.CancellationToken cancel) => new(_iceAllTypeIds);";

    _out << sp;
<<<<<<< HEAD
    _out << nl << "global::System.Threading.Tasks.ValueTask<(global::System.Collections.Generic.IList<global::System.ArraySegment<byte>>, IceRpc.StreamWriter?)> IceRpc.IService"
=======
    _out << nl << "global::System.Threading.Tasks.ValueTask<(global::System.ReadOnlyMemory<global::System.ReadOnlyMemory<byte>>, global::System.Action<IceRpc.Transports.Stream>?)> IceRpc.IService"
>>>>>>> e28cd261
         << ".DispatchAsync(";
    _out.inc();
     _out << nl << "global::System.ReadOnlyMemory<byte> payload,"
          << nl << "IceRpc.Dispatch dispatch,"
          << nl << "global::System.Threading.CancellationToken cancel) => "
          << "DispatchAsync(this, payload, dispatch, cancel);";
    _out.dec();

    _out << sp;
    _out << nl << "// This protected static DispatchAsync allows a derived class to override the instance DispatchAsync";
    _out << nl << "// and reuse the generated implementation.";
<<<<<<< HEAD
    _out << nl << "protected static global::System.Threading.Tasks.ValueTask<(global::System.Collections.Generic.IList<global::System.ArraySegment<byte>>, IceRpc.StreamWriter?)> "
=======
    _out << nl << "protected static global::System.Threading.Tasks.ValueTask<(global::System.ReadOnlyMemory<global::System.ReadOnlyMemory<byte>>, global::System.Action<IceRpc.Transports.Stream>?)> "
>>>>>>> e28cd261
         << "DispatchAsync(";
    _out.inc();
    _out << nl <<  fixId(name) << " servant,"
         << nl << "global::System.ReadOnlyMemory<byte> payload,"
         << nl << "IceRpc.Dispatch dispatch,"
         << nl << "global::System.Threading.CancellationToken cancel) =>";
    _out.inc();
    _out << nl << "dispatch.Operation switch";
    _out << sb;
    vector<pair<string, string>> allOpNames;
    for(const auto& op : p->allOperations())
    {
        allOpNames.push_back(make_pair(op->name(), operationName(op)));
    }
    allOpNames.push_back(make_pair("ice_id", "IceId"));
    allOpNames.push_back(make_pair("ice_ids", "IceIds"));
    allOpNames.push_back(make_pair("ice_isA", "IceIsA"));
    allOpNames.push_back(make_pair("ice_ping", "IcePing"));

    for(const auto& opName : allOpNames)
    {
        _out << nl << "\"" << opName.first << "\" => " << "servant.IceD" << opName.second << "Async(payload, dispatch, cancel),";
    }

    _out << nl << "_ => throw new IceRpc.OperationNotFoundException()";

    _out << eb << ";"; // switch expression
    _out.dec(); // params
    _out.dec(); // method
    return true;
}

void
Slice::Gen::DispatcherVisitor::writeReturnValueStruct(const OperationPtr& operation)
{
    InterfaceDefPtr interface = InterfaceDefPtr::dynamicCast(operation->container());
    string ns = getNamespace(interface);
    const string opName = pascalCase(operation->name());
    const string name = opName + "MarshaledReturnValue";
    auto returnType = operation->returnType();

    if (operation->hasMarshaledResult())
    {
        _out << sp;
        _out << nl << "/// <summary>Helper struct used to marshal the return value of " << opName << " operation."
             << "</summary>";
        _out << nl << "public struct " << name << " : global::System.IEquatable<" << name << ">";
        _out << sb;
        _out << nl << "/// <summary>The payload holding the marshaled response.</summary>";
        _out << nl << "public global::System.ReadOnlyMemory<global::System.ReadOnlyMemory<byte>> Payload { get; }";

        emitEqualityOperators(name);
        _out << sp;

        _out << nl << "/// <summary>Constructs a new <see cref=\"" << name  << "\"/> instance that";
        _out << nl << "/// immediately marshals the return value of operation " << opName << ".</summary>";
        _out << nl << "public " << name << spar
             << getNames(returnType, [](const auto& p)
                                    {
                                        return paramTypeStr(p) + " " + paramName(p);
                                    })
             << ("IceRpc.Dispatch " + getEscapedParamName(operation, "dispatch"))
             << epar;
        _out << sb;
        _out << nl << "Payload = ";
        if (returnType.size() == 1)
        {
            _out << "IceRpc.Payload.FromSingleReturnValue(";
        }
        else
        {
            _out << "IceRpc.Payload.FromReturnValueTuple(";
        }
        _out.inc();
        _out << nl << getEscapedParamName(operation, "dispatch") << ", ";
        _out << nl << toTuple(returnType) << ",";
        _out << nl;
        writeOutgoingResponseWriter(operation);
        string classFormat = opFormatTypeToString(operation);
        if (classFormat != "default")
        {
            _out << "," << nl << "classFormat: " << opFormatTypeToString(operation);
        }
        _out << ");";
        _out.dec();
        _out << eb;

        _out << sp;
        _out << nl << "/// <inheritdoc/>";
        _out << nl << "public bool Equals(" << name << " other) => Payload.Equals(other.Payload);";

        _out << sp;
        _out << nl << "/// <inheritdoc/>";
        _out << nl << "public override bool Equals(object? obj) => obj is " << name << " value && Equals(value);";

        _out << sp;
        _out << nl << "/// <inheritdoc/>";
        _out << nl << "public override int GetHashCode() => Payload.GetHashCode();";

        _out << eb;
    }
}

void
Slice::Gen::DispatcherVisitor::writeMethodDeclaration(const OperationPtr& operation)
{
    InterfaceDefPtr interface = InterfaceDefPtr::dynamicCast(operation->container());
    string ns = getNamespace(interface);
    string deprecateReason = getDeprecateReason(operation, true);
    const string name = fixId(operationName(operation) + "Async");

    _out << sp;
    writeOperationDocComment(operation, deprecateReason, true);
    _out << nl << "public ";

    _out << returnTaskStr(operation, ns, true);

    _out << " " << name << spar;
    _out << getNames(operation->params(),
                     [](const auto& param)
                     {
                        return paramTypeStr(param, false) + " " + paramName(param);
                     });
    _out << ("IceRpc.Dispatch " + getEscapedParamName(operation, "dispatch"));
    _out << ("global::System.Threading.CancellationToken " + getEscapedParamName(operation, "cancel"));
    _out << epar << ';';
}

void
Slice::Gen::DispatcherVisitor::visitOperation(const OperationPtr& operation)
{
    InterfaceDefPtr interface = InterfaceDefPtr::dynamicCast(operation->container());
    string ns = getNamespace(interface);
    string opName = operationName(operation);
    string name = fixId(opName + "Async");
    string internalName = "IceD" + opName + "Async";

    auto returnType = operation->returnType();
    MemberPtr streamReturnParam;
    if (!returnType.empty() && returnType.back()->stream())
    {
        streamReturnParam = returnType.back();
    }

    auto params = operation->params();
    MemberPtr streamParam;
    if (!params.empty() && params.back()->stream())
    {
        streamParam = params.back();
    }

    _out << sp;
    _out << nl << "protected ";
    _out << "async ";
<<<<<<< HEAD
    _out << "global::System.Threading.Tasks.ValueTask<(global::System.Collections.Generic.IList<global::System.ArraySegment<byte>>, IceRpc.StreamWriter?)>";
=======
    _out << "global::System.Threading.Tasks.ValueTask<(global::System.ReadOnlyMemory<global::System.ReadOnlyMemory<byte>>, global::System.Action<IceRpc.Transports.Stream>?)>";
>>>>>>> e28cd261
    _out << " " << internalName << "(";
    _out.inc();
    _out << nl << "global::System.ReadOnlyMemory<byte> payload,"
         << nl << "IceRpc.Dispatch dispatch,"
         << nl << "global::System.Threading.CancellationToken cancel)";
    _out.dec();
    _out << sb;

    if (!isIdempotent(operation))
    {
         _out << nl << "IceCheckNonIdempotent(dispatch);";
    }

    if (opCompressReturn(operation))
    {
        _out << nl << "dispatch.ResponseFeatures = IceRpc.Features.CompressPayloadExtensions.CompressPayload(dispatch.ResponseFeatures);";
    }

    // Even when the parameters are empty, we verify the payload is indeed empty (can contain tagged params
    // that we skip).
    if (params.empty() || (params.size() == 1 && streamParam))
    {
        _out << nl << "IceRpc.Payload.CheckEmptyArgs(payload, dispatch);";
        if (streamParam)
        {
            _out << nl << "var " << paramName(streamParam, "iceP_");
            _out << " = dispatch.StreamReader.ToIOStream();";
        }
    }
    else
    {
        _out << nl << "var " << (params.size() == 1 ? paramName(params.front(), "iceP_") : "args")
            << " = Request." << fixId(opName) << "(payload, dispatch);";
    }

    // The 'this.' is necessary only when the operation name matches one of our local variable (dispatch, istr etc.)
    if (operation->hasMarshaledResult())
    {
        // TODO: support for stream param with marshaled result?

        _out << nl << "var returnValue = await this." << name << spar;
        if(params.size() > 1)
        {
            _out << getNames(params, [](const MemberPtr& param) { return "args." + fieldName(param); });
        }
        else if(params.size() == 1)
        {
            _out << paramName(params.front(), "iceP_");
        }
        _out << "dispatch"
             << "cancel" << epar << ".ConfigureAwait(false);";
        _out << nl << "return (returnValue.Payload, null);";
        _out << eb;
    }
    else
    {
        _out << nl;
        if (returnType.size() >= 1 || streamReturnParam)
        {
            _out << "var returnValue = ";
        }

        _out << "await this." << name << spar;
        if (params.size() > 1)
        {
            _out << getNames(params, [](const MemberPtr& param) { return "args." + fieldName(param); });
        }
        else if (params.size() == 1)
        {
            _out << paramName(params.front(), "iceP_");
        }
        _out << "dispatch" << "cancel" << epar << ".ConfigureAwait(false);";

        if (returnType.size() == 0 || (returnType.size() == 1 && streamReturnParam))
        {
            if (streamReturnParam)
            {
                _out << nl << "return (IceRpc.Payload.FromVoidReturnValue(dispatch), ";
                _out << "StreamWriter.FromIOStream(returnValue)";
                _out << ");";
            }
            else
            {
                _out << nl << "return (IceRpc.Payload.FromVoidReturnValue(dispatch), null);";
            }
        }
        else if (streamReturnParam)
        {
            auto names = getNames(returnType, [](const MemberPtr &param) { return "returnValue." + fieldName(param); });
            auto streamName = names.back();
            names.pop_back();
            _out << nl << "return (Response." << fixId(opName) << "(dispatch, " << spar << names << epar << "),";
            _out << "StreamWriter.FromIOStream(" << streamName << ")";
            _out << ");";
        }
        else
        {
            _out << nl << "return (Response." << fixId(opName) << "(dispatch, returnValue), null);";
        }
        _out << eb;
    }
}

void
Slice::Gen::DispatcherVisitor::visitInterfaceDefEnd(const InterfaceDefPtr&)
{
    _out << eb; // interface
}

void
Slice::Gen::DispatcherVisitor::writeIncomingRequestReader(const OperationPtr& operation)
{
    InterfaceDefPtr interface = operation->interface();
    string ns = getNamespace(interface);

    auto params = operation->params();
    assert(!params.empty() && (params.size() > 1 || !params.back()->stream()));

    bool defaultReader = params.size() == 1 && operation->paramsBitSequenceSize() == 0 && !params.front()->tagged();

    if (defaultReader)
    {
        _out << inputStreamReader(params.front()->type(), ns);
    }
    else if (params.size() > 0)
    {
        _out << "istr =>";
        _out << sb;
        writeUnmarshal(operation, false);
        _out << eb;
    }
}

void
Slice::Gen::DispatcherVisitor::writeOutgoingResponseWriter(const OperationPtr& operation)
{
    InterfaceDefPtr interface = InterfaceDefPtr::dynamicCast(operation->container());
    string ns = getNamespace(interface);

    auto returns = operation->returnType();
    if (!returns.empty() && returns.back()->stream())
    {
        returns.pop_back();
    }

    // When the operation returns a T? where T is an interface or a class, there is a built-in writer, so defaultWriter
    // is true.
    bool defaultWriter = returns.size() == 1 && operation->returnBitSequenceSize() == 0 && !returns.front()->tagged();
    if (defaultWriter)
    {
        _out << outputStreamWriter(returns.front()->type(), ns, true, true);
    }
    else
    {
        _out << "(IceRpc.OutputStream ostr, ";
        _out << (returns.size() > 1 ? "in " : "") << toTupleType(returns, true) << " value";
        _out << ") =>";
        _out << sb;
        writeMarshal(operation, true);
        _out << eb;
    }
}

Slice::Gen::ClassAttributeVisitor::ClassAttributeVisitor(IceUtilInternal::Output& out) :
    CsVisitor(out)
{
}

bool
Slice::Gen::ClassAttributeVisitor::visitUnitStart(const UnitPtr& p)
{
    if (p->hasClassDefs() || p->hasExceptions())
    {
        _out << sp;
        return true;
    }
    else
    {
        return false;
    }
}

void
Slice::Gen::ClassAttributeVisitor::visitUnitEnd(const UnitPtr&)
{
    _out << sp;
}

bool
Slice::Gen::ClassAttributeVisitor::visitClassDefStart(const ClassDefPtr& p)
{
    emitClassAttribute(getNamespace(p) + "." + fixId(p->name()));
    return false;
}

bool
Slice::Gen::ClassAttributeVisitor::visitExceptionStart(const ExceptionPtr& p)
{
    emitClassAttribute(getNamespace(p) + "." + fixId(p->name()));
    return false;
}<|MERGE_RESOLUTION|>--- conflicted
+++ resolved
@@ -2752,11 +2752,7 @@
          << "global::System.Threading.CancellationToken cancel) => new(_iceAllTypeIds);";
 
     _out << sp;
-<<<<<<< HEAD
-    _out << nl << "global::System.Threading.Tasks.ValueTask<(global::System.Collections.Generic.IList<global::System.ArraySegment<byte>>, IceRpc.StreamWriter?)> IceRpc.IService"
-=======
-    _out << nl << "global::System.Threading.Tasks.ValueTask<(global::System.ReadOnlyMemory<global::System.ReadOnlyMemory<byte>>, global::System.Action<IceRpc.Transports.Stream>?)> IceRpc.IService"
->>>>>>> e28cd261
+    _out << nl << "global::System.Threading.Tasks.ValueTask<(global::System.ReadOnlyMemory<global::System.ReadOnlyMemory<byte>>, IceRpc.StreamWriter?)> IceRpc.IService"
          << ".DispatchAsync(";
     _out.inc();
      _out << nl << "global::System.ReadOnlyMemory<byte> payload,"
@@ -2768,11 +2764,7 @@
     _out << sp;
     _out << nl << "// This protected static DispatchAsync allows a derived class to override the instance DispatchAsync";
     _out << nl << "// and reuse the generated implementation.";
-<<<<<<< HEAD
-    _out << nl << "protected static global::System.Threading.Tasks.ValueTask<(global::System.Collections.Generic.IList<global::System.ArraySegment<byte>>, IceRpc.StreamWriter?)> "
-=======
-    _out << nl << "protected static global::System.Threading.Tasks.ValueTask<(global::System.ReadOnlyMemory<global::System.ReadOnlyMemory<byte>>, global::System.Action<IceRpc.Transports.Stream>?)> "
->>>>>>> e28cd261
+    _out << nl << "protected static global::System.Threading.Tasks.ValueTask<(global::System.ReadOnlyMemory<global::System.ReadOnlyMemory<byte>>, IceRpc.StreamWriter?)> "
          << "DispatchAsync(";
     _out.inc();
     _out << nl <<  fixId(name) << " servant,"
@@ -2927,11 +2919,7 @@
     _out << sp;
     _out << nl << "protected ";
     _out << "async ";
-<<<<<<< HEAD
-    _out << "global::System.Threading.Tasks.ValueTask<(global::System.Collections.Generic.IList<global::System.ArraySegment<byte>>, IceRpc.StreamWriter?)>";
-=======
-    _out << "global::System.Threading.Tasks.ValueTask<(global::System.ReadOnlyMemory<global::System.ReadOnlyMemory<byte>>, global::System.Action<IceRpc.Transports.Stream>?)>";
->>>>>>> e28cd261
+    _out << "global::System.Threading.Tasks.ValueTask<(global::System.ReadOnlyMemory<global::System.ReadOnlyMemory<byte>>, IceRpc.StreamWriter?)>";
     _out << " " << internalName << "(";
     _out.inc();
     _out << nl << "global::System.ReadOnlyMemory<byte> payload,"
