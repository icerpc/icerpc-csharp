// Copyright (c) ZeroC, Inc. All rights reserved.

using IceRpc;
using IceRpc.Builder;
using IceRpc.Builder.Internal;
using IceRpc.Transports;
using Microsoft.Extensions.DependencyInjection.Extensions;
using Microsoft.Extensions.Logging;
using Microsoft.Extensions.Options;

namespace Microsoft.Extensions.DependencyInjection;

/// <summary>Extension methods for setting up IceRpc services in an <see cref="IServiceCollection"/>.</summary>
public static class IceRpcServiceCollectionExtensions
{
    /// <summary>Adds a <see cref="ClientConnection"/> and <see cref="IInvoker"/> singleton to this service collection.
    /// </summary>
    /// <param name="services">The service collection to add services to.</param>
    public static IServiceCollection AddIceRpcClientConnection(this IServiceCollection services) =>
        services
            .TryAddIceRpcClientTransport()
            .AddSingleton(provider =>
                new ClientConnection(
                    provider.GetRequiredService<IOptions<ClientConnectionOptions>>().Value,
                    loggerFactory: provider.GetService<ILoggerFactory>(),
                    provider.GetRequiredService<IClientTransport<IMultiplexedTransportConnection>>(),
                    provider.GetRequiredService<IClientTransport<ISingleStreamTransportConnection>>()))
            .AddSingleton<IInvoker>(provider => provider.GetRequiredService<ClientConnection>());

    /// <summary>Adds a <see cref="ConnectionCache"/> and <see cref="IInvoker"/> singleton to this service collection.
    /// </summary>
    /// <param name="services">The service collection to add services to.</param>
    public static IServiceCollection AddIceRpcConnectionCache(this IServiceCollection services) =>
        services
            .TryAddIceRpcClientTransport()
            .AddSingleton(provider =>
                new ConnectionCache(
                    provider.GetRequiredService<IOptions<ConnectionCacheOptions>>().Value,
                    loggerFactory: provider.GetService<ILoggerFactory>(),
<<<<<<< HEAD
                    provider.GetRequiredService<IClientTransport<IMultiplexedTransportConnection>>(),
                    provider.GetRequiredService<IClientTransport<ISingleStreamTransportConnection>>()))
            .AddSingleton<IInvoker>(provider => provider.GetRequiredService<ConnectionPool>());
=======
                    provider.GetRequiredService<IClientTransport<IMultiplexedNetworkConnection>>(),
                    provider.GetRequiredService<IClientTransport<ISimpleNetworkConnection>>()))
            .AddSingleton<IInvoker>(provider => provider.GetRequiredService<ConnectionCache>());
>>>>>>> 201a126f

    /// <summary>Adds an <see cref="IDispatcher"/> singleton to this service collection using a builder.</summary>
    /// <param name="services">The service collection to add services to.</param>
    /// <param name="configure">The action to configure the dispatcher builder.</param>
    public static IServiceCollection AddIceRpcDispatcher(
        this IServiceCollection services,
        Action<IDispatcherBuilder> configure) =>
        services
            .AddSingleton<IDispatcher>(provider =>
            {
                var builder = new DispatcherBuilder(provider);
                configure(builder);
                return builder.Build();
            });

    /// <summary>Adds an <see cref="IInvoker"/> singleton to this service collection using a builder.</summary>
    /// <param name="services">The service collection to add services to.</param>
    /// <param name="configure">The action to configure the invoker builder.</param>
    public static IServiceCollection AddIceRpcInvoker(
        this IServiceCollection services,
        Action<IInvokerBuilder> configure) =>
        services
            .AddSingleton<IInvoker>(provider =>
            {
                var builder = new InvokerBuilder(provider);
                configure(builder);
                return builder.Build();
            });

    /// <summary>Adds a <see cref="ResumableClientConnection"/> and <see cref="IInvoker"/> singleton to this service
    /// collection.</summary>
    /// <param name="services">The service collection to add services to.</param>
    public static IServiceCollection AddIceRpcResumableClientConnection(this IServiceCollection services) =>
        services
            .TryAddIceRpcClientTransport()
            .AddSingleton<ResumableClientConnection>(provider =>
                new ResumableClientConnection(
                    provider.GetRequiredService<IOptions<ClientConnectionOptions>>().Value,
                    loggerFactory: provider.GetService<ILoggerFactory>(),
                    provider.GetRequiredService<IClientTransport<IMultiplexedTransportConnection>>(),
                    provider.GetRequiredService<IClientTransport<ISingleStreamTransportConnection>>()))
            .AddSingleton<IInvoker>(provider => provider.GetRequiredService<ResumableClientConnection>());

    /// <summary>Adds a <see cref="Server"/> to this service collection.</summary>
    /// <param name="services">The service collection to add services to.</param>
    /// <param name="optionsName">The name of the ServerOptions instance.</param>
    public static IServiceCollection AddIceRpcServer(this IServiceCollection services, string optionsName) =>
        services
            .TryAddIceRpcServerTransport()
            .AddSingleton<Server>(provider =>
                new Server(
                    provider.GetRequiredService<IOptionsMonitor<ServerOptions>>().Get(optionsName),
                    loggerFactory: provider.GetService<ILoggerFactory>(),
                    provider.GetRequiredService<IServerTransport<IMultiplexedTransportConnection>>(),
                    provider.GetRequiredService<IServerTransport<ISingleStreamTransportConnection>>()));

    /// <summary>Adds a <see cref="Server"/> to this service collection. This method uses the default name ("") for the
    /// ServerOptions instance.</summary>
    public static IServiceCollection AddIceRpcServer(this IServiceCollection services) =>
        services.AddIceRpcServer(Options.Options.DefaultName);

    /// <summary>Adds a <see cref="Server"/> with the specified dispatcher to this service collection.</summary>
    /// <param name="services">The service collection to add services to.</param>
    /// <param name="optionsName">The name of the ServerOptions instance.</param>
    /// <param name="dispatcher">The server dispatcher.</param>
    public static IServiceCollection AddIceRpcServer(
        this IServiceCollection services,
        string optionsName,
        IDispatcher dispatcher)
    {
        services.AddOptions<ServerOptions>(optionsName).Configure(
            options => options.ConnectionOptions.Dispatcher = dispatcher);
        return services.AddIceRpcServer(optionsName);
    }

    /// <summary>Adds a <see cref="Server"/> with the specified dispatcher to this service collection. This method uses
    /// the default name ("") for the ServerOptions instance.</summary>
    /// <param name="services">The service collection to add services to.</param>
    /// <param name="dispatcher">The server dispatcher.</param>
    public static IServiceCollection AddIceRpcServer(this IServiceCollection services, IDispatcher dispatcher) =>
        services.AddIceRpcServer(optionsName: Options.Options.DefaultName, dispatcher);

    /// <summary>Adds a <see cref="Server"/> with the specified name to this service collection. </summary>
    /// <param name="services">The service collection to add services to.</param>
    /// <param name="optionsName">The server name.</param>
    /// <param name="configure">The action to configure the dispatcher using a <see cref="DispatcherBuilder"/>.</param>
    public static IServiceCollection AddIceRpcServer(
        this IServiceCollection services,
        string optionsName,
        Action<IDispatcherBuilder> configure) =>
        services
            .TryAddIceRpcServerTransport()
            .AddSingleton<Server>(provider =>
            {
                var dispatcherBuilder = new DispatcherBuilder(provider);
                configure(dispatcherBuilder);

                ServerOptions options = provider.GetRequiredService<IOptionsMonitor<ServerOptions>>().Get(optionsName);
                options.ConnectionOptions.Dispatcher = dispatcherBuilder.Build();

                return new Server(
                    options,
                    loggerFactory: provider.GetService<ILoggerFactory>(),
                    provider.GetRequiredService<IServerTransport<IMultiplexedTransportConnection>>(),
                    provider.GetRequiredService<IServerTransport<ISingleStreamTransportConnection>>());
            });

    /// <summary>Adds a <see cref="Server"/> to this service collection. This method uses the default name ("") for the
    /// ServerOptions instance.</summary>
    /// <param name="services">The service collection to add services to.</param>
    /// <param name="configure">The action to configure the dispatcher using a <see cref="DispatcherBuilder"/>.</param>
    public static IServiceCollection AddIceRpcServer(
        this IServiceCollection services,
        Action<IDispatcherBuilder> configure) =>
        services.AddIceRpcServer(optionsName: Options.Options.DefaultName, configure);

    private static IServiceCollection TryAddIceRpcServerTransport(this IServiceCollection services)
    {
        services
           .AddOptions()
           .TryAddSingleton<IServerTransport<ISingleStreamTransportConnection>>(
               provider => new TcpServerTransport(
                   provider.GetRequiredService<IOptions<TcpServerTransportOptions>>().Value));

        services
            .AddOptions()
            .TryAddSingleton<IServerTransport<IMultiplexedTransportConnection>>(
                provider => new SlicServerTransport(
                    provider.GetRequiredService<IOptions<SlicTransportOptions>>().Value,
                    provider.GetRequiredService<IServerTransport<ISingleStreamTransportConnection>>()));

        return services;
    }

    private static IServiceCollection TryAddIceRpcClientTransport(this IServiceCollection services)
    {
        services
            .AddOptions()
            .TryAddSingleton<IClientTransport<ISingleStreamTransportConnection>>(
                provider => new TcpClientTransport(
                    provider.GetRequiredService<IOptions<TcpClientTransportOptions>>().Value));

        services.
            TryAddSingleton<IClientTransport<IMultiplexedTransportConnection>>(
                provider => new SlicClientTransport(
                    provider.GetRequiredService<IOptions<SlicTransportOptions>>().Value,
                    provider.GetRequiredService<IClientTransport<ISingleStreamTransportConnection>>()));

        return services;
    }
}<|MERGE_RESOLUTION|>--- conflicted
+++ resolved
@@ -37,15 +37,9 @@
                 new ConnectionCache(
                     provider.GetRequiredService<IOptions<ConnectionCacheOptions>>().Value,
                     loggerFactory: provider.GetService<ILoggerFactory>(),
-<<<<<<< HEAD
                     provider.GetRequiredService<IClientTransport<IMultiplexedTransportConnection>>(),
                     provider.GetRequiredService<IClientTransport<ISingleStreamTransportConnection>>()))
-            .AddSingleton<IInvoker>(provider => provider.GetRequiredService<ConnectionPool>());
-=======
-                    provider.GetRequiredService<IClientTransport<IMultiplexedNetworkConnection>>(),
-                    provider.GetRequiredService<IClientTransport<ISimpleNetworkConnection>>()))
             .AddSingleton<IInvoker>(provider => provider.GetRequiredService<ConnectionCache>());
->>>>>>> 201a126f
 
     /// <summary>Adds an <see cref="IDispatcher"/> singleton to this service collection using a builder.</summary>
     /// <param name="services">The service collection to add services to.</param>
