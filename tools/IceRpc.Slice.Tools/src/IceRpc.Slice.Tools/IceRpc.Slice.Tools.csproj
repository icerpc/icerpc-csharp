--- conflicted
+++ resolved
@@ -52,11 +52,7 @@
          <Pack>true</Pack>
       </Content>
       <Content Include="PlatformInfo.props">
-<<<<<<< HEAD
-         <PackagePath>build</PackagePath>
-=======
          <PackagePath>build\</PackagePath>
->>>>>>> 9e5c830c
          <Pack>true</Pack>
       </Content>
       <Content Include="IceRpc.Slice.Tools.props">
@@ -92,20 +88,6 @@
    <Choose>
       <When Condition="'$(ICERPC_RELEASE_BUILD)' == 'yes'">
          <!-- When ICERPC_RELEASE_BUILD is set the NuGet package includes the slicec-cs compiler for all supported platforms.
-<<<<<<< HEAD
-         The binaries must be pre-build and located in ICERPC_SLICE_TOOLS_PATH. -->
-         <ItemGroup>
-            <Content Include="$(ICERPC_SLICE_TOOLS_PATH)\linux-x64\slicec-cs">
-               <PackagePath>tools\linux-x86_64\slicec-cs</PackagePath>
-               <Pack>true</Pack>
-            </Content>
-            <Content Include="$(ICERPC_SLICE_TOOLS_PATH)\macOS-x64\slicec-cs">
-               <PackagePath>tools\macOS-x86_64\slicec-cs</PackagePath>
-               <Pack>true</Pack>
-            </Content>
-            <Content Include="$(ICERPC_SLICE_TOOLS_PATH)\windows-x64\slicec-cs.exe">
-               <PackagePath>tools\windows-x4\slicec-cs.exe</PackagePath>
-=======
          The binaries must be pre-built and stored in ICERPC_SLICE_TOOLS_PATH. -->
          <ItemGroup>
             <Content Include="$(ICERPC_SLICE_TOOLS_PATH)\linux-x64\slicec-cs">
@@ -118,7 +100,6 @@
             </Content>
             <Content Include="$(ICERPC_SLICE_TOOLS_PATH)\windows-x64\slicec-cs.exe">
                <PackagePath>tools\windows-x64\</PackagePath>
->>>>>>> 9e5c830c
                <Pack>true</Pack>
             </Content>
          </ItemGroup>
@@ -127,11 +108,7 @@
          <ItemGroup>
             <!-- Otherwise just include the slicec-cs from the current build -->
             <Content Include="..\..\..\slicec-cs\target\$(RustConfiguration)\$(SliceCompilerExe)">
-<<<<<<< HEAD
-               <PackagePath>tools\$(OSName)-$(OSArch)</PackagePath>
-=======
                <PackagePath>tools\$(OSName)-$(OSArch)\</PackagePath>
->>>>>>> 9e5c830c
                <Pack>true</Pack>
             </Content>
          </ItemGroup>
