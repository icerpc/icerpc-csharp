// Copyright (c) ZeroC, Inc. All rights reserved.

using IceRpc.Internal;
using System;
using System.Diagnostics;
using System.Threading;
using System.Threading.Channels;
using System.Threading.Tasks;

namespace IceRpc.Transports.Internal
{
    /// <summary>The RpcStream class for the colocated transport.</summary>
    internal class ColocStream : SignaledStream<(object, bool)>
    {
        private Memory<byte> _receiveBuffer;
        private readonly ColocConnection _connection;
        private ChannelWriter<byte[]>? _streamWriter;
        private ChannelReader<byte[]>? _streamReader;

        public override string ToString()
        {
            int requestID = Id % 4 < 2 ? (int)(Id >> 2) + 1 : 0;
            return $"ID = {requestID} {(requestID == 0 ? "oneway" : "twoway")}";
        }

<<<<<<< HEAD
        protected override void AbortRead(RpcStreamError errorCode)
=======
        protected override void AbortWrite(RpcStreamError errorCode)
>>>>>>> c96d430a
        {
            if(TrySetReadCompleted(shutdown: false))
            {
                // Abort the receive call waiting on WaitAsync().
                SetException(new RpcStreamAbortedException(errorCode));

                // Send stop sending frame before shutting down.
                // TODO

                // Shutdown the stream if not already done.
                TryShutdown();
            }
        }

        protected override void AbortWrite(RpcStreamError errorCode)
        {
            // Notify the peer of the abort if the stream or connection is not aborted already.
            if (!IsShutdown && errorCode != RpcStreamError.ConnectionAborted)
            {
                _ = _connection.SendFrameAsync(this, frame: errorCode, fin: true, CancellationToken.None).AsTask();
            }

            if (TrySetWriteCompleted(shutdown: false))
            {
                // Ensure further SendAsync calls raise StreamAbortException
                SetException(new RpcStreamAbortedException(errorCode));

                // Shutdown the stream if not already done.
                TryShutdown();
            }
        }

        protected override void EnableReceiveFlowControl()
        {
            // Nothing to do.
        }

        protected override void EnableSendFlowControl()
        {
            // Create a channel to send the data directly to the peer's stream. It's a bounded channel
            // of one element which requires the sender to wait if the channel is full. This ensures
            // that the sender doesn't send the data faster than the receiver can process. Using channels
            // for this purpose might be a little overkill, we could consider adding a small async queue
            // class for this purpose instead.
            var channelOptions = new BoundedChannelOptions(1)
            {
                SingleReader = true,
                SingleWriter = true,
                FullMode = BoundedChannelFullMode.Wait,
                AllowSynchronousContinuations = false
            };
            var channel = Channel.CreateBounded<byte[]>(channelOptions);
            _streamWriter = channel.Writer;

            // Send the channel reader to the peer. Receiving data will first wait for the channel reader
            // to be transmitted.
            _connection.SendFrameAsync(this, frame: channel.Reader, fin: false, cancel: default).AsTask();
        }

        protected override async ValueTask<int> ReceiveAsync(Memory<byte> buffer, CancellationToken cancel)
        {
            // If we didn't get the stream reader yet, wait for the peer stream to provide it through the
            // socket channel.
            if (_streamReader == null)
            {
                (object frame, bool fin) = await WaitAsync(cancel).ConfigureAwait(false);
                _streamReader = frame as ChannelReader<byte[]>;
                Debug.Assert(_streamReader != null);
            }

            int received = 0;
            while (buffer.Length > 0)
            {
                if (_receiveBuffer.Length > 0)
                {
                    if (buffer.Length < _receiveBuffer.Length)
                    {
                        _receiveBuffer[0..buffer.Length].CopyTo(buffer);
                        received += buffer.Length;
                        _receiveBuffer = _receiveBuffer[buffer.Length..];
                        buffer = buffer[buffer.Length..];
                    }
                    else
                    {
                        _receiveBuffer.CopyTo(buffer);
                        received += _receiveBuffer.Length;
                        _receiveBuffer = Memory<byte>.Empty;
                        buffer = Memory<byte>.Empty;
                    }
                }
                else
                {
                    if (ReadCompleted)
                    {
                        return 0;
                    }

                    try
                    {
                        _receiveBuffer = await _streamReader.ReadAsync(cancel).ConfigureAwait(false);
                    }
                    catch (ChannelClosedException)
                    {
                        TrySetReadCompleted();
                    }
                }
            }
            return received;
        }

        protected override async ValueTask SendAsync(
            ReadOnlyMemory<ReadOnlyMemory<byte>> buffers,
            bool endStream,
            CancellationToken cancel)
        {
            if (WriteCompleted)
            {
                throw new InvalidOperationException("the stream write-side is completed");
            }

            if (_streamWriter == null)
            {
                await _connection.SendFrameAsync(this, buffers, endStream, cancel).ConfigureAwait(false);
            }
            else
            {
                if (buffers.Span[0].Length > 0)
                {
                    // TODO: replace the channel with a lightweight asynchronous queue which doesn't require
                    // copying the data from the sender. Copying the data is necessary here because WriteAsync
                    // doesn't block if there's space in the channel and it's not possible to create a
                    // bounded channel with a null capacity.
                    // TODO: why are we copying only the first buffer??
                    byte[] copy = new byte[buffers.Span[0].Length];
                    buffers.Span[0].CopyTo(copy);
                    await _streamWriter.WriteAsync(copy, cancel).ConfigureAwait(false);
                }
                if (endStream)
                {
                    _streamWriter.Complete();
                }
            }

            if (endStream)
            {
                TrySetWriteCompleted();
            }
        }

        protected override void Shutdown()
        {
            base.Shutdown();
            _connection.ReleaseStream(this);
        }

        /// <summary>Constructor for incoming colocated stream</summary>
        internal ColocStream(ColocConnection connection, long streamId)
            : base(connection, streamId) => _connection = connection;

        /// <summary>Constructor for outgoing colocated stream</summary>
        internal ColocStream(ColocConnection connection, bool bidirectional, bool control)
            : base(connection, bidirectional, control) => _connection = connection;

        internal void ReceivedFrame(object frame, bool fin)
        {
            if (frame is RpcStreamError errorCode)
            {
                AbortRead(errorCode);
                CancelDispatchSource?.Cancel();
            }
            else
            {
                QueueResult((frame, fin));
            }
        }

        internal override async ValueTask<IncomingRequest> ReceiveRequestFrameAsync(CancellationToken cancel)
        {
            (object frameObject, bool fin) = await WaitAsync(cancel).ConfigureAwait(false);
            if (ReadCompleted || (fin && !TrySetReadCompleted()))
            {
                throw AbortException ?? new InvalidOperationException("stream receive is completed");
            }

            Debug.Assert(frameObject is IncomingRequest);
            var frame = (IncomingRequest)frameObject;
            return frame;
        }

        internal override async ValueTask<IncomingResponse> ReceiveResponseFrameAsync(CancellationToken cancel)
        {
            (object frameObject, bool fin) = await WaitAsync(cancel).ConfigureAwait(false);
            if (ReadCompleted || (fin && !TrySetReadCompleted()))
            {
                throw AbortException ?? new InvalidOperationException("stream receive is completed");
            }
            return (IncomingResponse)frameObject;
        }

        private protected override async ValueTask<ReadOnlyMemory<byte>> ReceiveFrameAsync(
            byte expectedFrameType,
            CancellationToken cancel)
        {
            (object frame, bool fin) = await WaitAsync(cancel).ConfigureAwait(false);
            if (ReadCompleted || (fin && !TrySetReadCompleted()))
            {
                throw AbortException ?? new InvalidOperationException("stream receive is completed");
            }

            if (frame is ReadOnlyMemory<ReadOnlyMemory<byte>> data)
            {
                // Initialize or GoAway frame.
                if (_connection.Protocol == Protocol.Ice1)
                {
                    Debug.Assert(expectedFrameType == data.Span[0].Span[8]);
                    return Memory<byte>.Empty;
                }
                else
                {
                    Debug.Assert(expectedFrameType == data.Span[0].Span[0]);
                    (int size, int sizeLength) = data.Span[0].Span[1..].ReadSize20();

                    // TODO: why are we returning only the first buffer?
                    return data.Span[0].Slice(1 + sizeLength, size);
                }
            }
            else
            {
                Debug.Assert(false);
                throw new InvalidDataException("unexpected frame");
            }
        }

        private protected override async ValueTask SendFrameAsync(OutgoingFrame frame, CancellationToken cancel) =>
            await _connection.SendFrameAsync(
                this,
                frame.ToIncoming(),
                fin: frame.StreamWriter == null,
                cancel).ConfigureAwait(false);
    }
}<|MERGE_RESOLUTION|>--- conflicted
+++ resolved
@@ -23,11 +23,7 @@
             return $"ID = {requestID} {(requestID == 0 ? "oneway" : "twoway")}";
         }
 
-<<<<<<< HEAD
         protected override void AbortRead(RpcStreamError errorCode)
-=======
-        protected override void AbortWrite(RpcStreamError errorCode)
->>>>>>> c96d430a
         {
             if(TrySetReadCompleted(shutdown: false))
             {
