--- conflicted
+++ resolved
@@ -730,14 +730,9 @@
 
                 // TODO Use CreateActivity from ActivitySource once we move to .NET 6, to avoid starting the activity
                 // before we restore its context.
-<<<<<<< HEAD
-                activity = Server?.ActivitySource?.StartActivity("IceRpc.Dispatch", ActivityKind.Server);
-                if (activity == null && (_socket!.Logger.IsEnabled(LogLevel.Critical) || Activity.Current != null))
-=======
-                activity = Server?.ActivitySource?.StartActivity($"{request.Path}/{request.Operation}", 
+                activity = Server?.ActivitySource?.StartActivity($"{request.Path}/{request.Operation}",
                                                                  ActivityKind.Server);
                 if (activity == null && (_socket.Logger.IsEnabled(LogLevel.Critical) || Activity.Current != null))
->>>>>>> ef3cd41f
                 {
                     activity = new Activity($"{request.Path}/{request.Operation}");
                     // TODO we should start the activity after restoring its context, we should update this once
