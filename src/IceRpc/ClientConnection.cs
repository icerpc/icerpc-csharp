--- conflicted
+++ resolved
@@ -26,13 +26,6 @@
     /// when <see cref="ClientConnectionOptions.Endpoint"/> does not.</value>
     public Endpoint Endpoint { get; }
 
-<<<<<<< HEAD
-    /// <summary>Gets the transport connection information or <c>null</c> if the connection is not connected.
-    /// </summary>
-    public TransportConnectionInformation? TransportConnectionInformation { get; private set; }
-
-=======
->>>>>>> 201a126f
     /// <summary>Gets the protocol of this connection.</summary>
     public Protocol Protocol => Endpoint.Protocol;
 
@@ -66,17 +59,12 @@
 
         if (endpoint.Protocol == Protocol.Ice)
         {
-<<<<<<< HEAD
             ISingleStreamTransportConnection transportConnection = singleStreamClientTransport.CreateConnection(
-                Endpoint,
-=======
-            ISimpleNetworkConnection networkConnection = simpleClientTransport.CreateConnection(
                 endpoint,
->>>>>>> 201a126f
                 options.ClientAuthenticationOptions,
                 logger);
 
-            Endpoint = networkConnection.Endpoint;
+            Endpoint = transportConnection.Endpoint;
 
             // TODO: log level
             if (logger.IsEnabled(LogLevel.Error))
@@ -92,17 +80,12 @@
         }
         else
         {
-<<<<<<< HEAD
             IMultiplexedTransportConnection transportConnection = multiplexedClientTransport.CreateConnection(
-                Endpoint,
-=======
-            IMultiplexedNetworkConnection networkConnection = multiplexedClientTransport.CreateConnection(
                 endpoint,
->>>>>>> 201a126f
                 options.ClientAuthenticationOptions,
                 logger);
 
-            Endpoint = networkConnection.Endpoint;
+            Endpoint = transportConnection.Endpoint;
 
             // TODO: log level
             if (logger.IsEnabled(LogLevel.Error))
@@ -141,7 +124,7 @@
 
     /// <summary>Establishes the connection. This method can be called multiple times, even concurrently.</summary>
     /// <param name="cancel">A cancellation token that receives the cancellation requests.</param>
-    /// <returns>A task that provides the <see cref="NetworkConnectionInformation"/> of the transport connection, once
+    /// <returns>A task that provides the <see cref="TransportConnectionInformation"/> of the transport connection, once
     /// this connection is established. This task can also complete with one of the following exceptions:
     /// <list type="bullet">
     /// <item><description><see cref="ConnectionAbortedException"/>if the connection was aborted.</description></item>
@@ -152,13 +135,8 @@
     /// <see cref="ConnectionOptions.ConnectTimeout"/>.</description></item>
     /// </list>
     /// </returns>
-<<<<<<< HEAD
-    public async Task ConnectAsync(CancellationToken cancel = default) =>
-        TransportConnectionInformation = await _protocolConnection.ConnectAsync(cancel: cancel).ConfigureAwait(false);
-=======
-    public Task<NetworkConnectionInformation> ConnectAsync(CancellationToken cancel = default) =>
+    public Task<TransportConnectionInformation> ConnectAsync(CancellationToken cancel = default) =>
         _protocolConnection.ConnectAsync(cancel);
->>>>>>> 201a126f
 
     /// <inheritdoc/>
     public ValueTask DisposeAsync() => _protocolConnection.DisposeAsync();
