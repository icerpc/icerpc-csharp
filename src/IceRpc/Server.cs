// Copyright (c) ZeroC, Inc. All rights reserved.

using IceRpc.Internal;
using IceRpc.Transports;
using System.Net;
using System.Net.Security;

namespace IceRpc;

/// <summary>A server serves clients by listening for the requests they send, processing these requests and sending the
/// corresponding responses.</summary>
public sealed class Server : IAsyncDisposable
{
    /// <summary>Gets the server address of this server.</summary>
    /// <value>The server address of this server. Its <see cref="ServerAddress.Transport" /> property is always
    /// non-null. When the address's host is an IP address and the port is 0, <see cref="Listen" /> replaces the port by
    /// the actual port the server is listening on.</value>
    public ServerAddress ServerAddress => _listener?.ServerAddress ?? _serverAddress;

    /// <summary>Gets a task that completes when the server's shutdown is complete: see
    /// <see cref="ShutdownAsync(CancellationToken)" /> This property can be retrieved before shutdown is initiated.
    /// </summary>
    public Task ShutdownComplete => _shutdownCompleteSource.Task;

<<<<<<< HEAD
    private readonly HashSet<IProtocolConnection> _refusedConnections = new();

    // The number of connections being disposed in the background.
    private int _backgroundConnectionDisposeCount;

    private readonly TaskCompletionSource _backgroundConnectionDisposeTcs =
        new(TaskCreationOptions.RunContinuationsAsynchronously);

=======
>>>>>>> c591e25a
    private readonly HashSet<IProtocolConnection> _connections = new();

    private IListener? _listener;

    private readonly Func<IListener<IProtocolConnection>> _listenerFactory;

    private Task? _listenTask;

    private readonly int _maxConnections;

    // protects _listener and _connections
    private readonly object _mutex = new();

    private readonly ServerAddress _serverAddress;

    private readonly TaskCompletionSource<object?> _shutdownCompleteSource =
        new(TaskCreationOptions.RunContinuationsAsynchronously);

    private readonly CancellationTokenSource _shutdownCts = new();

    /// <summary>Constructs a server.</summary>
    /// <param name="options">The server options.</param>
    /// <param name="duplexServerTransport">The transport used to create ice protocol connections. Null is equivalent
    /// to <see cref="IDuplexServerTransport.Default" />.</param>
    /// <param name="multiplexedServerTransport">The transport used to create icerpc protocol connections. Null is
    /// equivalent to <see cref="IMultiplexedServerTransport.Default" />.</param>
    public Server(
        ServerOptions options,
        IDuplexServerTransport? duplexServerTransport = null,
        IMultiplexedServerTransport? multiplexedServerTransport = null)
    {
        if (options.ConnectionOptions.Dispatcher is null)
        {
            throw new ArgumentException($"{nameof(ServerOptions.ConnectionOptions.Dispatcher)} cannot be null");
        }

        _serverAddress = options.ServerAddress;
        duplexServerTransport ??= IDuplexServerTransport.Default;
        multiplexedServerTransport ??= IMultiplexedServerTransport.Default;
        _maxConnections = options.MaxConnections;

        if (_serverAddress.Transport is null)
        {
            _serverAddress = ServerAddress with
            {
                Transport = _serverAddress.Protocol == Protocol.Ice ?
                    duplexServerTransport.Name : multiplexedServerTransport.Name
            };
        }

        _listenerFactory = () =>
        {
            // This is the composition root for the protocol and transport listeners.

            IListener<IProtocolConnection> listener;
            if (_serverAddress.Protocol == Protocol.Ice)
            {
                IListener<IDuplexConnection> transportListener = duplexServerTransport.Listen(
                    _serverAddress,
                    new DuplexConnectionOptions
                    {
                        MinSegmentSize = options.ConnectionOptions.MinSegmentSize,
                        Pool = options.ConnectionOptions.Pool,
                    },
                    options.ServerAuthenticationOptions);
                listener = new IceProtocolListener(options.ConnectionOptions, transportListener);
            }
            else
            {
                IListener<IMultiplexedConnection> transportListener = multiplexedServerTransport.Listen(
                    _serverAddress,
                    new MultiplexedConnectionOptions
                    {
                        MaxBidirectionalStreams = options.ConnectionOptions.MaxIceRpcBidirectionalStreams,
                        // Add an additional stream for the icerpc protocol control stream.
                        MaxUnidirectionalStreams = options.ConnectionOptions.MaxIceRpcUnidirectionalStreams + 1,
                        MinSegmentSize = options.ConnectionOptions.MinSegmentSize,
                        Pool = options.ConnectionOptions.Pool,
                        StreamErrorCodeConverter = IceRpcProtocol.Instance.MultiplexedStreamErrorCodeConverter
                    },
                    options.ServerAuthenticationOptions);
                listener = new IceRpcProtocolListener(options.ConnectionOptions, transportListener);
            }
            return new LogListenerDecorator(listener);
        };
    }

    /// <summary>Constructs a server with the specified dispatcher and authentication options. All other properties
    /// have their default values.</summary>
    /// <param name="dispatcher">The dispatcher of the server.</param>
    /// <param name="authenticationOptions">The server authentication options.</param>
    public Server(IDispatcher dispatcher, SslServerAuthenticationOptions? authenticationOptions = null)
        : this(new ServerOptions
        {
            ServerAuthenticationOptions = authenticationOptions,
            ConnectionOptions = new()
            {
                Dispatcher = dispatcher,
            }
        })
    {
    }

    /// <summary>Constructs a server with the specified dispatcher, server address and authentication options. All other
    /// properties have their default values.</summary>
    /// <param name="dispatcher">The dispatcher of the server.</param>
    /// <param name="serverAddress">The server address of the server.</param>
    /// <param name="authenticationOptions">The server authentication options.</param>
    public Server(
        IDispatcher dispatcher,
        ServerAddress serverAddress,
        SslServerAuthenticationOptions? authenticationOptions = null)
        : this(
            new ServerOptions
            {
                ServerAuthenticationOptions = authenticationOptions,
                ConnectionOptions = new()
                {
                    Dispatcher = dispatcher,
                },
                ServerAddress = serverAddress
            })
    {
    }

    /// <summary>Constructs a server with the specified dispatcher, server address URI and authentication options. All
    /// other properties have their default values.</summary>
    /// <param name="dispatcher">The dispatcher of the server.</param>
    /// <param name="serverAddressUri">A URI that represents the server address of the server.</param>
    /// <param name="authenticationOptions">The server authentication options.</param>
    public Server(
        IDispatcher dispatcher,
        Uri serverAddressUri,
        SslServerAuthenticationOptions? authenticationOptions = null)
        : this(dispatcher, new ServerAddress(serverAddressUri), authenticationOptions)
    {
    }

    /// <inheritdoc/>
    public async ValueTask DisposeAsync()
    {
        lock (_mutex)
        {
            // We always cancel _shutdownCts with _mutex locked. This way _shutdownCts.Token does not change when
            // _mutex is locked.
            try
            {
                _shutdownCts.Cancel();
            }
            catch (ObjectDisposedException)
            {
                // already disposed by a previous or concurrent call.
            }
        }

<<<<<<< HEAD
            if (_listener is not null)
            {
                // Stop accepting new connections by disposing of the listener
                _listener.Dispose();
                _listener = null;
            }

            if (_backgroundConnectionDisposeCount == 0)
            {
                // There is no outstanding background dispose.
                _ = _backgroundConnectionDisposeTcs.TrySetResult();
            }
=======
        if (_listener is not null)
        {
            // Stop accepting new connections by disposing of the listener
            await _listener.DisposeAsync().ConfigureAwait(false);
>>>>>>> c591e25a
        }

        if (_listenTask is not null)
        {
            // Wait for the listen task to complete
            await _listenTask.ConfigureAwait(false);
        }

<<<<<<< HEAD
        await Task.WhenAll(
            _connections.Union(_refusedConnections).Select(c => c.DisposeAsync().AsTask())
                .Append(_backgroundConnectionDisposeTcs.Task)).ConfigureAwait(false);
=======
        await Task.WhenAll(_connections.Select(c => c.DisposeAsync().AsTask())).ConfigureAwait(false);
>>>>>>> c591e25a

        _ = _shutdownCompleteSource.TrySetResult(null);
        _shutdownCts.Dispose();
    }

    /// <summary>Starts listening on the configured server address and dispatching requests from clients.</summary>
    /// <exception cref="InvalidOperationException">Thrown when the server is already listening, shut down or
    /// shutting down.</exception>
    /// <exception cref="TransportException">Thrown when another server is already listening on the same server address.
    /// </exception>
    public void Listen()
    {
        CancellationToken shutdownCancellationToken;
        IListener<IProtocolConnection> listener;

        // We lock the mutex because ShutdownAsync can run concurrently.
        lock (_mutex)
        {
            try
            {
                shutdownCancellationToken = _shutdownCts.Token;
            }
            catch (ObjectDisposedException)
            {
                throw new ObjectDisposedException($"{typeof(Server)}");
            }

            if (shutdownCancellationToken.IsCancellationRequested)
            {
                throw new InvalidOperationException($"server '{this}' is shut down or shutting down");
            }
            if (_listener is not null)
            {
                throw new InvalidOperationException($"server '{this}' is already listening");
            }

            listener = _listenerFactory();
            _listener = listener;
        }

        _listenTask = Task.Run(async () =>
        {
            try
            {
                while (true)
                {
                    (IProtocolConnection connection, _) =
                        await listener.AcceptAsync(shutdownCancellationToken).ConfigureAwait(false);

                    Func<IProtocolConnection, CancellationToken, Task>? connectFunc;
                    lock (_mutex)
                    {
                        // shutdownCancellationToken.IsCancellationRequested remains the same when _mutex is locked.
                        if (shutdownCancellationToken.IsCancellationRequested)
                        {
                            connectFunc = null;
                        }
                        else if (_maxConnections > 0 && _connections.Count == _maxConnections)
                        {
                            // We have too many connections and can't accept any more.
                            // Reject the underlying transport connection by disposing the protocol connection.
                            connectFunc = RefuseConnectionAsync;
                        }
                        else
                        {
                            _connections.Add(connection);
                            connectFunc = ConnectConnectionAsync;
                        }
                    }

                    if (connectFunc is null)
                    {
                        // TODO: should we transmit an error code in this situation, when using a multiplexed transport?
                        await connection.DisposeAsync().ConfigureAwait(false);
                    }
                    else
                    {
                        // We don't wait for the connection to be activated or shutdown. This could take a while for
                        // some transports such as TLS based transports where the handshake requires few round trips
                        // between the client and server.
                        // Waiting could also cause a security issue if the client doesn't respond to the connection
                        // initialization as we wouldn't be able to accept new connections in the meantime. The call
                        // will eventually timeout if the ConnectTimeout expires.
                        _ = Task.Run(() => _ = connectFunc(connection, shutdownCancellationToken));
                    }
                }
            }
            catch (ObjectDisposedException)
            {
                // The AcceptAsync call can fail with ObjectDisposedException during shutdown once the listener is
                // disposed.
            }
            catch (OperationCanceledException)
            {
                // The AcceptAsync call can fail with OperationCanceledException during shutdown once the shutdown
                // cancellation token is canceled.
            }
            catch (Exception exception)
            {
                ServerEventSource.Log.ConnectionAcceptFailure(ServerAddress, exception);
                _shutdownCompleteSource.TrySetException(exception);
            }
        });

        async Task ConnectConnectionAsync(IProtocolConnection connection, CancellationToken shutdownCancellationToken)
        {
            // Schedule removal after addition, outside mutex lock.
            _ = RemoveFromCollectionAsync(connection, shutdownCancellationToken);

            // Connect the connection.
            await connection.ConnectAsync(CancellationToken.None).ConfigureAwait(false);
        }

        async Task RefuseConnectionAsync(IProtocolConnection connection, CancellationToken shutdownCancellationToken)
        {
            // We need to call ShutdownAsync (and not simply DisposeAsync) to transmit the correct IceRPC error code
            // over the underlying multiplexed connection.
            try
            {
                await connection.ShutdownAsync(shutdownCancellationToken).ConfigureAwait(false);
            }
            catch
            {
                // ignore and continue
            }

<<<<<<< HEAD
            lock (_mutex)
            {
                // shutdownCancellationToken.IsCancellationRequested remains the same when _mutex is locked.
                if (shutdownCancellationToken.IsCancellationRequested)
                {
                    // Server.DisposeAsync is responsible to dispose this connection.
                    return;
                }
                else
                {
                    _ = _refusedConnections.Remove(connection);
                    _backgroundConnectionDisposeCount++;
                }
            }

            _ = BackgroundConnectionDisposeAsync(connection, shutdownCancellationToken);
=======
            await connection.DisposeAsync().ConfigureAwait(false);
>>>>>>> c591e25a
        }

        // Remove the connection from _connections once shutdown completes
        async Task RemoveFromCollectionAsync(
            IProtocolConnection connection,
            CancellationToken shutdownCancellationToken)
        {
            try
            {
                await connection.ShutdownComplete.WaitAsync(shutdownCancellationToken).ConfigureAwait(false);
            }
            catch (OperationCanceledException exception) when (exception.CancellationToken == shutdownCancellationToken)
            {
                // The server is being shut down or disposed and server's DisposeAsync is responsible to DisposeAsync
                // this connection.
                return;
            }
            catch
            {
                // ignore and continue: the connection was aborted
            }

            lock (_mutex)
            {
                // shutdownCancellationToken.IsCancellationRequested remains the same when _mutex is locked.
                if (shutdownCancellationToken.IsCancellationRequested)
                {
                    // Server.DisposeAsync is responsible to dispose this connection.
                    return;
                }
                else
                {
                    _ = _connections.Remove(connection);
                    _backgroundConnectionDisposeCount++;
                }
            }

            _ = BackgroundConnectionDisposeAsync(connection, shutdownCancellationToken);
        }

        async Task BackgroundConnectionDisposeAsync(
            IProtocolConnection connection,
            CancellationToken shutdownCancellationToken)
        {
            await connection.DisposeAsync().ConfigureAwait(false);

            lock (_mutex)
            {
                if (--_backgroundConnectionDisposeCount == 0 && shutdownCancellationToken.IsCancellationRequested)
                {
                    _backgroundConnectionDisposeTcs.SetResult();
                }
            }
        }
    }

    /// <summary>Shuts down this server: the server stops accepting new connections and shuts down gracefully all its
    /// existing connections.</summary>
    /// <param name="cancellationToken">A cancellation token that receives the cancellation requests.</param>
    /// <returns>A task that completes once the shutdown is complete.</returns>
    public async Task ShutdownAsync(CancellationToken cancellationToken = default)
    {
        try
        {
            lock (_mutex)
            {
                // We always cancel _shutdownCts with _mutex lock. This way, when _mutex is locked, _shutdownCts.Token
                // does not change.
                try
                {
                    _shutdownCts.Cancel();
                }
                catch (ObjectDisposedException)
                {
                    throw new ObjectDisposedException($"{typeof(Server)}");
                }
            }

            // Stop accepting new connections by disposing of the listener.
            if (_listener is not null)
            {
                await _listener.DisposeAsync().ConfigureAwait(false);

                // Clear the _listener to ensure that the ServerAddress property returns _serverAddress once the
                // listener is disposed.
                _listener = null;
            }

            await Task.WhenAll(_connections.Select(entry => entry.ShutdownAsync(cancellationToken)))
                .ConfigureAwait(false);
        }
        finally
        {
            // The continuation is executed asynchronously (see _shutdownCompleteSource's construction). This
            // way, even if the continuation blocks waiting on ShutdownAsync to complete (with incorrect code
            // using Result or Wait()), ShutdownAsync will complete.
            _ = _shutdownCompleteSource.TrySetResult(null);
        }
    }

    /// <inheritdoc/>
    public override string ToString() => ServerAddress.ToString();

    /// <summary>Provides a decorator that adds logging to a <see cref="IListener{T}" /> of
    /// <see cref="IProtocolConnection" />.</summary>
    private class LogListenerDecorator : IListener<IProtocolConnection>
    {
        public ServerAddress ServerAddress => _decoratee.ServerAddress;

        private readonly IListener<IProtocolConnection> _decoratee;

        public async Task<(IProtocolConnection Connection, EndPoint RemoteNetworkAddress)> AcceptAsync(
            CancellationToken cancellationToken)
        {
            (IProtocolConnection connection, EndPoint remoteNetworkAddress) =
                await _decoratee.AcceptAsync(cancellationToken).ConfigureAwait(false);

            // We don't log AcceptAsync exceptions; they usually occur when the server is shutting down.
            ServerEventSource.Log.ConnectionStart(ServerAddress, remoteNetworkAddress);
            return (new LogProtocolConnectionDecorator(connection, remoteNetworkAddress), remoteNetworkAddress);
        }

        public ValueTask DisposeAsync() => _decoratee.DisposeAsync();

        internal LogListenerDecorator(IListener<IProtocolConnection> decoratee) => _decoratee = decoratee;
    }

    /// <summary>Provides a decorator that adds EventSource-based logging to the <see cref="IProtocolConnection" />.
    /// </summary>
    private class LogProtocolConnectionDecorator : IProtocolConnection
    {
        public ServerAddress ServerAddress => _decoratee.ServerAddress;

        public Task ShutdownComplete => _decoratee.ShutdownComplete;

        private readonly IProtocolConnection _decoratee;
        private readonly Task _logShutdownTask;
        private readonly EndPoint _remoteNetworkAddress;

        public async Task<TransportConnectionInformation> ConnectAsync(CancellationToken cancellationToken)
        {
            ServerEventSource.Log.ConnectStart(ServerAddress, _remoteNetworkAddress);
            try
            {
                TransportConnectionInformation result = await _decoratee.ConnectAsync(cancellationToken)
                    .ConfigureAwait(false);
                ServerEventSource.Log.ConnectSuccess(ServerAddress, _remoteNetworkAddress);
                return result;
            }
            catch (Exception exception)
            {
                ServerEventSource.Log.ConnectFailure(ServerAddress, _remoteNetworkAddress, exception);
                throw;
            }
            finally
            {
                ServerEventSource.Log.ConnectStop(ServerAddress, _remoteNetworkAddress);
            }
        }

        public async ValueTask DisposeAsync()
        {
            await _decoratee.DisposeAsync().ConfigureAwait(false);
            await _logShutdownTask.ConfigureAwait(false);
        }

        public Task<IncomingResponse> InvokeAsync(OutgoingRequest request, CancellationToken cancellationToken) =>
            _decoratee.InvokeAsync(request, cancellationToken);

        public Task ShutdownAsync(CancellationToken cancellationToken = default) =>
            _decoratee.ShutdownAsync(cancellationToken);

        internal LogProtocolConnectionDecorator(IProtocolConnection decoratee, EndPoint remoteNetworkAddress)
        {
            _decoratee = decoratee;
            _remoteNetworkAddress = remoteNetworkAddress;

            _logShutdownTask = LogShutdownAsync();

            // This task executes once per decorated connection.
            async Task LogShutdownAsync()
            {
                try
                {
                    await ShutdownComplete.ConfigureAwait(false);
                    ServerEventSource.Log.ConnectionShutdown(ServerAddress, remoteNetworkAddress);
                }
                catch (Exception exception)
                {
                    ServerEventSource.Log.ConnectionFailure(
                        ServerAddress,
                        remoteNetworkAddress,
                        exception);
                }
                ServerEventSource.Log.ConnectionStop(ServerAddress, _remoteNetworkAddress);
            }
        }
    }
}<|MERGE_RESOLUTION|>--- conflicted
+++ resolved
@@ -22,17 +22,11 @@
     /// </summary>
     public Task ShutdownComplete => _shutdownCompleteSource.Task;
 
-<<<<<<< HEAD
-    private readonly HashSet<IProtocolConnection> _refusedConnections = new();
-
-    // The number of connections being disposed in the background.
     private int _backgroundConnectionDisposeCount;
 
     private readonly TaskCompletionSource _backgroundConnectionDisposeTcs =
         new(TaskCreationOptions.RunContinuationsAsynchronously);
 
-=======
->>>>>>> c591e25a
     private readonly HashSet<IProtocolConnection> _connections = new();
 
     private IListener? _listener;
@@ -186,27 +180,18 @@
             {
                 // already disposed by a previous or concurrent call.
             }
-        }
-
-<<<<<<< HEAD
-            if (_listener is not null)
-            {
-                // Stop accepting new connections by disposing of the listener
-                _listener.Dispose();
-                _listener = null;
-            }
 
             if (_backgroundConnectionDisposeCount == 0)
             {
                 // There is no outstanding background dispose.
                 _ = _backgroundConnectionDisposeTcs.TrySetResult();
             }
-=======
+        }
+
         if (_listener is not null)
         {
             // Stop accepting new connections by disposing of the listener
             await _listener.DisposeAsync().ConfigureAwait(false);
->>>>>>> c591e25a
         }
 
         if (_listenTask is not null)
@@ -215,14 +200,8 @@
             await _listenTask.ConfigureAwait(false);
         }
 
-<<<<<<< HEAD
-        await Task.WhenAll(
-            _connections.Union(_refusedConnections).Select(c => c.DisposeAsync().AsTask())
-                .Append(_backgroundConnectionDisposeTcs.Task)).ConfigureAwait(false);
-=======
-        await Task.WhenAll(_connections.Select(c => c.DisposeAsync().AsTask())).ConfigureAwait(false);
->>>>>>> c591e25a
-
+        await Task.WhenAll(_connections.Select(c => c.DisposeAsync().AsTask())
+            .Append(_backgroundConnectionDisposeTcs.Task)).ConfigureAwait(false);
         _ = _shutdownCompleteSource.TrySetResult(null);
         _shutdownCts.Dispose();
     }
@@ -283,6 +262,7 @@
                         {
                             // We have too many connections and can't accept any more.
                             // Reject the underlying transport connection by disposing the protocol connection.
+                            _backgroundConnectionDisposeCount++;
                             connectFunc = RefuseConnectionAsync;
                         }
                         else
@@ -348,26 +328,7 @@
                 // ignore and continue
             }
 
-<<<<<<< HEAD
-            lock (_mutex)
-            {
-                // shutdownCancellationToken.IsCancellationRequested remains the same when _mutex is locked.
-                if (shutdownCancellationToken.IsCancellationRequested)
-                {
-                    // Server.DisposeAsync is responsible to dispose this connection.
-                    return;
-                }
-                else
-                {
-                    _ = _refusedConnections.Remove(connection);
-                    _backgroundConnectionDisposeCount++;
-                }
-            }
-
             _ = BackgroundConnectionDisposeAsync(connection, shutdownCancellationToken);
-=======
-            await connection.DisposeAsync().ConfigureAwait(false);
->>>>>>> c591e25a
         }
 
         // Remove the connection from _connections once shutdown completes
@@ -412,13 +373,18 @@
             IProtocolConnection connection,
             CancellationToken shutdownCancellationToken)
         {
-            await connection.DisposeAsync().ConfigureAwait(false);
-
-            lock (_mutex)
-            {
-                if (--_backgroundConnectionDisposeCount == 0 && shutdownCancellationToken.IsCancellationRequested)
-                {
-                    _backgroundConnectionDisposeTcs.SetResult();
+            try
+            {
+                await connection.DisposeAsync().ConfigureAwait(false);
+            }
+            finally
+            {
+                lock (_mutex)
+                {
+                    if (--_backgroundConnectionDisposeCount == 0 && shutdownCancellationToken.IsCancellationRequested)
+                    {
+                        _backgroundConnectionDisposeTcs.SetResult();
+                    }
                 }
             }
         }
