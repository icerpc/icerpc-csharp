// Copyright (c) ZeroC, Inc. All rights reserved.

using IceRpc.Configure;
using IceRpc.Internal;
using NUnit.Framework;
using System.IO.Pipelines;

namespace IceRpc.Tests;

[Parallelizable(scope: ParallelScope.All)]
public class RouterTests
{
    /// <summary>Verifies that <see cref="Router.Mount(string, IDispatcher)"/> fails when using an invalid path.
    /// </summary>
    [Test]
    public void Mounting_an_invalid_path_fails()
    {
        var router = new Router();

        Assert.Throws<FormatException>(() => router.Mount("foo", ConnectionOptions.DefaultDispatcher));
    }

    /// <summary>Verifies that <see cref="Router.Map(string, IDispatcher)"/> fails when using an invalid path.</summary>
    [Test]
    public void Maping_an_invalid_path_fails()
    {
        var router = new Router();

        Assert.Throws<FormatException>(() => router.Mount("foo", ConnectionOptions.DefaultDispatcher));
    }

    /// <summary>Verifies that creating a <see cref="Router"/> with an invalid prefix fails.</summary>
    [Test]
    public void Creating_a_router_with_invalid_prefix_fails() =>
        Assert.Throws<FormatException>(() => new Router("foo"));

    [TestCase("/foo/", "/foo")]
    [TestCase("/foo//", "/foo")]
    [TestCase("//foo//", "//foo")]
    [TestCase("//foo//bar//baz", "//foo//bar//baz")]
    [TestCase("//foo//bar//baz//", "//foo//bar//baz")]
    [TestCase("/", "")]
    [TestCase("////", "")]
    public void Router_normalizes_the_prefix(string prefix, string normalizedPrefix)
    {
        var router = new Router(prefix);

        Assert.That(router.AbsolutePrefix, Is.EqualTo(normalizedPrefix));
    }

    /// <summary>Verifies that middleware cannot be added after a request has been dispatched.</summary>
    [Test]
    public async Task Cannot_add_middleware_after_a_request_has_been_dispatched()
    {
        // Arrange
        var router = new Router();
        router.Mount("/", new InlineDispatcher((request, cancel) => new(new OutgoingResponse(request))));

<<<<<<< HEAD
        _ = await ((IDispatcher)router).DispatchAsync(new IncomingRequest(Protocol.IceRpc));
=======
        _ = await ((IDispatcher)router).DispatchAsync(
            new IncomingRequest(
                Protocol.IceRpc,
                "/",
                "",
                "",
                EmptyPipeReader.Instance,
                Encoding.Slice20,
                PipeWriter.Create(Stream.Null)));
>>>>>>> eb5a63eb

        // Act/Assert
        Assert.Throws<InvalidOperationException>(() => router.Use(next => next));
    }
}<|MERGE_RESOLUTION|>--- conflicted
+++ resolved
@@ -56,19 +56,7 @@
         var router = new Router();
         router.Mount("/", new InlineDispatcher((request, cancel) => new(new OutgoingResponse(request))));
 
-<<<<<<< HEAD
         _ = await ((IDispatcher)router).DispatchAsync(new IncomingRequest(Protocol.IceRpc));
-=======
-        _ = await ((IDispatcher)router).DispatchAsync(
-            new IncomingRequest(
-                Protocol.IceRpc,
-                "/",
-                "",
-                "",
-                EmptyPipeReader.Instance,
-                Encoding.Slice20,
-                PipeWriter.Create(Stream.Null)));
->>>>>>> eb5a63eb
 
         // Act/Assert
         Assert.Throws<InvalidOperationException>(() => router.Use(next => next));
