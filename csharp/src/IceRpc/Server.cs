--- conflicted
+++ resolved
@@ -426,44 +426,6 @@
             return _colocatedConnectionFactory.Endpoint;
         }
 
-<<<<<<< HEAD
-        internal Endpoint? GetColocatedEndpoint(ServicePrx proxy)
-        {
-            Debug.Assert(ColocationScope != ColocationScope.None);
-
-            if (ColocationScope == ColocationScope.Communicator && Communicator != proxy.Communicator)
-            {
-                return null;
-            }
-
-            if (proxy.Protocol != Protocol)
-            {
-                return null;
-            }
-
-            lock (_mutex)
-            {
-                if (_shutdownTask == null)
-                {
-                    return null;
-                }
-            }
-
-            // Proxies which have at least one endpoint in common with the endpoints used by this object
-            // server's incoming connection factories are considered local.
-            return proxy.Endpoints.Any(
-                endpoint => endpoint == _endpoint || endpoint == _proxyEndpoint) ? GetColocatedEndpoint() : null;
-        }
-
-        private Connection GetColocatedConnection()
-        {
-            // TODO: very temporary code
-            var vt = Communicator!.ConnectAsync(GetColocatedEndpoint(), Communicator.ConnectionOptions, default);
-            return vt.IsCompleted ? vt.Result : vt.AsTask().Result;
-        }
-
-=======
->>>>>>> f6da0c4b
         private void UpdateProxyEndpoint() => _proxyEndpoint = _endpoint?.GetPublishedEndpoint(ProxyHost);
     }
 }