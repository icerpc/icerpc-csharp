--- conflicted
+++ resolved
@@ -95,17 +95,6 @@
             await server1.ShutdownAsync();
 
             using var activitySource = new ActivitySource("TracingTestActivitySource");
-<<<<<<< HEAD
-            // Now configure the server with an ActivitySource to trigger the creation of the Dispatch activity.
-            await using var server2 = new Server
-            {
-                Invoker = communicator,
-                Endpoint = TestHelper.GetUniqueColocEndpoint(),
-                Dispatcher = router,
-                ActivitySource = activitySource
-            };
-=======
->>>>>>> f328a453
 
             // Add a listener to ensure the ActivitySource creates a non null activity for the dispatch
             var dispatchStartedActivities = new List<Activity>();
@@ -127,7 +116,7 @@
             // Now configure the server with an ActivitySource to trigger the creation of the Dispatch activity.
             await using var server2 = new Server
             {
-                Communicator = communicator,
+                Invoker = communicator,
                 Endpoint = TestHelper.GetUniqueColocEndpoint(),
                 Dispatcher = router,
                 ActivitySource = activitySource
@@ -166,17 +155,6 @@
             router.Map("/test", new GreeterService());
 
             using var activitySource = new ActivitySource("TracingTestActivitySource");
-<<<<<<< HEAD
-            await using var server = new Server
-            {
-                Invoker = communicator,
-                Endpoint = TestHelper.GetTestEndpoint(protocol: protocol),
-                Dispatcher = router,
-                ActivitySource = activitySource
-            };
-
-=======
->>>>>>> f328a453
             // Add a listener to ensure the ActivitySource creates a non null activity for the dispatch
             var waitForStopSemaphore = new SemaphoreSlim(0);
             var dispatchStartedActivities = new List<Activity>();
@@ -196,7 +174,7 @@
 
             await using var server = new Server
             {
-                Communicator = communicator,
+                Invoker = communicator,
                 Endpoint = TestHelper.GetTestEndpoint(protocol: protocol),
                 Dispatcher = router,
                 ActivitySource = activitySource
