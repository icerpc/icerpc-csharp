--- conflicted
+++ resolved
@@ -33,10 +33,6 @@
             {
                 Dispatcher = router,
                 Endpoint = serverEndpoint,
-<<<<<<< HEAD
-                ConnectionOptions = new ConnectionOptions { Activator11 = activator11 },
-=======
->>>>>>> 6c9e49d1
                 ServerTransport = TestHelper.CreateServerTransport(serverEndpoint)
             };
             _server.Listen();
@@ -44,10 +40,6 @@
             _connection = new Connection
             {
                 RemoteEndpoint = _server.Endpoint,
-<<<<<<< HEAD
-                Options = new ConnectionOptions() { Activator11 = activator11 },
-=======
->>>>>>> 6c9e49d1
                 ClientTransport = TestHelper.CreateClientTransport(serverEndpoint)
             };
 
@@ -185,32 +177,14 @@
 
             await using var server = new Server
             {
-<<<<<<< HEAD
-                ConnectionOptions = new ConnectionOptions()
-                {
-                    Activator11 = activator11,
-                    ClassGraphMaxDepth = serverClassGraphMaxDepth
-                },
-                Dispatcher = new ClassGraphOperations(),
-=======
                 Dispatcher = router,
->>>>>>> 6c9e49d1
                 Endpoint = TestHelper.GetUniqueColocEndpoint(),
             };
             server.Listen();
 
             await using var connection = new Connection
             {
-<<<<<<< HEAD
-                RemoteEndpoint = server.Endpoint,
-                Options = new ConnectionOptions
-                {
-                    Activator11 = activator11,
-                    ClassGraphMaxDepth = clientClassGraphMaxDepth
-                }
-=======
                 RemoteEndpoint = server.Endpoint
->>>>>>> 6c9e49d1
             };
 
             var prx = ClassGraphOperationsPrx.FromConnection(connection);
