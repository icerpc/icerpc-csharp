// Copyright (c) ZeroC, Inc.

using IceRpc.Transports;
using Microsoft.Extensions.DependencyInjection;
using System.Buffers;
using System.IO.Pipelines;
using System.Net;
using System.Net.Security;

namespace IceRpc.Tests.Common;

/// <summary>This enumeration describes the multiplexed transport operations.</summary>
[Flags]
public enum MultiplexedTransportOperations
{
    /// <summary>The no-operation enumerator value.</summary>
    None = 0,

    /// <summary>The <see cref="IListener{IMultiplexedConnection}.AcceptAsync" /> operation.</summary>
    Accept = 1,

    /// <summary>The <see cref="IMultiplexedConnection.AcceptStreamAsync" /> operation.</summary>
    AcceptStream = 2,

    /// <summary>The <see cref="IMultiplexedConnection.CreateStreamAsync" /> operation.</summary>
    CreateStream = 4,

    /// <summary>The <see cref="IMultiplexedConnection.ConnectAsync" /> operation.</summary>
    Connect = 8,

    /// <summary>The <see cref="IMultiplexedConnection.CloseAsync" /> operation.</summary>
    Close = 16,

    /// <summary>The <see cref="IAsyncDisposable.DisposeAsync" /> operation.</summary>
    Dispose = 32,

    /// <summary>The <see cref="PipeReader.ReadAsync" /> operation.</summary>
    StreamRead = 64,

    /// <summary>The <see cref="PipeWriter.WriteAsync" /> or <see cref="PipeWriter.FlushAsync" /> operation.</summary>
    StreamWrite = 128,
}

/// <summary>A property bag used to configure a <see cref="TransportOperations{DuplexTransportOperations}" />.</summary>
public record class MultiplexedTransportOperationsOptions : TransportOperationsOptions<MultiplexedTransportOperations>
{
    /// <summary>The stream read decorator.</summary>
    public Func<PipeReader, PipeReader>? StreamInputDecorator { get; set; }
}

/// <summary>A <see cref="IMultiplexedClientTransport" /> decorator to create decorated <see
/// cref="IMultiplexedConnection" /> client connections and to get to the last created connection.</summary>
public sealed class TestMultiplexedClientTransportDecorator : IMultiplexedClientTransport
{
    /// <summary>The operations options used to create client connections.</summary>
    public MultiplexedTransportOperationsOptions ConnectionOperationsOptions { get; set; }

    /// <summary>The last created connection.</summary>
    public TestMultiplexedConnectionDecorator LastCreatedConnection =>
        _lastConnection ?? throw new InvalidOperationException("Call CreateConnection first.");

    /// <inheritdoc/>
    public string Name => _decoratee.Name;

    private readonly IMultiplexedClientTransport _decoratee;
    private TestMultiplexedConnectionDecorator? _lastConnection;

    /// <summary>Constructs a <see cref="TestMultiplexedClientTransportDecorator" />.</summary>
    /// <param name="decoratee">The decorated client transport.</param>
    /// <param name="operationsOptions">The transport operations options.</param>
    public TestMultiplexedClientTransportDecorator(
        IMultiplexedClientTransport decoratee,
        MultiplexedTransportOperationsOptions? operationsOptions = null)
    {
        _decoratee = decoratee;
        ConnectionOperationsOptions = operationsOptions ?? new();
    }

    /// <inheritdoc/>
    public bool CheckParams(ServerAddress serverAddress) => _decoratee.CheckParams(serverAddress);

    /// <inheritdoc/>
    public IMultiplexedConnection CreateConnection(
        ServerAddress serverAddress,
        MultiplexedConnectionOptions options,
        SslClientAuthenticationOptions? clientAuthenticationOptions)
    {
        var connection = new TestMultiplexedConnectionDecorator(
            _decoratee.CreateConnection(serverAddress, options, clientAuthenticationOptions),
            ConnectionOperationsOptions);
        _lastConnection = connection;
        return connection;
    }
}

/// <summary>A <see cref="IMultiplexedServerTransport" /> decorator to create decorated <see
/// cref="IMultiplexedConnection" /> server connections and to get the last accepted connection.</summary>
#pragma warning disable CA1001 // _listener is disposed by Listen caller.
public class TestMultiplexedServerTransportDecorator : IMultiplexedServerTransport
#pragma warning restore CA1001
{
    /// <summary>The operations options used to create server connections.</summary>
    public MultiplexedTransportOperationsOptions ConnectionOperationsOptions
    {
        get => _listener?.ConnectionOperationsOptions ?? _connectionOperationsOptions;

        set
        {
            if (_listener is null)
            {
                _connectionOperationsOptions = value;
            }
            else
            {
                _listener.ConnectionOperationsOptions = value;
            }
        }
    }

    /// <summary>The last accepted connection.</summary>
    public TestMultiplexedConnectionDecorator LastAcceptedConnection =>
        _listener?.LastAcceptedConnection ?? throw new InvalidOperationException("Call Listen first.");

    /// <inheritdoc/>
    public string Name => _decoratee.Name;

    /// <summary>The <see cref="TransportOperations{MultiplexedTransportOperations}" /> used by the <see
    /// cref="IListener{IMultiplexedConnection}" /> operations.</summary>
    public TransportOperations<MultiplexedTransportOperations> ListenerOperations { get; }

    private MultiplexedTransportOperationsOptions _connectionOperationsOptions;
    private readonly IMultiplexedServerTransport _decoratee;
    private TestMultiplexedListenerDecorator? _listener;

    /// <summary>Constructs a <see cref="TestMultiplexedServerTransportDecorator" />.</summary>
    /// <param name="decoratee">The decorated server transport.</param>
    /// <param name="operationsOptions">The transport operations options.</param>
    public TestMultiplexedServerTransportDecorator(
        IMultiplexedServerTransport decoratee,
        MultiplexedTransportOperationsOptions? operationsOptions = null)
    {
        _decoratee = decoratee;
        _connectionOperationsOptions = operationsOptions ?? new();
        ListenerOperations = new(_connectionOperationsOptions);
    }

    /// <inheritdoc/>
    public IListener<IMultiplexedConnection> Listen(
        ServerAddress serverAddress,
        MultiplexedConnectionOptions options,
        SslServerAuthenticationOptions? serverAuthenticationOptions)
    {
        if (_listener is not null)
        {
            throw new InvalidOperationException("Test server transport doesn't support multiple listeners.");
        }
        _listener = new TestMultiplexedListenerDecorator(
            _decoratee.Listen(serverAddress, options, serverAuthenticationOptions),
            ListenerOperations,
            _connectionOperationsOptions);
        return _listener;
    }

    private class TestMultiplexedListenerDecorator : IListener<IMultiplexedConnection>
    {
        public ServerAddress ServerAddress => _decoratee.ServerAddress;

        internal MultiplexedTransportOperationsOptions ConnectionOperationsOptions { get; set; }

        internal TestMultiplexedConnectionDecorator LastAcceptedConnection
        {
            get => _lastAcceptedConnection ?? throw new InvalidOperationException("Call AcceptAsync first.");
            private set => _lastAcceptedConnection = value;
        }

        private readonly IListener<IMultiplexedConnection> _decoratee;
        private TestMultiplexedConnectionDecorator? _lastAcceptedConnection;
        private readonly TransportOperations<MultiplexedTransportOperations> _listenerOperations;

        public Task<(IMultiplexedConnection Connection, EndPoint RemoteNetworkAddress)> AcceptAsync(
            CancellationToken cancellationToken) =>
            _listenerOperations.CallAsync(
                MultiplexedTransportOperations.Accept,
                async Task<(IMultiplexedConnection Connection, EndPoint RemoteNetworkAddress)> () =>
                {
                    (IMultiplexedConnection connection, EndPoint remoteNetworkAddress) =
                        await _decoratee.AcceptAsync(cancellationToken);
                    LastAcceptedConnection = new TestMultiplexedConnectionDecorator(
                        connection,
                        ConnectionOperationsOptions);
                    if (_listenerOperations.Fail.HasFlag(MultiplexedTransportOperations.Accept))
                    {
                        // Dispose the connection if the operation is configured to fail.
                        await connection.DisposeAsync();
                    }
                    return (LastAcceptedConnection, remoteNetworkAddress);
                },
                cancellationToken);

        public ValueTask DisposeAsync() =>
            _listenerOperations.CallDisposeAsync(MultiplexedTransportOperations.Dispose, _decoratee);

        internal TestMultiplexedListenerDecorator(
            IListener<IMultiplexedConnection> decoratee,
            TransportOperations<MultiplexedTransportOperations> operations,
            MultiplexedTransportOperationsOptions connectionOperationsOptions)
        {
            _decoratee = decoratee;
            ConnectionOperationsOptions = connectionOperationsOptions;
            _listenerOperations = operations;
        }
    }
}

/// <summary>An <see cref="IMultiplexedConnection" /> decorator to configure the behavior of connection operations and
/// provide access to the last created <see cref="IMultiplexedStream" /> stream.</summary>
public sealed class TestMultiplexedConnectionDecorator : IMultiplexedConnection
{
    /// <summary>The last stream either created or accepted by this connection.</summary>
    public TestMultiplexedStreamDecorator LastStream
    {
        get => _lastStream ?? throw new InvalidOperationException("No stream created yet.");
        set => _lastStream = value;
    }

    /// <summary>The operations options used to create streams.</summary>
    public MultiplexedTransportOperationsOptions StreamOperationsOptions { get; set; }

    /// <summary>The <see cref="TransportOperations{MultiplexedTransportOperations}" /> used by this connection
    /// operations.</summary>
    public TransportOperations<MultiplexedTransportOperations> Operations { get; }

    private readonly IMultiplexedConnection _decoratee;
    private TestMultiplexedStreamDecorator? _lastStream;
    private Action<TestMultiplexedStreamDecorator>? _onAcceptStream;
    private Action<TestMultiplexedStreamDecorator>? _onCreateStream;

    /// <inheritdoc/>
    public ValueTask<IMultiplexedStream> AcceptStreamAsync(CancellationToken cancellationToken) =>
        Operations.CallAsync(
            MultiplexedTransportOperations.AcceptStream,
            async ValueTask<IMultiplexedStream> () =>
            {
                var stream = new TestMultiplexedStreamDecorator(
                    await _decoratee.AcceptStreamAsync(cancellationToken),
                    StreamOperationsOptions);
                _lastStream = stream;
                if (Operations.Fail.HasFlag(MultiplexedTransportOperations.AcceptStream))
                {
                    // Cleanup the stream if the operation is configured to fail.
                    if (stream.IsBidirectional)
                    {
                        stream.Output.Complete();
                    }
                    stream.Input.Complete();
                }
                _onAcceptStream?.Invoke(_lastStream);
                return stream;
            },
            cancellationToken);

    /// <inheritdoc/>
    public ValueTask<IMultiplexedStream> CreateStreamAsync(
        bool bidirectional,
        CancellationToken cancellationToken) =>
        Operations.CallAsync(
            MultiplexedTransportOperations.CreateStream,
            async ValueTask<IMultiplexedStream> () =>
            {
                var stream = new TestMultiplexedStreamDecorator(
                    await _decoratee.CreateStreamAsync(bidirectional, cancellationToken),
                    StreamOperationsOptions);
                _lastStream = stream;
                if (Operations.Fail.HasFlag(MultiplexedTransportOperations.CreateStream))
                {
                    // Cleanup the stream if the operation is not configure to fail.
                    stream.Output.Complete();
                    if (stream.IsBidirectional)
                    {
                        stream.Input.Complete();
                    }
                }
                _onCreateStream?.Invoke(_lastStream);
                return stream;
            },
            cancellationToken);

    /// <inheritdoc/>
    public Task CloseAsync(MultiplexedConnectionCloseError closeError, CancellationToken cancellationToken) =>
        Operations.CallAsync(
            MultiplexedTransportOperations.Close,
            async Task () =>
            {
                await _decoratee.CloseAsync(closeError, cancellationToken);

                // Release CreateStream and AcceptStream
                Operations.Hold &=
                    ~(MultiplexedTransportOperations.CreateStream | MultiplexedTransportOperations.AcceptStream);
            },
            cancellationToken);

    /// <inheritdoc/>
    public Task<TransportConnectionInformation> ConnectAsync(CancellationToken cancellationToken) =>
        Operations.CallAsync(
            MultiplexedTransportOperations.Connect,
            () => _decoratee.ConnectAsync(cancellationToken),
            cancellationToken);

    /// <inheritdoc/>
    public ValueTask DisposeAsync() => Operations.CallDisposeAsync(MultiplexedTransportOperations.Dispose, _decoratee);

    /// <summary>Sets a callback to be notified when a stream is accepted.</summary>
    /// <param name="onAcceptStream">The callback action.</param>
    public void OnAcceptStream(Action<TestMultiplexedStreamDecorator> onAcceptStream) =>
        _onAcceptStream = onAcceptStream;

    /// <summary>Sets a callback to be notified when a stream is created.</summary>
    /// <param name="onCreateStream">The callback action.</param>
    public void OnCreateStream(Action<TestMultiplexedStreamDecorator> onCreateStream) =>
        _onCreateStream = onCreateStream;

    internal TestMultiplexedConnectionDecorator(
        IMultiplexedConnection decoratee,
        MultiplexedTransportOperationsOptions operationsOptions)
    {
        _decoratee = decoratee;
        StreamOperationsOptions = operationsOptions;
        Operations = new(operationsOptions);
    }
}

/// <summary>An <see cref="IMultiplexedStream" /> decorator to configure the behavior of stream input and output
/// operations.</summary>
public sealed class TestMultiplexedStreamDecorator : IMultiplexedStream
{
    /// <summary>The <see cref="TransportOperations{MultiplexedTransportOperation}" /> used by this stream
    /// <see cref="Input"/> and <see cref="Output"/> operations.</summary>
    public TransportOperations<MultiplexedTransportOperations> Operations { get; }

    /// <inheritdoc/>
    public ulong Id => _decoratee.Id;

    /// <inheritdoc/>
    public PipeReader Input => _input ?? throw new InvalidOperationException("No input for unidirectional stream.");

    /// <inheritdoc/>
    public bool IsBidirectional => _decoratee.IsBidirectional;

    /// <inheritdoc/>
    public bool IsRemote => _decoratee.IsRemote;

    /// <inheritdoc/>
    public bool IsStarted => _decoratee.IsStarted;

    /// <inheritdoc/>
    public PipeWriter Output => _output ?? throw new InvalidOperationException("No output for unidirectional stream.");

    /// <inheritdoc/>
    public Task ReadsClosed => _decoratee.ReadsClosed;

    /// <inheritdoc/>
    public Task WritesClosed => _decoratee.WritesClosed;

    private readonly IMultiplexedStream _decoratee;
    private readonly TestPipeReader? _input;
    private readonly TestPipeWriter? _output;

    internal TestMultiplexedStreamDecorator(
        IMultiplexedStream decoratee,
        MultiplexedTransportOperationsOptions operationsOptions)
    {
        _decoratee = decoratee;
        Operations = new(operationsOptions);
        if (!IsRemote || IsBidirectional)
        {
            _output = new TestPipeWriter(decoratee.Output, Operations);
        }
        if (IsRemote || IsBidirectional)
        {
            if (operationsOptions.StreamInputDecorator is null)
            {
                _input = new TestPipeReader(decoratee.Input, Operations);
            }
            else
            {
                // The decorator might not actually decorate the stream input so we provide the stream input to the
                // test pipe reader to ensure it will be completed.
                _input = new TestPipeReader(
                    operationsOptions.StreamInputDecorator(decoratee.Input),
                    Operations,
                    decoratee.Input);
            }
        }
    }
}

internal sealed class TestPipeWriter : ReadOnlySequencePipeWriter
{
    private readonly PipeWriter _decoratee;
    private readonly TransportOperations<MultiplexedTransportOperations> _operations;

    public override void Advance(int bytes) => _decoratee.Advance(bytes);

    public override void CancelPendingFlush() => _decoratee.CancelPendingFlush();

    public override void Complete(Exception? exception)
    {
        _operations.Hold &= ~MultiplexedTransportOperations.StreamWrite;
        _decoratee.Complete(exception);
    }

    public override ValueTask<FlushResult> FlushAsync(CancellationToken cancellationToken) =>
        _operations.CallAsync(
            MultiplexedTransportOperations.StreamWrite,
            () => _decoratee.FlushAsync(cancellationToken),
            cancellationToken);

    public override Memory<byte> GetMemory(int sizeHint = 0) => _decoratee.GetMemory(sizeHint);

    public override Span<byte> GetSpan(int sizeHint = 0) => _decoratee.GetSpan(sizeHint);

    public override ValueTask<FlushResult> WriteAsync(
        ReadOnlyMemory<byte> source,
        CancellationToken cancellationToken) =>
        _operations.CallAsync(
            MultiplexedTransportOperations.StreamWrite,
            () => _decoratee.WriteAsync(source, cancellationToken),
            cancellationToken);

    public override ValueTask<FlushResult> WriteAsync(
        ReadOnlySequence<byte> source,
        bool endStream,
        CancellationToken cancellationToken) =>
        _operations.CallAsync(
            MultiplexedTransportOperations.StreamWrite,
            async ValueTask<FlushResult> () =>
            {
                if (_decoratee is ReadOnlySequencePipeWriter readonlySequenceWriter)
                {
                    return await readonlySequenceWriter.WriteAsync(
                        source,
                        endStream,
                        cancellationToken).ConfigureAwait(false);
                }
                else
                {
                    FlushResult flushResult = default;
                    foreach (ReadOnlyMemory<byte> buffer in source)
                    {
                        flushResult = await _decoratee.WriteAsync(buffer, cancellationToken).ConfigureAwait(false);
                        if (flushResult.IsCompleted || flushResult.IsCanceled)
                        {
                            break;
                        }
                    }
                    return flushResult;
                }
            },
            cancellationToken);

    internal TestPipeWriter(
        PipeWriter decoratee,
        TransportOperations<MultiplexedTransportOperations> operations)
    {
        _decoratee = decoratee;
        _operations = operations;
    }
}

internal sealed class TestPipeReader : PipeReader
{
    private readonly PipeReader _decoratee;
    private readonly TransportOperations<MultiplexedTransportOperations> _operations;
    private readonly PipeReader? _streamInput;

    public override void AdvanceTo(SequencePosition consumed) => _decoratee.AdvanceTo(consumed);

    public override void AdvanceTo(SequencePosition consumed, SequencePosition examined) =>
        _decoratee.AdvanceTo(consumed, examined);

    public override void CancelPendingRead() => _decoratee.CancelPendingRead();

    public override void Complete(Exception? exception = null)
    {
        _operations.Hold &= ~MultiplexedTransportOperations.StreamRead;
        _decoratee.Complete(exception);
        _streamInput?.Complete(exception);
    }

    public override ValueTask<ReadResult> ReadAsync(CancellationToken cancellationToken) =>
        _operations.CallAsync(
            MultiplexedTransportOperations.StreamRead,
            () => _decoratee.ReadAsync(cancellationToken),
            cancellationToken);

    public override bool TryRead(out ReadResult result) => _decoratee.TryRead(out result);

    internal TestPipeReader(
        PipeReader decoratee,
        TransportOperations<MultiplexedTransportOperations> operations,
        PipeReader? streamInput = null)
    {
        _decoratee = decoratee;
        _operations = operations;
        _streamInput = streamInput;
    }
}

/// <summary>Extension methods for setting up the test multiplexed transport in an <see cref="IServiceCollection"
/// />.</summary>
public static class TestMultiplexedTransportServiceCollectionExtensions
{
    /// <summary>Installs the test multiplexed transport (based on the Slic transport).</summary>
    public static IServiceCollection AddTestMultiplexedTransport(
        this IServiceCollection services,
<<<<<<< HEAD
        TransportOperationsOptions<MultiplexedTransportOperations>? clientOperationsOptions = null,
        TransportOperationsOptions<MultiplexedTransportOperations>? serverOperationsOptions = null) => services
=======
        MultiplexedTransportOperationsOptions? clientOperationsOptions = null,
        MultiplexedTransportOperationsOptions? serverOperationsOptions = null) => services
            .AddColocTransport()
>>>>>>> ad23f956
            .AddSingleton(provider =>
                new TestMultiplexedClientTransportDecorator(
                    new SlicClientTransport(provider.GetRequiredService<IDuplexClientTransport>()),
                    clientOperationsOptions))
            .AddSingleton<IMultiplexedClientTransport>(provider =>
                provider.GetRequiredService<TestMultiplexedClientTransportDecorator>())
            .AddSingleton(provider =>
                new TestMultiplexedServerTransportDecorator(
                    new SlicServerTransport(provider.GetRequiredService<IDuplexServerTransport>()),
                    serverOperationsOptions))
            .AddSingleton<IMultiplexedServerTransport>(provider =>
                provider.GetRequiredService<TestMultiplexedServerTransportDecorator>());
}<|MERGE_RESOLUTION|>--- conflicted
+++ resolved
@@ -513,14 +513,8 @@
     /// <summary>Installs the test multiplexed transport (based on the Slic transport).</summary>
     public static IServiceCollection AddTestMultiplexedTransport(
         this IServiceCollection services,
-<<<<<<< HEAD
-        TransportOperationsOptions<MultiplexedTransportOperations>? clientOperationsOptions = null,
-        TransportOperationsOptions<MultiplexedTransportOperations>? serverOperationsOptions = null) => services
-=======
         MultiplexedTransportOperationsOptions? clientOperationsOptions = null,
         MultiplexedTransportOperationsOptions? serverOperationsOptions = null) => services
-            .AddColocTransport()
->>>>>>> ad23f956
             .AddSingleton(provider =>
                 new TestMultiplexedClientTransportDecorator(
                     new SlicClientTransport(provider.GetRequiredService<IDuplexClientTransport>()),
