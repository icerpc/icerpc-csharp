--- conflicted
+++ resolved
@@ -1,8 +1,5 @@
 // Copyright (c) ZeroC, Inc. All rights reserved.
 
-<<<<<<< HEAD
-namespace IceRpc.Slice
-=======
 using IceRpc.Internal;
 using System.Collections.Immutable;
 using System.IO.Pipelines;
@@ -26,7 +23,6 @@
 /// <summary>Provides extension methods for interface <see cref="IPrx"/> and generated Prx structs that implement this
 /// interface.</summary>
 public static class PrxExtensions
->>>>>>> a120e922
 {
     private static readonly IDictionary<RequestFieldKey, OutgoingFieldValue> _idempotentFields =
         new Dictionary<RequestFieldKey, OutgoingFieldValue>
