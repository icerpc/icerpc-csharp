--- conflicted
+++ resolved
@@ -38,13 +38,6 @@
                 {
                     if (compressorOptions.DecompressRequestPayload &&
                         request.PayloadEncoding == Encoding.V20 &&
-<<<<<<< HEAD
-                        request.PayloadCompressionFormat != CompressionFormat.NotCompressed &&
-                        request.Features[typeof(Features.DecompressPayload)] != Features.DecompressPayload.No)
-                    {
-                        // TODO maxSize should come from the connection
-                        request.Payload = request.Payload.Decompress(maxSize: 1024 * 1024);
-=======
                         request.Features[typeof(Features.DecompressPayload)] != Features.DecompressPayload.No)
                     {
                         ArraySegment<byte> payload = await request.GetPayloadAsync(cancel).ConfigureAwait(false);
@@ -54,7 +47,6 @@
                             // TODO maxSize should come from the connection
                             request.Payload = payload.Decompress(maxSize: 1024 * 1024);
                         }
->>>>>>> ef2e2c04
                     }
 
                     OutgoingResponse response = await next.DispatchAsync(request, cancel).ConfigureAwait(false);
@@ -62,11 +54,7 @@
                     if (compressorOptions.CompressResponsePayload &&
                         response.PayloadEncoding == Encoding.V20 &&
                         response.ResultType == ResultType.Success &&
-<<<<<<< HEAD
-                        response.PayloadCompressionFormat == CompressionFormat.NotCompressed &&
-=======
                         (response.PayloadSize >=1 && response.Payload[0][0] == (byte)CompressionFormat.NotCompressed) &&
->>>>>>> ef2e2c04
                         response.Features.Get<Features.CompressPayload>() == Features.CompressPayload.Yes)
                     {
                         (CompressionResult result, ArraySegment<byte> compressedPayload) =
