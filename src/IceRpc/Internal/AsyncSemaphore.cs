// Copyright (c) ZeroC, Inc. All rights reserved.

using System.Diagnostics;

namespace IceRpc.Internal
{
    /// <summary>A lightweight semaphore implementation that provides FIFO guarantee for EnterAsync. EnterAsync
    /// also relies on ManualResetValueTaskCompletionSource to minimize heap allocations and provide a ValueTask
    /// based EnterAsync operation.</summary>
    internal class AsyncSemaphore
    {
        internal int Count
        {
            get
            {
                lock (_mutex)
                {
                    return _currentCount;
                }
            }
        }

        private int _currentCount;
        private Exception? _exception;
        private readonly int _maxCount;
        private readonly object _mutex = new();
        private readonly Queue<ManualResetValueTaskCompletionSource<bool>> _queue = new();
        private TaskCompletionSource? _waitForReleaseSource;

        /// <summary>Initializes a new instance of the asynchronous semaphore with the given maximum number of
        /// times to the semaphore can be entered.</summary>
        /// <param name="initialCount">The initial number of time for the semaphore that can be entered.</param>
        /// <param name="maxCount">The maximum number of times the semaphore can be entered.</param>
        /// <exception cref="ArgumentOutOfRangeException">Raised if maxCount is less than 1.</exception>
        internal AsyncSemaphore(int initialCount, int maxCount)
        {
            if (initialCount < 0)
            {
                throw new ArgumentOutOfRangeException($"{nameof(initialCount)} can't be < 0");
            }
            if (maxCount < 1)
            {
                throw new ArgumentOutOfRangeException($"{nameof(maxCount)} can't be < 1");
            }
            if (maxCount < initialCount)
            {
                throw new ArgumentOutOfRangeException($"{nameof(maxCount)} can't be < {nameof(initialCount)}");
            }
            _currentCount = initialCount;
            _maxCount = maxCount;
        }

<<<<<<< HEAD
        /// <summary>Notify callers that are waiting to enter the semaphore that the semaphore is being terminated. The
        /// given exception will be raised by the awaited EnterAsync operation.</summary>
=======
        /// <summary>Notifies the callers that are waiting to enter the semaphore that the semaphore is being
        /// terminated. The given exception will be raised by the awaited EnterAsync operation.</summary>
>>>>>>> eecac008
        /// <param name="exception">The exception raised to notify the callers waiting to enter the semaphore of the
        /// completion.</param>
        internal void Complete(Exception exception)
        {
            lock (_mutex)
            {
                if (_exception != null)
                {
                    return;
                }

                _exception = exception;

                // While we could instead use the EnterAsync cancellation token to cancel the operation, it's
                // simpler and more efficient to trigger the cancellation directly by setting the exception on
                // the task completion source. It also ensures the awaiters will throw the given exception
                // instead of a generic OperationCanceledException.
                foreach (ManualResetValueTaskCompletionSource<bool> source in _queue)
                {
                    try
                    {
                        if (exception != null)
                        {
                            source.SetException(exception);
                        }
                        else
                        {
                            source.SetResult(false);
                        }
                    }
                    catch
                    {
                        // Ignore, the source might already be completed if canceled.
                    }
                }
                _queue.Clear();
            }
        }

<<<<<<< HEAD
        /// <summary>Notify callers that are waiting to enter the semaphore that the semaphore is being terminated. The
        /// given exception will be raised by the awaited EnterAsync operation. In addition, this method waits for the
        /// semaphore to be fully released.</summary>
=======
        /// <summary>Notifies the callers that are waiting to enter the semaphore that the semaphore is being
        /// terminated. The given exception will be raised by the awaited EnterAsync operation. In addition, this method
        /// waits for the semaphore to be fully released.</summary>
>>>>>>> eecac008
        /// <param name="exception">The exception raised to notify the callers waiting to enter the semaphore of the
        /// completion.</param>
        internal Task CompleteAndWaitAsync(Exception exception)
        {
            Complete(exception);

            Task waitForReleaseTask;
            lock (_mutex)
            {
                if (_waitForReleaseSource != null)
                {
                    throw new InvalidOperationException($"can't call {nameof(CompleteAndWaitAsync)} twice");
                }

                if (_currentCount == _maxCount)
                {
                    waitForReleaseTask = Task.CompletedTask;
                }
                else
                {
                    _waitForReleaseSource = new();
                    waitForReleaseTask = _waitForReleaseSource.Task;
                }
            }

            return waitForReleaseTask;
        }

        /// <summary>Asynchronously enter the semaphore. If the semaphore can't be entered, this method waits
        /// until the semaphore is released.</summary>
        /// <param name="cancel">A cancellation token that receives the cancellation requests.</param>
        /// <exception cref="_exception">Raises the completion exception if the semaphore is completed.</exception>
        internal async ValueTask EnterAsync(CancellationToken cancel = default)
        {
            cancel.ThrowIfCancellationRequested();

            ManualResetValueTaskCompletionSource<bool> taskCompletionSource;
            CancellationTokenRegistration tokenRegistration = default;

            lock (_mutex)
            {
                if (_exception != null)
                {
                    throw ExceptionUtil.Throw(_exception);
                }

                if (_currentCount > 0)
                {
                    Debug.Assert(_queue.Count == 0);
                    --_currentCount;
                    return;
                }

                // Don't auto reset the task completion source after obtaining the result. This is necessary to
                // ensure that the exception won't be cleared if the task is canceled.
                taskCompletionSource = new(autoReset: false);
                if (cancel.CanBeCanceled)
                {
                    cancel.ThrowIfCancellationRequested();
                    tokenRegistration = cancel.Register(
                        () =>
                        {
                            lock (_mutex)
                            {
                                if (_queue.Contains(taskCompletionSource))
                                {
                                    taskCompletionSource.SetException(new OperationCanceledException(cancel));
                                }
                            }
                        });
                }
                _queue.Enqueue(taskCompletionSource);
            }

            // It's safe to call the synchronous Dispose of the token registration because its callback doesn't block
            // (the ManualResetValueTaskCompletionSource continuation is always executed asynchronously).
            using CancellationTokenRegistration _ = tokenRegistration;
            await taskCompletionSource.ValueTask.ConfigureAwait(false);
        }

        /// <summary>Release the semaphore to allow a waiting task to enter. If the semaphore is completed, this
        /// operation just returns since there's no longer any task waiting to enter the semaphore.</summary>
        /// <exception cref="SemaphoreFullException">Thrown when the semaphore is released too many times. It can't
        /// be released more times than the initial count provided to the constructor.</exception>
        internal void Release()
        {
            lock (_mutex)
            {
                if (_currentCount == _maxCount)
                {
                    throw new SemaphoreFullException($"semaphore maximum count of {_maxCount} already reached");
                }

                while (_queue.Count > 0)
                {
                    try
                    {
                        _queue.Dequeue().SetResult(true);
                        return;
                    }
                    catch
                    {
                        // Ignore, this can occur if EnterAsync is canceled.
                    }
                }

                // Increment the semaphore if there's no waiter.
                ++_currentCount;

                if (_currentCount == _maxCount)
                {
                    _waitForReleaseSource?.TrySetResult();
                }
            }
        }
    }
}<|MERGE_RESOLUTION|>--- conflicted
+++ resolved
@@ -50,13 +50,8 @@
             _maxCount = maxCount;
         }
 
-<<<<<<< HEAD
-        /// <summary>Notify callers that are waiting to enter the semaphore that the semaphore is being terminated. The
-        /// given exception will be raised by the awaited EnterAsync operation.</summary>
-=======
         /// <summary>Notifies the callers that are waiting to enter the semaphore that the semaphore is being
         /// terminated. The given exception will be raised by the awaited EnterAsync operation.</summary>
->>>>>>> eecac008
         /// <param name="exception">The exception raised to notify the callers waiting to enter the semaphore of the
         /// completion.</param>
         internal void Complete(Exception exception)
@@ -96,15 +91,9 @@
             }
         }
 
-<<<<<<< HEAD
-        /// <summary>Notify callers that are waiting to enter the semaphore that the semaphore is being terminated. The
-        /// given exception will be raised by the awaited EnterAsync operation. In addition, this method waits for the
-        /// semaphore to be fully released.</summary>
-=======
         /// <summary>Notifies the callers that are waiting to enter the semaphore that the semaphore is being
         /// terminated. The given exception will be raised by the awaited EnterAsync operation. In addition, this method
         /// waits for the semaphore to be fully released.</summary>
->>>>>>> eecac008
         /// <param name="exception">The exception raised to notify the callers waiting to enter the semaphore of the
         /// completion.</param>
         internal Task CompleteAndWaitAsync(Exception exception)
