--- conflicted
+++ resolved
@@ -16,11 +16,6 @@
     {
         public bool KeepAlive { get; set; }
 
-<<<<<<< HEAD
-=======
-        internal TimeSpan IdleTimeout { get; set; }
-
->>>>>>> 6bd3702a
         internal bool IsAborted => _exception != null;
 
         internal bool IsServer { get; }
@@ -255,11 +250,7 @@
             // Setup a timer to check for the connection idle time every IdleTimeout / 2 period.
             if (_idleTimeout != TimeSpan.MaxValue && _idleTimeout != Timeout.InfiniteTimeSpan)
             {
-                _timer = new Timer(
-                    value => Monitor(),
-                    null,
-                    _idleTimeout / 2,
-                    _idleTimeout / 2);
+                _timer = new Timer(_ => Monitor(), null, _idleTimeout / 2, _idleTimeout / 2);
             }
 
             // Start a task to read frames from the network connection.
@@ -616,7 +607,7 @@
             {
                 // Abort the connection if there was no activity on the simple network connection for longer than the
                 // idle timeout.
-                Abort(new ConnectionAbortedException("connection timed out"));
+                Abort(new ConnectionAbortedException("idle connection"));
             }
             else if (!IsServer && idleTime > _idleTimeout / 4 && KeepAlive)
             {
@@ -655,7 +646,9 @@
                     }
                     case FrameType.Ping:
                     {
-                        break; // Nothing to do.
+                        // Send back a pong frame to let the peer know that we're still alive.
+                        ValueTask _ = SendFrameAsync(stream: null, FrameType.Pong, null, default);
+                        break;
                     }
                     case FrameType.Stream:
                     case FrameType.StreamLast:
