--- conflicted
+++ resolved
@@ -68,7 +68,7 @@
         /// <summary>Creates a proxy from a connection and a path, like the generated <c>FromConnection</c> static
         /// methods.</summary>
         /// <param name="factory">The proxy factory.</param>
-        /// <param name="connection">The connection of the new proxy. If it's a client connection, the endpoint of the 
+        /// <param name="connection">The connection of the new proxy. If it's a client connection, the endpoint of the
         /// new proxy is <see cref="Connection.RemoteEndpoint"/>; otherwise, the new proxy has no endpoint.</param>
         /// <param name="path">The path of the proxy. If null, the path is set to
         /// <see cref="ProxyFactory{T}.DefaultPath"/>.</param>
@@ -172,11 +172,7 @@
         /// <exception cref="RemoteException">Thrown if the response carries a failure.</exception>
         /// <remarks>This method stores the response features into the invocation's response features when invocation is
         /// not null.</remarks>
-<<<<<<< HEAD
         public static Task<(ReadOnlyMemory<byte>, StreamReader?, Encoding, Connection)> InvokeAsync(
-=======
-        public static Task<(ReadOnlyMemory<byte>, Encoding, Connection, RpcStream)> InvokeAsync(
->>>>>>> c96d430a
             this IServicePrx proxy,
             string operation,
             ReadOnlyMemory<ReadOnlyMemory<byte>> requestPayload,
@@ -185,12 +181,7 @@
             bool compress = false,
             bool idempotent = false,
             bool oneway = false,
-<<<<<<< HEAD
             bool returnStreamReader = false,
-=======
-            // TODO: the stream data writer shouldn't depend on the Stream transport API.
-            Action<RpcStream>? streamDataWriter = null,
->>>>>>> c96d430a
             CancellationToken cancel = default)
         {
             CancellationTokenSource? timeoutSource = null;
@@ -253,12 +244,8 @@
                 // If there is no synchronous exception, ConvertResponseAsync disposes these cancellation sources.
             }
 
-<<<<<<< HEAD
             async Task<(ReadOnlyMemory<byte> Payload, StreamReader?, Encoding PayloadEncoding, Connection Connection)> ConvertResponseAsync(
                 OutgoingRequest request,
-=======
-            async Task<(ReadOnlyMemory<byte> Payload, Encoding PayloadEncoding, Connection Connection, RpcStream)> ConvertResponseAsync(
->>>>>>> c96d430a
                 Task<IncomingResponse> responseTask,
                 CancellationTokenSource? timeoutSource,
                 CancellationTokenSource? combinedSource)
