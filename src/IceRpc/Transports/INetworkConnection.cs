// Copyright (c) ZeroC, Inc. All rights reserved.

namespace IceRpc.Transports
{
    /// <summary>A network connection represents the low-level transport to exchange data as bytes. A network
    /// connection supports both exchanging data with an <see cref="INetworkStream"/> (for the Ice1
    /// protocol) or an <see cref="IMultiplexedNetworkStreamFactory"/> (for the Ice2 protocol). A single-stream
    /// transport such as TCP or Coloc uses the Slic multi-stream connection implementation to provide
    /// multi-stream support.</summary>
    public interface INetworkConnection
    {
        /// <summary>Indicates whether or not this network connection is secure.</summary>
        /// <value><c>true</c> means the network connection is secure. <c>false</c> means the network
        /// connection transport is not secure. If the connection is not established, secure is always
        /// <c>false</c>.</value>
        bool IsSecure { get; }

        /// <summary>The time elapsed since the last activity of the connection.</summary>
        TimeSpan LastActivity { get; }

        /// <summary>Closes the network connection.</summary>
        /// <param name="exception">The reason of the connection closure.</param>
        void Close(Exception? exception = null);

        /// <summary>Connects this network connection.</summary>
        /// <param name="cancel">A cancellation token that receives the cancellation requests.</param>
<<<<<<< HEAD
        /// <returns>The <see cref="NetworkConnectionInformation"/>.</returns>
        Task<NetworkConnectionInformation> ConnectAsync(CancellationToken cancel);
=======
        /// <returns>The <see cref="INetworkStream"/> and <see cref="NetworkConnectionInformation"/>.</returns>
        ValueTask<(INetworkStream, NetworkConnectionInformation)> ConnectSingleStreamConnectionAsync(
            CancellationToken cancel);
>>>>>>> 7d5deace

        /// <summary>Gets an <see cref="INetworkStream"/> an <see cref="IMultiplexedNetworkStreamFactory"/> to
        /// communicate with the peer.</summary>
        /// <param name="cancel">A cancellation token that receives the cancellation requests.</param>
<<<<<<< HEAD
        /// <returns>The <see cref="IMultiplexedNetworkStreamFactory"/>.</returns>
        Task<IMultiplexedNetworkStreamFactory> GetMultiplexedNetworkStreamFactoryAsync(CancellationToken cancel);

        /// <summary>Gets an <see cref="INetworkStream"/> an <see cref="INetworkStream"/> to communicate with
        /// the peer.</summary>
        /// <returns>The <see cref="INetworkStream"/>.</returns>
        INetworkStream GetNetworkStream();
=======
        /// <returns>The <see cref="IMultiplexedNetworkStreamFactory"/> and <see cref="NetworkConnectionInformation"/>.</returns>
        ValueTask<(IMultiplexedNetworkStreamFactory, NetworkConnectionInformation)> ConnectMultiStreamConnectionAsync(
            CancellationToken cancel);
>>>>>>> 7d5deace

        /// <summary>Checks if the parameters of the provided endpoint are compatible with this network
        /// connection. Compatible means a client could reuse this network connection instead of establishing
        /// a new network connection.</summary>
        /// <param name="remoteEndpoint">The endpoint to check.</param>
        /// <returns><c>true</c> when this connection is a client connection whose parameters are compatible
        /// with the parameters of the provided endpoint; otherwise, <c>false</c>.</returns>
        bool HasCompatibleParams(Endpoint remoteEndpoint);
    }
}<|MERGE_RESOLUTION|>--- conflicted
+++ resolved
@@ -22,33 +22,20 @@
         /// <param name="exception">The reason of the connection closure.</param>
         void Close(Exception? exception = null);
 
-        /// <summary>Connects this network connection.</summary>
+        /// <summary>Connects this network connection and gets an <see
+        /// cref="IMultiplexedNetworkStreamFactory"/> to communicate with the peer.</summary>
         /// <param name="cancel">A cancellation token that receives the cancellation requests.</param>
-<<<<<<< HEAD
-        /// <returns>The <see cref="NetworkConnectionInformation"/>.</returns>
-        Task<NetworkConnectionInformation> ConnectAsync(CancellationToken cancel);
-=======
-        /// <returns>The <see cref="INetworkStream"/> and <see cref="NetworkConnectionInformation"/>.</returns>
-        ValueTask<(INetworkStream, NetworkConnectionInformation)> ConnectSingleStreamConnectionAsync(
+        /// <returns>The <see cref="IMultiplexedNetworkStreamFactory"/> and the <see
+        /// cref="NetworkConnectionInformation"/> returned by connection establishment</returns>
+        Task<(IMultiplexedNetworkStreamFactory, NetworkConnectionInformation)> ConnectAndGetMultiplexedNetworkStreamFactoryAsync(
             CancellationToken cancel);
->>>>>>> 7d5deace
 
-        /// <summary>Gets an <see cref="INetworkStream"/> an <see cref="IMultiplexedNetworkStreamFactory"/> to
-        /// communicate with the peer.</summary>
+        /// <summary>Connects this network connection and gets an <see cref="INetworkStream"/> an <see
+        /// cref="INetworkStream"/> to communicate with the peer.</summary>
         /// <param name="cancel">A cancellation token that receives the cancellation requests.</param>
-<<<<<<< HEAD
-        /// <returns>The <see cref="IMultiplexedNetworkStreamFactory"/>.</returns>
-        Task<IMultiplexedNetworkStreamFactory> GetMultiplexedNetworkStreamFactoryAsync(CancellationToken cancel);
-
-        /// <summary>Gets an <see cref="INetworkStream"/> an <see cref="INetworkStream"/> to communicate with
-        /// the peer.</summary>
-        /// <returns>The <see cref="INetworkStream"/>.</returns>
-        INetworkStream GetNetworkStream();
-=======
-        /// <returns>The <see cref="IMultiplexedNetworkStreamFactory"/> and <see cref="NetworkConnectionInformation"/>.</returns>
-        ValueTask<(IMultiplexedNetworkStreamFactory, NetworkConnectionInformation)> ConnectMultiStreamConnectionAsync(
-            CancellationToken cancel);
->>>>>>> 7d5deace
+        /// <returns>The <see cref="INetworkStream"/>  and the <see cref="NetworkConnectionInformation"/>
+        /// returned by connection establishment.</returns>
+        Task<(INetworkStream, NetworkConnectionInformation)> ConnectAndGetNetworkStreamAsync(CancellationToken cancel);
 
         /// <summary>Checks if the parameters of the provided endpoint are compatible with this network
         /// connection. Compatible means a client could reuse this network connection instead of establishing
