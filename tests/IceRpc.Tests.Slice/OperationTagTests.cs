// Copyright (c) ZeroC, Inc. All rights reserved.

using IceRpc.Configure;
using Microsoft.Extensions.DependencyInjection;
using NUnit.Framework;
using System.IO.Pipelines;

namespace IceRpc.Tests.Slice
{
    [Timeout(30000)]
    [Parallelizable(ParallelScope.All)]
    [TestFixture("1.1")]
    [TestFixture("2.0")]
    public sealed class OperationTagTests
    {
        private readonly ServiceProvider _serviceProvider;
        private readonly OperationTagPrx _prx;

        public OperationTagTests(string encoding)
        {
            _serviceProvider = new IntegrationTestServiceCollection()
                .AddTransient<IDispatcher>(_ =>
                {
                    var router = new Router();
                    router.Map<IOperationTagDouble>(new OperationTagDouble());
                    router.Map<IOperationTagEncodedResult>(new OperationTagEncodedResult());
                    router.Map<IOperationTag>(new OperationTag());
                    return router;
                })
                .BuildServiceProvider();

            _prx = OperationTagPrx.FromConnection(_serviceProvider.GetRequiredService<Connection>());
        }

        [OneTimeTearDown]
        public ValueTask DisposeAsync() => _serviceProvider.DisposeAsync();

        [Test]
        public async Task OperationTag_Double()
        {
            var doublePrx = OperationTagDoublePrx.FromConnection(_prx.Proxy.Connection!);

            {
                (byte? r1, byte? r2) = await doublePrx.OpUInt8Async(null);
                Assert.That(r1, Is.Null);
                Assert.That(r2, Is.Null);

                (r1, r2) = await doublePrx.OpUInt8Async(42);
                Assert.That(r1, Is.EqualTo(42));
                Assert.That(r2, Is.EqualTo(42));
            }

            {
                (bool? r1, bool? r2) = await doublePrx.OpBoolAsync(null);
                Assert.That(r1, Is.Null);
                Assert.That(r2, Is.Null);

                (r1, r2) = await doublePrx.OpBoolAsync(true);
                Assert.That(r1, Is.True);
                Assert.That(r2, Is.True);
            }

            {
                (short? r1, short? r2) = await doublePrx.OpInt16Async(null);
                Assert.That(r1, Is.Null);
                Assert.That(r2, Is.Null);

                (r1, r2) = await doublePrx.OpInt16Async(42);
                Assert.That(r1, Is.EqualTo(42));
                Assert.That(r2, Is.EqualTo(42));
            }

            {
                (int? r1, int? r2) = await doublePrx.OpInt32Async(null);
                Assert.That(r1, Is.Null);
                Assert.That(r2, Is.Null);

                (r1, r2) = await doublePrx.OpInt32Async(42);
                Assert.That(r1, Is.EqualTo(42));
                Assert.That(r2, Is.EqualTo(42));
            }

            {
                (long? r1, long? r2) = await doublePrx.OpInt64Async(null);
                Assert.That(r1, Is.Null);
                Assert.That(r2, Is.Null);

                (r1, r2) = await doublePrx.OpInt64Async(42);
                Assert.That(r1, Is.EqualTo(42));
                Assert.That(r2, Is.EqualTo(42));
            }

            {
                (float? r1, float? r2) = await doublePrx.OpFloat32Async(null);
                Assert.That(r1, Is.Null);
                Assert.That(r2, Is.Null);

                (r1, r2) = await doublePrx.OpFloat32Async(42);
                Assert.That(r1, Is.EqualTo(42));
                Assert.That(r2, Is.EqualTo(42));
            }

            {
                (double? r1, double? r2) = await doublePrx.OpFloat64Async(null);
                Assert.That(r1, Is.Null);
                Assert.That(r2, Is.Null);

                (r1, r2) = await doublePrx.OpFloat64Async(42);
                Assert.That(r1, Is.EqualTo(42));
                Assert.That(r2, Is.EqualTo(42));
            }

            {
                (string? r1, string? r2) = await doublePrx.OpStringAsync(null);
                Assert.That(r1, Is.Null);
                Assert.That(r2, Is.Null);

                (r1, r2) = await doublePrx.OpStringAsync("hello");
                Assert.That(r1, Is.EqualTo("hello"));
                Assert.That(r2, Is.EqualTo("hello"));
            }

            {
                (MyEnum? r1, MyEnum? r2) = await doublePrx.OpMyEnumAsync(null);
                Assert.That(r1, Is.Null);
                Assert.That(r2, Is.Null);

                (r1, r2) = await doublePrx.OpMyEnumAsync(MyEnum.enum1);
                Assert.That(r1, Is.EqualTo(MyEnum.enum1));
                Assert.That(r2, Is.EqualTo(MyEnum.enum1));
            }

            {
                (MyCompactStruct? r1, MyCompactStruct? r2) = await doublePrx.OpMyCompactStructAsync(null);
                Assert.That(r1, Is.Null);
                Assert.That(r2, Is.Null);

                var p1 = new MyCompactStruct(1, 1);
                (r1, r2) = await doublePrx.OpMyCompactStructAsync(p1);
                Assert.That(r1, Is.EqualTo(p1));
                Assert.That(r2, Is.EqualTo(p1));
            }

            {
                (AnotherCompactStruct? r1, AnotherCompactStruct? r2) = await doublePrx.OpAnotherCompactStructAsync(null);
                Assert.That(r1, Is.Null);
                Assert.That(r2, Is.Null);

                var p1 = new AnotherCompactStruct(
                    "hello",
                    OperationsPrx.Parse("icerpc://localhost/hello"),
                    MyEnum.enum1,
                    new MyCompactStruct(1, 1));
                (r1, r2) = await doublePrx.OpAnotherCompactStructAsync(p1);
                Assert.That(r1, Is.EqualTo(p1));
                Assert.That(r2, Is.EqualTo(p1));
            }

            {
                (byte[]? r1, byte[]? r2) = await doublePrx.OpUInt8SeqAsync(null);
                Assert.That(r1, Is.Null);
                Assert.That(r2, Is.Null);

                byte[] p1 = new byte[] { 42 };
                (r1, r2) = await doublePrx.OpUInt8SeqAsync(p1);
                Assert.That(r1, Is.EqualTo(p1));
                Assert.That(r2, Is.EqualTo(p1));
            }

            {
                (List<byte>? r1, List<byte>? r2) = await doublePrx.OpUInt8ListAsync(null);
                Assert.That(r1, Is.Null);
                Assert.That(r2, Is.Null);

                var p1 = new List<byte> { 42 };
                (r1, r2) = await doublePrx.OpUInt8ListAsync(p1);
                Assert.That(r1, Is.EqualTo(p1));
                Assert.That(r2, Is.EqualTo(p1));
            }

            {
                (bool[]? r1, bool[]? r2) = await doublePrx.OpBoolSeqAsync(null);
                Assert.That(r1, Is.Null);
                Assert.That(r2, Is.Null);

                bool[] p1 = new bool[] { true };
                (r1, r2) = await doublePrx.OpBoolSeqAsync(p1);
                Assert.That(r1, Is.EqualTo(p1));
                Assert.That(r2, Is.EqualTo(p1));
            }

            {
                (List<bool>? r1, List<bool>? r2) = await doublePrx.OpBoolListAsync(null);
                Assert.That(r1, Is.Null);
                Assert.That(r2, Is.Null);

                var p1 = new List<bool> { true };
                (r1, r2) = await doublePrx.OpBoolListAsync(p1);
                Assert.That(r1, Is.EqualTo(p1));
                Assert.That(r2, Is.EqualTo(p1));
            }

            {
                (short[]? r1, short[]? r2) = await doublePrx.OpInt16SeqAsync(null);
                Assert.That(r1, Is.Null);
                Assert.That(r2, Is.Null);

                short[] p1 = new short[] { 42 };
                (r1, r2) = await doublePrx.OpInt16SeqAsync(p1);
                Assert.That(r1, Is.EqualTo(p1));
                Assert.That(r2, Is.EqualTo(p1));
            }

            {
                (List<short>? r1, List<short>? r2) = await doublePrx.OpInt16ListAsync(null);
                Assert.That(r1, Is.Null);
                Assert.That(r2, Is.Null);

                var p1 = new List<short> { 42 };
                (r1, r2) = await doublePrx.OpInt16ListAsync(p1);
                Assert.That(r1, Is.EqualTo(p1));
                Assert.That(r2, Is.EqualTo(p1));
            }

            {
                (int[]? r1, int[]? r2) = await doublePrx.OpInt32SeqAsync(null);
                Assert.That(r1, Is.Null);
                Assert.That(r2, Is.Null);

                int[] p1 = new int[] { 42 };
                (r1, r2) = await doublePrx.OpInt32SeqAsync(p1);
                Assert.That(r1, Is.EqualTo(p1));
                Assert.That(r2, Is.EqualTo(p1));
            }

            {
                (List<int>? r1, List<int>? r2) = await doublePrx.OpInt32ListAsync(null);
                Assert.That(r1, Is.Null);
                Assert.That(r2, Is.Null);

                var p1 = new List<int> { 42 };
                (r1, r2) = await doublePrx.OpInt32ListAsync(p1);
                Assert.That(r1, Is.EqualTo(p1));
                Assert.That(r2, Is.EqualTo(p1));
            }

            {
                (long[]? r1, long[]? r2) = await doublePrx.OpInt64SeqAsync(null);
                Assert.That(r1, Is.Null);
                Assert.That(r2, Is.Null);

                long[] p1 = new long[] { 42 };
                (r1, r2) = await doublePrx.OpInt64SeqAsync(p1);
                Assert.That(r1, Is.EqualTo(p1));
                Assert.That(r2, Is.EqualTo(p1));
            }

            {
                (List<long>? r1, List<long>? r2) = await doublePrx.OpInt64ListAsync(null);
                Assert.That(r1, Is.Null);
                Assert.That(r2, Is.Null);

                var p1 = new List<long> { 42 };
                (r1, r2) = await doublePrx.OpInt64ListAsync(p1);
                Assert.That(r1, Is.EqualTo(p1));
                Assert.That(r2, Is.EqualTo(p1));
            }

            {
                (float[]? r1, float[]? r2) = await doublePrx.OpFloat32SeqAsync(null);
                Assert.That(r1, Is.Null);
                Assert.That(r2, Is.Null);

                float[] p1 = new float[] { 42 };
                (r1, r2) = await doublePrx.OpFloat32SeqAsync(p1);
                Assert.That(r1, Is.EqualTo(p1));
                Assert.That(r2, Is.EqualTo(p1));
            }

            {
                (List<float>? r1, List<float>? r2) = await doublePrx.OpFloat32ListAsync(null);
                Assert.That(r1, Is.Null);
                Assert.That(r2, Is.Null);

                var p1 = new List<float> { 42 };
                (r1, r2) = await doublePrx.OpFloat32ListAsync(p1);
                Assert.That(r1, Is.EqualTo(p1));
                Assert.That(r2, Is.EqualTo(p1));
            }

            {
                (double[]? r1, double[]? r2) = await doublePrx.OpFloat64SeqAsync(null);
                Assert.That(r1, Is.Null);
                Assert.That(r2, Is.Null);

                double[] p1 = new double[] { 42 };
                (r1, r2) = await doublePrx.OpFloat64SeqAsync(p1);
                Assert.That(r1, Is.EqualTo(p1));
                Assert.That(r2, Is.EqualTo(p1));
            }

            {
                (List<double>? r1, List<double>? r2) = await doublePrx.OpFloat64ListAsync(null);
                Assert.That(r1, Is.Null);
                Assert.That(r2, Is.Null);

                var p1 = new List<double> { 42 };
                (r1, r2) = await doublePrx.OpFloat64ListAsync(p1);
                Assert.That(r1, Is.EqualTo(p1));
                Assert.That(r2, Is.EqualTo(p1));
            }

            {
                (string[]? r1, string[]? r2) = await doublePrx.OpStringSeqAsync(null);
                Assert.That(r1, Is.Null);
                Assert.That(r2, Is.Null);

                string[] p1 = new string[] { "hello" };
                (r1, r2) = await doublePrx.OpStringSeqAsync(p1);
                Assert.That(r1, Is.EqualTo(p1));
                Assert.That(r2, Is.EqualTo(p1));
            }

            {
                (List<string>? r1, List<string>? r2) = await doublePrx.OpStringListAsync(null);
                Assert.That(r1, Is.Null);
                Assert.That(r2, Is.Null);

                var p1 = new List<string> { "hello" };
                (r1, r2) = await doublePrx.OpStringListAsync(p1);
                Assert.That(r1, Is.EqualTo(p1));
                Assert.That(r2, Is.EqualTo(p1));
            }

            {
                (MyCompactStruct[]? r1, MyCompactStruct[]? r2) = await doublePrx.OpMyCompactStructSeqAsync(null);
                Assert.That(r1, Is.Null);
                Assert.That(r2, Is.Null);

                var p1 = new MyCompactStruct[] { new MyCompactStruct(1, 1) };
                (r1, r2) = await doublePrx.OpMyCompactStructSeqAsync(p1);
                Assert.That(r1, Is.EqualTo(p1));
                Assert.That(r2, Is.EqualTo(p1));
            }

            {
                (List<MyCompactStruct>? r1, List<MyCompactStruct>? r2) = await doublePrx.OpMyCompactStructListAsync(null);
                Assert.That(r1, Is.Null);
                Assert.That(r2, Is.Null);

                var p1 = new List<MyCompactStruct> { new MyCompactStruct(1, 1) };
                (r1, r2) = await doublePrx.OpMyCompactStructListAsync(p1);
                Assert.That(r1, Is.EqualTo(p1));
                Assert.That(r2, Is.EqualTo(p1));
            }

            {
                (AnotherCompactStruct[]? r1, AnotherCompactStruct[]? r2) = await doublePrx.OpAnotherCompactStructSeqAsync(null);
                Assert.That(r1, Is.Null);
                Assert.That(r2, Is.Null);

                var p1 = new AnotherCompactStruct[]
                {
                    new AnotherCompactStruct(
                        "hello",
                        OperationsPrx.Parse("icerpc://localhost/hello"),
                        MyEnum.enum1,
                        new MyCompactStruct(1, 1))
                };
                (r1, r2) = await doublePrx.OpAnotherCompactStructSeqAsync(p1);
                Assert.That(r1, Is.EqualTo(p1));
                Assert.That(r2, Is.EqualTo(p1));
            }

            {
                (List<AnotherCompactStruct>? r1, List<AnotherCompactStruct>? r2) = await doublePrx.OpAnotherCompactStructListAsync(null);
                Assert.That(r1, Is.Null);
                Assert.That(r2, Is.Null);

                var p1 = new List<AnotherCompactStruct>
                {
                    new AnotherCompactStruct(
                        "hello",
                        OperationsPrx.Parse("icerpc://localhost/hello"),
                        MyEnum.enum1,
                        new MyCompactStruct(1, 1))
                };
                (r1, r2) = await doublePrx.OpAnotherCompactStructListAsync(p1);
                Assert.That(r1, Is.EqualTo(p1));
                Assert.That(r2, Is.EqualTo(p1));
            }

            {
                (Dictionary<int, int>? r1, Dictionary<int, int>? r2) = await doublePrx.OpInt32DictAsync(null);
                Assert.That(r1, Is.Null);
                Assert.That(r2, Is.Null);

                var p1 = new Dictionary<int, int> { { 1, 1 } };
                (r1, r2) = await doublePrx.OpInt32DictAsync(p1);
                Assert.That(r1, Is.EqualTo(p1));
                Assert.That(r2, Is.EqualTo(p1));
            }

            {
                (CustomDictionary<int, int>? r1, CustomDictionary<int, int>? r2) = await doublePrx.OpInt32CustomDictAsync(null);
                Assert.That(r1, Is.Null);
                Assert.That(r2, Is.Null);

                var p1 = new CustomDictionary<int, int> { { 1, 1 } };
                (r1, r2) = await doublePrx.OpInt32CustomDictAsync(p1);
                Assert.That(r1, Is.EqualTo(p1));
                Assert.That(r2, Is.EqualTo(p1));
            }

            {
                (Dictionary<string, string>? r1, Dictionary<string, string>? r2) = await doublePrx.OpStringDictAsync(null);
                Assert.That(r1, Is.Null);
                Assert.That(r2, Is.Null);

                var p1 = new Dictionary<string, string> { { "a", "b" } };
                (r1, r2) = await doublePrx.OpStringDictAsync(p1);
                Assert.That(r1, Is.EqualTo(p1));
                Assert.That(r2, Is.EqualTo(p1));
            }

            {
                (CustomDictionary<string, string>? r1, CustomDictionary<string, string>? r2) =
                    await doublePrx.OpStringCustomDictAsync(null);
                Assert.That(r1, Is.Null);
                Assert.That(r2, Is.Null);

                var p1 = new CustomDictionary<string, string> { { "a", "b" } };
                (r1, r2) = await doublePrx.OpStringCustomDictAsync(p1);
                Assert.That(r1, Is.EqualTo(p1));
                Assert.That(r2, Is.EqualTo(p1));
            }
        }

        [Test]
        public async Task OperationTag_EncodedResult()
        {
            var encodedResultPrx = OperationTagEncodedResultPrx.FromConnection(_prx.Proxy.Connection!);

            {
                MyCompactStruct? r1 = await encodedResultPrx.OpMyCompactStructAsync(null);
                Assert.That(r1, Is.Null);

                var p1 = new MyCompactStruct(1, 1);
                r1 = await encodedResultPrx.OpMyCompactStructAsync(p1);
                Assert.That(r1, Is.EqualTo(p1));
            }

            {
                Dictionary<int, int>? r1 = await encodedResultPrx.OpInt32DictAsync(null);
                Assert.That(r1, Is.Null);

                var p1 = new Dictionary<int, int> { { 1, 1 } };
                r1 = await encodedResultPrx.OpInt32DictAsync(p1);
                Assert.That(r1, Is.EqualTo(p1));
            }

            {
                string[]? r1 = await encodedResultPrx.OpStringSeqAsync(null);
                Assert.That(r1, Is.Null);

                string[] p1 = new string[] { "hello" };
                r1 = await encodedResultPrx.OpStringSeqAsync(p1);
                Assert.That(r1, Is.EqualTo(p1));
            }
        }

        [Test]
        public async Task OperationTag_DuplicateTag()
        {
            PipeReader requestPayload = CreatePayload();
            var request = new OutgoingRequest(_prx.Proxy)
            {
                Operation = "opVoid",
                Payload = requestPayload
            };

            IncomingResponse response = await _prx.Proxy.Invoker.InvokeAsync(request);

            Assert.DoesNotThrowAsync(async () => await response.DecodeVoidReturnValueAsync(
                SliceEncoding.Slice2,
                SliceDecoder.GetActivator(typeof(OperationTagTests).Assembly),
                hasStream: false,
                default));

            static PipeReader CreatePayload()
            {
                // Build a request payload with 2 tagged values
                var pipe = new Pipe(); // TODO: pipe options

                var encoder = new SliceEncoder(pipe.Writer, SliceEncoding.Slice2, default);
                Span<byte> sizePlaceholder = encoder.GetPlaceholderSpan(2);
                int startPos = encoder.EncodedByteCount;

                encoder.EncodeTagged(
                    1,
                    TagFormat.F4,
                    size: 4,
                    15,
                    (ref SliceEncoder encoder, int v) => encoder.EncodeInt32(v));

                encoder.EncodeTagged(
                    1, // duplicate tag ignored by the server
                    TagFormat.OVSize,
                    "test",
                    (ref SliceEncoder encoder, string v) => encoder.EncodeString(v));

                SliceEncoder.EncodeVarUInt62((ulong)(encoder.EncodedByteCount - startPos), sizePlaceholder);

                pipe.Writer.Complete();  // flush to reader and sets Is[Writer]Completed to true.
                return pipe.Reader;
            }
        }

        [Test]
        public async Task OperationTag_MinusTag()
        {
            // We use a compatible interface with fewer tags:
            var minusPrx = new OperationTagMinusPrx(_prx.Proxy);
            int? r1 = await minusPrx.OpInt32Async();
            Assert.That(r1, Is.Null);
        }

        [Test]
        public async Task OperationTag_PlusTag()
        {
            // We use a compatible interface with more tags:
            var plusPrx = new OperationTagPlusPrx(_prx.Proxy);

            {
                (int? r1, string? r2) = await plusPrx.OpInt32Async(42, "42");
                Assert.That(r1, Is.EqualTo(42));
                Assert.That(r2, Is.Null);
            }

            {
                string? r1 = await plusPrx.OpVoidAsync("42");
                Assert.That(r1, Is.Null);
            }
        }
    }

    public class OperationTagDouble : Service, IOperationTagDouble
    {
        public ValueTask<(AnotherCompactStruct? R1, AnotherCompactStruct? R2)> OpAnotherCompactStructAsync(
            AnotherCompactStruct? p1,
            Dispatch dispatch,
            CancellationToken cancel) => new((p1, p1));

        public ValueTask<(IEnumerable<AnotherCompactStruct>? R1, IEnumerable<AnotherCompactStruct>? R2)> OpAnotherCompactStructListAsync(
            List<AnotherCompactStruct>? p1,
            Dispatch dispatch,
            CancellationToken cancel) => new((p1, p1));

        public ValueTask<(IEnumerable<AnotherCompactStruct>? R1, IEnumerable<AnotherCompactStruct>? R2)> OpAnotherCompactStructSeqAsync(
            AnotherCompactStruct[]? p1,
            Dispatch dispatch,
            CancellationToken cancel) => new((p1, p1));

        public ValueTask<(bool? R1, bool? R2)> OpBoolAsync(
            bool? p1,
            Dispatch dispatch,
            CancellationToken cancel) => new((p1, p1));

        public ValueTask<(IEnumerable<bool>? R1, IEnumerable<bool>? R2)> OpBoolListAsync(
            List<bool>? p1,
            Dispatch dispatch,
            CancellationToken cancel) => new((p1, p1));

        public ValueTask<(ReadOnlyMemory<bool> R1, ReadOnlyMemory<bool> R2)> OpBoolSeqAsync(
            bool[]? p1,
            Dispatch dispatch,
            CancellationToken cancel) => new((p1, p1));

        public ValueTask<(byte? R1, byte? R2)> OpUInt8Async(
            byte? p1,
            Dispatch dispatch,
            CancellationToken cancel) => new((p1, p1));

        public ValueTask<(IEnumerable<byte>? R1, IEnumerable<byte>? R2)> OpUInt8ListAsync(
            List<byte>? p1,
            Dispatch dispatch,
            CancellationToken cancel) => new((p1, p1));

        public ValueTask<(ReadOnlyMemory<byte> R1, ReadOnlyMemory<byte> R2)> OpUInt8SeqAsync(
            byte[]? p1,
            Dispatch dispatch,
            CancellationToken cancel) => new((p1, p1));

        public ValueTask<(double? R1, double? R2)> OpFloat64Async(
            double? p1,
            Dispatch dispatch,
            CancellationToken cancel) => new((p1, p1));

        public ValueTask<(IEnumerable<double>? R1, IEnumerable<double>? R2)> OpFloat64ListAsync(
            List<double>? p1,
            Dispatch dispatch,
            CancellationToken cancel) => new((p1, p1));

        public ValueTask<(ReadOnlyMemory<double> R1, ReadOnlyMemory<double> R2)> OpFloat64SeqAsync(
            double[]? p1,
            Dispatch dispatch,
            CancellationToken cancel) => new((p1, p1));

        public ValueTask<(float? R1, float? R2)> OpFloat32Async(
            float? p1,
            Dispatch dispatch,
            CancellationToken cancel) => new((p1, p1));

        public ValueTask<(IEnumerable<float>? R1, IEnumerable<float>? R2)> OpFloat32ListAsync(
            List<float>? p1,
            Dispatch dispatch,
            CancellationToken cancel) => new((p1, p1));

        public ValueTask<(ReadOnlyMemory<float> R1, ReadOnlyMemory<float> R2)> OpFloat32SeqAsync(
            float[]? p1,
            Dispatch dispatch,
            CancellationToken cancel) => new((p1, p1));

        public ValueTask<(int? R1, int? R2)> OpInt32Async(
            int? p1,
            Dispatch dispatch,
            CancellationToken cancel) => new((p1, p1));

        public ValueTask<(IEnumerable<KeyValuePair<int, int>>? R1, IEnumerable<KeyValuePair<int, int>>? R2)> OpInt32DictAsync(
            Dictionary<int, int>? p1,
            Dispatch dispatch,
            CancellationToken cancel) => new((p1, p1));

        public ValueTask<(IEnumerable<KeyValuePair<int, int>>? R1, IEnumerable<KeyValuePair<int, int>>? R2)> OpInt32CustomDictAsync(
            CustomDictionary<int, int>? p1,
            Dispatch dispatch,
            CancellationToken cancel) => new((p1, p1));

        public ValueTask<(IEnumerable<int>? R1, IEnumerable<int>? R2)> OpInt32ListAsync(
            List<int>? p1,
            Dispatch dispatch,
            CancellationToken cancel) => new((p1, p1));

        public ValueTask<(ReadOnlyMemory<int> R1, ReadOnlyMemory<int> R2)> OpInt32SeqAsync(
            int[]? p1,
            Dispatch dispatch,
            CancellationToken cancel) => new((p1, p1));

        public ValueTask<(long? R1, long? R2)> OpInt64Async(
            long? p1,
            Dispatch dispatch,
            CancellationToken cancel) => new((p1, p1));

        public ValueTask<(IEnumerable<long>? R1, IEnumerable<long>? R2)> OpInt64ListAsync(
            List<long>? p1,
            Dispatch dispatch,
            CancellationToken cancel) => new((p1, p1));

        public ValueTask<(ReadOnlyMemory<long> R1, ReadOnlyMemory<long> R2)> OpInt64SeqAsync(
            long[]? p1,
            Dispatch dispatch,
            CancellationToken cancel) => new((p1, p1));

        public ValueTask<(MyEnum? R1, MyEnum? R2)> OpMyEnumAsync(
            MyEnum? p1,
            Dispatch dispatch,
            CancellationToken cancel) => new((p1, p1));

        public ValueTask<(MyCompactStruct? R1, MyCompactStruct? R2)> OpMyCompactStructAsync(
            MyCompactStruct? p1,
            Dispatch dispatch,
            CancellationToken cancel) => new((p1, p1));

        public ValueTask<(IEnumerable<MyCompactStruct>? R1, IEnumerable<MyCompactStruct>? R2)> OpMyCompactStructListAsync(
            List<MyCompactStruct>? p1,
            Dispatch dispatch,
            CancellationToken cancel) => new((p1, p1));

        public ValueTask<(IEnumerable<MyCompactStruct>? R1, IEnumerable<MyCompactStruct>? R2)> OpMyCompactStructSeqAsync(
            MyCompactStruct[]? p1,
            Dispatch dispatch,
            CancellationToken cancel) => new((p1, p1));

        public ValueTask<(short? R1, short? R2)> OpInt16Async(
            short? p1,
            Dispatch dispatch,
            CancellationToken cancel) => new((p1, p1));

        public ValueTask<(IEnumerable<short>? R1, IEnumerable<short>? R2)> OpInt16ListAsync(
            List<short>? p1,
            Dispatch dispatch,
            CancellationToken cancel) => new((p1, p1));

        public ValueTask<(ReadOnlyMemory<short> R1, ReadOnlyMemory<short> R2)> OpInt16SeqAsync(
            short[]? p1,
            Dispatch dispatch,
            CancellationToken cancel) => new((p1, p1));

        public ValueTask<(string? R1, string? R2)> OpStringAsync(
            string? p1,
            Dispatch dispatch,
            CancellationToken cancel) => new((p1, p1));

        public ValueTask<(IEnumerable<KeyValuePair<string, string>>? R1, IEnumerable<KeyValuePair<string, string>>? R2)> OpStringDictAsync(
            Dictionary<string, string>? p1,
            Dispatch dispatch,
            CancellationToken cancel) => new((p1, p1));

        public ValueTask<(IEnumerable<KeyValuePair<string, string>>? R1, IEnumerable<KeyValuePair<string, string>>? R2)> OpStringCustomDictAsync(
            CustomDictionary<string, string>? p1,
            Dispatch dispatch,
            CancellationToken cancel) => new((p1, p1));

        public ValueTask<(IEnumerable<string>? R1, IEnumerable<string>? R2)> OpStringListAsync(
            List<string>? p1,
            Dispatch dispatch,
            CancellationToken cancel) => new((p1, p1));

        public ValueTask<(IEnumerable<string>? R1, IEnumerable<string>? R2)> OpStringSeqAsync(
            string[]? p1,
            Dispatch dispatch,
            CancellationToken cancel) => new((p1, p1));

        public ValueTask<(IEnumerable<MyEnum>? R1, IEnumerable<MyEnum>? R2)> OpMyEnumSeqAsync(
            MyEnum[]? p1,
            Dispatch dispatch,
            CancellationToken cancel) => new((p1, p1));

        public ValueTask<(IEnumerable<MyEnum>? R1, IEnumerable<MyEnum>? R2)> OpMyEnumListAsync(
            List<MyEnum>? p1,
            Dispatch dispatch,
            CancellationToken cancel) => new((p1, p1));

        public ValueTask<(ReadOnlyMemory<MyFixedLengthEnum> R1, ReadOnlyMemory<MyFixedLengthEnum> R2)> OpMyFixedLengthEnumSeqAsync(
            MyFixedLengthEnum[]? p1,
            Dispatch dispatch,
            CancellationToken cancel) => new((p1, p1));

        public ValueTask<(IEnumerable<MyFixedLengthEnum>? R1, IEnumerable<MyFixedLengthEnum>? R2)> OpMyFixedLengthEnumListAsync(
            List<MyFixedLengthEnum>? p1,
            Dispatch dispatch,
            CancellationToken cancel) => new((p1, p1));
    }

    public class OperationTagEncodedResult : Service, IOperationTagEncodedResult
    {
        public ValueTask<IOperationTagEncodedResult.OpInt32DictEncodedResult> OpInt32DictAsync(
            Dictionary<int, int>? p1,
            Dispatch dispatch,
<<<<<<< HEAD
            CancellationToken cancel) => new(new IOperationTagEncodedResult.OpInt32DictEncodedResult(p1, dispatch));
=======
            CancellationToken cancel) => new(new IOperationTagEncodedResult.OpIntDictEncodedResult(p1));
>>>>>>> d90e80c2

        public ValueTask<IOperationTagEncodedResult.OpStringSeqEncodedResult> OpStringSeqAsync(
            string[]? p1,
            Dispatch dispatch,
            CancellationToken cancel) => new(new IOperationTagEncodedResult.OpStringSeqEncodedResult(p1));

        public ValueTask<IOperationTagEncodedResult.OpMyCompactStructEncodedResult> OpMyCompactStructAsync(
            MyCompactStruct? p1,
            Dispatch dispatch,
            CancellationToken cancel) =>
            new(new IOperationTagEncodedResult.OpMyCompactStructEncodedResult(p1));
    }

    public class OperationTag : Service, IOperationTag
    {
        public ValueTask OpVoidAsync(Dispatch dispatch, CancellationToken cancel) => default;

        public ValueTask<int?> OpInt32Async(int? p1, Dispatch dispatch, CancellationToken cancel) => new(p1);
    }
}<|MERGE_RESOLUTION|>--- conflicted
+++ resolved
@@ -747,11 +747,7 @@
         public ValueTask<IOperationTagEncodedResult.OpInt32DictEncodedResult> OpInt32DictAsync(
             Dictionary<int, int>? p1,
             Dispatch dispatch,
-<<<<<<< HEAD
-            CancellationToken cancel) => new(new IOperationTagEncodedResult.OpInt32DictEncodedResult(p1, dispatch));
-=======
-            CancellationToken cancel) => new(new IOperationTagEncodedResult.OpIntDictEncodedResult(p1));
->>>>>>> d90e80c2
+            CancellationToken cancel) => new(new IOperationTagEncodedResult.OpInt32DictEncodedResult(p1));
 
         public ValueTask<IOperationTagEncodedResult.OpStringSeqEncodedResult> OpStringSeqAsync(
             string[]? p1,
