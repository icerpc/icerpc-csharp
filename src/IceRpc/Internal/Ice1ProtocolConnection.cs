// Copyright (c) ZeroC, Inc. All rights reserved.

using IceRpc.Features.Internal;
using IceRpc.Slice;
using IceRpc.Slice.Internal;
using IceRpc.Transports;
using IceRpc.Transports.Internal;
using Microsoft.Extensions.Logging;
using Microsoft.Extensions.Logging.Abstractions;
using System.Diagnostics;

namespace IceRpc.Internal
{
    internal sealed class Ice1ProtocolConnection : IProtocolConnection
    {
        /// <inheritdoc/>
        public bool HasDispatchInProgress
        {
            get
            {
                lock (_mutex)
                {
                    return _dispatch.Count > 0;
                }
            }
        }

        /// <inheritdoc/>
        public bool HasInvocationsInProgress
        {
            get
            {
                lock (_mutex)
                {
                    return _invocations.Count > 0;
                }
            }
        }

        // TODO: XXX, add back configuration to limit the number of concurrent dispatch.
        // private readonly AsyncSemaphore? _bidirectionalStreamSemaphore;
        private readonly TaskCompletionSource _cancelShutdown =
            new(TaskCreationOptions.RunContinuationsAsynchronously);
        private readonly TaskCompletionSource _dispatchAndInvocationsCompleted =
            new (TaskCreationOptions.RunContinuationsAsynchronously);
        private readonly HashSet<IncomingRequest> _dispatch = new();
        private readonly int _incomingFrameMaxSize;
        private readonly Dictionary<int, OutgoingRequest> _invocations = new();
<<<<<<< HEAD
        private readonly bool _isServer;
=======
        private readonly bool _isDatagram;
>>>>>>> f1f8b1ee
        private readonly ILogger _logger;
        private readonly object _mutex = new();
        private readonly ISingleStreamConnection _singleStreamConnection;
        private int _nextRequestId;
        private readonly TaskCompletionSource _pendingCloseConnection =
            new(TaskCreationOptions.RunContinuationsAsynchronously);
        private readonly TaskCompletionSource _pendingClose = new(TaskCreationOptions.RunContinuationsAsynchronously);
        private readonly AsyncSemaphore _sendSemaphore = new(1);
        // TODO: XXX, add back configuration to limit the number of concurrent dispatch.
        // private readonly AsyncSemaphore? _unidirectionalStreamSemaphore;
        private bool _shutdown;

        /// <inheritdoc/>
<<<<<<< HEAD
        public async Task InitializeAsync(CancellationToken cancel)
        {
            if (!_singleStreamConnection.IsDatagram)
            {
                if (_isServer)
                {
                    await _singleStreamConnection.WriteAsync(
                        Ice1Definitions.ValidateConnectionFrame,
                        cancel).ConfigureAwait(false);
                }
                else
                {
                    Memory<byte> buffer = new byte[Ice1Definitions.HeaderSize];
                    await ReceiveUntilFullAsync(buffer, cancel).ConfigureAwait(false);

                    // Check the header
                    Ice1Definitions.CheckHeader(buffer.Span[0..Ice1Definitions.HeaderSize]);
                    int frameSize = IceDecoder.DecodeInt(buffer.AsReadOnlySpan().Slice(10, 4));
                    if (frameSize != Ice1Definitions.HeaderSize)
                    {
                        throw new InvalidDataException($"received ice1 frame with only '{frameSize}' bytes");
                    }
                    if ((Ice1FrameType)buffer.Span[8] != Ice1FrameType.ValidateConnection)
                    {
                        throw new InvalidDataException(@$"expected '{nameof(Ice1FrameType.ValidateConnection)
                            }' frame but received frame type '{(Ice1FrameType)buffer.Span[8]}'");
                    }
                }
            }
        }

        /// <inheritdoc/>
=======
>>>>>>> f1f8b1ee
        public void CancelShutdown() =>
            // Notify the task completion source that shutdown was canceled. PerformShutdownAsync will
            // cancel the dispatch. We can't cancel the dispatch until ShutdownAsync is called.
            _cancelShutdown.TrySetResult();

        /// <inheritdoc/>
        public void Dispose()
        {
            lock (_mutex)
            {
                _pendingClose.TrySetResult();
                _cancelShutdown.TrySetResult();
                var exception = new ConnectionLostException();
                _sendSemaphore.Complete(exception);
                _pendingCloseConnection.TrySetException(exception);
                if (_invocations.Count > 0 || _dispatch.Count > 0)
                {
                    foreach (OutgoingRequest request in _invocations.Values)
                    {
                        request.Features.Get<Ice1Request>()?.ResponseCompletionSource?.TrySetException(exception);
                    }
                    _invocations.Clear();
                    foreach (IncomingRequest request in _dispatch)
                    {
                        request.CancelDispatchSource!.Cancel();
                        request.CancelDispatchSource!.Dispose();
                    }
                    _dispatch.Clear();
                    _dispatchAndInvocationsCompleted.SetResult();
                }
            }
        }

        /// <inheritdoc/>
        public async Task PingAsync(CancellationToken cancel)
        {
            await _sendSemaphore.EnterAsync(cancel).ConfigureAwait(false);
            try
            {
                await _singleStreamConnection.WriteAsync(
                    Ice1Definitions.ValidateConnectionFrame,
                    cancel).ConfigureAwait(false);
            }
            finally
            {
                _sendSemaphore.Release();
            }

            _logger.LogSentIce1ValidateConnectionFrame();
        }

        /// <inheritdoc/>
        public async Task<IncomingRequest> ReceiveRequestAsync(CancellationToken cancel)
        {
            while (true)
            {
                (int requestId, ReadOnlyMemory<byte> buffer) = await ReceiveFrameAsync(cancel).ConfigureAwait(false);

                var decoder = new Ice11Decoder(buffer);

                var requestHeader = new Ice1RequestHeader(decoder);
                if (requestHeader.IdentityAndFacet.Identity.Name.Length == 0)
                {
                    throw new InvalidDataException("received ice1 request with empty identity name");
                }
                if (requestHeader.Operation.Length == 0)
                {
                    throw new InvalidDataException("received request with empty operation name");
                }

                ReadOnlyMemory<byte> payload = buffer[decoder.Pos..];

                // The payload size is the encapsulation size less the 6 bytes of the encapsulation header.
                int payloadSize = requestHeader.EncapsulationSize - 6;
                if (payloadSize != payload.Length)
                {
                    throw new InvalidDataException(
                        $"request payload size mismatch: expected {payloadSize} bytes, read {payload.Length} bytes");
                }

                var request = new IncomingRequest(
                    Protocol.Ice1,
                    path: requestHeader.IdentityAndFacet.ToPath(),
                    operation: requestHeader.Operation)
                {
                    IsIdempotent = requestHeader.OperationMode != OperationMode.Normal,
                    IsOneway = requestId == 0,
                    PayloadEncoding = Encoding.FromMajorMinor(
                        requestHeader.PayloadEncodingMajor,
                        requestHeader.PayloadEncodingMinor),
                    Deadline = DateTime.MaxValue,
                    Payload = payload,
                };
                request.Features = request.Features.With(new Ice1Request(requestId, incoming: true));
                if (requestHeader.Context.Count > 0)
                {
                    request.Features = request.Features.WithContext(requestHeader.Context);
                }

                lock (_mutex)
                {
                    // If shutdown, ignore the incoming request and continue receiving frames until the
                    // connection is closed.
                    if (!_shutdown)
                    {
                        _dispatch.Add(request);
                        request.CancelDispatchSource = new();
                        return request;
                    }
                }
            }
        }

        /// <inheritdoc/>
        public async Task<IncomingResponse> ReceiveResponseAsync(OutgoingRequest request, CancellationToken cancel)
        {
            if (request.IsOneway)
            {
                throw new InvalidOperationException("can't receive a response for a one-way request");
            }

            Ice1Request? requestFeature = request.Features.Get<Ice1Request>();
            if (requestFeature == null || requestFeature.ResponseCompletionSource == null)
            {
                throw new InvalidOperationException("unknown request");
            }

            // Wait for the response.
            ReadOnlyMemory<byte> buffer;
            try
            {
                buffer = await requestFeature.ResponseCompletionSource.Task.WaitAsync(cancel).ConfigureAwait(false);
            }
            finally
            {
                lock (_mutex)
                {
                    if (_invocations.Remove(requestFeature.Id))
                    {
                        // If no more invocations or dispatch and shutting down, shutdown can complete.
                        if (_shutdown && _invocations.Count == 0 && _dispatch.Count == 0)
                        {
                            _dispatchAndInvocationsCompleted.SetResult();
                        }
                    }
                }
            }

            // Decode the response.
            var decoder = new Ice11Decoder(buffer);

            ReplyStatus replyStatus = decoder.DecodeReplyStatus();

            var features = new FeatureCollection();
            features.Set(replyStatus);

            Encoding payloadEncoding;
            int? payloadSize = null;
            if (replyStatus <= ReplyStatus.UserException)
            {
                var responseHeader = new Ice1ResponseHeader(decoder);
                payloadEncoding = Encoding.FromMajorMinor(responseHeader.PayloadEncodingMajor,
                                                          responseHeader.PayloadEncodingMinor);
                payloadSize = responseHeader.EncapsulationSize - 6;
            }
            else
            {
                payloadEncoding = Encoding.Ice11;
            }

            // For compatibility with ZeroC Ice
            if (request.Proxy is Proxy proxy &&
                replyStatus == ReplyStatus.ObjectNotExistException &&
                (proxy.Endpoint == null || proxy.Endpoint.Transport == TransportNames.Loc)) // "indirect" proxy
            {
                features.Set(RetryPolicy.OtherReplica);
            }

            ReadOnlyMemory<byte> payload = buffer[decoder.Pos..];
            if (payloadSize != null && payloadSize != payload.Length)
            {
                throw new InvalidDataException(
                    @$"response payload size mismatch: expected {payloadSize} bytes, read {payload.Length} bytes");
            }

            return new IncomingResponse(
                Protocol.Ice1,
                replyStatus == ReplyStatus.OK ? ResultType.Success : ResultType.Failure)
            {
                Features = features,
                PayloadEncoding = payloadEncoding,
                Payload = payload
            };
        }

        /// <inheritdoc/>
        public async Task SendRequestAsync(OutgoingRequest request, CancellationToken cancel)
        {
            if (request.StreamParamSender != null)
            {
                throw new NotSupportedException("stream parameters are not supported with ice1");
            }
            else if (request.Fields.Count > 0 || request.FieldsDefaults.Count > 0)
            {
                throw new NotSupportedException($"{nameof(Protocol.Ice1)} doesn't support fields");
            }
            else if (_singleStreamConnection.IsDatagram && !request.IsOneway)
            {
                throw new InvalidOperationException("cannot send twoway request over datagram connection");
            }

            // Wait for sending of other frames to complete. The semaphore is used as an asynchronous queue to
            // serialize the sending of frames.
            await _sendSemaphore.EnterAsync(cancel).ConfigureAwait(false);

            // Assign the request ID for twoway invocations and keep track of the invocation for receiving the
            // response.
            int requestId = 0;
            if (!request.IsOneway)
            {
                try
                {
                    lock (_mutex)
                    {
                        if (_shutdown)
                        {
                            throw new ConnectionClosedException();
                        }
                        requestId = ++_nextRequestId;
                        _invocations[requestId] = request;
                    }
                }
                catch
                {
                    _sendSemaphore.Release();
                    throw;
                }
            }

            try
            {
                var bufferWriter = new BufferWriter();
                var encoder = new Ice11Encoder(bufferWriter);

                // Write the Ice1 request header.
                bufferWriter.WriteByteSpan(Ice1Definitions.FramePrologue);
                encoder.EncodeIce1FrameType(Ice1FrameType.Request);
                encoder.EncodeByte(0); // compression status
                BufferWriter.Position frameSizeStart = encoder.StartFixedLengthSize();

                request.Features = request.Features.With(new Ice1Request(requestId, incoming: false));
                encoder.EncodeInt(requestId);

                (byte encodingMajor, byte encodingMinor) = request.PayloadEncoding.ToMajorMinor();

                var requestHeader = new Ice1RequestHeader(
                    IdentityAndFacet.FromPath(request.Path),
                    request.Operation,
                    request.IsIdempotent ? OperationMode.Idempotent : OperationMode.Normal,
                    request.Features.GetContext(),
                    encapsulationSize: request.PayloadSize + 6,
                    encodingMajor,
                    encodingMinor);
                requestHeader.Encode(encoder);

                encoder.EncodeFixedLengthSize(bufferWriter.Size + request.PayloadSize, frameSizeStart);

                // Add the payload to the buffer writer.
                bufferWriter.Add(request.Payload);

                // Perform the sending. When an Ice1 frame is sent over a connection (such as a TCP
                // connection), we need to send the entire frame even when cancel gets canceled since the
                // recipient cannot read a partial frame and then keep going.
                ReadOnlyMemory<ReadOnlyMemory<byte>> buffers = bufferWriter.Finish();
                await _singleStreamConnection.WriteAsync(buffers, CancellationToken.None).ConfigureAwait(false);

                // Mark the request as sent and, if it's a twoway request, keep track of it.
                request.IsSent = true;
            }
            catch
            {
                lock (_mutex)
                {
                    if (_invocations.Remove(requestId))
                    {
                        // If no more invocations or dispatch and shutting down, shutdown can complete.
                        if (_shutdown && _invocations.Count == 0 && _dispatch.Count == 0)
                        {
                            _dispatchAndInvocationsCompleted.SetResult();
                        }
                    }
                }
                throw;
            }
            finally
            {
                _sendSemaphore.Release();
            }
        }

        /// <inheritdoc/>
        public async Task SendResponseAsync(
            OutgoingResponse response,
            IncomingRequest request,
            CancellationToken cancel)
        {
            if (request.Features.GetRequestId() is not int requestId)
            {
                throw new InvalidOperationException("request ID feature is not set");
            }

            try
            {
                // Send the response if the request is not a one-way request.
                if (!request.IsOneway)
                {
                    // Wait for sending of other frames to complete. The semaphore is used as an asynchronous
                    // queue to serialize the sending of frames.
                    await _sendSemaphore.EnterAsync(cancel).ConfigureAwait(false);
                    try
                    {
                        var bufferWriter = new BufferWriter();
                        if (response.StreamParamSender != null)
                        {
                            throw new NotSupportedException("stream parameters are not supported with ice1");
                        }

                        var encoder = new Ice11Encoder(bufferWriter);

                        // Write the response header.
                        bufferWriter.WriteByteSpan(Ice1Definitions.FramePrologue);
                        encoder.EncodeIce1FrameType(Ice1FrameType.Reply);
                        encoder.EncodeByte(0); // compression status
                        BufferWriter.Position frameSizeStart = encoder.StartFixedLengthSize();

                        encoder.EncodeInt(requestId);

                        ReplyStatus replyStatus = response.Features.Get<ReplyStatus>();
                        encoder.EncodeReplyStatus(replyStatus);
                        if (replyStatus <= ReplyStatus.UserException)
                        {
                            (byte encodingMajor, byte encodingMinor) = response.PayloadEncoding.ToMajorMinor();

                            var responseHeader = new Ice1ResponseHeader(encapsulationSize: response.PayloadSize + 6,
                                                                        encodingMajor,
                                                                        encodingMinor);
                            responseHeader.Encode(encoder);
                        }

                        encoder.EncodeFixedLengthSize(bufferWriter.Size + response.PayloadSize, frameSizeStart);

                        // Add the payload to the buffer writer.
                        bufferWriter.Add(response.Payload);

                        // Send the response frame.
                        ReadOnlyMemory<ReadOnlyMemory<byte>> buffers = bufferWriter.Finish();
                        await _singleStreamConnection.WriteAsync(buffers, CancellationToken.None).ConfigureAwait(false);
                    }
                    finally
                    {
                        _sendSemaphore.Release();
                    }
                }
            }
            finally
            {
                lock (_mutex)
                {
                    // Dispatch is done, remove the cancellation token source for the dispatch.
                    if (_dispatch.Remove(request))
                    {
                        request.CancelDispatchSource!.Dispose();

                        // If no more invocations or dispatch and shutting down, shutdown can complete.
                        if (_shutdown && _invocations.Count == 0 && _dispatch.Count == 0)
                        {
                            _dispatchAndInvocationsCompleted.SetResult();
                        }
                    }
                }
            }
        }

        /// <inheritdoc/>
        public async Task ShutdownAsync(bool shutdownByPeer, string message, CancellationToken cancel)
        {
            var exception = new ConnectionClosedException(message);
            if (_singleStreamConnection.IsDatagram)
            {
                lock (_mutex)
                {
                    _shutdown = true;
                    _sendSemaphore.Complete(exception);
                }
            }
            else
            {
                lock (_mutex)
                {
                    if (_shutdown && shutdownByPeer)
                    {
                        // If shutdown is already in progress and the peer sent the CloseConnection frame, we
                        // can return after canceling the dispatch which are still in progress. The peer is no
                        // longer has pending dispatch and is no longer interested in the dispatch respones.
                        CancelDispatch();
                        return;
                    }

                    _shutdown = true;

                    // If shutdown locally, we raise OperationCanceledException for pending invocations. The
                    // invocation won't be retried, otherwise we raise the shutdown close exception.
                    if (_invocations.Count > 0)
                    {
                        Exception closeEx = shutdownByPeer ? exception : new OperationCanceledException(message);
                        foreach (OutgoingRequest request in _invocations.Values)
                        {
                            request.Features.Get<Ice1Request>()?.ResponseCompletionSource?.TrySetException(closeEx);
                        }
                    }

                    if (_dispatch.Count == 0 && _invocations.Count == 0)
                    {
                        _dispatchAndInvocationsCompleted.SetResult();
                    }
                }

                if (shutdownByPeer)
                {
                    // Peer sent CloseConnection frame, we can cancel remaining dispatch since the peer is no
                    // longer interested in the dispatch responses.
                    CancelDispatch();
                }
                else
                {
                    // If shutdown is canceled, cancel pending dispatch.
                    _ = CancelDispatchIfShutdownCanceledAsync();

                    // Wait for dispatch to complete.
                    await _dispatchAndInvocationsCompleted.Task.WaitAsync(cancel).ConfigureAwait(false);

                    _sendSemaphore.Complete(exception);

                    // Send the CloseConnection frame once all the dispatch are done.
                    await _singleStreamConnection.WriteAsync(
                        Ice1Definitions.CloseConnectionFrame,
                        cancel).ConfigureAwait(false);

                    // Wait for the peer to close the connection. When the peer receives the CloseConnection
                    // frame the peer closes the connection. This will cause ReceiveRequestAsync to throw and
                    // the connection will call Dispose to terminate the protocol connection.
                    await _pendingClose.Task.WaitAsync(cancel).ConfigureAwait(false);
                }
            }

            async Task CancelDispatchIfShutdownCanceledAsync()
            {
                // Wait for the shutdown cancellation.
                await _cancelShutdown.Task.ConfigureAwait(false);

                // Cancel dispatch if shutdown is canceled.
                CancelDispatch();
            }
        }

        public async Task<string> WaitForShutdownAsync(CancellationToken cancel)
        {
            await _pendingCloseConnection.Task.WaitAsync(cancel).ConfigureAwait(false);
            return "connection graceful shutdown";
        }

        internal Ice1ProtocolConnection(
            ISingleStreamConnection singleStreamConnection,
            int incomingFrameMaxSize,
<<<<<<< HEAD
            bool isServer,
            ILogger logger)
        {
            _singleStreamConnection = singleStreamConnection;
            if (_singleStreamConnection.IsDatagram)
            {
                _incomingFrameMaxSize = Math.Min(
                    incomingFrameMaxSize,
                    _singleStreamConnection.DatagramMaxReceiveSize);
            }
            else
            {
                _incomingFrameMaxSize = incomingFrameMaxSize;
            }
            _isServer = isServer;
            _logger = logger;
=======
            int? datagramMaxReceiveSize)
        {
            _singleStreamConnection = singleStreamConnection;
            _incomingFrameMaxSize = Math.Min(incomingFrameMaxSize, datagramMaxReceiveSize ?? int.MaxValue);
            _isDatagram = datagramMaxReceiveSize != null;
            // TODO: temporary, this will be removed once we add a log protocol connection decorator
            _logger = NullLogger.Instance;
        }

        internal async Task InitializeAsync(bool isServer, CancellationToken cancel)
        {
            if (!_isDatagram)
            {
                if (isServer)
                {
                    await _singleStreamConnection.WriteAsync(
                        Ice1Definitions.ValidateConnectionFrame,
                        cancel).ConfigureAwait(false);
                }
                else
                {
                    Memory<byte> buffer = new byte[Ice1Definitions.HeaderSize];
                    await ReceiveUntilFullAsync(buffer, cancel).ConfigureAwait(false);

                    // Check the header
                    Ice1Definitions.CheckHeader(buffer.Span[0..Ice1Definitions.HeaderSize]);
                    int frameSize = IceDecoder.DecodeInt(buffer.AsReadOnlySpan().Slice(10, 4));
                    if (frameSize != Ice1Definitions.HeaderSize)
                    {
                        throw new InvalidDataException($"received ice1 frame with only '{frameSize}' bytes");
                    }
                    if ((Ice1FrameType)buffer.Span[8] != Ice1FrameType.ValidateConnection)
                    {
                        throw new InvalidDataException(@$"expected '{nameof(Ice1FrameType.ValidateConnection)
                            }' frame but received frame type '{(Ice1FrameType)buffer.Span[8]}'");
                    }
                }
            }
>>>>>>> f1f8b1ee
        }

        private void CancelDispatch()
        {
            lock (_mutex)
            {
                Debug.Assert(_shutdown);
                foreach (IncomingRequest request in _dispatch)
                {
                    request.CancelDispatchSource!.Cancel();
                }
            }
        }

        private async ValueTask<(int, ReadOnlyMemory<byte>)> ReceiveFrameAsync(CancellationToken cancel)
        {
            while (true)
            {
                // Receive the Ice1 frame header.
                Memory<byte> buffer;
                if (_singleStreamConnection.IsDatagram)
                {
                    buffer = new byte[_incomingFrameMaxSize];
                    int received = await _singleStreamConnection.ReadAsync(buffer, cancel).ConfigureAwait(false);
                    if (received < Ice1Definitions.HeaderSize)
                    {
                        _logger.LogReceivedInvalidDatagram(received);
                        continue; // while
                    }
                    buffer = buffer[0..received];
                }
                else
                {
                    // TODO: rent buffer from memory pool
                    buffer = new byte[256];
                    await ReceiveUntilFullAsync(buffer[0..Ice1Definitions.HeaderSize], cancel).ConfigureAwait(false);
                }

                // Check the header
                Ice1Definitions.CheckHeader(buffer.Span[0..Ice1Definitions.HeaderSize]);
                int frameSize = IceDecoder.DecodeInt(buffer.AsReadOnlySpan().Slice(10, 4));
                if (_singleStreamConnection.IsDatagram && frameSize != buffer.Length)
                {
                    _logger.LogReceivedInvalidDatagram(frameSize);
                    continue; // while
                }
                else if (frameSize > _incomingFrameMaxSize)
                {
                    if (_singleStreamConnection.IsDatagram)
                    {
                        _logger.LogDatagramSizeExceededIncomingFrameMaxSize(frameSize);
                        continue;
                    }
                    else
                    {
                        throw new InvalidDataException(
                            $"frame with {frameSize} bytes exceeds IncomingFrameMaxSize connection option value");
                    }
                }

                // The magic and version fields have already been checked.
                var frameType = (Ice1FrameType)buffer.Span[8];
                byte compressionStatus = buffer.Span[9];
                if (compressionStatus == 2)
                {
                    throw new NotSupportedException("cannot decompress ice1 frame");
                }

                // Read the remainder of the frame if needed.
                if (_singleStreamConnection.IsDatagram)
                {
                    Debug.Assert(frameSize == buffer.Length);
                    buffer = buffer[Ice1Definitions.HeaderSize..];
                }
                else if(frameSize == Ice1Definitions.HeaderSize)
                {
                    buffer = Memory<byte>.Empty;
                }
                else
                {
                    int remainingSize = frameSize - Ice1Definitions.HeaderSize;
                    // TODO: rent buffer from memory pool
                    buffer = buffer.Length < remainingSize ? new byte[remainingSize] : buffer[0..remainingSize];
                    await ReceiveUntilFullAsync(buffer, cancel).ConfigureAwait(false);
                }

                switch (frameType)
                {
                    case Ice1FrameType.CloseConnection:
                    {
                        if (buffer.Length > 0)
                        {
                            throw new InvalidDataException(
                                $"unexpected data for {nameof(Ice1FrameType.CloseConnection)}");
                        }
                        _pendingCloseConnection.TrySetResult();
                        break;
                    }

                    case Ice1FrameType.Request:
                    {
                        int requestId = IceDecoder.DecodeInt(buffer.Span[0..4]);
                        return (requestId, buffer[4..]);
                    }

                    case Ice1FrameType.RequestBatch:
                    {
                        int invokeNum = IceDecoder.DecodeInt(buffer.Span[0..4]);
                        _logger.LogReceivedIce1RequestBatchFrame(invokeNum);

                        if (invokeNum < 0)
                        {
                            throw new InvalidDataException(
                                $"received ice1 RequestBatchMessage with {invokeNum} batch requests");
                        }
                        break; // Batch requests are ignored because not supported
                    }

                    case Ice1FrameType.Reply:
                    {
                        int requestId = IceDecoder.DecodeInt(buffer.Span[0..4]);
                        lock (_mutex)
                        {
                            if (_invocations.TryGetValue(requestId, out OutgoingRequest? request))
                            {
                                request.Features.Get<Ice1Request>()?.ResponseCompletionSource?.SetResult(buffer[4..]);
                            }
                            else if (!_shutdown)
                            {
                                throw new InvalidDataException("received ice1 Reply for unknown invocation");
                            }
                        }
                        break;
                    }

                    case Ice1FrameType.ValidateConnection:
                    {
                        // Notify the control stream of the reception of a Ping frame.
                        if (buffer.Length > 0)
                        {
                            throw new InvalidDataException(
                                $"unexpected data for {nameof(Ice1FrameType.ValidateConnection)}");
                        }
                        _logger.LogReceivedIce1ValidateConnectionFrame();
                        break;
                    }

                    default:
                    {
                        throw new InvalidDataException($"received ice1 frame with unknown frame type '{frameType}'");
                    }
                }
            }
        }

        private async ValueTask ReceiveUntilFullAsync(Memory<byte> buffer, CancellationToken cancel)
        {
            int offset = 0;
            while (offset != buffer.Length)
            {
                offset += await _singleStreamConnection.ReadAsync(buffer[offset..], cancel).ConfigureAwait(false);
            }
        }
    }
}<|MERGE_RESOLUTION|>--- conflicted
+++ resolved
@@ -46,11 +46,6 @@
         private readonly HashSet<IncomingRequest> _dispatch = new();
         private readonly int _incomingFrameMaxSize;
         private readonly Dictionary<int, OutgoingRequest> _invocations = new();
-<<<<<<< HEAD
-        private readonly bool _isServer;
-=======
-        private readonly bool _isDatagram;
->>>>>>> f1f8b1ee
         private readonly ILogger _logger;
         private readonly object _mutex = new();
         private readonly ISingleStreamConnection _singleStreamConnection;
@@ -64,41 +59,6 @@
         private bool _shutdown;
 
         /// <inheritdoc/>
-<<<<<<< HEAD
-        public async Task InitializeAsync(CancellationToken cancel)
-        {
-            if (!_singleStreamConnection.IsDatagram)
-            {
-                if (_isServer)
-                {
-                    await _singleStreamConnection.WriteAsync(
-                        Ice1Definitions.ValidateConnectionFrame,
-                        cancel).ConfigureAwait(false);
-                }
-                else
-                {
-                    Memory<byte> buffer = new byte[Ice1Definitions.HeaderSize];
-                    await ReceiveUntilFullAsync(buffer, cancel).ConfigureAwait(false);
-
-                    // Check the header
-                    Ice1Definitions.CheckHeader(buffer.Span[0..Ice1Definitions.HeaderSize]);
-                    int frameSize = IceDecoder.DecodeInt(buffer.AsReadOnlySpan().Slice(10, 4));
-                    if (frameSize != Ice1Definitions.HeaderSize)
-                    {
-                        throw new InvalidDataException($"received ice1 frame with only '{frameSize}' bytes");
-                    }
-                    if ((Ice1FrameType)buffer.Span[8] != Ice1FrameType.ValidateConnection)
-                    {
-                        throw new InvalidDataException(@$"expected '{nameof(Ice1FrameType.ValidateConnection)
-                            }' frame but received frame type '{(Ice1FrameType)buffer.Span[8]}'");
-                    }
-                }
-            }
-        }
-
-        /// <inheritdoc/>
-=======
->>>>>>> f1f8b1ee
         public void CancelShutdown() =>
             // Notify the task completion source that shutdown was canceled. PerformShutdownAsync will
             // cancel the dispatch. We can't cancel the dispatch until ShutdownAsync is called.
@@ -570,12 +530,7 @@
             return "connection graceful shutdown";
         }
 
-        internal Ice1ProtocolConnection(
-            ISingleStreamConnection singleStreamConnection,
-            int incomingFrameMaxSize,
-<<<<<<< HEAD
-            bool isServer,
-            ILogger logger)
+        internal Ice1ProtocolConnection(ISingleStreamConnection singleStreamConnection, int incomingFrameMaxSize)
         {
             _singleStreamConnection = singleStreamConnection;
             if (_singleStreamConnection.IsDatagram)
@@ -588,21 +543,13 @@
             {
                 _incomingFrameMaxSize = incomingFrameMaxSize;
             }
-            _isServer = isServer;
-            _logger = logger;
-=======
-            int? datagramMaxReceiveSize)
-        {
-            _singleStreamConnection = singleStreamConnection;
-            _incomingFrameMaxSize = Math.Min(incomingFrameMaxSize, datagramMaxReceiveSize ?? int.MaxValue);
-            _isDatagram = datagramMaxReceiveSize != null;
             // TODO: temporary, this will be removed once we add a log protocol connection decorator
             _logger = NullLogger.Instance;
         }
 
         internal async Task InitializeAsync(bool isServer, CancellationToken cancel)
         {
-            if (!_isDatagram)
+            if (!_singleStreamConnection.IsDatagram)
             {
                 if (isServer)
                 {
@@ -629,7 +576,6 @@
                     }
                 }
             }
->>>>>>> f1f8b1ee
         }
 
         private void CancelDispatch()
