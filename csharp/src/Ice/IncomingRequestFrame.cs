--- conflicted
+++ resolved
@@ -60,11 +60,7 @@
         }
 
         /// <summary>Releases resources used by the request frame.</summary>
-<<<<<<< HEAD
-        public void Dispose() => SocketStream?.TryRelease();
-=======
         public void Dispose() => SocketStream?.Release();
->>>>>>> e97d3ec8
 
         /// <summary>Reads the arguments from the request and makes sure this request carries no argument or only
         /// unknown tagged arguments.</summary>
