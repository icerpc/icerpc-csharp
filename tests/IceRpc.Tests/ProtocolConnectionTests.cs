--- conflicted
+++ resolved
@@ -194,24 +194,7 @@
         await sut.Server.DisposeAsync();
 
         // Assert
-<<<<<<< HEAD
-        if (protocol == Protocol.Ice)
-        {
-            Assert.That(
-                async () =>
-                {
-                    IncomingResponse response = await invokeTask;
-                    throw await response.DecodeFailureAsync(request, new ServiceProxy(sut.Client));
-                },
-                Throws.TypeOf<DispatchException>());
-        }
-        else
-        {
-            Assert.That(async () => await invokeTask, Throws.InstanceOf<ConnectionAbortedException>());
-        }
-=======
         Assert.That(async () => await dispatcher.DispatchComplete, Throws.InstanceOf<OperationCanceledException>());
->>>>>>> 0a6e96e5
     }
 
     /// <summary>Verifies that disposing the client connection aborts pending invocations, the invocations will fail
