--- conflicted
+++ resolved
@@ -125,15 +125,9 @@
                         else
                         {
                             Debug.Assert(exception is not null);
-<<<<<<< HEAD
-
-                            // It always safe to retry InvocationCanceled. For idempotent requests we also retry on
-                            // ConnectionAborted and TruncatedData.
-=======
                             // It's always safe to retry InvocationCanceled because it's only raised before the request
-                            // is sent to the peer. For idempotent requests we can also retry on ConnectionAborted and
+                            // is sent to the peer. For idempotent requests we also retry on ConnectionAborted and
                             // TruncatedData.
->>>>>>> 2df5cb69
                             tryAgain = exception.IceRpcError switch
                             {
                                 IceRpcError.InvocationCanceled => true,
