// Copyright (c) ZeroC, Inc.

use crate::builders::{AttributeBuilder, Builder, CommentBuilder, ContainerBuilder, FunctionBuilder, FunctionType};
use crate::cs_util::*;
use crate::decoding::*;
use crate::encoded_result::encoded_result_struct;
use crate::encoding::*;
use crate::generated_code::GeneratedCode;
use crate::slicec_ext::*;
use slice::code_block::CodeBlock;

use slice::grammar::*;
use slice::utils::code_gen_util::*;
use slice::visitor::Visitor;

pub struct DispatchVisitor<'a> {
    pub generated_code: &'a mut GeneratedCode,
}

impl Visitor for DispatchVisitor<'_> {
    fn visit_interface_start(&mut self, interface_def: &Interface) {
        let namespace = interface_def.namespace();
        let bases = interface_def.base_interfaces();
        let service_name = interface_def.service_name();
        let slice_interface = interface_def.module_scoped_identifier();
        let access = interface_def.access_modifier();
        let mut interface_builder = ContainerBuilder::new(&format!("{access} partial interface"), &service_name);

        let remarks = format!(
            r#"
<<<<<<< HEAD
The Slice compiler generated this service-side interface from Slice interface <c>{slice_interface}</c>.
Your service implementation must implement this interface and derive from <see cref="IceRpc.Slice.Service" />.
=======
The Slice compiler generated this server-side interface from Slice interface {slice_interface}.
Your service implementation must implement this interface and derive from <see cref="Service" />.
>>>>>>> dd404c4a
"#
        );

        interface_builder
            .add_comments(interface_def.formatted_doc_comment_with_remarks(remarks))
            .add_type_id_attribute(interface_def)
            .add_container_attributes(interface_def);

        interface_builder.add_bases(
            &bases
                .iter()
                .map(|b| b.scoped_service_name(&namespace))
                .collect::<Vec<_>>(),
        );

        interface_builder
            .add_block(request_class(interface_def))
            .add_block(response_class(interface_def));

        if interface_def.supported_encodings().supports(&Encoding::Slice1) {
            interface_builder.add_block(
                format!(
                    "\
private static readonly IActivator _defaultActivator =
    SliceDecoder.GetActivator(typeof({service_name}).Assembly);"
                )
                .into(),
            );
        }

        for operation in interface_def.operations() {
            if operation.has_encoded_result() {
                interface_builder.add_block(encoded_result_struct(operation));
            }
            interface_builder.add_block(operation_declaration(operation));
        }

        for operation in interface_def.operations() {
            interface_builder.add_block(operation_dispatch(operation));
        }

        self.generated_code
            .insert_scoped(interface_def, interface_builder.build());
    }
}

fn request_class(interface_def: &Interface) -> CodeBlock {
    let bases = interface_def.base_interfaces();
    let operations = interface_def
        .operations()
        .iter()
        .filter(|o| !o.parameters.is_empty())
        .cloned()
        .collect::<Vec<_>>();

    if operations.is_empty() {
        return "".into();
    }

    let mut class_builder = ContainerBuilder::new(
        if bases.is_empty() {
            "public static class"
        } else {
            "public static new class"
        },
        "Request",
    );

    class_builder
        .add_comment("summary", "Provides static methods that decode request payloads.")
        .add_comment(
            "remarks",
            format!(
                "The Slice compiler generated this static class from Slice interface <c>{}</c>.",
                &interface_def.module_scoped_identifier()
            ),
        );

    for operation in operations {
        let parameters = operation.parameters();

        let namespace = &operation.namespace();

        let function_type = if operation.streamed_parameter().is_some() {
            FunctionType::BlockBody
        } else {
            FunctionType::ExpressionBody
        };

        let mut builder = FunctionBuilder::new(
            if function_type == FunctionType::BlockBody {
                "public static async"
            } else {
                "public static"
            },
            &format!(
                "global::System.Threading.Tasks.ValueTask<{}>",
                &parameters.to_tuple_type(namespace, TypeContext::Decode, false),
            ),
            &operation.escape_identifier_with_suffix("Async"),
            function_type,
        );

        builder.add_comment(
            "summary",
            format!(
                r#"Decodes the request payload of operation <c>{operation_identifier}</c>."#,
                operation_identifier = operation.identifier(),
            ),
        );

        builder.add_parameter(
            "IceRpc.IncomingRequest",
            "request",
            None,
            Some("The incoming request.".to_owned()),
        );
        builder.add_parameter(
            "global::System.Threading.CancellationToken",
            "cancellationToken",
            None,
            Some("A cancellation token that receives the cancellation requests.".to_owned()),
        );
        builder.set_body(request_decode_body(operation));

        class_builder.add_block(builder.build());
    }

    class_builder.build()
}

fn response_class(interface_def: &Interface) -> CodeBlock {
    let bases = interface_def.base_interfaces();

    let operations = interface_def
        .operations()
        .iter()
        .filter(|o| o.has_non_streamed_return_members())
        .cloned()
        .collect::<Vec<_>>();

    if operations.is_empty() {
        return "".into();
    }

    let mut class_builder = ContainerBuilder::new(
        if bases.is_empty() {
            "public static class"
        } else {
            "public static new class"
        },
        "Response",
    );

    class_builder
        .add_comment(
            "summary",
            "Provides static methods that encode return values into response payloads.",
        )
        .add_comment(
            "remarks",
            format!(
                "The Slice compiler generated this static class from Slice interface <c>{}</c>.",
                &interface_def.module_scoped_identifier()
            ),
        );

    for operation in operations {
        let non_streamed_returns = operation.non_streamed_return_members();

        let namespace = &operation.namespace();
        let operation_name = &operation.escape_identifier();

        let mut builder = FunctionBuilder::new(
            "public static",
            "global::System.IO.Pipelines.PipeReader",
            operation_name,
            FunctionType::BlockBody,
        );

        builder.add_comment(
            "summary",
            format!(
                "Encodes the return value of operation <c>{}</c> into a response payload.",
                operation.identifier(),
            ),
        );

        match non_streamed_returns.as_slice() {
            [param] => {
                builder.add_parameter(
                    &param.cs_type_string(namespace, TypeContext::Encode, false),
                    "returnValue",
                    None,
                    Some("The operation return value.".to_owned()),
                );
            }
            _ => {
                for param in &non_streamed_returns {
                    builder.add_parameter(
                        &param.cs_type_string(namespace, TypeContext::Encode, false),
                        &param.parameter_name(),
                        None,
                        param.formatted_parameter_doc_comment(),
                    );
                }
            }
        }

        builder.add_parameter(
            "SliceEncodeOptions?",
            "encodeOptions",
            Some("null"),
            Some("The Slice encode options.".to_owned()),
        );

        builder.add_comment("returns", "A new response payload.");

        builder.set_body(encode_operation(operation, true, "return"));

        class_builder.add_block(builder.build());
    }

    class_builder.build()
}

fn request_decode_body(operation: &Operation) -> CodeBlock {
    let mut code = CodeBlock::default();

    let namespace = &operation.namespace();

    if let Some(stream_member) = operation.streamed_parameter() {
        let non_streamed_parameters = operation.non_streamed_parameters();
        if non_streamed_parameters.is_empty() {
            writeln!(
                code,
                "await request.DecodeEmptyArgsAsync({encoding}, cancellationToken).ConfigureAwait(false);",
                encoding = operation.encoding.to_cs_encoding(),
            );

            let stream_type = stream_member.data_type();
            match stream_type.concrete_type() {
                Types::Primitive(Primitive::UInt8) if !stream_type.is_optional => {
                    writeln!(code, "return request.DetachPayload();");
                }
                _ => {
                    writeln!(
                        code,
                        "\
var payloadContinuation = request.DetachPayload();
return {}",
                        decode_operation_stream(stream_member, namespace, operation.encoding, true)
                    )
                }
            }
        } else {
            writeln!(
                code,
                "\
var {args} = await request.DecodeArgsAsync(
    {encoding},
    {decode_func},
    defaultActivator: null,
    cancellationToken).ConfigureAwait(false);",
                args = non_streamed_parameters.to_argument_tuple("sliceP_"),
                encoding = operation.encoding.to_cs_encoding(),
                decode_func = request_decode_func(operation).indent(),
            );
            let stream_type = stream_member.data_type();
            match stream_type.concrete_type() {
                Types::Primitive(Primitive::UInt8) if !stream_type.is_optional => {
                    writeln!(
                        code,
                        "var {} = request.DetachPayload();",
                        stream_member.parameter_name_with_prefix("sliceP_"),
                    )
                }
                _ => writeln!(
                    code,
                    "\
var payloadContinuation = request.DetachPayload();
var {stream_parameter_name} = {decode_operation_stream}
",
                    stream_parameter_name = stream_member.parameter_name_with_prefix("sliceP_"),
                    decode_operation_stream =
                        decode_operation_stream(stream_member, namespace, operation.encoding, true),
                ),
            }
            writeln!(code, "return {};", operation.parameters().to_argument_tuple("sliceP_"));
        }
    } else {
        writeln!(
            code,
            "\
request.DecodeArgsAsync(
    {encoding},
    {decode_func},
    defaultActivator: {default_activator},
    cancellationToken)
",
            encoding = operation.encoding.to_cs_encoding(),
            decode_func = request_decode_func(operation).indent(),
            default_activator = default_activator(operation.encoding),
        );
    }
    code
}

fn request_decode_func(operation: &Operation) -> CodeBlock {
    let namespace = &operation.namespace();

    let parameters = operation.non_streamed_parameters();
    assert!(!parameters.is_empty());

    let use_default_decode_func = parameters.len() == 1
        && get_bit_sequence_size(operation.encoding, &parameters) == 0
        && parameters.first().unwrap().tag.is_none();

    if use_default_decode_func {
        let param = parameters.first().unwrap();
        decode_func(param.data_type(), namespace, operation.encoding)
    } else {
        format!(
            "(ref SliceDecoder decoder) =>
{{
    {}
}}",
            decode_operation(operation, true).indent(),
        )
        .into()
    }
}

fn operation_declaration(operation: &Operation) -> CodeBlock {
    FunctionBuilder::new(
        "public",
        &operation.return_task(true),
        &operation.escape_identifier_with_suffix("Async"),
        FunctionType::Declaration,
    )
    .add_comments(operation.formatted_doc_comment())
    .add_operation_parameters(operation, TypeContext::Decode)
    .add_container_attributes(operation)
    .build()
}

fn operation_dispatch(operation: &Operation) -> CodeBlock {
    let operation_name = &operation.escape_identifier();
    let internal_name = format!("SliceD{}Async", &operation_name);

    format!(
        r#"
[SliceOperation("{name}")]
[global::System.ComponentModel.EditorBrowsable(global::System.ComponentModel.EditorBrowsableState.Never)]
protected static async global::System.Threading.Tasks.ValueTask<IceRpc.OutgoingResponse> {internal_name}(
    {service_name} target,
    IceRpc.IncomingRequest request,
    global::System.Threading.CancellationToken cancellationToken)
{{
    {dispatch_body}
}}
"#,
        name = operation.identifier(),
        service_name = operation.parent().unwrap().service_name(),
        dispatch_body = operation_dispatch_body(operation).indent(),
    )
    .into()
}

fn operation_dispatch_body(operation: &Operation) -> CodeBlock {
    let async_operation_name = &operation.escape_identifier_with_suffix("Async");
    let parameters = operation.parameters();
    let return_parameters = operation.return_members();

    let mut check_and_decode = CodeBlock::default();

    if !operation.is_idempotent {
        check_and_decode.writeln("request.CheckNonIdempotent();");
    }

    if operation.compress_return() {
        check_and_decode.writeln(
            "\
request.Features = IceRpc.Features.FeatureCollectionExtensions.With(
    request.Features,
    IceRpc.Features.CompressFeature.Compress);
            ",
        )
    }

    let encoding = operation.encoding.to_cs_encoding();

    match parameters.as_slice() {
        [] => {
            // Verify the payload is indeed empty (it can contain tagged params that we have to
            // skip).
            writeln!(
                check_and_decode,
                "\
await request.DecodeEmptyArgsAsync({encoding}, cancellationToken).ConfigureAwait(false);",
            );
        }
        [parameter] => {
            writeln!(
                check_and_decode,
                "var {var_name} = await Request.{async_operation_name}(request, cancellationToken).ConfigureAwait(false);",
                var_name = parameter.parameter_name_with_prefix("sliceP_"),
            )
        }
        _ => {
            // > 1 parameter
            writeln!(
                check_and_decode,
                "var args = await Request.{async_operation_name}(request, cancellationToken).ConfigureAwait(false);",
            )
        }
    };

    let mut dispatch_and_return = CodeBlock::default();

    if operation.has_encoded_result() {
        let mut args = vec![];

        match parameters.as_slice() {
            [p] => {
                args.push(p.parameter_name_with_prefix("sliceP_"));
            }
            _ => {
                for p in parameters {
                    args.push("args.".to_owned() + &p.field_name(FieldType::NonMangled));
                }
            }
        }

        args.push("request.Features".to_owned());
        args.push("cancellationToken".to_owned());

        writeln!(
            dispatch_and_return,
            "var returnValue = await target.{async_operation_name}({args}).ConfigureAwait(false);",
            args = args.join(", "),
        );
        if operation.streamed_return_member().is_some() {
            writeln!(
                dispatch_and_return,
                "\
return new IceRpc.OutgoingResponse(request)
{{
    Payload = returnValue.EncodedResult.Payload,
    PayloadContinuation = {payload_continuation}
}};",
                payload_continuation = payload_continuation(operation, encoding).indent(),
            );
        } else {
            writeln!(
                dispatch_and_return,
                "return new IceRpc.OutgoingResponse(request) {{ Payload = returnValue.Payload }};",
            );
        }
    } else {
        let mut args = match parameters.as_slice() {
            [parameter] => vec![parameter.parameter_name_with_prefix("sliceP_")],
            _ => parameters
                .iter()
                .map(|parameter| format!("args.{}", &parameter.field_name(FieldType::NonMangled)))
                .collect(),
        };
        args.push("request.Features".to_owned());
        args.push("cancellationToken".to_owned());

        writeln!(
            dispatch_and_return,
            "{return_value}await target.{async_operation_name}({args}).ConfigureAwait(false);",
            return_value = if !return_parameters.is_empty() {
                "var returnValue = "
            } else {
                ""
            },
            args = args.join(", "),
        );

        if operation.return_type.is_empty() {
            writeln!(dispatch_and_return, "return new IceRpc.OutgoingResponse(request);")
        } else {
            writeln!(
                dispatch_and_return,
                "\
return new IceRpc.OutgoingResponse(request)
{{
    Payload = {payload},
    PayloadContinuation = {payload_continuation}
}};",
                payload = dispatch_return_payload(operation, encoding),
                payload_continuation = payload_continuation(operation, encoding).indent(),
            );
        }
    }

    if let Throws::None = &operation.throws {
        format!(
            "
{check_and_decode}
{dispatch_and_return}"
        )
    } else {
        let exception_type = match &operation.throws {
            Throws::Specific(exception) => exception.escape_scoped_identifier(&operation.namespace()),
            Throws::AnyException => "SliceException".to_owned(),
            Throws::None => unreachable!(),
        };

        format!(
            "
{check_and_decode}
try
{{
    {dispatch_and_return}
}}
catch ({exception_type} sliceException) when (!sliceException.ConvertToUnhandled)
{{
    return request.CreateSliceExceptionResponse(sliceException, {encoding});
}}",
            dispatch_and_return = dispatch_and_return.indent(),
        )
    }
    .into()
}

// only called for non-void operations
fn dispatch_return_payload(operation: &Operation, encoding: &str) -> CodeBlock {
    let non_streamed_return_values = operation.non_streamed_return_members();

    let mut returns = vec![];

    returns.push(match operation.return_members().len() {
        1 => "returnValue".to_owned(),
        _ => non_streamed_return_values
            .iter()
            .map(|r| format!("returnValue.{}", &r.field_name(FieldType::NonMangled)))
            .collect::<Vec<_>>()
            .join(", "),
    });

    match non_streamed_return_values.len() {
        0 => format!("{encoding}.CreateSizeZeroPayload()"),
        _ => format!(
            "Response.{operation_name}({args}, request.Features.Get<ISliceFeature>()?.EncodeOptions)",
            operation_name = operation.escape_identifier(),
            args = returns.join(", "),
        ),
    }
    .into()
}

fn payload_continuation(operation: &Operation, encoding: &str) -> CodeBlock {
    let namespace = &operation.namespace();
    let return_values = operation.return_members();
    match operation.streamed_return_member() {
        None => "null".into(),
        Some(stream_return) => {
            let stream_type = stream_return.data_type();

            let stream_arg = if return_values.len() == 1 {
                "returnValue".to_owned()
            } else {
                format!("returnValue.{}", &stream_return.field_name(FieldType::NonMangled))
            };

            match stream_type.concrete_type() {
                Types::Primitive(Primitive::UInt8) if !stream_type.is_optional => stream_arg.into(),
                _ => format!(
                    "\
{stream_arg}.ToPipeReader(
    {encode_stream_parameter},
    {use_segments},
    {encoding},
    {encode_options})",
                    encode_stream_parameter =
                        encode_stream_parameter(stream_type, TypeContext::Encode, namespace, operation.encoding)
                            .indent(),
                    use_segments = stream_type.fixed_wire_size().is_none(),
                    encode_options = "request.Features.Get<ISliceFeature>()?.EncodeOptions",
                )
                .into(),
            }
        }
    }
}<|MERGE_RESOLUTION|>--- conflicted
+++ resolved
@@ -28,13 +28,8 @@
 
         let remarks = format!(
             r#"
-<<<<<<< HEAD
-The Slice compiler generated this service-side interface from Slice interface <c>{slice_interface}</c>.
-Your service implementation must implement this interface and derive from <see cref="IceRpc.Slice.Service" />.
-=======
-The Slice compiler generated this server-side interface from Slice interface {slice_interface}.
+The Slice compiler generated this server-side interface from Slice interface <c>{slice_interface}</c>.
 Your service implementation must implement this interface and derive from <see cref="Service" />.
->>>>>>> dd404c4a
 "#
         );
 
