// Copyright (c) ZeroC, Inc. All rights reserved.

using NUnit.Framework;
using System;
using System.Collections.Generic;
using System.Net;
using System.Threading;
using System.Threading.Tasks;

namespace IceRpc.Tests.Api
{
    public class ServerTests
    {
        [Test]
        public async Task Server_Exceptions()
        {
            await using var communicator = new Communicator();

            {
                await using var server = new Server
                {
                    Invoker = communicator,
                    Endpoint = "tcp -h foo -p 10000"
                };

                // A DNS name cannot be used with a server endpoint
                Assert.Throws<NotSupportedException>(() => server.Listen());

                // ProxyHost can't be empty
                Assert.Throws<ArgumentException>(() => server.ProxyHost = "");

                Assert.DoesNotThrow(() => IServicePrx.FromServer(server, "/foo"));
                server.Endpoint = null;
                Assert.Throws<InvalidOperationException>(() => IServicePrx.FromServer(server, "/foo"));
            }

            {
                // Listen twice is incorrect
                await using var server = new Server
                {
                    Invoker = communicator,
                    Endpoint = TestHelper.GetUniqueColocEndpoint()
                };
                server.Listen();
                Assert.Throws<InvalidOperationException>(() => server.Listen());
            }

            {
                await using var server = new Server
                {
                    Invoker = communicator,
                    Dispatcher = new ProxyTest(),
                    Endpoint = TestHelper.GetUniqueColocEndpoint()
                };
                var proxy = IProxyTestPrx.FromServer(server, "/foo");

                Assert.ThrowsAsync<ConnectionRefusedException>(async () => await proxy.IcePingAsync());
                server.Listen();
                Assert.DoesNotThrowAsync(async () => await proxy.IcePingAsync());

                // Throws ServiceNotFoundException when Dispatcher is null
                server.Dispatcher = null;
                Assert.ThrowsAsync<ServiceNotFoundException>(async () => await proxy.IcePingAsync());
            }

            {
                // Cannot add a middleware to a router after adding a route
                var router = new Router();
                router.Map("/test", new ProxyTest());

                Assert.Throws<InvalidOperationException>(() => router.Use(next => next));
            }

            {
                await using var server1 = new Server
                {
                    Invoker = communicator,
                    Endpoint = "ice+tcp://127.0.0.1:15001"
                };
                server1.Listen();

                Assert.ThrowsAsync<TransportException>(async () =>
                    {
                        await using var server2 = new Server
                        {
                            Invoker = communicator,
                            Endpoint = "ice+tcp://127.0.0.1:15001"
                        };
                        server2.Listen();
                    });
            }

            {
                string endpoint = TestHelper.GetUniqueColocEndpoint();
                await using var server1 = new Server
                {
                    Invoker = communicator,
                    Endpoint = endpoint
                };
                server1.Listen();

                Assert.ThrowsAsync<TransportException>(async () =>
                    {
                        await using var server2 = new Server
                        {
                            Invoker = communicator,
                            Endpoint = endpoint
                        };
                        server2.Listen();
                    });
            }

            {
                await using var server1 = new Server
                {
                    Invoker = communicator,
                    Endpoint = "ice+tcp://127.0.0.1:15001"
                };

                server1.Listen();

                var prx = IServicePrx.Parse("ice+tcp://127.0.0.1:15001/hello", communicator);
                Connection connection = await prx.GetConnectionAsync();

                IDispatcher dispatcher = new ProxyTest();

                // We can set Dispatcher on an outgoing connection
                Assert.DoesNotThrow(() => connection.Dispatcher = dispatcher);
                Assert.DoesNotThrow(() => connection.Dispatcher = null);
            }
        }

        [TestCase("ice+tcp://127.0.0.1:0?tls=false")]
        [TestCase("tcp -h 127.0.0.1 -p 0 -t 15000")]
        public async Task Server_EndpointInformation(string endpoint)
        {
            await using var communicator = new Communicator();
            await using var server = new Server
            {
                Invoker = communicator,
                Endpoint = endpoint
            };

            Assert.AreEqual(Dns.GetHostName().ToLowerInvariant(), server.ProxyEndpoint?.Host);
            server.ProxyHost = "localhost";
            Assert.AreEqual("localhost", server.ProxyEndpoint?.Host);

            server.Listen();

            Assert.IsNotNull(server.Endpoint);
            Assert.AreEqual(Transport.TCP, server.Endpoint.Transport);
            Assert.AreEqual("127.0.0.1", server.Endpoint.Host);
            Assert.That(server.Endpoint.Port, Is.GreaterThan(0));

            if (server.Endpoint.Protocol == Protocol.Ice1)
            {
                Assert.AreEqual("15000", server.Endpoint["timeout"]);
            }

            Assert.IsNotNull(server.ProxyEndpoint);
            Assert.AreEqual(Transport.TCP, server.ProxyEndpoint!.Transport);
            Assert.AreEqual("localhost", server.ProxyEndpoint.Host);
            Assert.AreEqual(server.Endpoint.Port, server.ProxyEndpoint.Port);

            if (server.ProxyEndpoint.Protocol == Protocol.Ice1)
            {
                Assert.AreEqual("15000", server.ProxyEndpoint["timeout"]);
            }
        }

        [Test]
        public async Task Server_EndpointAsync()
        {
            // Verifies that changing Endpoint or ProxyHost updates ProxyEndpoint.

            await using var communicator = new Communicator();
            await using var server = new Server
            {
                Invoker = communicator
            };

            Assert.IsNull(server.ProxyEndpoint);
            server.Endpoint = "ice+tcp://127.0.0.1";
            Assert.AreEqual(server.Endpoint.ToString().Replace("127.0.0.1", server.ProxyHost),
                            server.ProxyEndpoint!.ToString());
            server.ProxyHost = "foobar";
            Assert.AreEqual(server.Endpoint.ToString().Replace("127.0.0.1", server.ProxyHost),
                            server.ProxyEndpoint.ToString());

            // Verifies that changing Endpoint updates Protocol
            Assert.AreEqual(Protocol.Ice2, server.Protocol);
            server.Endpoint = "tcp -h 127.0.0.1 -p 0";
            Assert.AreEqual(Protocol.Ice1, server.Protocol);
            server.Endpoint = null;
            Assert.AreEqual(Protocol.Ice2, server.Protocol);
        }

        [Test]
        public async Task Server_ProxyOptionsAsync()
        {
            await using var communicator = new Communicator();

            var proxyOptions = new ProxyOptions()
            {
                CacheConnection = false,
                // no need to set Communicator
                Context = new Dictionary<string, string>() { ["speed"] = "fast" },
                InvocationTimeout = TimeSpan.FromSeconds(10)
            };

            var service = new ProxyTest();

            await using var server = new Server
            {
                Invoker = communicator,
                ProxyOptions = proxyOptions,
                Dispatcher = service,
                Endpoint = TestHelper.GetUniqueColocEndpoint()
            };

            IProxyTestPrx? proxy = IProxyTestPrx.FromServer(server, "/foo/bar");
            CheckProxy(proxy);

            // change some properties
            proxy.Context = new Dictionary<string, string>();
            proxy.InvocationTimeout = TimeSpan.FromSeconds(20);

            server.Listen();
            await proxy.SendProxyAsync(proxy);
            Assert.IsNotNull(service.Proxy);
            CheckProxy(service.Proxy!);

            IProxyTestPrx received = await proxy.ReceiveProxyAsync();

            // received inherits the proxy properties not the server options
            Assert.AreEqual(received.CacheConnection, proxy.CacheConnection);
            CollectionAssert.IsEmpty(received.Context);
            Assert.AreEqual(received.InvocationTimeout, proxy.InvocationTimeout);
            Assert.AreEqual(received.IsOneway, proxy.IsOneway);

            static void CheckProxy(IProxyTestPrx proxy)
            {
                Assert.IsFalse(proxy.CacheConnection);
                Assert.AreEqual("fast", proxy.Context["speed"]);
                Assert.AreEqual(TimeSpan.FromSeconds(10), proxy.InvocationTimeout);
                Assert.AreEqual("/foo/bar", proxy.Path);
            }
        }

        [TestCase(" :")]
        [TestCase("tcp: ")]
        [TestCase(":tcp")]
        public async Task Server_InvalidEndpoints(string endpoint)
        {
            await using var communicator = new Communicator();
            Assert.Throws<FormatException>(() => new Server { Invoker = communicator, Endpoint = endpoint });
        }

        [Test]
        [Log(LogAttributeLevel.Debug)]
        // When a client cancels a request, the dispatch is canceled.
        public async Task Server_RequestCancelAsync()
        {
            await using var communicator = new Communicator();
            var semaphore = new SemaphoreSlim(0);
            bool waitForCancellation = true;
            await using var server = new Server
            {
                Invoker = communicator,
                Dispatcher = new InlineDispatcher(async (request, cancel) =>
                {
                    if (waitForCancellation)
                    {
                        Assert.That(cancel.CanBeCanceled, Is.True);
                        semaphore.Release();
                        try
                        {
                            await Task.Delay(-1, cancel);
                        }
                        catch (OperationCanceledException)
                        {
                            semaphore.Release();
                            throw;
                        }
                        catch
                        {
                        }
                        Assert.Fail();
                    }
                    return OutgoingResponse.WithVoidReturnValue(request);
                }),
                Endpoint = TestHelper.GetUniqueColocEndpoint()
            };

            server.Listen();

            var proxy = IProxyTestPrx.FromServer(server, "/");

            using var cancellationSource = new CancellationTokenSource();
            Task task = proxy.IcePingAsync(cancel: cancellationSource.Token);
            semaphore.Wait(); // Wait for the dispatch

            Assert.That(task.IsCompleted, Is.False);
            cancellationSource.Cancel();
            Assert.CatchAsync<OperationCanceledException>(async () => await task);

            // Now wait for the dispatch cancellation
            semaphore.Wait();

            // Verify the service still works.
            waitForCancellation = false;
            Assert.DoesNotThrowAsync(async () => await proxy.IcePingAsync());
            Assert.DoesNotThrowAsync(async () => await server.ShutdownAsync());
        }

<<<<<<< HEAD
        [TestCase(false)]
        [TestCase(true)]
        // Canceling the cancellation token (source) of ShutdownAsync results in a DispatchException when the operation
        // completes with an OperationCanceledException. It also test calling DisposeAsync is called instead of
        //  Shutdown, which call ShutdownAsync with a canceled token.
        public async Task Server_ShutdownCancelAsync(bool disposeInsteadOfShutdown)
=======
        [Test]
        // When a client cancels a request, the dispatch is canceled. Works also when the dispatch is performed by
        // an outgoing connection.
        public async Task Server_CallbackRequestCancelAsync()
        {
            await using var communicator = new Communicator();
            var service = new ProxyTest();
            var serverTest = new ServerTest(service);

            await using var server = new Server
            {
                Invoker = communicator,
                Dispatcher = serverTest,
                Endpoint = TestHelper.GetUniqueColocEndpoint()
            };

            server.Listen();
            var proxy = IServerTestPrx.FromServer(server, "/");

            await proxy.IcePingAsync();
            proxy.Connection!.Dispatcher = service;

            await proxy.CallbackAsync(server.CreateEndpointlessProxy<IProxyTestPrx>("/callback"));
        }

        [Test]
        // Canceling the cancellation token (source) of ShutdownAsync results in a ServerException when the operation
        // completes with an OperationCanceledException.
        public async Task Server_ShutdownCancelAsync()
>>>>>>> 27baa764
        {
            await using var communicator = new Communicator();
            var semaphore = new SemaphoreSlim(0);
            var server = new Server
            {
                Invoker = communicator,
                Dispatcher = new InlineDispatcher(async (request, cancel) =>
                {
                    Assert.That(cancel.CanBeCanceled, Is.True);
                    semaphore.Release();
                    await Task.Delay(-1, cancel);
                    return OutgoingResponse.WithVoidReturnValue(request);
                }),
                Endpoint = TestHelper.GetUniqueColocEndpoint()
            };

            server.Listen();

            var proxy = IProxyTestPrx.FromServer(server, "/");

            Task task = proxy.IcePingAsync();
            semaphore.Wait(); // Wait for the dispatch

            Task shutdownTask;
            if (disposeInsteadOfShutdown)
            {
<<<<<<< HEAD
                // Dispose to trigger the dispatch cancellation immediately.
                Assert.That(task.IsCompleted, Is.False);
                shutdownTask = server.DisposeAsync().AsTask();
            }
            else
            {
                // Shutdown and cancel it to trigger the dispatch cancellation.
                using var cancellationSource = new CancellationTokenSource();
                shutdownTask = server.ShutdownAsync(cancellationSource.Token);
                Assert.That(task.IsCompleted, Is.False);
                Assert.That(shutdownTask.IsCompleted, Is.False);
                cancellationSource.Cancel();
            }
=======
                Invoker = communicator,
                Dispatcher = service,
                Endpoint = TestHelper.GetUniqueColocEndpoint()
            };

            server.Listen();

            var proxy = IProxyTestPrx.FromServer(server, "/");
>>>>>>> 27baa764

            // Ensure the client gets a DispatchException and that shutdown doesn't throw.
            Assert.ThrowsAsync<DispatchException>(async () => await task);
            Assert.DoesNotThrowAsync(async () => await shutdownTask);
        }

        private class ProxyTest : IProxyTest
        {
            internal IProxyTestPrx? Proxy { get; set; }

            public ValueTask<IProxyTestPrx> ReceiveProxyAsync(Dispatch dispatch, CancellationToken cancel) =>
                new(dispatch.Server!.CreateEndpointlessProxy<IProxyTestPrx>(dispatch.Path));

            public ValueTask SendProxyAsync(IProxyTestPrx proxy, Dispatch dispatch, CancellationToken cancel)
            {
                Proxy = proxy;
                return default;
            }
        }
    }
}<|MERGE_RESOLUTION|>--- conflicted
+++ resolved
@@ -257,7 +257,6 @@
         }
 
         [Test]
-        [Log(LogAttributeLevel.Debug)]
         // When a client cancels a request, the dispatch is canceled.
         public async Task Server_RequestCancelAsync()
         {
@@ -287,7 +286,7 @@
                         }
                         Assert.Fail();
                     }
-                    return OutgoingResponse.WithVoidReturnValue(request);
+                    return new OutgoingResponse(request);
                 }),
                 Endpoint = TestHelper.GetUniqueColocEndpoint()
             };
@@ -313,44 +312,12 @@
             Assert.DoesNotThrowAsync(async () => await server.ShutdownAsync());
         }
 
-<<<<<<< HEAD
         [TestCase(false)]
         [TestCase(true)]
         // Canceling the cancellation token (source) of ShutdownAsync results in a DispatchException when the operation
         // completes with an OperationCanceledException. It also test calling DisposeAsync is called instead of
         //  Shutdown, which call ShutdownAsync with a canceled token.
         public async Task Server_ShutdownCancelAsync(bool disposeInsteadOfShutdown)
-=======
-        [Test]
-        // When a client cancels a request, the dispatch is canceled. Works also when the dispatch is performed by
-        // an outgoing connection.
-        public async Task Server_CallbackRequestCancelAsync()
-        {
-            await using var communicator = new Communicator();
-            var service = new ProxyTest();
-            var serverTest = new ServerTest(service);
-
-            await using var server = new Server
-            {
-                Invoker = communicator,
-                Dispatcher = serverTest,
-                Endpoint = TestHelper.GetUniqueColocEndpoint()
-            };
-
-            server.Listen();
-            var proxy = IServerTestPrx.FromServer(server, "/");
-
-            await proxy.IcePingAsync();
-            proxy.Connection!.Dispatcher = service;
-
-            await proxy.CallbackAsync(server.CreateEndpointlessProxy<IProxyTestPrx>("/callback"));
-        }
-
-        [Test]
-        // Canceling the cancellation token (source) of ShutdownAsync results in a ServerException when the operation
-        // completes with an OperationCanceledException.
-        public async Task Server_ShutdownCancelAsync()
->>>>>>> 27baa764
         {
             await using var communicator = new Communicator();
             var semaphore = new SemaphoreSlim(0);
@@ -362,7 +329,7 @@
                     Assert.That(cancel.CanBeCanceled, Is.True);
                     semaphore.Release();
                     await Task.Delay(-1, cancel);
-                    return OutgoingResponse.WithVoidReturnValue(request);
+                    return new OutgoingResponse(request);
                 }),
                 Endpoint = TestHelper.GetUniqueColocEndpoint()
             };
@@ -377,7 +344,6 @@
             Task shutdownTask;
             if (disposeInsteadOfShutdown)
             {
-<<<<<<< HEAD
                 // Dispose to trigger the dispatch cancellation immediately.
                 Assert.That(task.IsCompleted, Is.False);
                 shutdownTask = server.DisposeAsync().AsTask();
@@ -391,16 +357,6 @@
                 Assert.That(shutdownTask.IsCompleted, Is.False);
                 cancellationSource.Cancel();
             }
-=======
-                Invoker = communicator,
-                Dispatcher = service,
-                Endpoint = TestHelper.GetUniqueColocEndpoint()
-            };
-
-            server.Listen();
-
-            var proxy = IProxyTestPrx.FromServer(server, "/");
->>>>>>> 27baa764
 
             // Ensure the client gets a DispatchException and that shutdown doesn't throw.
             Assert.ThrowsAsync<DispatchException>(async () => await task);
