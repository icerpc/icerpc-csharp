﻿<Project Sdk="Microsoft.NET.Sdk">
  <Import Project="../../tools/IceRpc.Slice.Tools/IceRpc.Slice.Tools.props" />
  <PropertyGroup>
    <!-- Missing XML comment for publicly visible type or member. -->
    <NoWarn>CS1591</NoWarn>
  </PropertyGroup>

  <ItemDefinitionGroup>
    <SliceFile>
      <AdditionalOptions>--rpc none</AdditionalOptions>
    </SliceFile>
  </ItemDefinitionGroup>

  <ItemGroup>
    <PackageReference Include="coverlet.collector" Version="6.0.0">
      <IncludeAssets>runtime; build; native; contentfiles; analyzers; buildtransitive</IncludeAssets>
      <PrivateAssets>all</PrivateAssets>
    </PackageReference>
    <PackageReference Include="Microsoft.NET.Test.Sdk" Version="17.8.0" />
    <PackageReference Include="NUnit.Analyzers" Version="3.9.0">
      <PrivateAssets>all</PrivateAssets>
      <IncludeAssets>runtime; build; native; contentfiles; analyzers; buildtransitive</IncludeAssets>
    </PackageReference>
    <PackageReference Include="NUnit3TestAdapter" Version="4.5.0" />
    <PackageReference Include="NUnit" Version="3.14.0" />
<<<<<<< HEAD
    <PackageReference Include="System.IO.Pipelines" Version="8.0.0-rc.2.*" />
=======
    <PackageReference Include="System.IO.Pipelines" Version="8.0.*" />
>>>>>>> 2d474dfc
  </ItemGroup>

  <ItemGroup>
    <ProjectReference Include="..\..\src\ZeroC.Slice\ZeroC.Slice.csproj" />
    <ProjectReference Include="..\ZeroC.Slice.Tests.ReferencedAssemblies\A\A.csproj" />
    <ProjectReference Include="..\ZeroC.Slice.Tests.ReferencedAssemblies\B\B.csproj" />
    <ProjectReference Include="..\ZeroC.Slice.Tests.ReferencedAssemblies\C\C.csproj" />
    <ProjectReference Include="..\ZeroC.Slice.Tests.ReferencedAssemblies\D\D.csproj" />
    <ProjectReference Include="..\ZeroC.Slice.Tests.ReferencedAssemblies\DPrime\DPrime.csproj" />
    <!-- Reference the built-in Slice files -->
    <SliceDirectory Include="..\..\slice" />
  </ItemGroup>
  <Import Project="../../tools/IceRpc.Slice.Tools/IceRpc.Slice.Tools.targets" />
</Project><|MERGE_RESOLUTION|>--- conflicted
+++ resolved
@@ -23,11 +23,7 @@
     </PackageReference>
     <PackageReference Include="NUnit3TestAdapter" Version="4.5.0" />
     <PackageReference Include="NUnit" Version="3.14.0" />
-<<<<<<< HEAD
-    <PackageReference Include="System.IO.Pipelines" Version="8.0.0-rc.2.*" />
-=======
     <PackageReference Include="System.IO.Pipelines" Version="8.0.*" />
->>>>>>> 2d474dfc
   </ItemGroup>
 
   <ItemGroup>
