--- conflicted
+++ resolved
@@ -947,12 +947,7 @@
                 }
             }
 
-<<<<<<< HEAD
-            var connectionOptions = Communicator.ConnectionOptions.Clone();
-=======
             OutgoingConnectionOptions connectionOptions = Communicator.ConnectionOptions.Clone();
-            connectionOptions.Label = Label;
->>>>>>> 94ab4d65
             connectionOptions.NonSecure = NonSecure;
 
             ILogger logger = Communicator.Logger;
