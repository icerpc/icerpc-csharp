--- conflicted
+++ resolved
@@ -20,16 +20,11 @@
                 {
                     // TODO we now log the sending of the request before it is actually sent
                     // and it might never be sent
-<<<<<<< HEAD
-                    using IDisposable? socketScope = request.Connection?.StartScope();
+                    using IDisposable? connectionScope = request.Connection?.StartScope();
                     logger.LogSentRequest(request.Path,
                                           request.Operation,
                                           request.PayloadSize,
                                           request.PayloadEncoding);
-=======
-                    using IDisposable? connectionScope = request.Connection?.StartScope();
-                    logger.LogSentRequest(request);
->>>>>>> af381512
                     try
                     {
                         IncomingResponse response = await next.InvokeAsync(request, cancel).ConfigureAwait(false);
