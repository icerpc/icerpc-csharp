// Copyright (c) ZeroC, Inc. All rights reserved.

using IceRpc.Configure;
using IceRpc.Internal;
using IceRpc.Slice;
using Microsoft.Extensions.DependencyInjection;
using NUnit.Framework;

namespace IceRpc.Tests;

[Timeout(5000)]
[Parallelizable(ParallelScope.All)]
public sealed class IceRpcProtocolConnectionTests
{
    public static IEnumerable<TestCaseData> ExceptionIsEncodedAsDispatchExceptionSource
    {
        get
        {
            yield return new TestCaseData(new InvalidDataException("invalid data"), DispatchErrorCode.InvalidData);
            // Slice1 only exception will get encoded as unhandled exception with Slice2
            yield return new TestCaseData(new MyDerivedException(), DispatchErrorCode.UnhandledException);
            yield return new TestCaseData(new InvalidOperationException(), DispatchErrorCode.UnhandledException);
        }
    }

    /// <summary>Verifies that if the shutdown pending invocations and dispatches are canceled the invocations are
    /// canceled.</summary>
    [Test]
    public async Task Shutdown_invocations_cancellation()
    {
        // Arrange
        using var start = new SemaphoreSlim(0);
        using var hold = new SemaphoreSlim(0);

        await using var serviceProvider = new ProtocolServiceCollection()
            .UseProtocol(Protocol.IceRpc)
            .UseServerOptions(new ServerOptions
            {
                Dispatcher = new InlineDispatcher(async (request, cancel) =>
                {
                    start.Release();
                    await hold.WaitAsync(cancel);
                    return new OutgoingResponse(request);
                })
            })
            .BuildServiceProvider();

        using var sut = await serviceProvider.GetClientServerProtocolConnectionAsync();

        sut.Server.PeerShutdownInitiated = message => _ = sut.Server.ShutdownAsync(message);

        var invokeTask = sut.Client.InvokeAsync(
            new OutgoingRequest(new Proxy(Protocol.IceRpc)),
            InvalidConnection.IceRpc);

        await start.WaitAsync(); // Wait for the dispatch to start

        // Act
        var shutdownTask = sut.Client.ShutdownAsync("", new CancellationToken(canceled: true));

        // Assert
        Assert.Multiple(() =>
        {
            Assert.That(async () => await invokeTask, Throws.TypeOf<OperationCanceledException>());
            Assert.That(async () => await shutdownTask, Throws.Nothing);
        });
        hold.Release();
    }

    /// <summary>Verifies that exceptions thrown by the dispatcher are correctly mapped to a DispatchException with the
    /// expected error code.</summary>
    /// <param name="thrownException">The exception to throw by the dispatcher.</param>
    /// <param name="errorCode">The expected <see cref="DispatchErrorCode"/>.</param>
    [Test, TestCaseSource(nameof(ExceptionIsEncodedAsDispatchExceptionSource))]
    public async Task Exception_is_encoded_as_a_dispatch_exception(
        Exception thrownException,
        DispatchErrorCode errorCode)
    {
        // Arrange
        var dispatcher = new InlineDispatcher((request, cancel) => throw thrownException);

        await using var serviceProvider = new ProtocolServiceCollection()
            .UseProtocol(Protocol.IceRpc)
            .UseServerOptions(new ServerOptions { Dispatcher = dispatcher })
            .BuildServiceProvider();

        using var sut = await serviceProvider.GetClientServerProtocolConnectionAsync();
        var request = new OutgoingRequest(new Proxy(Protocol.IceRpc));

        // Act
        var response = await sut.Client.InvokeAsync(request, InvalidConnection.IceRpc);

        // Assert
        Assert.That(response.ResultType, Is.EqualTo(ResultType.Failure));
        var exception = await response.DecodeFailureAsync(request) as DispatchException;
        Assert.That(exception, Is.Not.Null);
        Assert.That(exception!.ErrorCode, Is.EqualTo(errorCode));
    }

<<<<<<< HEAD
    /// <summary>Checks that the connection fields are correctly exchanged during connection establishment.</summary>
    [Test]
    public async Task Exchange_fields_on_connection_establishment()
    {
        // Arrange
        ConnectionFieldKey connectionFieldKeyA = (ConnectionFieldKey)100;
        ConnectionFieldKey connectionFieldKeyB = (ConnectionFieldKey)10;
        int clientCount = -1;
        int? clientA = null;
        int? clientB = null;
        int? serverA = null;
        int serverCount = -1;
        int? serverB = null;

        await using var serviceProvider = new ProtocolServiceCollection()
            .UseProtocol(Protocol.IceRpc)
            .UseServerOptions(new ServerOptions
            {
                IceRpcServerOptions = new()
                {
                    Fields = new Dictionary<ConnectionFieldKey, OutgoingFieldValue>()
                    {
                        [connectionFieldKeyA] = new((ref SliceEncoder encoder) => encoder.EncodeInt32(56))
                    }
                },
                OnConnect = (_, fields, _) =>
                {
                    serverCount = fields.Count;
                    serverA = DecodeField(fields, connectionFieldKeyA);
                    serverB = DecodeField(fields, connectionFieldKeyB);
                }
            })
            .UseConnectionOptions(new ConnectionOptions()
            {
                IceRpcClientOptions = new()
                {
                    Fields = new Dictionary<ConnectionFieldKey, OutgoingFieldValue>()
                    {
                        [connectionFieldKeyA] = new((ref SliceEncoder encoder) => encoder.EncodeInt32(34)),
                        [connectionFieldKeyB] = new((ref SliceEncoder encoder) => encoder.EncodeInt32(38))
                    }
                },
                OnConnect = (_, fields, _) =>
                {
                    clientCount = fields.Count;
                    clientA = DecodeField(fields, connectionFieldKeyA);
                    clientB = DecodeField(fields, connectionFieldKeyB);
                }
            })
            .BuildServiceProvider();

        // Act
        using var sut = await serviceProvider.GetClientServerProtocolConnectionAsync();

        // Assert
        Assert.Multiple(() =>
        {
            Assert.That(clientCount, Is.EqualTo(1));
            Assert.That(clientA, Is.EqualTo(56));
            Assert.That(clientB, Is.Null);

            Assert.That(serverCount, Is.EqualTo(2));
            Assert.That(serverA, Is.EqualTo(34));
            Assert.That(serverB, Is.EqualTo(38));
        });
    }

    private static int? DecodeField(
        IDictionary<ConnectionFieldKey, ReadOnlySequence<byte>> fields,
        ConnectionFieldKey key) =>
        fields.ContainsKey(key) ? fields.DecodeValue(key, (ref SliceDecoder decoder) => decoder.DecodeInt32()) : null;

=======
>>>>>>> 12d10db7
    /// <summary>Ensures that the response payload is completed if the response fields are invalid.</summary>
    [Test]
    public async Task Payload_completed_on_invalid_response_fields()
    {
        // Arrange
        var payloadDecorator = new PayloadPipeReaderDecorator(InvalidPipeReader.Instance);
        var dispatcher = new InlineDispatcher((request, cancel) =>
            {
                var response = new OutgoingResponse(request)
                {
                    Payload = payloadDecorator
                };
                response.Fields = response.Fields.With(
                    ResponseFieldKey.CompressionFormat,
                    (ref SliceEncoder encoder) => throw new NotSupportedException("invalid request fields"));
                return new(response);
            });

        await using var serviceProvider = new ProtocolServiceCollection()
            .UseProtocol(Protocol.IceRpc)
            .UseServerOptions(new ServerOptions { Dispatcher = dispatcher })
            .BuildServiceProvider();
        using var sut = await serviceProvider.GetClientServerProtocolConnectionAsync();

        // Act
        _ = sut.Client.InvokeAsync(
            new OutgoingRequest(new Proxy(Protocol.IceRpc)),
            InvalidConnection.IceRpc);

        // Assert
        Assert.That(await payloadDecorator.Completed, Is.InstanceOf<NotSupportedException>());
    }

    /// <summary>Ensures that the request payload stream is completed on valid request.</summary>
    [Test]
    public async Task PayloadStream_completed_on_valid_request([Values(true, false)] bool isOneway)
    {
        // Arrange
        await using var serviceProvider = new ProtocolServiceCollection()
            .UseProtocol(Protocol.IceRpc)
            .BuildServiceProvider();
        using var sut = await serviceProvider.GetClientServerProtocolConnectionAsync();

        var payloadStreamDecorator = new PayloadPipeReaderDecorator(EmptyPipeReader.Instance);
        var request = new OutgoingRequest(new Proxy(Protocol.IceRpc))
        {
            IsOneway = isOneway,
            PayloadStream = payloadStreamDecorator
        };

        // Act
        _ = sut.Client.InvokeAsync(request, InvalidConnection.IceRpc);

        // Assert
        Assert.That(await payloadStreamDecorator.Completed, Is.Null);
    }

    /// <summary>Ensures that the request payload is completed if the payload stream is invalid.</summary>
    [Test]
    public async Task PayloadStream_completed_on_invalid_request_payload([Values(true, false)] bool isOneway)
    {
        // Arrange
        await using var serviceProvider = new ProtocolServiceCollection()
            .UseProtocol(Protocol.IceRpc)
            .BuildServiceProvider();
        using var sut = await serviceProvider.GetClientServerProtocolConnectionAsync();

        var payloadStreamDecorator = new PayloadPipeReaderDecorator(InvalidPipeReader.Instance);
        var request = new OutgoingRequest(new Proxy(Protocol.IceRpc))
        {
            IsOneway = isOneway,
            PayloadStream = payloadStreamDecorator
        };

        // Act
        _ = sut.Client.InvokeAsync(request, InvalidConnection.IceRpc);

        // Assert
        Assert.That(await payloadStreamDecorator.Completed, Is.InstanceOf<NotSupportedException>());
    }

    /// <summary>Ensures that the response payload stream is completed on a valid response.</summary>
    [Test]
    public async Task PayloadStream_completed_on_valid_response()
    {
        // Arrange
        var payloadStreamDecorator = new PayloadPipeReaderDecorator(EmptyPipeReader.Instance);
        var dispatcher = new InlineDispatcher((request, cancel) =>
                new(new OutgoingResponse(request)
                {
                    PayloadStream = payloadStreamDecorator
                }));

        await using var serviceProvider = new ProtocolServiceCollection()
            .UseProtocol(Protocol.IceRpc)
            .UseServerOptions(new ServerOptions { Dispatcher = dispatcher })
            .BuildServiceProvider();
        using var sut = await serviceProvider.GetClientServerProtocolConnectionAsync();

        // Act
        _ = sut.Client.InvokeAsync(new OutgoingRequest(new Proxy(Protocol.IceRpc)), InvalidConnection.IceRpc);

        // Assert
        Assert.That(await payloadStreamDecorator.Completed, Is.Null);
    }

    /// <summary>Ensures that the response payload is completed on an invalid response payload stream.</summary>
    [Test]
    public async Task PayloadStream_completed_on_invalid_response_payload()
    {
        // Arrange
        var payloadStreamDecorator = new PayloadPipeReaderDecorator(InvalidPipeReader.Instance);
        var dispatcher = new InlineDispatcher((request, cancel) =>
                new(new OutgoingResponse(request)
                {
                    PayloadStream = payloadStreamDecorator
                }));

        await using var serviceProvider = new ProtocolServiceCollection()
            .UseProtocol(Protocol.IceRpc)
            .UseServerOptions(new ServerOptions { Dispatcher = dispatcher })
            .BuildServiceProvider();
        using var sut = await serviceProvider.GetClientServerProtocolConnectionAsync();

        // Act
        _ = sut.Client.InvokeAsync(new OutgoingRequest(new Proxy(Protocol.IceRpc)), InvalidConnection.IceRpc);

        // Assert
        Assert.That(await payloadStreamDecorator.Completed, Is.InstanceOf<NotSupportedException>());
    }

    /// <summary>Ensures that the request payload writer is completed on an invalid request.</summary>
    /// <remarks>This test only works with the icerpc protocol since it relies on reading the payload after the payload
    /// writer is created.</remarks>
    [Test]
    public async Task PayloadWriter_completed_with_invalid_request()
    {
        // Arrange
        await using var serviceProvider = new ProtocolServiceCollection()
            .UseProtocol(Protocol.IceRpc)
            .BuildServiceProvider();
        using var sut = await serviceProvider.GetClientServerProtocolConnectionAsync();

        var request = new OutgoingRequest(new Proxy(Protocol.IceRpc))
        {
            Payload = InvalidPipeReader.Instance
        };
        var payloadWriterSource = new TaskCompletionSource<PayloadPipeWriterDecorator>();
        request.Use(writer =>
            {
                var payloadWriterDecorator = new PayloadPipeWriterDecorator(writer);
                payloadWriterSource.SetResult(payloadWriterDecorator);
                return payloadWriterDecorator;
            });

        // Act
        _ = sut.Client.InvokeAsync(request, InvalidConnection.IceRpc);

        // Assert
        Assert.That(await (await payloadWriterSource.Task).Completed, Is.InstanceOf<NotSupportedException>());
    }

    /// <summary>Ensures that the request payload writer is completed on an invalid response.</summary>
    /// <remarks>This test only works with the icerpc protocol since it relies on reading the payload after the payload
    /// writer is created.</remarks>
    [Test]
    public async Task PayloadWriter_completed_with_invalid_response()
    {
        // Arrange
        var payloadWriterSource = new TaskCompletionSource<PayloadPipeWriterDecorator>();
        var dispatcher = new InlineDispatcher((request, cancel) =>
            {
                var response = new OutgoingResponse(request)
                {
                    Payload = InvalidPipeReader.Instance
                };
                response.Use(writer =>
                    {
                        var payloadWriterDecorator = new PayloadPipeWriterDecorator(writer);
                        payloadWriterSource.SetResult(payloadWriterDecorator);
                        return payloadWriterDecorator;
                    });
                return new(response);
            });

        await using var serviceProvider = new ProtocolServiceCollection()
            .UseProtocol(Protocol.IceRpc)
            .UseServerOptions(new ServerOptions { Dispatcher = dispatcher })
            .BuildServiceProvider();
        using var sut = await serviceProvider.GetClientServerProtocolConnectionAsync();

        // Act
        _ = sut.Client.InvokeAsync(new OutgoingRequest(new Proxy(Protocol.IceRpc)), InvalidConnection.IceRpc);

        // Assert
        Assert.That(await (await payloadWriterSource.Task).Completed, Is.InstanceOf<NotSupportedException>());
    }

    [Test]
    public async Task Request_with_header_size_larger_than_max_header_size_fails()
    {
        await using var serviceProvider = new ProtocolServiceCollection()
            .UseProtocol(Protocol.IceRpc)
            .UseServerOptions(new ServerOptions
            {
                IceRpcServerOptions = new() { MaxHeaderSize = 100 }
            })
            .BuildServiceProvider();
        await using var sut = await serviceProvider.GetClientServerProtocolConnectionAsync();
        _ = sut.Server.AcceptRequestsAsync(InvalidConnection.IceRpc);
        _ = sut.Client.AcceptRequestsAsync(InvalidConnection.IceRpc);
        var request = new OutgoingRequest(new Proxy(Protocol.IceRpc))
        {
            Operation = new string('x', 100)
        };

        Assert.That(
            async () => await sut.Client.InvokeAsync(request, InvalidConnection.IceRpc),
            Throws.InstanceOf<ProtocolException>());
    }

    [Test]
    public async Task Response_with_large_header()
    {
        // Arrange
        // This large value should be large enough to create multiple buffers for the response header.
        var expectedValue = new string('A', 16_000);
        var dispatcher = new InlineDispatcher((request, cancel) =>
        {
            var response = new OutgoingResponse(request);
            response.Fields = response.Fields.With(
                (ResponseFieldKey)1000,
                (ref SliceEncoder encoder) => encoder.EncodeString(expectedValue));
            return new(response);
        });
        await using var serviceProvider = new ProtocolServiceCollection()
            .UseProtocol(Protocol.IceRpc)
            .UseServerOptions(new ServerOptions { Dispatcher = dispatcher })
            .BuildServiceProvider();
        using var sut = await serviceProvider.GetClientServerProtocolConnectionAsync();

        var payloadDecorator = new PayloadPipeReaderDecorator(EmptyPipeReader.Instance);
        var request = new OutgoingRequest(new Proxy(Protocol.IceRpc));

        // Act
        var response = await sut.Client.InvokeAsync(request, InvalidConnection.IceRpc);

        // Assert
        Assert.That(
            response.Fields.DecodeValue((ResponseFieldKey)1000, (ref SliceDecoder decoder) => decoder.DecodeString()),
            Is.EqualTo(expectedValue));
    }

    /// <summary>With icerpc protocol the connection shutdown waits for invocations to finish. This is different
    /// with ice protocol see <see cref="IceProtocolConnectionTests.Shutdown_cancels_invocations"/>.</summary>
    [Test]
    public async Task Shutdown_waits_for_pending_invocations_to_finish()
    {
        // Arrange
        using var start = new SemaphoreSlim(0);
        using var hold = new SemaphoreSlim(0);

        await using var serviceProvider = new ProtocolServiceCollection()
            .UseProtocol(Protocol.IceRpc)
            .UseServerOptions(new ServerOptions
            {
                Dispatcher = new InlineDispatcher(async (request, cancel) =>
                {
                    start.Release();
                    await hold.WaitAsync(cancel);
                    return new OutgoingResponse(request);
                })
            })
            .BuildServiceProvider();

        using var sut = await serviceProvider.GetClientServerProtocolConnectionAsync();

        sut.Server.PeerShutdownInitiated = message =>
            _ = sut.Server.ShutdownAsync(message);

        var invokeTask = sut.Client.InvokeAsync(
            new OutgoingRequest(new Proxy(Protocol.IceRpc)),
            InvalidConnection.IceRpc);

        await start.WaitAsync(); // Wait for the dispatch to start

        // Act
        var shutdownTask = sut.Client.ShutdownAsync("");

        // Assert
        Assert.That(invokeTask.IsCompleted, Is.False);
        Assert.That(shutdownTask.IsCompleted, Is.False);
        hold.Release();
        Assert.That(async () => await invokeTask, Throws.Nothing);
        Assert.That(async () => await shutdownTask, Throws.Nothing);
    }
}<|MERGE_RESOLUTION|>--- conflicted
+++ resolved
@@ -97,81 +97,6 @@
         Assert.That(exception!.ErrorCode, Is.EqualTo(errorCode));
     }
 
-<<<<<<< HEAD
-    /// <summary>Checks that the connection fields are correctly exchanged during connection establishment.</summary>
-    [Test]
-    public async Task Exchange_fields_on_connection_establishment()
-    {
-        // Arrange
-        ConnectionFieldKey connectionFieldKeyA = (ConnectionFieldKey)100;
-        ConnectionFieldKey connectionFieldKeyB = (ConnectionFieldKey)10;
-        int clientCount = -1;
-        int? clientA = null;
-        int? clientB = null;
-        int? serverA = null;
-        int serverCount = -1;
-        int? serverB = null;
-
-        await using var serviceProvider = new ProtocolServiceCollection()
-            .UseProtocol(Protocol.IceRpc)
-            .UseServerOptions(new ServerOptions
-            {
-                IceRpcServerOptions = new()
-                {
-                    Fields = new Dictionary<ConnectionFieldKey, OutgoingFieldValue>()
-                    {
-                        [connectionFieldKeyA] = new((ref SliceEncoder encoder) => encoder.EncodeInt32(56))
-                    }
-                },
-                OnConnect = (_, fields, _) =>
-                {
-                    serverCount = fields.Count;
-                    serverA = DecodeField(fields, connectionFieldKeyA);
-                    serverB = DecodeField(fields, connectionFieldKeyB);
-                }
-            })
-            .UseConnectionOptions(new ConnectionOptions()
-            {
-                IceRpcClientOptions = new()
-                {
-                    Fields = new Dictionary<ConnectionFieldKey, OutgoingFieldValue>()
-                    {
-                        [connectionFieldKeyA] = new((ref SliceEncoder encoder) => encoder.EncodeInt32(34)),
-                        [connectionFieldKeyB] = new((ref SliceEncoder encoder) => encoder.EncodeInt32(38))
-                    }
-                },
-                OnConnect = (_, fields, _) =>
-                {
-                    clientCount = fields.Count;
-                    clientA = DecodeField(fields, connectionFieldKeyA);
-                    clientB = DecodeField(fields, connectionFieldKeyB);
-                }
-            })
-            .BuildServiceProvider();
-
-        // Act
-        using var sut = await serviceProvider.GetClientServerProtocolConnectionAsync();
-
-        // Assert
-        Assert.Multiple(() =>
-        {
-            Assert.That(clientCount, Is.EqualTo(1));
-            Assert.That(clientA, Is.EqualTo(56));
-            Assert.That(clientB, Is.Null);
-
-            Assert.That(serverCount, Is.EqualTo(2));
-            Assert.That(serverA, Is.EqualTo(34));
-            Assert.That(serverB, Is.EqualTo(38));
-        });
-    }
-
-    private static int? DecodeField(
-        IDictionary<ConnectionFieldKey, ReadOnlySequence<byte>> fields,
-        ConnectionFieldKey key) =>
-        fields.ContainsKey(key) ? fields.DecodeValue(key, (ref SliceDecoder decoder) => decoder.DecodeInt32()) : null;
-
-=======
->>>>>>> 12d10db7
     /// <summary>Ensures that the response payload is completed if the response fields are invalid.</summary>
     [Test]
     public async Task Payload_completed_on_invalid_response_fields()
