--- conflicted
+++ resolved
@@ -14,7 +14,6 @@
     {
         if (encoder.Encoding == SliceEncoding.Slice1)
         {
-<<<<<<< HEAD
             // With Slice1, a proxy is encoded as a kind of discriminated union with:
             // - Identity
             // - If Identity is not the null identity:
@@ -22,10 +21,7 @@
             //     - a sequence of server addresses (can be empty)
             //     - an adapter ID string present only when the sequence of server addresses is empty
 
-            encoder.EncodeIdentityPath(value.Path);
-=======
             encoder.EncodeIceIdentityPath(value.Path);
->>>>>>> caf6f447
 
             if (value.Protocol is not Protocol protocol)
             {
