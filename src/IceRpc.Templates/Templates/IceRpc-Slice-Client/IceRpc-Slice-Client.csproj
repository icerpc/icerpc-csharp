<?xml version="1.0" encoding="utf-8"?>
<Project Sdk="Microsoft.NET.Sdk">
  <PropertyGroup>
    <OutputType>Exe</OutputType>
    <TargetFramework>net8.0</TargetFramework>
    <Nullable>enable</Nullable>
    <ImplicitUsings>enable</ImplicitUsings>
    <!-- Copy the PDBs from the NuGet packages to get file names and line numbers in stack traces. -->
    <CopyDebugSymbolFilesFromPackages>true</CopyDebugSymbolFilesFromPackages>
  </PropertyGroup>
  <ItemGroup>
    <PackageReference Include="IceRpc.Slice.Tools" Version="0.2.0-preview1" PrivateAssets="All" />
    <PackageReference Include="IceRpc.Slice" Version="0.2.0-preview1" />
    <PackageReference Include="IceRpc.Deadline" Version="0.2.0-preview1" />
    <PackageReference Include="IceRpc.Logger" Version="0.2.0-preview1" />
<<<<<<< HEAD
    <PackageReference Include="Microsoft.Extensions.Logging" Version="8.0.0-rc.2.*" />
    <PackageReference Include="Microsoft.Extensions.Logging.Console" Version="8.0.0-rc.2.*" />
=======
    <PackageReference Include="Microsoft.Extensions.Logging" Version="8.0.*" />
    <PackageReference Include="Microsoft.Extensions.Logging.Console" Version="8.0.*" />
>>>>>>> 2d474dfc
  </ItemGroup>
</Project><|MERGE_RESOLUTION|>--- conflicted
+++ resolved
@@ -13,12 +13,7 @@
     <PackageReference Include="IceRpc.Slice" Version="0.2.0-preview1" />
     <PackageReference Include="IceRpc.Deadline" Version="0.2.0-preview1" />
     <PackageReference Include="IceRpc.Logger" Version="0.2.0-preview1" />
-<<<<<<< HEAD
-    <PackageReference Include="Microsoft.Extensions.Logging" Version="8.0.0-rc.2.*" />
-    <PackageReference Include="Microsoft.Extensions.Logging.Console" Version="8.0.0-rc.2.*" />
-=======
     <PackageReference Include="Microsoft.Extensions.Logging" Version="8.0.*" />
     <PackageReference Include="Microsoft.Extensions.Logging.Console" Version="8.0.*" />
->>>>>>> 2d474dfc
   </ItemGroup>
 </Project>