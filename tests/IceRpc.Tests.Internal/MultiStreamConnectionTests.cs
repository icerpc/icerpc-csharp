--- conflicted
+++ resolved
@@ -206,15 +206,8 @@
             Assert.That(clientStream.IsControl, Is.False);
 
             await clientStream.SendRequestFrameAsync(DummyRequest);
-<<<<<<< HEAD
-            Assert.IsTrue(clientStream.IsStarted);
-            Assert.GreaterOrEqual(clientStream.Id, 0);
-=======
             Assert.That(clientStream.IsStarted, Is.True);
             Assert.That(clientStream.Id, Is.GreaterThanOrEqualTo(0));
-
-            clientStream.Release();
->>>>>>> a8a73ab4
         }
 
         [Test]
@@ -254,33 +247,11 @@
             // Close one stream by sending the response (which sends the stream EOS) after receiving it.
             await serverStreams.Last().SendResponseFrameAsync(GetResponseFrame(incomingRequest!));
             await clientStreams.Last().ReceiveResponseFrameAsync();
-<<<<<<< HEAD
-            Assert.IsFalse(acceptClientStream.IsCompleted);
+            Assert.That(acceptClientStream.IsCompleted, Is.False);
 
             // Now it should be possible to accept the new stream on the server side.
             await sendTask;
             _ = await acceptTask;
-=======
-            Assert.That(acceptClientStream.IsCompleted, Is.False);
-            clientStreams.Last().Release();
-            serverStreams.Last().Release();
-
-            // Now it should be possible to accept the new stream on the server side.
-            await sendTask;
-            RpcStream serverStream = await acceptTask;
-
-            clientStream.Release();
-            serverStream.Release();
-
-            foreach (RpcStream stream in clientStreams)
-            {
-                stream.Release();
-            }
-            foreach (RpcStream stream in serverStreams)
-            {
-                stream.Release();
-            }
->>>>>>> a8a73ab4
         }
 
         [TestCase(false)]
@@ -316,10 +287,6 @@
                     // With non-Ice1 connections, the client-side keeps track of the stream max count and it
                     // ensures that it doesn't open more streams that the server permits.
                     Interlocked.Increment(ref streamCount);
-<<<<<<< HEAD
-=======
-                    Assert.That(Thread.VolatileRead(ref streamCount), Is.LessThanOrEqualTo(maxCount));
->>>>>>> a8a73ab4
                 }
 
                 Assert.LessOrEqual(Thread.VolatileRead(ref streamCount), maxCount);
@@ -337,26 +304,15 @@
                     // Ice1 stream max count is enforced on the server-side only. The stream is accepted only
                     // the server-side stream count permits it.
                     Interlocked.Increment(ref streamCount);
-<<<<<<< HEAD
                 }
 
                 // Make sure the connection didn't accept more streams than it is allowed to.
-                Assert.LessOrEqual(Thread.VolatileRead(ref streamCount), maxCount);
-=======
-                    Assert.That(Thread.VolatileRead(ref streamCount), Is.LessThanOrEqualTo(maxCount));
-                }
-
-                IncomingRequest request = await stream.ReceiveRequestFrameAsync();
->>>>>>> a8a73ab4
+                Assert.That(Thread.VolatileRead(ref streamCount), Is.LessThanOrEqualTo(maxCount));
 
                 if (!bidirectional)
                 {
-<<<<<<< HEAD
                     // The stream is terminated as soon as the last frame of the request is received, so we have
                     // to decrement the count here before the request receive completes.
-=======
-                    Assert.That(Thread.VolatileRead(ref streamCount), Is.LessThanOrEqualTo(maxCount));
->>>>>>> a8a73ab4
                     Interlocked.Decrement(ref streamCount);
                 }
 
@@ -369,12 +325,7 @@
 
                 if (bidirectional)
                 {
-<<<<<<< HEAD
                     await stream.SendResponseFrameAsync(GetResponseFrame(request));
-=======
-                    Assert.That(Thread.VolatileRead(ref streamCount), Is.LessThanOrEqualTo(maxCount));
-                    Interlocked.Decrement(ref streamCount);
->>>>>>> a8a73ab4
                 }
             }
         }
@@ -407,38 +358,14 @@
             // the stream isn't opened on the client side until we have confirmation from the server that we can open
             // a new stream, so the send shouldn't not complete.
             Assert.AreEqual(ConnectionType == MultiStreamConnectionType.Ice1, sendTask.IsCompleted);
-<<<<<<< HEAD
 
             // Close the server-side stream by receiving the request from the stream.
             await serverStream.ReceiveRequestFrameAsync();
 
-            Assert.IsFalse(acceptClientStream.IsCompleted);
-=======
-            Assert.That(acceptTask.IsCompleted, Is.False);
-
-            // Close one stream by releasing the stream on the server-side.
-            serverStreams.Last().Release();
             Assert.That(acceptClientStream.IsCompleted, Is.False);
->>>>>>> a8a73ab4
 
             // The send task of the new stream should now succeed.
             await sendTask;
-<<<<<<< HEAD
-=======
-            RpcStream serverStream = await acceptTask;
-
-            clientStream.Release();
-            serverStream.Release();
-
-            foreach (RpcStream stream in clientStreams)
-            {
-                stream.Release();
-            }
-            foreach (RpcStream stream in serverStreams)
-            {
-                stream.Release();
-            }
->>>>>>> a8a73ab4
         }
 
         [Test]
@@ -560,15 +487,7 @@
             Assert.AreEqual(0, ServerConnection.IncomingStreamCount);
             Assert.AreEqual(0, ServerConnection.OutgoingStreamCount);
 
-<<<<<<< HEAD
             _ = ClientConnection.AcceptStreamAsync(default).AsTask();
-=======
-            Action release1 = await TestAsync(ClientConnection, ServerConnection, 1);
-            Action release2 = await TestAsync(ServerConnection, ClientConnection, 1);
-
-            Action release3 = await TestAsync(ClientConnection, ServerConnection, 2);
-            Action release4 = await TestAsync(ServerConnection, ClientConnection, 2);
->>>>>>> a8a73ab4
 
             var release1 = await TestAsync(ClientConnection, ServerConnection, 1);
             var release2 = await TestAsync(ClientConnection, ServerConnection, 2);
@@ -587,11 +506,7 @@
                 Assert.AreEqual(expectedCount, connection.OutgoingStreamCount);
 
                 Assert.AreEqual(expectedCount - 1, peerConnection.IncomingStreamCount);
-<<<<<<< HEAD
-                var serverStream = await ServerConnection.AcceptStreamAsync(default);
-=======
-                RpcStream serverStream = await peerConnection.AcceptStreamAsync(default);
->>>>>>> a8a73ab4
+                RpcStream serverStream = await ServerConnection.AcceptStreamAsync(default);
                 Assert.AreEqual(expectedCount, peerConnection.IncomingStreamCount);
 
                 var incomingRequest = await serverStream.ReceiveRequestFrameAsync(default);
