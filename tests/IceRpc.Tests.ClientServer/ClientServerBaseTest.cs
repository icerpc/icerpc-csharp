// Copyright (c) ZeroC, Inc. All rights reserved.

using NUnit.Framework;
using System.Threading;
using System.Threading.Tasks;
using ZeroC.Ice;

namespace IceRpc.Tests.ClientServer
{
    public class ClientServerBaseTest
    {
        public Communicator Communicator { get; }
        public ObjectAdapter ObjectAdapter { get; }
        public Protocol Protocol { get; }
        public string Transport { get; }

        // Base port for the tests that run with this test fixture
        private readonly int _basePort;
        private static int _nextBasePort = 0;

        public ClientServerBaseTest()
            : this(Protocol.Ice2, "")
        {
        }

        public ClientServerBaseTest(Protocol protocol, string transport)
        {
            int basePort = 12000;
            if (TestContext.Parameters.Names.Contains("IceRpc.Tests.ClientServer.BasePort"))
            {
                basePort = int.Parse(TestContext.Parameters["IceRpc.Tests.ClientServer.BasePort"]!);
            }
            _basePort = Interlocked.Add(ref _nextBasePort, 100) + basePort;
            Protocol = protocol;
            Transport = transport;
            Communicator = new Communicator();
<<<<<<< HEAD

            ObjectAdapter = new ObjectAdapter(
                Communicator,
                "TestAdapter-0",
                new ObjectAdapterOptions()
                {
                    Endpoints = GetTestEndpoint(),
                    ColocationScope = ColocationScope.None
                });
=======
            // TODO disable collocation for ClientServer tests.
            ObjectAdapter = new(Communicator, new() { Endpoints = GetTestEndpoint() });
>>>>>>> abb8b23c
        }

        [OneTimeSetUp]
        public async Task InitializeAsync() => await ObjectAdapter.ActivateAsync();

        [OneTimeTearDown]
        public async Task DisposeAsync()
        {
            await ObjectAdapter.DisposeAsync();
            await Communicator.DisposeAsync();
        }

        public string GetTestEndpoint(int port = 0) =>
            Protocol == Protocol.Ice2 ?
                $"ice+{Transport}://localhost:{GetTestPort(port)}" :
                $"{Transport} -h localhost -p {GetTestPort(port)}";

        public int GetTestPort(int num) => _basePort + num;

        public string GetTestProxy(string identity, int port = 0) =>
            Protocol == Protocol.Ice2 ?
                $"ice+{Transport}://localhost:{GetTestPort(port)}/{identity}" :
                $"{identity}:{Transport} -h localhost -p {GetTestPort(port)}";
    }
}<|MERGE_RESOLUTION|>--- conflicted
+++ resolved
@@ -34,20 +34,13 @@
             Protocol = protocol;
             Transport = transport;
             Communicator = new Communicator();
-<<<<<<< HEAD
-
-            ObjectAdapter = new ObjectAdapter(
+            ObjectAdapter = new(
                 Communicator,
-                "TestAdapter-0",
-                new ObjectAdapterOptions()
+                new()
                 {
                     Endpoints = GetTestEndpoint(),
                     ColocationScope = ColocationScope.None
                 });
-=======
-            // TODO disable collocation for ClientServer tests.
-            ObjectAdapter = new(Communicator, new() { Endpoints = GetTestEndpoint() });
->>>>>>> abb8b23c
         }
 
         [OneTimeSetUp]
