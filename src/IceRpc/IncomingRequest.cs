// Copyright (c) ZeroC, Inc. All rights reserved.

using IceRpc.Features;
using IceRpc.Internal;
using IceRpc.Interop;
using System;
using System.Collections.Generic;
using System.Collections.Immutable;

namespace IceRpc
{
    /// <summary>Represents a request protocol frame received by the application.</summary>
    public sealed class IncomingRequest : IncomingFrame, IDisposable
    {
        /// <summary>The deadline corresponds to the request's expiration time. Once the deadline is reached, the
        /// caller is no longer interested in the response and discards the request. The server-side runtime does not
        /// enforce this deadline - it's provided "for information" to the application. The Ice client runtime sets
        /// this deadline automatically using the proxy's invocation timeout and sends it with ice2 requests but not
        /// with ice1 requests. As a result, the deadline for an ice1 request is always <see cref="DateTime.MaxValue"/>
        /// on the server-side even though the invocation timeout is usually not infinite.</summary>
        public DateTime Deadline { get; }

        /// <inheritdoc/>
        public override IReadOnlyDictionary<int, ReadOnlyMemory<byte>> Fields { get; } =
            ImmutableDictionary<int, ReadOnlyMemory<byte>>.Empty;

        /// <summary>When true, the operation is idempotent.</summary>
        public bool IsIdempotent { get; }

        /// <summary><c>True</c> for oneway requests, <c>False</c> otherwise.</summary>
        public bool IsOneway => !IsBidirectional;

        /// <summary>Returns <c>True</c> if the stream that received this request is a bidirectional stream,
        /// <c>False</c> otherwise.</summary>
        public bool IsBidirectional => StreamId % 4 < 2;

        /// <summary>The operation called on the service.</summary>
        public string Operation { get; }

        /// <summary>The path of the target service.</summary>
        public string Path { get; }

        /// <inheritdoc/>
<<<<<<< HEAD
        public override ArraySegment<byte> Payload
        {
            get => _payload;
            set
            {
                if (PayloadEncoding == Encoding.V20)
                {
                    PayloadCompressionFormat = (CompressionFormat)value[0];
                }
                _payload = value;
            }
        }

        /// <inheritdoc/>
        public override CompressionFormat PayloadCompressionFormat { get; private protected set; }

        /// <inheritdoc/>
=======
>>>>>>> ef2e2c04
        public override Encoding PayloadEncoding { get; private protected set; }

        /// <summary>The priority of this request.</summary>
        public Priority Priority { get; set; }

        /// <summary>The invoker assigned to any proxy read from the payload of this request.</summary>
        public IInvoker? ProxyInvoker { get; set; }

        /// <summary>The facet path of the target service. ice1 only.</summary>
        internal IList<string> FacetPath { get; } = ImmutableList<string>.Empty;

        /// <summary>The identity of the target service. ice1 only.</summary>
        internal Identity Identity { get; } = Identity.Empty;

        /// <summary>Id of the stream used to create this request.</summary>
        internal long StreamId
        {
            get => _streamId ?? throw new InvalidOperationException("stream ID is not set");
            set => _streamId = value;
        }

        // The optional socket stream. The stream is non-null if there's still data to read over the stream
        // after the reading of the request frame.
        internal SocketStream? SocketStream { get; set; }

        private long? _streamId;

        /// <summary>Releases resources used by the request frame.</summary>
        public void Dispose() => SocketStream?.Release();

        /*
        /// <summary>Reads a single stream argument from the request.</summary>
        /// <param name="reader">The delegate used to read the argument.</param>
        /// <returns>The request argument.</returns>
        public T ReadArgs<T>(Func<SocketStream, T> reader)
        {
            if (SocketStream == null)
            {
                throw new InvalidDataException("no stream data available for operation with stream parameter");
            }

            Payload.AsReadOnlyMemory().ReadEmptyEncapsulation(Protocol.GetEncoding());
            T value = reader(SocketStream);
            // Clear the socket stream to ensure it's not disposed with the request frame. It's now the
            // responsibility of the stream parameter object to dispose the socket stream.
            SocketStream = null;
            return value;
        }

        /// <summary>Reads the arguments from a request. The arguments include a stream argument.</summary>
        /// <paramtype name="T">The type of the arguments.</paramtype>
        /// <param name="connection">The current connection.</param>
        /// <param name="reader">The delegate used to read the arguments.</param>
        /// <returns>The request arguments.</returns>
        public T ReadArgs<T>(Connection connection, InputStreamReaderWithStreamable<T> reader)
        {
            if (SocketStream == null)
            {
                throw new InvalidDataException("no stream data available for operation with stream parameter");
            }

            var istr = new InputStream(Payload.AsReadOnlyMemory(),
                                       Protocol.GetEncoding(),
                                       connection: connection,
                                       invoker: connection.Server?.Invoker,
                                       startEncapsulation: true);
            T value = reader(istr, SocketStream);
            // Clear the socket stream to ensure it's not disposed with the request frame. It's now the
            // responsibility of the stream parameter object to dispose the socket stream.
            SocketStream = null;
            istr.CheckEndOfBuffer(skipTaggedParams: true);
            return value;
        }
        */

        /// <summary>Constructs an incoming request frame.</summary>
        /// <param name="protocol">The protocol of the request</param>
        /// <param name="data">The frame data as an array segment.</param>
        /// <param name="socketStream">The optional socket stream. The stream is non-null if there's still data to
        /// read on the stream after the reading the request frame.</param>
        internal IncomingRequest(
            Protocol protocol,
            ArraySegment<byte> data,
            SocketStream? socketStream)
            : base(protocol)
        {
            SocketStream = socketStream;

            var istr = new InputStream(data, Protocol.GetEncoding());
            int payloadSize;

            if (Protocol == Protocol.Ice1)
            {
                var requestHeader = new Ice1RequestHeader(istr);
                Identity = requestHeader.Identity;
                Path = Identity.ToPath();
                FacetPath = requestHeader.FacetPath;
                Operation = requestHeader.Operation;
                IsIdempotent = requestHeader.OperationMode != OperationMode.Normal;
                if (requestHeader.Context.Count > 0)
                {
                    Features = new FeatureCollection();
                    Features.Set(new Context { Value = requestHeader.Context });
                }

                // The payload size is the encapsulation size less the 6 bytes of the encapsulation header.
<<<<<<< HEAD
                payloadSize = requestHeader.EncapsulationSize - 6;
=======
                PayloadSize = requestHeader.EncapsulationSize - 6;
>>>>>>> ef2e2c04
                PayloadEncoding = requestHeader.PayloadEncoding;

                Priority = default;
                Deadline = DateTime.MaxValue;

                if (Identity.Name.Length == 0)
                {
                    throw new InvalidDataException("received request with null identity");
                }
            }
            else
            {
                int headerSize = istr.ReadSize();
                int startPos = istr.Pos;

                // We use the generated code for the header body and read the rest of the header "by hand".
                var requestHeaderBody = new Ice2RequestHeaderBody(istr);
                Path = requestHeaderBody.Path;
                Operation = requestHeaderBody.Operation;
                IsIdempotent = requestHeaderBody.Idempotent ?? false;
                Priority = requestHeaderBody.Priority ?? default;
                if (requestHeaderBody.Deadline < -1 || requestHeaderBody.Deadline == 0)
                {
                    throw new InvalidDataException($"received invalid deadline value {requestHeaderBody.Deadline}");
                }
                // The infinite deadline is encoded as -1 and converted to DateTime.MaxValue
                Deadline = requestHeaderBody.Deadline == -1 ?
                    DateTime.MaxValue : DateTime.UnixEpoch + TimeSpan.FromMilliseconds(requestHeaderBody.Deadline);

                Fields = istr.ReadFieldDictionary();

                PayloadEncoding = new Encoding(istr);
<<<<<<< HEAD
                payloadSize = istr.ReadSize();
=======
                PayloadSize = istr.ReadSize();
>>>>>>> ef2e2c04

                if (istr.Pos - startPos != headerSize)
                {
                    throw new InvalidDataException(
                        @$"received invalid request header: expected {headerSize} bytes but read {istr.Pos - startPos
                        } bytes");
                }

                // Read Context from Fields and set corresponding feature.
                if (Fields.TryGetValue((int)Ice2FieldKey.Context, out ReadOnlyMemory<byte> value))
                {
                    Features = new FeatureCollection();
                    Features.Set(new Context
                    {
                        Value = value.Read(istr => istr.ReadDictionary(minKeySize: 1,
                                                                       minValueSize: 1,
                                                                       keyReader: InputStream.IceReaderIntoString,
                                                                       valueReader: InputStream.IceReaderIntoString))
                    });
                }
            }

            if (Operation.Length == 0)
            {
                throw new InvalidDataException("received request with empty operation name");
            }

<<<<<<< HEAD
            _payload = data.Slice(istr.Pos);
            if (payloadSize != _payload.Count)
            {
                throw new InvalidDataException(
                    $"request payload size mismatch: expected {payloadSize} bytes, read {_payload.Count} bytes");
            }

            if (PayloadEncoding == Encoding.V20)
=======
            var payload = data.Slice(istr.Pos);
            if (PayloadSize != payload.Count)
>>>>>>> ef2e2c04
            {
                throw new InvalidDataException(
                    $"request payload size mismatch: expected {PayloadSize} bytes, read {payload.Count} bytes");
            }

            Payload = payload;
        }

        /// <summary>Constructs an incoming request from an outgoing request. Used for colocated calls.</summary>
        /// <param name="request">The outgoing request.</param>
        internal IncomingRequest(OutgoingRequest request)
            : base(request.Protocol)
        {
            if (Protocol == Protocol.Ice1)
            {
                FacetPath = request.FacetPath;
                Identity = request.Identity;
            }
            Path = request.Path;

            Operation = request.Operation;
            IsIdempotent = request.IsIdempotent;

            if (Protocol == Protocol.Ice2)
            {
                Fields = request.GetFields();
            }

            // For coloc calls, the context (and more generally the header) is not marshaled so we need to copy the
            // context from the request features.
            IDictionary<string, string>? context = request.Features.Get<Context>()?.Value;

            if (context?.Count > 0)
            {
                Features = new FeatureCollection();
                Features.Set(new Context { Value = context.ToImmutableSortedDictionary() }); // clone context value
            }

            Priority = default;
            Deadline = request.Deadline;
            PayloadEncoding = request.PayloadEncoding;

            Payload = request.Payload.AsArraySegment();
        }
    }
}<|MERGE_RESOLUTION|>--- conflicted
+++ resolved
@@ -41,26 +41,6 @@
         public string Path { get; }
 
         /// <inheritdoc/>
-<<<<<<< HEAD
-        public override ArraySegment<byte> Payload
-        {
-            get => _payload;
-            set
-            {
-                if (PayloadEncoding == Encoding.V20)
-                {
-                    PayloadCompressionFormat = (CompressionFormat)value[0];
-                }
-                _payload = value;
-            }
-        }
-
-        /// <inheritdoc/>
-        public override CompressionFormat PayloadCompressionFormat { get; private protected set; }
-
-        /// <inheritdoc/>
-=======
->>>>>>> ef2e2c04
         public override Encoding PayloadEncoding { get; private protected set; }
 
         /// <summary>The priority of this request.</summary>
@@ -167,11 +147,7 @@
                 }
 
                 // The payload size is the encapsulation size less the 6 bytes of the encapsulation header.
-<<<<<<< HEAD
-                payloadSize = requestHeader.EncapsulationSize - 6;
-=======
                 PayloadSize = requestHeader.EncapsulationSize - 6;
->>>>>>> ef2e2c04
                 PayloadEncoding = requestHeader.PayloadEncoding;
 
                 Priority = default;
@@ -204,11 +180,7 @@
                 Fields = istr.ReadFieldDictionary();
 
                 PayloadEncoding = new Encoding(istr);
-<<<<<<< HEAD
-                payloadSize = istr.ReadSize();
-=======
                 PayloadSize = istr.ReadSize();
->>>>>>> ef2e2c04
 
                 if (istr.Pos - startPos != headerSize)
                 {
@@ -236,19 +208,8 @@
                 throw new InvalidDataException("received request with empty operation name");
             }
 
-<<<<<<< HEAD
-            _payload = data.Slice(istr.Pos);
-            if (payloadSize != _payload.Count)
-            {
-                throw new InvalidDataException(
-                    $"request payload size mismatch: expected {payloadSize} bytes, read {_payload.Count} bytes");
-            }
-
-            if (PayloadEncoding == Encoding.V20)
-=======
             var payload = data.Slice(istr.Pos);
             if (PayloadSize != payload.Count)
->>>>>>> ef2e2c04
             {
                 throw new InvalidDataException(
                     $"request payload size mismatch: expected {PayloadSize} bytes, read {payload.Count} bytes");
