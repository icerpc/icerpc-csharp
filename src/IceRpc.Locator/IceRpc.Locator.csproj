<?xml version="1.0" encoding="utf-8"?>
<Project Sdk="Microsoft.NET.Sdk">
    <PropertyGroup>
        <Authors>ZeroC, Inc.</Authors>
        <Copyright>Copyright (c) ZeroC, Inc.</Copyright>
        <Description>IceRPC locator interceptor to use an Ice location service.</Description>
        <PackageIcon>logo.png</PackageIcon>
        <PackageLicenseExpression>Apache-2.0</PackageLicenseExpression>
        <PackageProjectUrl>https://github.com/icerpc/icerpc-csharp</PackageProjectUrl>
        <PackageReadmeFile>README.md</PackageReadmeFile>
        <PackageRequireLicenseAcceptance>false</PackageRequireLicenseAcceptance>
        <PackageTags>IceRPC;RPC</PackageTags>
        <PackageVersion>$(IceRpcVersion)</PackageVersion>
        <RepositoryType>git</RepositoryType>
        <RepositoryUrl>https://github.com/icerpc/icerpc-csharp</RepositoryUrl>
    </PropertyGroup>
    <ItemGroup>
        <ProjectReference Include="..\IceRpc\IceRpc.csproj" ExactVersion="true" />
<<<<<<< HEAD
        <SliceFile
=======
        <SliceC
>>>>>>> 411b4623
          Include="../../slice/Ice/Locator.slice;../../slice/Ice/LocatorRegistry.slice;../../slice/Ice/Process.slice"
          OutputDir="$(MSBuildProjectDirectory)/generated"
          Pack="true"
          PackagePath="slice/Ice" />
        <PackageReference Include="StyleCop.Analyzers" Version="$(StyleCopAnalyzersVersion)">
            <PrivateAssets>all</PrivateAssets>
            <IncludeAssets>runtime; build; native; contentfiles; analyzers; buildtransitive</IncludeAssets>
        </PackageReference>
    </ItemGroup>
    <!-- NuGet package contents-->
    <ItemGroup>
        <Content Include="..\..\LICENSE" Pack="true" PackagePath="\" />
        <Content Include="README.md" Pack="true" PackagePath="\" />
        <None Include="..\..\build\logo.png" Pack="true" PackagePath="\" />
        <Content Include="IceRpc.Locator.props" Pack="true" PackagePath="build" />
    </ItemGroup>
</Project><|MERGE_RESOLUTION|>--- conflicted
+++ resolved
@@ -16,15 +16,11 @@
     </PropertyGroup>
     <ItemGroup>
         <ProjectReference Include="..\IceRpc\IceRpc.csproj" ExactVersion="true" />
-<<<<<<< HEAD
         <SliceFile
-=======
-        <SliceC
->>>>>>> 411b4623
-          Include="../../slice/Ice/Locator.slice;../../slice/Ice/LocatorRegistry.slice;../../slice/Ice/Process.slice"
-          OutputDir="$(MSBuildProjectDirectory)/generated"
-          Pack="true"
-          PackagePath="slice/Ice" />
+            Include="../../slice/Ice/Locator.slice;../../slice/Ice/LocatorRegistry.slice;../../slice/Ice/Process.slice"
+            OutputDir="$(MSBuildProjectDirectory)/generated"
+            Pack="true"
+            PackagePath="slice/Ice" />
         <PackageReference Include="StyleCop.Analyzers" Version="$(StyleCopAnalyzersVersion)">
             <PrivateAssets>all</PrivateAssets>
             <IncludeAssets>runtime; build; native; contentfiles; analyzers; buildtransitive</IncludeAssets>
