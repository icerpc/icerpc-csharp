// Copyright (c) ZeroC, Inc. All rights reserved.

using IceRpc.Interop;
using NUnit.Framework;
using System;
using System.Collections.Generic;
using System.Collections.Immutable;
using System.Linq;
using System.Threading;
using System.Threading.Tasks;

namespace IceRpc.Tests.Api
{
    [Parallelizable(scope: ParallelScope.All)]
    public class ProxyTests : ColocatedTest
    {
        [TestCase("ice+tcp://localhost:10000/test")]
        [TestCase("test:tcp -h localhost -p 10000")]
        public async Task Proxy_SetProperty(string s)
        {
            await using var communicator = new Communicator();
            var prx = IGreeterServicePrx.Parse(s, communicator);

            prx.CacheConnection = false;
            Assert.IsFalse(prx.CacheConnection);
            prx.CacheConnection = true;
            Assert.IsTrue(prx.CacheConnection);

            prx.Context = new Dictionary<string, string>
            {
                { "key1", "value1" },
                { "key2", "value2" },
            };
            Assert.AreEqual(2, prx.Context.Count);
            Assert.AreEqual("value1", prx.Context["key1"]);
            Assert.AreEqual("value2", prx.Context["key2"]);

            prx.Encoding = Encoding.V11;
            Assert.AreEqual(prx.Encoding, Encoding.V11);
            prx.Encoding = Encoding.V20;
            Assert.AreEqual(prx.Encoding, Encoding.V20);

            if (prx.Protocol == Protocol.Ice1)
            {
                var prx2 = IGreeterServicePrx.Parse("test:tcp -h localhost -p 10001", communicator);
                prx.Endpoints = prx2.Endpoints;
                Assert.AreEqual(prx.Endpoints, prx2.Endpoints);
            }
            else
            {
                var prx2 = IGreeterServicePrx.Parse("ice+tcp://localhost:10001/test", communicator);
                prx.Endpoints = prx2.Endpoints;
                Assert.AreEqual(prx.Endpoints, prx2.Endpoints);
            }

            if (prx.Protocol == Protocol.Ice1)
            {
                Assert.AreEqual("facet", prx.WithFacet<IGreeterServicePrx>("facet").GetFacet());
            }

            var server = new Server(communicator,
                                    new ServerOptions()
                                    {
                                        ColocationScope = ColocationScope.Communicator
                                    });
            prx = server.Add("test", new GreeterService(), IGreeterServicePrx.Factory);
            var connection = await prx.GetConnectionAsync();
            prx.FixedConnection = connection;
            Assert.AreEqual(prx.GetCachedConnection(), connection);

            prx = IGreeterServicePrx.Parse(s, communicator);

            var interceptors = ImmutableList.Create<InvocationInterceptor>(
                (target, request, next, cancel) => throw new ArgumentException());

            prx.InvocationInterceptors = interceptors;
            Assert.AreEqual(interceptors, prx.InvocationInterceptors);

            prx.InvocationTimeout = TimeSpan.FromMilliseconds(10);
            Assert.AreEqual(prx.InvocationTimeout, TimeSpan.FromMilliseconds(10));

            prx.PreferExistingConnection = false;
            Assert.IsFalse(prx.PreferExistingConnection);
            prx.PreferExistingConnection = true;
            Assert.IsTrue(prx.PreferExistingConnection);

            prx.IsOneway = false;
            Assert.IsFalse(prx.IsOneway);
            prx.IsOneway = true;
            Assert.IsTrue(prx.IsOneway);

            if (prx.Protocol == Protocol.Ice1)
            {
                IGreeterServicePrx other =
                    prx.WithPath<IGreeterServicePrx>("test").WithFacet<IGreeterServicePrx>("facet");

                Assert.AreEqual("facet", other.GetFacet());
                Assert.AreEqual("test", other.GetIdentity().Name);
                Assert.AreEqual("", other.GetIdentity().Category);

                other = other.WithPath<IGreeterServicePrx>("category/test");
                Assert.AreEqual("facet", other.GetFacet());
                Assert.AreEqual("test", other.GetIdentity().Name);
                Assert.AreEqual("category", other.GetIdentity().Category);

                other = prx.WithPath<IGreeterServicePrx>("foo").WithFacet<IGreeterServicePrx>("facet1");
                Assert.AreEqual("facet1", other.GetFacet());
                Assert.AreEqual("foo", other.GetIdentity().Name);
                Assert.AreEqual("", other.GetIdentity().Category);
            }

<<<<<<< HEAD
            prx.NonSecure = NonSecure.Always;
            Assert.AreEqual(prx.NonSecure, NonSecure.Always);
            prx.NonSecure = NonSecure.Never;
            Assert.AreEqual(prx.NonSecure, NonSecure.Never);
=======
            Assert.AreEqual(NonSecure.Always, prx.Clone(nonSecure: NonSecure.Always).NonSecure);
            Assert.AreEqual(NonSecure.Never, prx.Clone(nonSecure: NonSecure.Never).NonSecure);
>>>>>>> 3ff39e29
        }

        [Test]
        public async Task Proxy_SetProperty_ArgumentException()
        {
            var prxIce1 = IServicePrx.Parse("hello:tcp -h localhost -p 10000", Communicator);
            Assert.AreEqual(Protocol.Ice1, prxIce1.Protocol);
            var prxIce2 = IServicePrx.Parse("ice+tcp://host.zeroc.com/hello", Communicator);
            Assert.AreEqual(Protocol.Ice2, prxIce2.Protocol);

            // Endpoints protocol must match the proxy protocol
            Assert.Throws<ArgumentException>(() => prxIce1.Endpoints = prxIce2.Endpoints);
            Assert.Throws<ArgumentException>(() => prxIce2.Endpoints = prxIce1.Endpoints);

            // Zero is not a valid invocation timeout
            Assert.Throws<ArgumentException>(() => prxIce2.InvocationTimeout = TimeSpan.Zero);

            await using var serverIce1 = new Server(Communicator, new()
            {
                Protocol = Protocol.Ice1,
                ColocationScope = ColocationScope.Communicator
            });
            var fixedPrxIce1 = serverIce1.Add("hello", new GreeterService(), IGreeterServicePrx.Factory);
            var connectionIce1 = await fixedPrxIce1.GetConnectionAsync();
            fixedPrxIce1.FixedConnection = connectionIce1;
            Assert.IsNotNull(fixedPrxIce1.FixedConnection);
            Assert.AreEqual(Protocol.Ice1, fixedPrxIce1.Protocol);

            await using var serverIce2 = new Server(Communicator, new()
            {
                ColocationScope = ColocationScope.Communicator
            });
            var fixedPrxIce2 = serverIce2.Add("hello", new GreeterService(), IGreeterServicePrx.Factory);
            var connectionIce2 = await fixedPrxIce2.GetConnectionAsync();
            fixedPrxIce2.FixedConnection = connectionIce2;
            Assert.IsNotNull(fixedPrxIce2.FixedConnection);
            Assert.AreEqual(Protocol.Ice2, fixedPrxIce2.Protocol);

            // Cannot change the endpoints of a fixed proxy
            Assert.Throws<ArgumentException>(() => fixedPrxIce2.Endpoints = prxIce2.Endpoints);
        }

        /// <summary>Test the parsing of valid proxies.</summary>
        /// <param name="str">The string to parse as a proxy.</param>
        [TestCase("ice -t:tcp -h localhost -p 10000")]
        [TestCase("ice+tcp:ssl -h localhost -p 10000")]
        public void Proxy_Parse_ValidInputIce1Format(string str)
        {
            var prx = IServicePrx.Parse(str, Communicator);
            Assert.AreEqual(Protocol.Ice1, prx.Protocol);
            Assert.IsTrue(IServicePrx.TryParse(prx.ToString()!, Communicator, out IServicePrx? prx2));
            Assert.AreEqual(prx, prx2); // round-trip works
        }

        [TestCase("ice+tcp://host.zeroc.com/identity#facet", "/identity%23facet")] // C# Uri parser escapes #
        [TestCase("ice+tcp://host.zeroc.com:1000/category/name")]
        [TestCase("ice+tcp://host.zeroc.com:1000/loc0/loc1/category/name")]
        [TestCase("ice+tcp://host.zeroc.com/category/name%20with%20space", "/category/name%20with%20space")]
        [TestCase("ice+tcp://host.zeroc.com/category/name with space", "/category/name%20with%20space")]
        [TestCase("ice+ws://host.zeroc.com//identity")]
        [TestCase("ice+ws://host.zeroc.com//identity?invocation-timeout=100ms", "//identity")]
        [TestCase("ice+ws://host.zeroc.com//identity?invocation-timeout=1s")]
        [TestCase("ice+ws://host.zeroc.com//identity?alt-endpoint=host2.zeroc.com")]
        [TestCase("ice+ws://host.zeroc.com//identity?alt-endpoint=host2.zeroc.com:10000")]
        [TestCase("ice+tcp://[::1]:10000/identity?alt-endpoint=host1:10000,host2,host3,host4")]
        [TestCase("ice+tcp://[::1]:10000/identity?alt-endpoint=host1:10000&alt-endpoint=host2,host3&alt-endpoint=[::2]")]
        [TestCase("ice:location//identity#facet", "/location//identity%23facet")]
        [TestCase("ice+tcp://host.zeroc.com//identity")]
        [TestCase("ice+tcp://host.zeroc.com/\x7f€$%/!#$'()*+,:;=@[] %2F?invocation-timeout=100ms",
                  "/%7F%E2%82%AC$%25/!%23$'()*+,:;=@[]%20%2F")] // Only remarkable char is # converted into %23
        [TestCase(@"ice+tcp://host.zeroc.com/foo\bar\n\t!", "/foo/bar/n/t!")] // Parser converts \ to /
        // another syntax for empty port
        [TestCase("ice+tcp://host.zeroc.com:/identity", "/identity")]
        [TestCase("ice+universal://com.zeroc.ice/identity?transport=iaps&option=a,b%2Cb,c&option=d")]
        [TestCase("ice+universal://host.zeroc.com/identity?transport=100")]
        // leading :: to make the address IPv6-like
        [TestCase("ice+universal://[::ab:cd:ef:00]/identity?transport=bt")]
        [TestCase("ice+ws://host.zeroc.com/identity?resource=/foo%2Fbar?/xyz")]
        [TestCase("ice+universal://host.zeroc.com:10000/identity?transport=tcp")]
        [TestCase("ice+universal://host.zeroc.com/identity?transport=ws&option=/foo%2520/bar")]
        [TestCase("ice+loc://mylocation.domain.com/foo/bar", "/foo/bar")]
        // a valid URI
        [TestCase("ice:tcp -p 10000")]
        // ice3 proxies
        [TestCase("ice+universal://host.zeroc.com/identity?transport=ws&option=/foo%2520/bar&protocol=3")]
        public void Proxy_Parse_ValidInputUriFormat(string str, string? path = null)
        {
            var prx = IServicePrx.Parse(str, Communicator);
            var prx2 = IServicePrx.Parse(prx.ToString()!, Communicator);
            Assert.AreEqual(prx, prx2); // round-trip works

            if (path != null)
            {
                Assert.AreEqual(path, prx.Path);
            }
        }

        /// <summary>Tests that parsing an invalid proxies fails with <see cref="FormatException"/>.</summary>
        /// <param name="str">The string to parse as a proxy.</param>
        [TestCase("ice + tcp://host.zeroc.com:foo")] // missing host
        [TestCase("ice+tcp:identity?protocol=invalid")] // invalid protocol
        [TestCase("ice+universal://host.zeroc.com")] // missing transport
        [TestCase("ice+universal://host.zeroc.com?transport=100&protocol=ice1")] // invalid protocol
        [TestCase("ice://host:1000/identity")] // host not allowed
        [TestCase("ice+universal:/identity")] // missing host
        [TestCase("ice+tcp://host.zeroc.com/identity?protocol=3")] // unknown protocol (must use universal)
        [TestCase("ice+ws://host.zeroc.com//identity?protocol=ice1")] // invalid protocol
        [TestCase("ice+tcp://host.zeroc.com/identity?alt-endpoint=host2?protocol=ice2")] // protocol option in alt-endpoint
        [TestCase("ice+tcp://host.zeroc.com/identity?foo=bar")] // unknown option
        [TestCase("ice+tcp://host.zeroc.com/identity?invocation-timeout=0s")] // 0 is not a valid invocation timeout
        [TestCase("ice:foo?fixed=true")] // cannot create fixed proxy from URI
        [TestCase("")]
        [TestCase("\"\"")]
        [TestCase("\"\" test")] // invalid trailing characters
        [TestCase("test:")] // missing endpoint
        [TestCase("id@server test")]
        [TestCase("id -f \"facet x")]
        [TestCase("id -f \'facet x")]
        [TestCase("test -f facet@test @test")]
        [TestCase("test -p 2.0")]
        [TestCase("test:tcp@location")]
        [TestCase("test: :tcp")]
        [TestCase("id:opaque -t 99 -v abcd -x abc")] // invalid x option
        [TestCase("id:opaque")] // missing -t and -v
        [TestCase("id:opaque -t 1 -t 1 -v abcd")] // repeated -t
        [TestCase("id:opaque -t 1 -v abcd -v abcd")]
        [TestCase("id:opaque -v abcd")]
        [TestCase("id:opaque -t 1")]
        [TestCase("id:opaque -t -v abcd")]
        [TestCase("id:opaque -t 1 -v")]
        [TestCase("id:opaque -t x -v abcd")]
        [TestCase("id:opaque -t -1 -v abcd")] // -t must be >= 0
        [TestCase("id:opaque -t 99 -v x?c")] // invalid char in v
        [TestCase("id:opaque -t 99 -v xc")] // invalid length for base64 input
        [TestCase("id:loc -h foobar")] // cannot parse loc as a transport with ice1
        [TestCase("ice+tcp://0.0.0.0/identity#facet")] // Invalid Any IPv4 in proxy endpoint
        [TestCase("ice+tcp://[::0]/identity#facet")] // Invalid Any IPv6 in proxy endpoint
        [TestCase("identity:tcp -h 0.0.0.0")] // Invalid Any IPv4 in proxy endpoint
        [TestCase("identity:tcp -h [::0]")] // Invalid Any IPv6 address in proxy endpoint
        public void Proxy_Parse_InvalidInput(string str)
        {
            Assert.Throws<FormatException>(() => IServicePrx.Parse(str, Communicator));
            Assert.IsFalse(IServicePrx.TryParse(str, Communicator, out _));
        }

        /// <summary>Test that the parsed proxy has the expected identity and location</summary>
        /// <param name="str">The string to parse as a proxy.</param>
        /// <param name="name">The expected identity name for the parsed proxy.</param>
        /// <param name="category">The expected identity category for the parsed proxy.</param>
        /// <param name="location">The expected location for the parsed proxy.</param>
        [TestCase("test", "test", "")]
        [TestCase(" test ", "test", "")]
        [TestCase(" test", "test", "")]
        [TestCase("test ", "test", "")]
        [TestCase("'test -f facet'", "test -f facet", "")]
        [TestCase("\"test -f facet\"", "test -f facet", "")]
        [TestCase("\"test -f facet@test\"", "test -f facet@test", "")]
        [TestCase("\"test -f facet@test @test\"", "test -f facet@test @test", "")]
        [TestCase("test\\040test", "test test", "")]
        [TestCase("test\\40test", "test test", "")]
        // Test some octal and hex corner cases.
        [TestCase("test\\4test", "test\u0004test", "")]
        [TestCase("test\\04test", "test\u0004test", "")]
        [TestCase("test\\004test", "test\u0004test", "")]
        [TestCase("test\\1114test", "test\u00494test", "")]
        [TestCase("test\\b\\f\\n\\r\\t\\'\\\"\\\\test", "test\b\f\n\r\t\'\"\\test", "")]
        [TestCase("category/test", "test", "category")]
        public void Proxy_Parse_InputWithIdentity(string str, string name, string category)
        {
            var prx = IServicePrx.Parse(str, Communicator);
            Assert.AreEqual(name, prx.GetIdentity().Name);
            Assert.AreEqual(category, prx.GetIdentity().Category);
            Assert.AreEqual("", prx.GetFacet());
        }

        [Test]
        public void Proxy_Equals()
        {
            Assert.IsTrue(IServicePrx.Equals(null, null));
            var prx = IServicePrx.Parse("ice+tcp://host.zeroc.com/identity", Communicator);
            Assert.IsTrue(IServicePrx.Equals(prx, prx));
            Assert.IsTrue(IServicePrx.Equals(prx, IServicePrx.Parse("ice+tcp://host.zeroc.com/identity", Communicator)));
            Assert.IsFalse(IServicePrx.Equals(null, prx));
            Assert.IsFalse(IServicePrx.Equals(prx, null));
        }

        [TestCase("ice+tcp://tcphost:10000/test?" +
                  "alt-endpoint=ice+universal://unihost:10000?transport=100$option=ABCD")]
        [TestCase("test -t:tcp -h tcphost -p 10000 -t 1200 -z " +
                  ": udp -h 239.255.1.1 -p 10001 --interface eth0 --ttl 5 " +
                  ":opaque -e 1.8 -t 100 -v ABCD")]
        public void Proxy_EndpointInformation(string prx)
        {
            var p1 = IServicePrx.Parse(prx, Communicator);

            IReadOnlyList<Endpoint> endps = p1.Endpoints;

            Endpoint tcpEndpoint = endps[0];
            Assert.AreEqual(Transport.TCP, tcpEndpoint.Transport);
            Assert.IsFalse(tcpEndpoint.IsAlwaysSecure);
            Assert.AreEqual("tcphost", tcpEndpoint.Host);
            Assert.AreEqual(10000, tcpEndpoint.Port);

            if (p1.Protocol == Protocol.Ice1)
            {
                Assert.AreEqual("1200", tcpEndpoint["timeout"]);
                Assert.AreEqual("true", tcpEndpoint["compress"]);
            }
            Assert.IsFalse(tcpEndpoint.IsDatagram);

            if (p1.Protocol == Protocol.Ice1)
            {
                Endpoint udpEndpoint = endps[1];
                Assert.AreEqual("239.255.1.1", udpEndpoint.Host);
                Assert.AreEqual(10001, udpEndpoint.Port);
                Assert.AreEqual("eth0", udpEndpoint["interface"]);
                Assert.AreEqual("5", udpEndpoint["ttl"]);
                Assert.AreEqual(null, udpEndpoint["timeout"]);
                Assert.AreEqual(null, udpEndpoint["compress"]);
                Assert.IsFalse(udpEndpoint.IsAlwaysSecure);
                Assert.IsTrue(udpEndpoint.IsDatagram);
                Assert.AreEqual(Transport.UDP, udpEndpoint.Transport);

                Endpoint opaqueEndpoint = endps[2];
                Assert.AreEqual("ABCD", opaqueEndpoint["value"]);
                Assert.AreEqual("1.8", opaqueEndpoint["value-encoding"]);
            }
            else
            {
                Endpoint universalEndpoint = endps[1];
                Assert.AreEqual((Transport)100, universalEndpoint.Transport);
                Assert.AreEqual("ABCD", universalEndpoint["option"]);
            }
        }

        [TestCase(Protocol.Ice1, "fixed -t -e 1.1")]
        [TestCase(Protocol.Ice2, "ice:/fixed?fixed=true")]
        public async Task Proxy_Fixed(Protocol protocol, string expected)
        {
            await using var communicator = new Communicator();
            await using var server = new Server(
                communicator,
                new ServerOptions() { Protocol = protocol, ColocationScope = ColocationScope.Communicator });
            var prx = server.Add("greeter", new GreeterService(), IGreeterServicePrx.Factory);
            Connection connection = await prx.GetConnectionAsync();

            prx.FixedConnection = connection;
            Assert.AreEqual(expected, prx.WithPath<IGreeterServicePrx>("fixed").ToString());
        }

         /// <summary>Test that proxies that are equal produce the same hash code.</summary>
        [TestCase("hello:tcp -h localhost")]
        [TestCase("ice+tcp://localhost/path?invocation-timeout=10s&cache-connection=false&alt-endpoint=ice+ws://[::1]")]
        public void Proxy_HashCode(string proxyString)
        {
            var prx1 = IServicePrx.Parse(proxyString, Communicator);
            var prx2 = prx1.Clone();
            var prx3 = IServicePrx.Parse(prx2.ToString()!, Communicator);

            CheckGetHashCode(prx1, prx2);
            CheckGetHashCode(prx1, prx3);

            static void CheckGetHashCode(IServicePrx prx1, IServicePrx prx2)
            {
                Assert.AreEqual(prx1, prx2);
                Assert.AreEqual(prx1.GetHashCode(), prx2.GetHashCode());
                // The second attempt should hit the hash code cache
                Assert.AreEqual(prx1.GetHashCode(), prx2.GetHashCode());
            }
        }

        [TestCase("ice+tcp://host/test")]
        [TestCase("ice:test")]
        [TestCase("test:tcp -h host -p 10000")]
        [TestCase("test @ adapt")]
        public async Task Proxy_ParseWithOptionsAsync(string proxyString)
        {
            await using var communicator = new Communicator();
            var proxyOptions = new ProxyOptions() { Communicator = communicator };

            var proxy = IServicePrx.Factory.Parse(proxyString, proxyOptions);
            Assert.IsTrue(proxy.CacheConnection);
            Assert.IsFalse(proxy.IsOneway);
            Assert.AreEqual(proxy.InvocationTimeout, ProxyOptions.DefaultInvocationTimeout);
            CollectionAssert.IsEmpty(proxy.Context);

            proxyOptions.CacheConnection = false;
            proxyOptions.Context = new Dictionary<string, string>()
            {
                ["c1"] = "TEST1",
                ["c2"] = "TEST2"
            };
            proxyOptions.InvocationTimeout = TimeSpan.FromSeconds(1);
            proxyOptions.IsOneway = true;

            proxy = IServicePrx.Factory.Parse(proxyString, proxyOptions);
            proxyOptions.Context = ImmutableSortedDictionary<string, string>.Empty;

            Assert.IsFalse(proxy.CacheConnection);
            Assert.IsTrue(proxy.IsOneway);
            Assert.AreEqual(TimeSpan.FromSeconds(1), proxy.InvocationTimeout);
            Assert.AreEqual("TEST1", proxy.Context["c1"]);
            Assert.AreEqual("TEST2", proxy.Context["c2"]);
        }

        [Test]
        public async Task Proxy_PropertyAsProxy()
        {
            string propertyPrefix = "Foo.Proxy";
            string proxyString = "test:tcp -h localhost -p 10000";

            await using var communicator = new Communicator();

            communicator.SetProperty(propertyPrefix, proxyString);
            var prx = communicator.GetPropertyAsProxy(propertyPrefix, IServicePrx.Factory)!;
            Assert.AreEqual("/test", prx.Path);
        }

        [Test]
        public async Task Proxy_ToProperty()
        {
            await using var communicator = new Communicator();
            var prx = IServicePrx.Parse("test -t -e 1.1:tcp -h 127.0.0.1 -p 12010 -t 1000", communicator);
            prx.CacheConnection = true;
            prx.PreferExistingConnection = false;
            prx.NonSecure = NonSecure.Never;
            prx.InvocationTimeout = TimeSpan.FromSeconds(10);

            Dictionary<string, string> proxyProps = prx.ToProperty("Test");
            Assert.AreEqual(4, proxyProps.Count);
            Assert.AreEqual("test -t -e 1.1:tcp -h 127.0.0.1 -p 12010 -t 1000", proxyProps["Test"]);

            Assert.AreEqual("10s", proxyProps["Test.InvocationTimeout"]);
            Assert.AreEqual("Never", proxyProps["Test.NonSecure"]);

            ILocatorPrx locator = ILocatorPrx.Parse("locator", communicator);
            locator.CacheConnection = false;
            locator.PreferExistingConnection = false;
            locator.NonSecure = NonSecure.Always;

            // TODO: LocatorClient should reject indirect locators.
            ILocationResolver locationResolver = new LocatorClient(locator);
            prx.LocationResolver = locationResolver;

            proxyProps = prx.ToProperty("Test");

            Assert.AreEqual(4, proxyProps.Count);
            Assert.AreEqual("test -t -e 1.1:tcp -h 127.0.0.1 -p 12010 -t 1000", proxyProps["Test"]);
            Assert.AreEqual("10s", proxyProps["Test.InvocationTimeout"]);
            Assert.AreEqual("Never", proxyProps["Test.NonSecure"]);
            Assert.AreEqual("false", proxyProps["Test.PreferExistingConnection"]);
        }

        [Test]
        public async Task Proxy_UriOptions()
        {
            await using var communicator = new Communicator();
            string proxyString = "ice+tcp://localhost:10000/test";

            var prx = IServicePrx.Parse(proxyString, communicator);

            Assert.AreEqual("/test", prx.Path);
            prx = IServicePrx.Parse($"{proxyString}?cache-connection=false", communicator);
            Assert.IsFalse(prx.CacheConnection);

            prx = IServicePrx.Parse(
                    $"{proxyString}?context=c1=TEST1,c2=TEST&context=c2=TEST2,d%204=TEST%204,c3=TEST3",
                    communicator);

            Assert.AreEqual(4, prx.Context.Count);
            Assert.AreEqual("TEST1", prx.Context["c1"]);
            Assert.AreEqual("TEST2", prx.Context["c2"]);
            Assert.AreEqual("TEST3", prx.Context["c3"]);
            Assert.AreEqual("TEST 4", prx.Context["d 4"]);

            // This works because Context is a sorted dictionary
            Assert.AreEqual(prx.ToString(), $"{proxyString}?context=c1=TEST1,c2=TEST2,c3=TEST3,d%204=TEST%204");

            Assert.AreEqual(prx.InvocationTimeout, TimeSpan.FromSeconds(60));
            prx = IServicePrx.Parse($"{proxyString}?invocation-timeout=1s", communicator);
            Assert.AreEqual(prx.InvocationTimeout, TimeSpan.FromSeconds(1));

            string complicated = $"{proxyString}?invocation-timeout=10s&context=c%201=some%20value" +
                "&oneway=true&alt-endpoint=ice+ws://localhost?resource=/x/y&context=c5=v5";
            prx = IServicePrx.Parse(complicated, communicator);

            Assert.AreEqual(2, prx.Endpoints.Count);
            Assert.AreEqual(Transport.WS, prx.Endpoints[1].Transport);
            Assert.AreEqual("/x/y", prx.Endpoints[1]["resource"]);
            Assert.AreEqual(2, prx.Context.Count);
            Assert.AreEqual("some value", prx.Context["c 1"]);
            Assert.AreEqual("v5", prx.Context["c5"]);
            Assert.IsTrue(prx.IsOneway);
        }

        public class GreeterService : IAsyncGreeterService
        {
            public ValueTask SayHelloAsync(Current current, CancellationToken cancel) =>
                throw new NotImplementedException();
        }
    }
}<|MERGE_RESOLUTION|>--- conflicted
+++ resolved
@@ -109,15 +109,10 @@
                 Assert.AreEqual("", other.GetIdentity().Category);
             }
 
-<<<<<<< HEAD
             prx.NonSecure = NonSecure.Always;
-            Assert.AreEqual(prx.NonSecure, NonSecure.Always);
+            Assert.AreEqual(NonSecure.Always, prx.NonSecure);
             prx.NonSecure = NonSecure.Never;
-            Assert.AreEqual(prx.NonSecure, NonSecure.Never);
-=======
-            Assert.AreEqual(NonSecure.Always, prx.Clone(nonSecure: NonSecure.Always).NonSecure);
-            Assert.AreEqual(NonSecure.Never, prx.Clone(nonSecure: NonSecure.Never).NonSecure);
->>>>>>> 3ff39e29
+            Assert.AreEqual(NonSecure.Never, prx.NonSecure);
         }
 
         [Test]
