// Copyright (c) ZeroC, Inc. All rights reserved.

using IceRpc.Slice;
using IceRpc.Slice.Internal;
using IceRpc.Transports;
using IceRpc.Transports.Internal;
using System.Buffers;
using System.Collections.Immutable;
using System.Diagnostics;
using System.IO.Pipelines;

namespace IceRpc.Internal;

internal sealed class IceProtocolConnection : IProtocolConnection
{
    public Task<Exception?> Closed => _closedTcs.Task;

    public ServerAddress ServerAddress => _duplexConnection.ServerAddress;

    public Task ShutdownRequested => _shutdownRequestedTcs.Task;

    private static readonly IDictionary<RequestFieldKey, ReadOnlySequence<byte>> _idempotentFields =
        new Dictionary<RequestFieldKey, ReadOnlySequence<byte>>
        {
            [RequestFieldKey.Idempotent] = default
        }.ToImmutableDictionary();

    private bool IsServer => _transportConnectionInformation is not null;

    private readonly TaskCompletionSource<Exception?> _closedTcs =
        new(TaskCreationOptions.RunContinuationsAsynchronously);

    private IConnectionContext? _connectionContext; // non-null once the connection is established
    private Task<TransportConnectionInformation>? _connectTask;
    private readonly IDispatcher _dispatcher;
    private int _dispatchCount;
    private readonly TaskCompletionSource _dispatchesAndInvocationsCompleted =
        new(TaskCreationOptions.RunContinuationsAsynchronously);

    private readonly CancellationTokenSource _dispatchesAndInvocationsCts = new();
    private readonly SemaphoreSlim? _dispatchSemaphore;
    private Task? _disposeTask;
    private readonly IDuplexConnection _duplexConnection;
    private readonly DuplexConnectionReader _duplexConnectionReader;
    private readonly DuplexConnectionWriter _duplexConnectionWriter;
    private readonly Action<Exception> _faultedTaskAction;
    private readonly TimeSpan _idleTimeout;
    private readonly Timer _idleTimeoutTimer;
    private int _invocationCount;
    private string? _invocationRefusedMessage;
    private bool _isClosedByPeer;
    private bool _isShutdown;
    private readonly int _maxFrameSize;
    private readonly MemoryPool<byte> _memoryPool;
    private readonly int _minSegmentSize;
    private readonly object _mutex = new();
    private int _nextRequestId;
<<<<<<< HEAD
    private readonly IcePayloadPipeWriter _payloadWriter;
=======
    private string? _operationRefusedMessage;
>>>>>>> 9da96f04
    private Task _pingTask = Task.CompletedTask;
    private Task? _readFramesTask;

    // A connection refuses invocations when it's disposed, shut down, shutting down or merely "shutdown requested".
    private bool _refuseInvocations;

    // The thread that completes this TCS can run the continuations, and as a result its result must be set without
    // holding a lock on _mutex.
    private readonly TaskCompletionSource _shutdownRequestedTcs = new();

    private readonly TaskCompletionSource _transportConnectionDisposedTcs =
        new(TaskCreationOptions.RunContinuationsAsynchronously);

    // Only set for server connections.
    private readonly TransportConnectionInformation? _transportConnectionInformation;
    private readonly Dictionary<int, TaskCompletionSource<PipeReader>> _twowayInvocations = new();
    private readonly SemaphoreSlim _writeSemaphore = new(1, 1);

    public Task<TransportConnectionInformation> ConnectAsync(CancellationToken cancellationToken)
    {
        lock (_mutex)
        {
            if (_disposeTask is not null)
            {
                throw new ObjectDisposedException($"{typeof(IceProtocolConnection)}");
            }
            if (_connectTask is not null)
            {
                throw new InvalidOperationException("Cannot call connect more than once.");
            }

            _connectTask = PerformConnectAsync();
        }
        return _connectTask;

        async Task<TransportConnectionInformation> PerformConnectAsync()
        {
            // Make sure we execute the function without holding the connection mutex lock.
            await Task.Yield();

            TransportConnectionInformation transportConnectionInformation;

            try
            {
                // If the transport connection information is null, we need to connect the transport connection. It's
                // null for client connections. The transport connection of a server connection is established by
                // Server.
                transportConnectionInformation = _transportConnectionInformation ??
                    await _duplexConnection.ConnectAsync(cancellationToken).ConfigureAwait(false);

                if (IsServer)
                {
                    EncodeValidateConnectionFrame(_duplexConnectionWriter);
                    await _duplexConnectionWriter.FlushAsync(cancellationToken).ConfigureAwait(false);
                }
                else
                {
                    ReadOnlySequence<byte> buffer = await _duplexConnectionReader.ReadAtLeastAsync(
                        IceDefinitions.PrologueSize,
                        cancellationToken).ConfigureAwait(false);

                    (IcePrologue validateConnectionFrame, long consumed) = DecodeValidateConnectionFrame(buffer);
                    _duplexConnectionReader.AdvanceTo(buffer.GetPosition(consumed), buffer.End);

                    IceDefinitions.CheckPrologue(validateConnectionFrame);
                    if (validateConnectionFrame.FrameSize != IceDefinitions.PrologueSize)
                    {
                        throw new InvalidDataException(
                            $"Received ice frame with only '{validateConnectionFrame.FrameSize}' bytes.");
                    }
                    if (validateConnectionFrame.FrameType != IceFrameType.ValidateConnection)
                    {
                        throw new InvalidDataException(
                            $"Expected '{nameof(IceFrameType.ValidateConnection)}' frame but received frame type '{validateConnectionFrame.FrameType}'.");
                    }
                }
            }
            catch (Exception exception)
            {
                _closedTcs.SetResult(exception);
                RefuseNewInvocations("The connection establishment failed.");
                throw;
            }

            // Enable the idle timeout checks after the transport connection establishment. The sending of keep alive
            // messages requires the connection to be established.
            _duplexConnectionReader.EnableAliveCheck(_idleTimeout);
            _duplexConnectionWriter.EnableKeepAlive(_idleTimeout / 2);

            // This needs to be set before starting the read frames task below.
            _connectionContext = new ConnectionContext(this, transportConnectionInformation);

            _readFramesTask = Task.Run(
                async () =>
                {
                    try
                    {
                        // Read frames until the CloseConnection frame is received.
                        await ReadFramesAsync().ConfigureAwait(false);

                        // Setting _isClosedByPeer to true must be done before calling Close. Close cancels invocations
                        // and dispatches. Canceled invocations should not be aborted if the connection is gracefully
                        // closed.
                        lock (_mutex)
                        {
                            _isClosedByPeer = true;
                        }

                        // The peer expects the connection to be closed once the CloseConnection frame is received.
                        DisposeTransport("The connection was closed by the peer.");
                    }
                    catch (InvalidDataException exception)
                    {
                        DisposeTransport("Invalid data was received from the peer.", exception);
                    }
                    catch (NotSupportedException exception)
                    {
                        DisposeTransport("Frame with unsupported feature was received from the peer.", exception);
                    }
                    catch (IceRpcException exception)
                    {
                        DisposeTransport("The connection was lost.", exception);
                    }
                    catch (ObjectDisposedException exception)
                    {
                        DisposeTransport("The connection was disposed.", exception);
                    }
                    catch (Exception exception)
                    {
                        DisposeTransport("The connection failed due to an unhandled exception.", exception);
                        Debug.Fail($"The read frames task completed due to an unhandled exception: {exception}");
                        throw;
                    }
                },
                CancellationToken.None);

            EnableIdleCheck();
            return transportConnectionInformation;

            static void EncodeValidateConnectionFrame(DuplexConnectionWriter writer)
            {
                var encoder = new SliceEncoder(writer, SliceEncoding.Slice1);
                IceDefinitions.ValidateConnectionFrame.Encode(ref encoder);
            }

            static (IcePrologue, long) DecodeValidateConnectionFrame(ReadOnlySequence<byte> buffer)
            {
                var decoder = new SliceDecoder(buffer, SliceEncoding.Slice1);
                return (new IcePrologue(ref decoder), decoder.Consumed);
            }
        }
    }

    public ValueTask DisposeAsync()
    {
        lock (_mutex)
        {
            if (_disposeTask is null)
            {
                RefuseNewInvocations("The connection was disposed.");

                _dispatchesAndInvocationsCts.Cancel();
                if (_invocationCount == 0 && _dispatchCount == 0)
                {
                    _dispatchesAndInvocationsCompleted.TrySetResult();
                }

                _disposeTask = PerformDisposeAsync();
            }
        }
        return new(_disposeTask);

        async Task PerformDisposeAsync()
        {
            // Make sure we execute the code below without holding the mutex lock.
            await Task.Yield();

            // We don't lock _mutex since once _disposeTask is not null, _connectTask etc are immutable.

            if (_connectTask is null)
            {
                _ = _closedTcs.TrySetResult(null); // disposing non-connected connection
            }
            else
            {
                try
                {
                    _ = await _connectTask.ConfigureAwait(false);
                }
                catch
                {
                    // ignore any ConnectAsync exception
                }

                if (_isShutdown)
                {
                    // ShutdownAsync will complete Closed and we wait for Closed completion.
                    _ = await Closed.ConfigureAwait(false);
                }
                else
                {
                    // Abortive disposal.
                    _ = _closedTcs.TrySetResult(
                        new IceRpcException(IceRpcError.ConnectionAborted, "The connection was disposed."));
                }
            }

            DisposeTransport();

            // Wait for the read frames and ping tasks to complete.
            await Task.WhenAll(_readFramesTask ?? Task.CompletedTask, _pingTask).ConfigureAwait(false);

            if (_readFramesTask is not null)
            {
                // Wait for dispatches and invocations to complete if the connection was connected.
                await _dispatchesAndInvocationsCompleted.Task.ConfigureAwait(false);
            }

            // It's safe to dispose of the reader/writer since no more threads are sending/receiving data.
            _duplexConnectionReader.Dispose();
            _duplexConnectionWriter.Dispose();

            _dispatchesAndInvocationsCts.Dispose();
            _dispatchSemaphore?.Dispose();
            _writeSemaphore.Dispose();
            await _idleTimeoutTimer.DisposeAsync().ConfigureAwait(false);
        }
    }

    public Task<IncomingResponse> InvokeAsync(OutgoingRequest request, CancellationToken cancellationToken = default)
    {
        if (request.Protocol != ServerAddress.Protocol)
        {
            throw new InvalidOperationException(
                $"Cannot send {request.Protocol} request on {ServerAddress.Protocol} connection.");
        }

        lock (_mutex)
        {
            if (_disposeTask is not null)
            {
                throw new ObjectDisposedException($"{typeof(IceRpcProtocolConnection)}");
            }
            if (_refuseInvocations)
            {
                throw new IceRpcException(IceRpcError.InvocationRefused, _invocationRefusedMessage);
            }
            if (_connectTask is null)
            {
                throw new InvalidOperationException("Cannot invoke on a connection before connecting it.");
            }
            if (!IsServer && !_connectTask.IsCompletedSuccessfully)
            {
                throw new InvalidOperationException(
                    "Cannot invoke on a client connection that is not fully established.");
            }
            // It's possible but rare to invoke on a server connection that is still connecting.
        }

        return PerformInvokeAsync();

        async Task<IncomingResponse> PerformInvokeAsync()
        {
            CancellationTokenSource cts;

            lock (_mutex)
            {
                if (_refuseInvocations)
                {
                    throw new IceRpcException(IceRpcError.InvocationRefused, _invocationRefusedMessage);
                }

                if (_invocationCount == 0 && _dispatchCount == 0)
                {
                    DisableIdleCheck();
                }
                ++_invocationCount;

                // Since _refuseInvocations is false, the connection and its _dispatchesAndInvocationsCts token are not
                // disposed.
                cts = CancellationTokenSource.CreateLinkedTokenSource(
                    _dispatchesAndInvocationsCts.Token,
                    cancellationToken);
            }

            PipeReader? frameReader = null;
            int requestId = 0;
            try
            {
                // Read the full payload. This can take some time so this needs to be done before acquiring the write
                // semaphore.
                ReadOnlySequence<byte> payload = await ReadFullPayloadAsync(
                    request.Payload,
                    cts.Token).ConfigureAwait(false);
                int payloadSize = checked((int)payload.Length);

                // Wait for writing of other frames to complete. The semaphore is used as an asynchronous queue to
                // serialize the writing of frames.
                await _writeSemaphore.WaitAsync(cts.Token).ConfigureAwait(false);
                TaskCompletionSource<PipeReader>? responseCompletionSource = null;

                try
                {
                    // Assign the request ID for twoway invocations and keep track of the invocation for receiving the
                    // response. The request ID is only assigned once the write semaphore is acquired. We don't want a
                    // canceled request to allocate a request ID that won't be used.
                    lock (_mutex)
                    {
                        if (_refuseInvocations)
                        {
                            // It's InvocationCanceled and not InvocationRefused because we've read the payload.
                            throw new IceRpcException(
                                IceRpcError.InvocationCanceled,
                                _invocationRefusedMessage);
                        }

                        if (!request.IsOneway)
                        {
                            requestId = ++_nextRequestId;
                            responseCompletionSource = new(TaskCreationOptions.RunContinuationsAsynchronously);
                            _twowayInvocations[requestId] = responseCompletionSource;
                        }
                    }

                    EncodeRequestHeader(_duplexConnectionWriter, request, requestId, payloadSize);

                    await _duplexConnectionWriter.WriteAsync(payload, CancellationToken.None).ConfigureAwait(false);

                    request.Payload.Complete();
                }
                catch (IceRpcException exception) when (exception.IceRpcError != IceRpcError.InvocationCanceled)
                {
                    // Since we could not send the request, the server cannot dispatch it and it's safe to retry.
                    throw new IceRpcException(
                        IceRpcError.InvocationCanceled,
                        "Failed to send ice request.",
                        exception);
                }
                finally
                {
                    _writeSemaphore.Release();
                }

                if (request.IsOneway)
                {
                    // We're done, there's no response for oneway requests.
                    return new IncomingResponse(request, _connectionContext!);
                }

                // Wait to receive the response.

                Debug.Assert(responseCompletionSource is not null);
                try
                {
                    frameReader = await responseCompletionSource.Task.WaitAsync(cts.Token).ConfigureAwait(false);
                }
                catch (OperationCanceledException) when (responseCompletionSource.Task.IsCompleted)
                {
                    // If the connection is closed, the WaitAsync might be canceled shortly after the response is received
                    // and before the task completion source continuation is run.
                    frameReader = await responseCompletionSource.Task.ConfigureAwait(false);
                }

                if (!frameReader.TryRead(out ReadResult readResult))
                {
                    throw new InvalidDataException($"Received empty response frame for request with id '{requestId}'.");
                }

                Debug.Assert(readResult.IsCompleted);

                (StatusCode statusCode, string? errorMessage, SequencePosition consumed) =
                    DecodeResponseHeader(readResult.Buffer, requestId);

                frameReader.AdvanceTo(consumed);

                var response = new IncomingResponse(
                    request,
                    _connectionContext!,
                    statusCode,
                    errorMessage)
                {
                    Payload = frameReader
                };

                frameReader = null; // response now owns frameReader
                return response;
            }
            catch (OperationCanceledException)
            {
                cancellationToken.ThrowIfCancellationRequested();

                // The request was canceled by abortive-shutdown or graceful closure by the peer.
                lock (_mutex)
                {
                    if (_isClosedByPeer)
                    {
                        throw new IceRpcException(
                            IceRpcError.InvocationCanceled,
                            "The connection was shut down by the peer.");
                    }
                    else
                    {
                        throw new IceRpcException(IceRpcError.OperationAborted);
                    }
                }
            }
            finally
            {
                lock (_mutex)
                {
                    // If registered, unregister the twoway invocation.
                    if (requestId != 0)
                    {
                        _twowayInvocations.Remove(requestId);
                    }

                    --_invocationCount;
                    if (_invocationCount == 0 && _dispatchCount == 0)
                    {
                        if (_isShutdown || _disposeTask is not null)
                        {
                            _dispatchesAndInvocationsCompleted.TrySetResult();
                        }
                        else if (!ShutdownRequested.IsCompleted)
                        {
                            EnableIdleCheck();
                        }
                    }
                }

                frameReader?.Complete();
                cts.Dispose();
            }

            static (StatusCode StatusCode, string? ErrorMessage, SequencePosition Consumed) DecodeResponseHeader(
                ReadOnlySequence<byte> buffer,
                int requestId)
            {
                ReplyStatus replyStatus = ((int)buffer.FirstSpan[0]).AsReplyStatus();

                if (replyStatus <= ReplyStatus.UserException)
                {
                    const int headerSize = 7; // reply status byte + encapsulation header

                    // read and check encapsulation header (6 bytes long)

                    if (buffer.Length < headerSize)
                    {
                        throw new InvalidDataException(
                            $"Received invalid frame header for request with id '{requestId}'.");
                    }

                    EncapsulationHeader encapsulationHeader = SliceEncoding.Slice1.DecodeBuffer(
                        buffer.Slice(1, 6),
                        (ref SliceDecoder decoder) => new EncapsulationHeader(ref decoder));

                    // Sanity check
                    int payloadSize = encapsulationHeader.EncapsulationSize - 6;
                    if (payloadSize != buffer.Length - headerSize)
                    {
                        throw new InvalidDataException(
                            $"Response payload size/frame size mismatch: payload size is {payloadSize} bytes but frame has {buffer.Length - headerSize} bytes left.");
                    }

                    SequencePosition consumed = buffer.GetPosition(headerSize);

                    return replyStatus == ReplyStatus.Ok ? (StatusCode.Success, null, consumed) :
                        // Set the error message to the empty string. We will convert this empty string to null when we
                        // decode the exception.
                        (StatusCode.ApplicationError, "", consumed);
                }
                else
                {
                    // An ice system exception.

                    StatusCode statusCode = replyStatus switch
                    {
                        ReplyStatus.ObjectNotExistException => StatusCode.ServiceNotFound,
                        ReplyStatus.FacetNotExistException => StatusCode.ServiceNotFound,
                        ReplyStatus.OperationNotExistException => StatusCode.OperationNotFound,
                        _ => StatusCode.UnhandledException
                    };

                    var decoder = new SliceDecoder(buffer.Slice(1), SliceEncoding.Slice1);

                    string message;
                    switch (replyStatus)
                    {
                        case ReplyStatus.FacetNotExistException:
                        case ReplyStatus.ObjectNotExistException:
                        case ReplyStatus.OperationNotExistException:

                            var requestFailed = new RequestFailedExceptionData(ref decoder);

                            string target = requestFailed.Fragment.Length > 0 ?
                                $"{requestFailed.Path}#{requestFailed.Fragment}" : requestFailed.Path;

                            message =
                                $"The dispatch failed with status code {statusCode} while dispatching '{requestFailed.Operation}' on '{target}'.";
                            break;
                        default:
                            message = decoder.DecodeString();
                            break;
                    }

                    decoder.CheckEndOfBuffer(skipTaggedParams: false);
                    return (statusCode, message, buffer.End);
                }
            }

            static void EncodeRequestHeader(
                DuplexConnectionWriter output,
                OutgoingRequest request,
                int requestId,
                int payloadSize)
            {
                var encoder = new SliceEncoder(output, SliceEncoding.Slice1);

                // Write the request header.
                encoder.WriteByteSpan(IceDefinitions.FramePrologue);
                encoder.EncodeIceFrameType(IceFrameType.Request);
                encoder.EncodeUInt8(0); // compression status

                Span<byte> sizePlaceholder = encoder.GetPlaceholderSpan(4);

                encoder.EncodeInt32(requestId);

                byte encodingMajor = 1;
                byte encodingMinor = 1;

                // Request header.
                var requestHeader = new IceRequestHeader(
                    request.ServiceAddress.Path,
                    request.ServiceAddress.Fragment,
                    request.Operation,
                    request.Fields.ContainsKey(RequestFieldKey.Idempotent) ?
                        OperationMode.Idempotent : OperationMode.Normal);
                requestHeader.Encode(ref encoder);
                if (request.Fields.TryGetValue(RequestFieldKey.Context, out OutgoingFieldValue requestField))
                {
                    requestField.Encode(ref encoder);
                }
                else
                {
                    encoder.EncodeSize(0);
                }

                // We ignore all other fields. They can't be sent over ice.

                new EncapsulationHeader(
                    encapsulationSize: payloadSize + 6,
                    encodingMajor,
                    encodingMinor).Encode(ref encoder);

                int frameSize = checked(encoder.EncodedByteCount + payloadSize);
                SliceEncoder.EncodeInt32(frameSize, sizePlaceholder);
            }
        }
    }

    public Task ShutdownAsync(CancellationToken cancellationToken = default)
    {
        lock (_mutex)
        {
            if (_disposeTask is not null)
            {
                throw new ObjectDisposedException($"{typeof(IceProtocolConnection)}");
            }
            if (_isShutdown)
            {
                throw new InvalidOperationException("Cannot call shutdown more than once.");
            }
            if (_connectTask is null)
            {
                throw new InvalidOperationException("Cannot shut down a protocol connection before connecting it.");
            }

            _isShutdown = true;
            RefuseNewInvocations("The connection was shut down.");

            if (_invocationCount == 0 && _dispatchCount == 0)
            {
                _dispatchesAndInvocationsCompleted.TrySetResult();
            }

            if (Closed.IsCompletedSuccessfully && Closed.Result is Exception closedException)
            {
                throw new IceRpcException(
                    IceRpcError.ConnectionAborted,
                    _connectTask.IsFaulted || _connectTask.IsCanceled ?
                        "The shutdown failed because the connection establishment failed." :
                        "The shutdown failed because the connection was aborted.",
                    closedException);
            }
        }

        return PerformShutdownAsync();

        async Task PerformShutdownAsync()
        {
            try
            {
                // Wait for connect to complete first.
                if (_connectTask is not null)
                {
                    try
                    {
                        _ = await _connectTask.WaitAsync(cancellationToken).ConfigureAwait(false);
                    }
                    catch (OperationCanceledException exception) when (
                        exception.CancellationToken != cancellationToken)
                    {
                        // ConnectAsync was canceled.
                        throw new IceRpcException(
                            IceRpcError.OperationAborted,
                            "The shutdown was aborted because the connection establishment was canceled.");
                    }
                }

                // Wait for dispatches and invocations to complete.
                await _dispatchesAndInvocationsCompleted.Task.WaitAsync(cancellationToken).ConfigureAwait(false);

                // Encode and write the CloseConnection frame once all the dispatches are done.
                try
                {
                    await _writeSemaphore.WaitAsync(cancellationToken).ConfigureAwait(false);
                    try
                    {
                        EncodeCloseConnectionFrame(_duplexConnectionWriter);
                        await _duplexConnectionWriter.FlushAsync(cancellationToken).ConfigureAwait(false);
                    }
                    finally
                    {
                        _writeSemaphore.Release();
                    }
                }
                catch (IceRpcException exception) when (exception.IceRpcError == IceRpcError.OperationAborted)
                {
                    // Expected if the flush operation is aborted by connection closure.
                }

                // When the peer receives the CloseConnection frame, the peer closes the connection. We wait for the
                // connection closure here. We can't just return and close the underlying transport since this could
                // abort the receive of the responses and close connection frame by the peer.
                await _transportConnectionDisposedTcs.Task.WaitAsync(cancellationToken).ConfigureAwait(false);

                _closedTcs.SetResult(null);
            }
            catch (OperationCanceledException)
            {
                _ = _closedTcs.TrySetResult(
                    new IceRpcException(IceRpcError.OperationAborted, "The shutdown was canceled."));
                throw;
            }
            catch (IceRpcException exception)
            {
                _ = _closedTcs.TrySetResult(exception);
                throw;
            }
            catch (Exception exception)
            {
                var newException = new IceRpcException(IceRpcError.IceRpcError, exception);
                _ = _closedTcs.TrySetResult(newException);
                throw newException;
            }

            static void EncodeCloseConnectionFrame(DuplexConnectionWriter writer)
            {
                var encoder = new SliceEncoder(writer, SliceEncoding.Slice1);
                IceDefinitions.CloseConnectionFrame.Encode(ref encoder);
            }
        }
    }

    internal IceProtocolConnection(
        IDuplexConnection duplexConnection,
        TransportConnectionInformation? transportConnectionInformation,
        ConnectionOptions options)
    {
        // With ice, we always listen for incoming frames (responses) so we need a dispatcher for incoming requests even
        // if we don't expect any. This dispatcher throws an ice ObjectNotExistException back to the client, which makes
        // more sense than throwing an UnknownException.
        _dispatcher = options.Dispatcher ?? ServiceNotFoundDispatcher.Instance;
        _faultedTaskAction = options.FaultedTaskAction;
        _maxFrameSize = options.MaxIceFrameSize;
        _transportConnectionInformation = transportConnectionInformation;

        if (options.MaxDispatches > 0)
        {
            _dispatchSemaphore = new SemaphoreSlim(
                initialCount: options.MaxDispatches,
                maxCount: options.MaxDispatches);
        }

        _idleTimeout = options.IdleTimeout;
        _memoryPool = options.Pool;
        _minSegmentSize = options.MinSegmentSize;

        _duplexConnection = duplexConnection;
        _duplexConnectionWriter = new DuplexConnectionWriter(
            duplexConnection,
            _memoryPool,
            _minSegmentSize,
            keepAliveAction: () =>
            {
                lock (_mutex)
                {
                    if (_pingTask.IsCompletedSuccessfully)
                    {
                        _pingTask = PingAsync();
                    }
                }
            });
        _duplexConnectionReader = new DuplexConnectionReader(
            duplexConnection,
            _memoryPool,
            _minSegmentSize,
            connectionLostAction: exception => DisposeTransport("The connection was lost.", exception));

        _idleTimeoutTimer = new Timer(_ =>
        {
            bool requestShutdown = false;

            lock (_mutex)
            {
                if (_dispatchCount == 0 && _invocationCount == 0 && !_isShutdown && _disposeTask is null)
                {
                    requestShutdown = true;
                    RefuseNewInvocations(
                        $"The connection was shut down because it was idle for over {_idleTimeout.TotalSeconds} s.");
                    DisableIdleCheck();
                }
            }

            if (requestShutdown)
            {
                // TrySetResult must be called outside the mutex lock
                _shutdownRequestedTcs.TrySetResult();
            }
        });

        async Task PingAsync()
        {
            Debug.Assert(_duplexConnectionWriter is not null);

            // Make sure we execute the function without holding the connection mutex lock.
            await Task.Yield();

            try
            {
                await _writeSemaphore.WaitAsync(CancellationToken.None).ConfigureAwait(false);
                try
                {
                    EncodeValidateConnectionFrame(_duplexConnectionWriter);
                    await _duplexConnectionWriter.FlushAsync(CancellationToken.None).ConfigureAwait(false);
                }
                catch
                {
                    // Ignore, the read frames task will fail if the connection fails.
                }
                finally
                {
                    _writeSemaphore.Release();
                }
            }
            catch (IceRpcException exception)
            {
                DisposeTransport("The connection was lost.", exception);
            }
            catch (Exception exception)
            {
                DisposeTransport("The connection failed due to an unhandled exception.", exception);
                Debug.Fail($"The ping task completed due to an unhandled exception: {exception}");
                throw;
            }

            static void EncodeValidateConnectionFrame(DuplexConnectionWriter writer)
            {
                var encoder = new SliceEncoder(writer, SliceEncoding.Slice1);
                IceDefinitions.ValidateConnectionFrame.Encode(ref encoder);
            }
        }
    }

    /// <summary>Creates a pipe reader to simplify the reading of a request or response frame. The frame is read
    /// fully and buffered into an internal pipe.</summary>
    private static async ValueTask<PipeReader> CreateFrameReaderAsync(
        int size,
        DuplexConnectionReader transportConnectionReader,
        MemoryPool<byte> pool,
        int minimumSegmentSize)
    {
        var pipe = new Pipe(new PipeOptions(
            pool: pool,
            minimumSegmentSize: minimumSegmentSize,
            pauseWriterThreshold: 0,
            writerScheduler: PipeScheduler.Inline));

        try
        {
            await transportConnectionReader.FillBufferWriterAsync(
                pipe.Writer,
                size,
                CancellationToken.None).ConfigureAwait(false);
        }
        catch
        {
            pipe.Reader.Complete();
            throw;
        }
        finally
        {
            pipe.Writer.Complete();
        }

        return pipe.Reader;
    }

    /// <summary>Reads the full Ice payload from the given pipe reader.</summary>
    private static async ValueTask<ReadOnlySequence<byte>> ReadFullPayloadAsync(
        PipeReader payload,
        CancellationToken cancellationToken)
    {
        // We use ReadAtLeastAsync instead of ReadAsync to bypass the PauseWriterThreshold when the payload is
        // backed by a Pipe.
        ReadResult readResult = await payload.ReadAtLeastAsync(int.MaxValue, cancellationToken).ConfigureAwait(false);

        if (readResult.IsCanceled)
        {
            throw new InvalidOperationException("Unexpected call to CancelPendingRead on ice payload.");
        }

        return readResult.IsCompleted ? readResult.Buffer :
            throw new ArgumentException("The payload size is greater than int.MaxValue.", nameof(payload));
    }

    private void DisableIdleCheck() => _idleTimeoutTimer.Change(Timeout.InfiniteTimeSpan, Timeout.InfiniteTimeSpan);

    /// <summary>Marks the protocol connection as closed, disposes the transport connection and cancels pending
    /// dispatches and invocations.</summary>
    private void DisposeTransport(string? message = null, Exception? exception = null)
    {
        // The connection can already be refusing invocations if being shutdown or disposed. In this case the connection
        // shutdown or disposal is responsible for completing _closedTcs.
        lock (_mutex)
        {
            if (!_refuseInvocations)
            {
                RefuseNewInvocations(message);
                var rpcException = exception as IceRpcException;
                if (exception is not null && rpcException is null)
                {
                    rpcException = new IceRpcException(IceRpcError.IceRpcError, exception);
                }
                _closedTcs.TrySetResult(rpcException);
            }
        }

        // Dispose the transport connection. This will trigger the failure of tasks waiting on transport operations.
        _duplexConnection.Dispose();

        // Cancel dispatches and invocations, there's no point in letting them continue once the connection is closed.
        _dispatchesAndInvocationsCts.Cancel();

        // Make sure to unblock ShutdownAsync if it's waiting for the connection closure.
        _transportConnectionDisposedTcs.TrySetResult();
    }

    private void EnableIdleCheck() => _idleTimeoutTimer.Change(_idleTimeout, Timeout.InfiniteTimeSpan);

    /// <summary>Read incoming frames and returns on graceful connection shutdown.</summary>
    private async ValueTask ReadFramesAsync()
    {
        while (true)
        {
            ReadOnlySequence<byte> buffer = await _duplexConnectionReader.ReadAtLeastAsync(
                IceDefinitions.PrologueSize,
                CancellationToken.None).ConfigureAwait(false);

            // First decode and check the prologue.

            ReadOnlySequence<byte> prologueBuffer = buffer.Slice(0, IceDefinitions.PrologueSize);

            IcePrologue prologue = SliceEncoding.Slice1.DecodeBuffer(
                prologueBuffer,
                (ref SliceDecoder decoder) => new IcePrologue(ref decoder));

            _duplexConnectionReader.AdvanceTo(prologueBuffer.End);

            IceDefinitions.CheckPrologue(prologue);
            if (prologue.FrameSize > _maxFrameSize)
            {
                throw new InvalidDataException(
                    $"Received frame with size ({prologue.FrameSize}) greater than max frame size.");
            }

            if (prologue.CompressionStatus == 2)
            {
                throw new NotSupportedException("The ice protocol compression is not supported by IceRpc.");
            }

            // Then process the frame based on its type.
            switch (prologue.FrameType)
            {
                case IceFrameType.CloseConnection:
                {
                    if (prologue.FrameSize != IceDefinitions.PrologueSize)
                    {
                        throw new InvalidDataException(
                            $"Received {nameof(IceFrameType.CloseConnection)} frame with unexpected data.");
                    }
                    return;
                }

                case IceFrameType.Request:
                    await ReadRequestAsync(prologue.FrameSize).ConfigureAwait(false);
                    break;

                case IceFrameType.RequestBatch:
                    // Read and ignore
                    PipeReader batchRequestReader = await CreateFrameReaderAsync(
                        prologue.FrameSize - IceDefinitions.PrologueSize,
                        _duplexConnectionReader,
                        _memoryPool,
                        _minSegmentSize).ConfigureAwait(false);
                    batchRequestReader.Complete();
                    break;

                case IceFrameType.Reply:
                    await ReadReplyAsync(prologue.FrameSize).ConfigureAwait(false);
                    break;

                case IceFrameType.ValidateConnection:
                {
                    if (prologue.FrameSize != IceDefinitions.PrologueSize)
                    {
                        throw new InvalidDataException(
                            $"Received {nameof(IceFrameType.ValidateConnection)} frame with unexpected data.");
                    }
                    break;
                }

                default:
                {
                    throw new InvalidDataException(
                        $"Received Ice frame with unknown frame type '{prologue.FrameType}'.");
                }
            }
        } // while

        async Task ReadReplyAsync(int replyFrameSize)
        {
            // Read the remainder of the frame immediately into frameReader.
            PipeReader replyFrameReader = await CreateFrameReaderAsync(
                replyFrameSize - IceDefinitions.PrologueSize,
                _duplexConnectionReader,
                _memoryPool,
                _minSegmentSize).ConfigureAwait(false);

            bool completeFrameReader = true;

            try
            {
                // Read and decode request ID
                if (!replyFrameReader.TryRead(out ReadResult readResult) || readResult.Buffer.Length < 4)
                {
                    throw new InvalidDataException("Received a response with an invalid request ID.");
                }

                ReadOnlySequence<byte> requestIdBuffer = readResult.Buffer.Slice(0, 4);
                int requestId = SliceEncoding.Slice1.DecodeBuffer(
                    requestIdBuffer,
                    (ref SliceDecoder decoder) => decoder.DecodeInt32());
                replyFrameReader.AdvanceTo(requestIdBuffer.End);

                lock (_mutex)
                {
                    if (_twowayInvocations.TryGetValue(
                        requestId,
                        out TaskCompletionSource<PipeReader>? responseCompletionSource))
                    {
                        responseCompletionSource.SetResult(replyFrameReader);
                        completeFrameReader = false;
                    }
                    // else the request ID carried by the response is bogus or corresponds to a request that was
                    // previously discarded (for example, because its deadline expired).
                }
            }
            finally
            {
                if (completeFrameReader)
                {
                    replyFrameReader.Complete();
                }
            }
        }

        async Task ReadRequestAsync(int requestFrameSize)
        {
            // Read the request frame.
            PipeReader requestFrameReader = await CreateFrameReaderAsync(
                requestFrameSize - IceDefinitions.PrologueSize,
                _duplexConnectionReader,
                _memoryPool,
                _minSegmentSize).ConfigureAwait(false);

            // Decode its header.
            int requestId;
            IceRequestHeader requestHeader;
            PipeReader? contextReader = null;
            IDictionary<RequestFieldKey, ReadOnlySequence<byte>>? fields;
            Task? dispatchTask = null;

            try
            {
                if (!requestFrameReader.TryRead(out ReadResult readResult))
                {
                    throw new InvalidDataException("Received an invalid request frame.");
                }

                Debug.Assert(readResult.IsCompleted);

                (requestId, requestHeader, contextReader, int consumed) = DecodeRequestIdAndHeader(readResult.Buffer);
                requestFrameReader.AdvanceTo(readResult.Buffer.GetPosition(consumed));

                if (contextReader is null)
                {
                    fields = requestHeader.OperationMode == OperationMode.Normal ?
                        ImmutableDictionary<RequestFieldKey, ReadOnlySequence<byte>>.Empty : _idempotentFields;
                }
                else
                {
                    contextReader.TryRead(out ReadResult result);
                    Debug.Assert(result.Buffer.Length > 0 && result.IsCompleted);
                    fields = new Dictionary<RequestFieldKey, ReadOnlySequence<byte>>()
                    {
                        [RequestFieldKey.Context] = result.Buffer
                    };

                    if (requestHeader.OperationMode != OperationMode.Normal)
                    {
                        // OperationMode can be Idempotent or Nonmutating.
                        fields[RequestFieldKey.Idempotent] = default;
                    }
                }

                if (_dispatchSemaphore is SemaphoreSlim dispatchSemaphore)
                {
                    // This prevents us from receiving any new frames if we're already dispatching the maximum number
                    // of requests. We need to do this in the "accept from network loop" to apply back pressure to the
                    // caller.
                    try
                    {
                        await dispatchSemaphore.WaitAsync(_dispatchesAndInvocationsCts.Token).ConfigureAwait(false);
                    }
                    catch (OperationCanceledException)
                    {
                        // and return below
                    }
                }

                lock (_mutex)
                {
                    if (_isShutdown || _disposeTask is not null)
                    {
                        // We're shutting down and we discard this request before any processing. For a graceful
                        // shutdown, we want the invocation in the peer to throw an IceRpcException(
                        // OperationCanceledByShutdown) (meaning no dispatch at all), not a DispatchException (which
                        //  means at least part of the dispatch executed).
                        return;
                    }

                    if (_invocationCount == 0 && _dispatchCount == 0)
                    {
                        DisableIdleCheck();
                    }
                    ++_dispatchCount;
                }

                // The scheduling of the task can't be canceled since we want to make sure DispatchRequestAsync will
                // cleanup the dispatch if DisposeAsync is called.
                // dispatchTask takes ownership of the requestFrameReader and contextReader.
                dispatchTask = Task.Run(
                    async () =>
                    {
                        using var request = new IncomingRequest(_connectionContext!)
                        {
                            Fields = fields,
                            Fragment = requestHeader.Fragment,
                            IsOneway = requestId == 0,
                            Operation = requestHeader.Operation,
                            Path = requestHeader.Path,
                            Payload = requestFrameReader,
                        };
                        try
                        {
                            await DispatchRequestAsync(request, contextReader).ConfigureAwait(false);
                        }
                        catch (Exception exception)
                        {
                            _faultedTaskAction(exception);
                        }
                    },
                    CancellationToken.None);
            }
            finally
            {
                if (dispatchTask is null)
                {
                    requestFrameReader.Complete();
                    contextReader?.Complete();
                }
            }

            async Task DispatchRequestAsync(IncomingRequest request, PipeReader? contextReader)
            {
                OutgoingResponse? response = null;
                CancellationToken cancellationToken = _dispatchesAndInvocationsCts.Token;
                try
                {
                    // The dispatcher can complete the incoming request payload to release its memory as soon as
                    // possible.
                    try
                    {
                        response = await _dispatcher.DispatchAsync(request, cancellationToken).ConfigureAwait(false);
                    }
                    finally
                    {
                        _dispatchSemaphore?.Release();
                    }

                    if (response != request.Response)
                    {
                        throw new InvalidOperationException(
                            "The dispatcher did not return the last response created for this request.");
                    }
                }
                catch when (request.IsOneway)
                {
                    // ignored since we're not returning anything
                }
                catch (OperationCanceledException exception) when (exception.CancellationToken == cancellationToken)
                {
                    response = new OutgoingResponse(
                        request,
                        StatusCode.UnhandledException,
                        "The dispatch was canceled by the closure of the connection.");
                }
                catch (Exception exception)
                {
                    // If we catch an exception, we return a system exception.
                    if (exception is not DispatchException dispatchException || dispatchException.ConvertToUnhandled)
                    {
                        // We want the default error message for this new exception.
                        dispatchException =
                            new DispatchException(StatusCode.UnhandledException, message: null, exception);
                    }

                    response = new OutgoingResponse(request, dispatchException);
                }
                finally
                {
                    request.Payload.Complete();
                    contextReader?.Complete();

                    // The field values are now invalid - they point to potentially recycled and reused memory. We
                    // replace Fields by an empty dictionary to prevent accidental access to this reused memory.
                    request.Fields = ImmutableDictionary<RequestFieldKey, ReadOnlySequence<byte>>.Empty;
                }

                bool acquiredSemaphore = false;

                try
                {
                    if (request.IsOneway)
                    {
                        return;
                    }

                    Debug.Assert(response is not null);

                    // Read the full payload. This can take some time so this needs to be done before acquiring the
                    // write semaphore.
                    ReadOnlySequence<byte> payload = ReadOnlySequence<byte>.Empty;

                    if (response.StatusCode <= StatusCode.ApplicationError)
                    {
                        try
                        {
                            payload = await ReadFullPayloadAsync(response.Payload, cancellationToken)
                                .ConfigureAwait(false);
                        }
                        catch (Exception exception)
                        {
                            var dispatchException = new DispatchException(
                                StatusCode.UnhandledException,
                                message: null,
                                exception);

                            response = new OutgoingResponse(request, dispatchException);
                        }
                    }
                    // else payload remains empty because the payload of a dispatch exception (if any) cannot be sent
                    // over ice.

                    int payloadSize = checked((int)payload.Length);

                    // Wait for writing of other frames to complete. The semaphore is used to serialize the writing of
                    // frames.
                    // We pass CancellationToken.None and not cancellationToken because we want to send the response
                    // even when we're shutting down and cancellationToken is canceled. This can't take forever since
                    // the closure of the transport connection causes the holder of this semaphore to fail and
                    // release it.
                    await _writeSemaphore.WaitAsync(CancellationToken.None).ConfigureAwait(false);
                    acquiredSemaphore = true;

                    EncodeResponseHeader(_duplexConnectionWriter, response, request, requestId, payloadSize);

                    try
                    {
                        // Write the payload and complete the source.
                        await _duplexConnectionWriter.WriteAsync(payload, CancellationToken.None).ConfigureAwait(false);
                    }
                    catch (IceRpcException exception) when (
                        exception.IceRpcError is IceRpcError.ConnectionAborted or IceRpcError.OperationAborted)
                    {
                        // The transport connection was disposed, which is ok.
                    }
                }
                finally
                {
                    if (acquiredSemaphore)
                    {
                        _writeSemaphore.Release();
                    }

                    lock (_mutex)
                    {
                        // Dispatch is done.
                        --_dispatchCount;
                        if (_invocationCount == 0 && _dispatchCount == 0)
                        {
                            if (_isShutdown || _disposeTask is not null)
                            {
                                _dispatchesAndInvocationsCompleted.TrySetResult();
                            }
                            else if (!ShutdownRequested.IsCompleted)
                            {
                                EnableIdleCheck();
                            }
                        }
                    }
                }
            }

            static (int RequestId, IceRequestHeader Header, PipeReader? ContextReader, int Consumed) DecodeRequestIdAndHeader(
                ReadOnlySequence<byte> buffer)
            {
                var decoder = new SliceDecoder(buffer, SliceEncoding.Slice1);

                int requestId = decoder.DecodeInt32();

                var requestHeader = new IceRequestHeader(ref decoder);

                Pipe? contextPipe = null;
                long pos = decoder.Consumed;
                int count = decoder.DecodeSize();
                if (count > 0)
                {
                    for (int i = 0; i < count; ++i)
                    {
                        decoder.Skip(decoder.DecodeSize()); // Skip the key
                        decoder.Skip(decoder.DecodeSize()); // Skip the value
                    }
                    contextPipe = new Pipe();
                    contextPipe.Writer.Write(buffer.Slice(pos, decoder.Consumed - pos));
                    contextPipe.Writer.Complete();
                }

                var encapsulationHeader = new EncapsulationHeader(ref decoder);

                if (encapsulationHeader.PayloadEncodingMajor != 1 ||
                    encapsulationHeader.PayloadEncodingMinor != 1)
                {
                    throw new InvalidDataException(
                        $"Unsupported payload encoding '{encapsulationHeader.PayloadEncodingMajor}.{encapsulationHeader.PayloadEncodingMinor}'.");
                }

                int payloadSize = encapsulationHeader.EncapsulationSize - 6;
                if (payloadSize != (buffer.Length - decoder.Consumed))
                {
                    throw new InvalidDataException(
                        $"Request payload size mismatch: expected {payloadSize} bytes, read {buffer.Length - decoder.Consumed} bytes.");
                }

                return (requestId, requestHeader, contextPipe?.Reader, (int)decoder.Consumed);
            }

            static void EncodeResponseHeader(
                DuplexConnectionWriter writer,
                OutgoingResponse response,
                IncomingRequest request,
                int requestId,
                int payloadSize)
            {
                var encoder = new SliceEncoder(writer, SliceEncoding.Slice1);

                // Write the response header.

                encoder.WriteByteSpan(IceDefinitions.FramePrologue);
                encoder.EncodeIceFrameType(IceFrameType.Reply);
                encoder.EncodeUInt8(0); // compression status
                Span<byte> sizePlaceholder = encoder.GetPlaceholderSpan(4);

                encoder.EncodeInt32(requestId);

                if (response.StatusCode > StatusCode.ApplicationError ||
                    (response.StatusCode == StatusCode.ApplicationError && payloadSize == 0))
                {
                    // system exception
                    switch (response.StatusCode)
                    {
                        case StatusCode.ServiceNotFound:
                        case StatusCode.OperationNotFound:
                            encoder.EncodeReplyStatus(response.StatusCode == StatusCode.ServiceNotFound ?
                                ReplyStatus.ObjectNotExistException : ReplyStatus.OperationNotExistException);

                            new RequestFailedExceptionData(request.Path, request.Fragment, request.Operation)
                                .Encode(ref encoder);
                            break;
                        case StatusCode.UnhandledException:
                            encoder.EncodeReplyStatus(ReplyStatus.UnknownException);
                            encoder.EncodeString(response.ErrorMessage!);
                            break;
                        default:
                            encoder.EncodeReplyStatus(ReplyStatus.UnknownException);
                            encoder.EncodeString(
                                $"{response.ErrorMessage} {{ Original StatusCode = {response.StatusCode} }}");
                            break;
                    }
                }
                else
                {
                    encoder.EncodeReplyStatus((ReplyStatus)response.StatusCode);

                    // When IceRPC receives a response, it ignores the response encoding. So this "1.1" is only
                    // relevant to a ZeroC Ice client that decodes the response. The only Slice encoding such a
                    // client can possibly use to decode the response payload is 1.1 or 1.0, and we don't care
                    // about interop with 1.0.
                    var encapsulationHeader = new EncapsulationHeader(
                        encapsulationSize: payloadSize + 6,
                        payloadEncodingMajor: 1,
                        payloadEncodingMinor: 1);
                    encapsulationHeader.Encode(ref encoder);
                }

                int frameSize = encoder.EncodedByteCount + payloadSize;
                SliceEncoder.EncodeInt32(frameSize, sizePlaceholder);
            }
        }
    }

    private void RefuseNewInvocations(string? message)
    {
        lock (_mutex)
        {
            _refuseInvocations = true;
            _invocationRefusedMessage ??= message;
        }
    }
}<|MERGE_RESOLUTION|>--- conflicted
+++ resolved
@@ -55,11 +55,6 @@
     private readonly int _minSegmentSize;
     private readonly object _mutex = new();
     private int _nextRequestId;
-<<<<<<< HEAD
-    private readonly IcePayloadPipeWriter _payloadWriter;
-=======
-    private string? _operationRefusedMessage;
->>>>>>> 9da96f04
     private Task _pingTask = Task.CompletedTask;
     private Task? _readFramesTask;
 
