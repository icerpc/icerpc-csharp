--- conflicted
+++ resolved
@@ -37,29 +37,16 @@
             }
         }
 
-<<<<<<< HEAD
-        private volatile Exception? _exception = null;
-=======
-        internal short Version => _source.Version;
-
         private volatile Exception? _exception;
->>>>>>> 3ddd6abd
         // Provide thread safety using a spin lock to avoid having to create another object on the heap. The
         // lock is used to protect the setting of the signal value or exception with the manual reset value
         // task source.
         private SpinLock _lock;
         // The result queue is only created when Queue() is called and if the result can't be set on the
         // source when a result is already set on the source.
-<<<<<<< HEAD
-        private Queue<T>? _queue = null;
-        private ManualResetValueTaskSourceCore<T> _source = new();
-        private CancellationTokenRegistration _tokenRegistration = default;
-
-        public AsyncQueueCore() => _source.RunContinuationsAsynchronously = true;
-=======
         private Queue<T>? _queue;
         private ManualResetValueTaskSourceCore<T> _source = new() { RunContinuationsAsynchronously = true };
->>>>>>> 3ddd6abd
+        private CancellationTokenRegistration _tokenRegistration = default;
 
         /// <summary>Signals the stream with a new exception.</summary>
         /// <param name="exception">The exception that will be raised by WaitAsync.</param>
