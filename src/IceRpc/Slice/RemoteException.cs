--- conflicted
+++ resolved
@@ -45,19 +45,6 @@
             _hasCustomMessage = message != null;
         }
 
-<<<<<<< HEAD
-=======
-        /// <summary>Constructs a remote exception with the provided message and origin.</summary>
-        /// <param name="message">Message that describes the exception.</param>
-        /// <param name="origin">The remote exception origin.</param>
-        protected RemoteException(string? message, RemoteExceptionOrigin origin)
-            : base(message)
-        {
-            Origin = origin;
-            _hasCustomMessage = message != null;
-        }
-
->>>>>>> 30406093
         /// <summary>Constructs a remote exception using a decoder.</summary>
         /// <param name="decoder">The decoder.</param>
         protected RemoteException(ref SliceDecoder decoder)
@@ -69,28 +56,11 @@
 
         /// <summary>Decodes a remote exception.</summary>
         /// <param name="decoder">The Slice decoder.</param>
-        // This implementation is only called on a plain RemoteException.
         protected abstract void DecodeCore(ref SliceDecoder decoder);
 
         /// <summary>Encodes a remote exception.</summary>
         /// <param name="encoder">The Slice encoder.</param>
-<<<<<<< HEAD
-        protected virtual void EncodeCore(ref SliceEncoder encoder)
-        {
-            if (encoder.Encoding == Encoding.Slice11)
-            {
-                encoder.StartSlice(_sliceTypeId);
-                encoder.EndSlice(lastSlice: true);
-            }
-            else
-            {
-                encoder.EncodeString(_sliceTypeId);
-                encoder.EncodeString(Message);
-            }
-        }
-=======
         protected abstract void EncodeCore(ref SliceEncoder encoder);
->>>>>>> 30406093
 
         internal void Decode(ref SliceDecoder decoder) => DecodeCore(ref decoder);
         internal void Encode(ref SliceEncoder encoder) => EncodeCore(ref encoder);
