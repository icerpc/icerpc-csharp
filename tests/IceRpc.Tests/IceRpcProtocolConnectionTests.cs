// Copyright (c) ZeroC, Inc. All rights reserved.

using IceRpc.Configure;
using IceRpc.Internal;
using IceRpc.Slice;
using Microsoft.Extensions.DependencyInjection;
using NUnit.Framework;
using System.Buffers;

namespace IceRpc.Tests;

[Timeout(5000)]
[Parallelizable(ParallelScope.All)]
public sealed class IceRpcProtocolConnectionTests
{
    public static IEnumerable<TestCaseData> ExceptionIsEncodedAsDispatchExceptionSource
    {
        get
        {
            yield return new TestCaseData(new InvalidDataException("invalid data"), DispatchErrorCode.InvalidData);
            // Slice1 only exception will get encoded as unhandled exception with Slice2
            yield return new TestCaseData(new MyDerivedException(), DispatchErrorCode.UnhandledException);
            yield return new TestCaseData(new InvalidOperationException(), DispatchErrorCode.UnhandledException);
        }
    }

    /// <summary>Verifies that with icerpc protocol canceling connection shutdown cancels pending invocations. With ice
    /// protocol they are always canceled see <see cref="IceProtocolConnectionTests.Shutdown_cancels_invocations"/>.
    /// </summary>
    [Test]
    public async Task Canceling_shutdown_cancels_pending_invocations()
    {
        // Arrange
        using var start = new SemaphoreSlim(0);
        using var hold = new SemaphoreSlim(0);

        await using var serviceProvider = new ProtocolServiceCollection()
            .UseProtocol(Protocol.IceRpc)
            .UseServerConnectionOptions(new ConnectionOptions()
            {
                Dispatcher = new InlineDispatcher(async (request, cancel) =>
                {
                    start.Release();
                    await hold.WaitAsync(cancel);
                    return new OutgoingResponse(request);
                })
            })
            .BuildServiceProvider();

        var sut = await serviceProvider.GetClientServerProtocolConnectionAsync();
        sut.Server.PeerShutdownInitiated = message => _ = sut.Server.ShutdownAsync(message);
        _ = sut.Client.AcceptRequestsAsync(InvalidConnection.IceRpc);
        var serverAcceptTask = sut.Server.AcceptRequestsAsync(InvalidConnection.IceRpc);
        var invokeTask = sut.Client.InvokeAsync(
            new OutgoingRequest(new Proxy(Protocol.IceRpc)),
            InvalidConnection.IceRpc);
        await start.WaitAsync(); // Wait for the dispatch to start

        // Act
        var shutdownTask = sut.Client.ShutdownAsync("", new CancellationToken(canceled: true));

        // Assert
        Assert.That(async () => await invokeTask, Throws.TypeOf<OperationCanceledException>());
        Assert.That(async () => await shutdownTask, Throws.Nothing);
        hold.Release();
    }

    /// <summary>Verifies that exceptions thrown by the dispatcher are correctly mapped to a DispatchException with the
    /// expected error code.</summary>
    /// <param name="thrownException">The exception to throw by the dispatcher.</param>
    /// <param name="errorCode">The expected <see cref="DispatchErrorCode"/>.</param>
    [Test, TestCaseSource(nameof(ExceptionIsEncodedAsDispatchExceptionSource))]
    public async Task Exception_is_encoded_as_a_dispatch_exception(
        Exception thrownException,
        DispatchErrorCode errorCode)
    {
        // Arrange
        var dispatcher = new InlineDispatcher((request, cancel) => throw thrownException);

        await using var serviceProvider = new ProtocolServiceCollection()
            .UseProtocol(Protocol.IceRpc)
            .UseServerConnectionOptions(new ConnectionOptions() { Dispatcher = dispatcher })
            .BuildServiceProvider();

        await using var sut = await serviceProvider.GetClientServerProtocolConnectionAsync();
        _ = sut.Server.AcceptRequestsAsync(InvalidConnection.IceRpc);
        _ = sut.Client.AcceptRequestsAsync(InvalidConnection.IceRpc);

        // Act
        var response = await sut.Client.InvokeAsync(
            new OutgoingRequest(new Proxy(Protocol.IceRpc)),
            InvalidConnection.IceRpc);

        // Assert
        Assert.That(response.ResultType, Is.EqualTo(ResultType.Failure));
        var exception = await response.DecodeFailureAsync() as DispatchException;
        Assert.That(exception, Is.Not.Null);
        Assert.That(exception.ErrorCode, Is.EqualTo(errorCode));
    }

    /// <summary>Checks that the connection fields are correctly exchanged during connection establishment.</summary>
    [Test]
    public async Task Exchange_fields_on_connection_establishment()
    {
        // Arrange
        ConnectionFieldKey connectionFieldKeyA = (ConnectionFieldKey)100;
        ConnectionFieldKey connectionFieldKeyB = (ConnectionFieldKey)10;
        int clientCount = -1;
        int? clientA = null;
        int? clientB = null;
        int? serverA = null;
        int serverCount = -1;
        int? serverB = null;

        await using var serviceProvider = new ProtocolServiceCollection()
            .UseProtocol(Protocol.IceRpc)
            .UseServerConnectionOptions(new ConnectionOptions()
            {
                Fields = new Dictionary<ConnectionFieldKey, OutgoingFieldValue>()
                {
                    [connectionFieldKeyA] = new((ref SliceEncoder encoder) => encoder.EncodeInt32(56))
                },
<<<<<<< HEAD
                OnConnect = (fields, _) =>
=======
                OnConnect = (_, fields, _) =>
>>>>>>> c5b0d988
                {
                    serverCount = fields.Count;
                    serverA = DecodeField(fields, connectionFieldKeyA);
                    serverB = DecodeField(fields, connectionFieldKeyB);
                }
            })
            .UseClientConnectionOptions(new ConnectionOptions()
            {
                Fields = new Dictionary<ConnectionFieldKey, OutgoingFieldValue>()
                {
                    [connectionFieldKeyA] = new((ref SliceEncoder encoder) => encoder.EncodeInt32(34)),
                    [connectionFieldKeyB] = new((ref SliceEncoder encoder) => encoder.EncodeInt32(38))
                },
<<<<<<< HEAD
                OnConnect = (fields, _) =>
=======
                OnConnect = (_, fields, _) =>
>>>>>>> c5b0d988
                {
                    clientCount = fields.Count;
                    clientA = DecodeField(fields, connectionFieldKeyA);
                    clientB = DecodeField(fields, connectionFieldKeyB);
                }
            })
            .BuildServiceProvider();

        // Act
        await using var sut = await serviceProvider.GetClientServerProtocolConnectionAsync();

        // Assert
        Assert.Multiple(() =>
        {
            Assert.That(clientCount, Is.EqualTo(1));
            Assert.That(clientA, Is.EqualTo(56));
            Assert.That(clientB, Is.Null);

            Assert.That(serverCount, Is.EqualTo(2));
            Assert.That(serverA, Is.EqualTo(34));
            Assert.That(serverB, Is.EqualTo(38));
        });
    }

    private static int? DecodeField(
        IDictionary<ConnectionFieldKey, ReadOnlySequence<byte>> fields,
        ConnectionFieldKey key) =>
        fields.ContainsKey(key) ? fields.DecodeValue(key, (ref SliceDecoder decoder) => decoder.DecodeInt32()) : null;

    /// <summary>Ensures that the request payload is completed if the request fields are invalid.</summary>
    [Test]
    public async Task Payload_completed_on_invalid_request_fields([Values(true, false)] bool isOneway)
    {
        // Arrange
        await using var serviceProvider = new ProtocolServiceCollection()
            .UseProtocol(Protocol.IceRpc)
            .BuildServiceProvider();
        await using var sut = await serviceProvider.GetClientServerProtocolConnectionAsync();

        var payloadDecorator = new PayloadPipeReaderDecorator(EmptyPipeReader.Instance);
        var request = new OutgoingRequest(new Proxy(Protocol.IceRpc))
        {
            IsOneway = isOneway,
            Payload = payloadDecorator
        };
        request.Fields = request.Fields.With(
            RequestFieldKey.Idempotent,
            (ref SliceEncoder encoder) => throw new NotSupportedException("invalid request fields"));

        // Act
        _ = sut.Client.InvokeAsync(request, InvalidConnection.IceRpc);

        // Assert
        Assert.That(await payloadDecorator.Completed, Is.InstanceOf<NotSupportedException>());
    }

    /// <summary>Ensures that the response payload is completed if the response fields are invalid.</summary>
    [Test]
    public async Task Payload_completed_on_invalid_response_fields()
    {
        // Arrange
        var payloadDecorator = new PayloadPipeReaderDecorator(InvalidPipeReader.Instance);
        var dispatcher = new InlineDispatcher((request, cancel) =>
            {
                var response = new OutgoingResponse(request)
                {
                    Payload = payloadDecorator
                };
                response.Fields = response.Fields.With(
                    ResponseFieldKey.CompressionFormat,
                    (ref SliceEncoder encoder) => throw new NotSupportedException("invalid request fields"));
                return new(response);
            });

        await using var serviceProvider = new ProtocolServiceCollection()
            .UseProtocol(Protocol.IceRpc)
            .UseServerConnectionOptions(new ConnectionOptions() { Dispatcher = dispatcher })
            .BuildServiceProvider();
        await using var sut = await serviceProvider.GetClientServerProtocolConnectionAsync();
        _ = sut.Server.AcceptRequestsAsync(InvalidConnection.IceRpc);

        // Act
        _ = sut.Client.InvokeAsync(
            new OutgoingRequest(new Proxy(Protocol.IceRpc)),
            InvalidConnection.IceRpc);

        // Assert
        Assert.That(await payloadDecorator.Completed, Is.InstanceOf<NotSupportedException>());
    }

    /// <summary>Ensures that the request payload stream is completed on valid request.</summary>
    [Test]
    public async Task PayloadStream_completed_on_valid_request([Values(true, false)] bool isOneway)
    {
        // Arrange
        await using var serviceProvider = new ProtocolServiceCollection()
            .UseProtocol(Protocol.IceRpc)
            .BuildServiceProvider();
        await using var sut = await serviceProvider.GetClientServerProtocolConnectionAsync();

        var payloadStreamDecorator = new PayloadPipeReaderDecorator(EmptyPipeReader.Instance);
        var request = new OutgoingRequest(new Proxy(Protocol.IceRpc))
        {
            IsOneway = isOneway,
            PayloadStream = payloadStreamDecorator
        };

        // Act
        _ = sut.Client.InvokeAsync(request, InvalidConnection.IceRpc);

        // Assert
        Assert.That(await payloadStreamDecorator.Completed, Is.Null);
    }

    /// <summary>Ensures that the request payload is completed if the payload stream is invalid.</summary>
    [Test]
    public async Task PayloadStream_completed_on_invalid_request_payload([Values(true, false)] bool isOneway)
    {
        // Arrange
        await using var serviceProvider = new ProtocolServiceCollection()
            .UseProtocol(Protocol.IceRpc)
            .BuildServiceProvider();
        await using var sut = await serviceProvider.GetClientServerProtocolConnectionAsync();

        var payloadStreamDecorator = new PayloadPipeReaderDecorator(InvalidPipeReader.Instance);
        var request = new OutgoingRequest(new Proxy(Protocol.IceRpc))
        {
            IsOneway = isOneway,
            PayloadStream = payloadStreamDecorator
        };

        // Act
        _ = sut.Client.InvokeAsync(request, InvalidConnection.IceRpc);

        // Assert
        Assert.That(await payloadStreamDecorator.Completed, Is.InstanceOf<NotSupportedException>());
    }

    /// <summary>Ensures that the request payload stream is completed if the connection is shutdown.</summary>
    [Test]
    public async Task PayloadStream_completed_on_request_when_connection_is_shutdown()
    {
        // Arrange
        await using var serviceProvider = new ProtocolServiceCollection()
            .UseProtocol(Protocol.IceRpc)
            .BuildServiceProvider();
        await using var sut = await serviceProvider.GetClientServerProtocolConnectionAsync();
        _ = sut.Client.ShutdownAsync("", default);

        var payloadStreamDecorator = new PayloadPipeReaderDecorator(EmptyPipeReader.Instance);
        var request = new OutgoingRequest(new Proxy(Protocol.IceRpc))
        {
            PayloadStream = payloadStreamDecorator
        };

        // Act
        Task<IncomingResponse> invokeTask = sut.Client.InvokeAsync(request, InvalidConnection.IceRpc);

        // Assert
        Assert.Multiple(async () =>
        {
            Assert.ThrowsAsync<ConnectionClosedException>(() => invokeTask);
            Assert.That(await payloadStreamDecorator.Completed, Is.InstanceOf<ConnectionClosedException>());
        });
    }

    /// <summary>Ensures that the response payload stream is completed on a valid response.</summary>
    [Test]
    public async Task PayloadStream_completed_on_valid_response()
    {
        // Arrange
        var payloadStreamDecorator = new PayloadPipeReaderDecorator(EmptyPipeReader.Instance);
        var dispatcher = new InlineDispatcher((request, cancel) =>
                new(new OutgoingResponse(request)
                {
                    PayloadStream = payloadStreamDecorator
                }));

        await using var serviceProvider = new ProtocolServiceCollection()
            .UseProtocol(Protocol.IceRpc)
            .UseServerConnectionOptions(new ConnectionOptions() { Dispatcher = dispatcher })
            .BuildServiceProvider();
        await using var sut = await serviceProvider.GetClientServerProtocolConnectionAsync();
        _ = sut.Server.AcceptRequestsAsync(InvalidConnection.IceRpc);

        // Act
        _ = sut.Client.InvokeAsync(new OutgoingRequest(new Proxy(Protocol.IceRpc)), InvalidConnection.IceRpc);

        // Assert
        Assert.That(await payloadStreamDecorator.Completed, Is.Null);
    }

    /// <summary>Ensures that the response payload is completed on an invalid response payload stream.</summary>
    [Test]
    public async Task PayloadStream_completed_on_invalid_response_payload()
    {
        // Arrange
        var payloadStreamDecorator = new PayloadPipeReaderDecorator(InvalidPipeReader.Instance);
        var dispatcher = new InlineDispatcher((request, cancel) =>
                new(new OutgoingResponse(request)
                {
                    PayloadStream = payloadStreamDecorator
                }));

        await using var serviceProvider = new ProtocolServiceCollection()
            .UseProtocol(Protocol.IceRpc)
            .UseServerConnectionOptions(new ConnectionOptions() { Dispatcher = dispatcher })
            .BuildServiceProvider();
        await using var sut = await serviceProvider.GetClientServerProtocolConnectionAsync();
        _ = sut.Server.AcceptRequestsAsync(InvalidConnection.IceRpc);

        // Act
        _ = sut.Client.InvokeAsync(new OutgoingRequest(new Proxy(Protocol.IceRpc)), InvalidConnection.IceRpc);

        // Assert
        Assert.That(await payloadStreamDecorator.Completed, Is.InstanceOf<NotSupportedException>());
    }

    /// <summary>Ensures that the request payload writer is completed on an invalid request.</summary>
    /// <remarks>This test only works with the icerpc protocol since it relies on reading the payload after the payload
    /// writer is created.</remarks>
    [Test]
    public async Task PayloadWriter_completed_with_invalid_request()
    {
        // Arrange
        await using var serviceProvider = new ProtocolServiceCollection()
            .UseProtocol(Protocol.IceRpc)
            .BuildServiceProvider();
        await using var sut = await serviceProvider.GetClientServerProtocolConnectionAsync();
        _ = sut.Server.AcceptRequestsAsync(InvalidConnection.IceRpc);

        var request = new OutgoingRequest(new Proxy(Protocol.IceRpc))
        {
            Payload = InvalidPipeReader.Instance
        };
        var payloadWriterSource = new TaskCompletionSource<PayloadPipeWriterDecorator>();
        request.Use(writer =>
            {
                var payloadWriterDecorator = new PayloadPipeWriterDecorator(writer);
                payloadWriterSource.SetResult(payloadWriterDecorator);
                return payloadWriterDecorator;
            });

        // Act
        _ = sut.Client.InvokeAsync(request, InvalidConnection.IceRpc);

        // Assert
        Assert.That(await (await payloadWriterSource.Task).Completed, Is.InstanceOf<NotSupportedException>());
    }

    /// <summary>Ensures that the request payload writer is completed on an invalid response.</summary>
    /// <remarks>This test only works with the icerpc protocol since it relies on reading the payload after the payload
    /// writer is created.</remarks>
    [Test]
    public async Task PayloadWriter_completed_with_invalid_response()
    {
        // Arrange
        var payloadWriterSource = new TaskCompletionSource<PayloadPipeWriterDecorator>();
        var dispatcher = new InlineDispatcher((request, cancel) =>
            {
                var response = new OutgoingResponse(request)
                {
                    Payload = InvalidPipeReader.Instance
                };
                response.Use(writer =>
                    {
                        var payloadWriterDecorator = new PayloadPipeWriterDecorator(writer);
                        payloadWriterSource.SetResult(payloadWriterDecorator);
                        return payloadWriterDecorator;
                    });
                return new(response);
            });

        await using var serviceProvider = new ProtocolServiceCollection()
            .UseProtocol(Protocol.IceRpc)
            .UseServerConnectionOptions(new ConnectionOptions() { Dispatcher = dispatcher })
            .BuildServiceProvider();
        await using var sut = await serviceProvider.GetClientServerProtocolConnectionAsync();
        _ = sut.Server.AcceptRequestsAsync(InvalidConnection.IceRpc);

        // Act
        _ = sut.Client.InvokeAsync(new OutgoingRequest(new Proxy(Protocol.IceRpc)), InvalidConnection.IceRpc);

        // Assert
        Assert.That(await (await payloadWriterSource.Task).Completed, Is.InstanceOf<NotSupportedException>());
    }

    [Test]
    public async Task Response_with_large_header()
    {
        // Arrange
        // This large value should be large enough to create multiple buffers for the response header.
        string expectedValue = new('A', 4096);
        var dispatcher = new InlineDispatcher((request, cancel) =>
        {
            var response = new OutgoingResponse(request);
            response.Fields = response.Fields.With(
                (ResponseFieldKey)1000,
                (ref SliceEncoder encoder) => encoder.EncodeString(expectedValue));
            return new(response);
        });
        await using var serviceProvider = new ProtocolServiceCollection()
            .UseProtocol(Protocol.IceRpc)
            .UseServerConnectionOptions(new ConnectionOptions() { Dispatcher = dispatcher })
            .BuildServiceProvider();
        await using var sut = await serviceProvider.GetClientServerProtocolConnectionAsync();

        var payloadDecorator = new PayloadPipeReaderDecorator(EmptyPipeReader.Instance);
        var request = new OutgoingRequest(new Proxy(Protocol.IceRpc));
        _ = sut.Server.AcceptRequestsAsync(InvalidConnection.IceRpc);
        _ = sut.Client.AcceptRequestsAsync(InvalidConnection.IceRpc);

        // Act
        var response = await sut.Client.InvokeAsync(request, InvalidConnection.IceRpc);

        // Assert
        Assert.That(
            response.Fields.DecodeValue((ResponseFieldKey)1000, (ref SliceDecoder decoder) => decoder.DecodeString()),
            Is.EqualTo(expectedValue));
    }

    /// <summary>With icerpc protocol the connection shutdown waits for invocations to finish. This is different
    /// with ice protocol see <see cref="IceProtocolConnectionTests.Shutdown_cancels_invocations"/>.</summary>
    [Test]
    public async Task Shutdown_waits_for_pending_invocations_to_finish()
    {
        // Arrange
        using var start = new SemaphoreSlim(0);
        using var hold = new SemaphoreSlim(0);

        await using var serviceProvider = new ProtocolServiceCollection()
            .UseProtocol(Protocol.IceRpc)
            .UseServerConnectionOptions(new ConnectionOptions()
            {
                Dispatcher = new InlineDispatcher(async (request, cancel) =>
                {
                    start.Release();
                    await hold.WaitAsync(cancel);
                    return new OutgoingResponse(request);
                })
            })
            .BuildServiceProvider();

        var sut = await serviceProvider.GetClientServerProtocolConnectionAsync();
        sut.Server.PeerShutdownInitiated = message => _ = sut.Server.ShutdownAsync(message);
        var invokeTask = sut.Client.InvokeAsync(
            new OutgoingRequest(new Proxy(Protocol.IceRpc)),
            InvalidConnection.IceRpc);
        var serverAcceptTask = sut.Server.AcceptRequestsAsync(InvalidConnection.IceRpc);
        await start.WaitAsync(); // Wait for the dispatch to start

        // Act
        var shutdownTask = sut.Client.ShutdownAsync("", default);

        // Assert
        Assert.That(invokeTask.IsCompleted, Is.False);
        Assert.That(shutdownTask.IsCompleted, Is.False);
        hold.Release();
        Assert.That(async () => await invokeTask, Throws.Nothing);
        Assert.That(async () => await shutdownTask, Throws.Nothing);
    }
}<|MERGE_RESOLUTION|>--- conflicted
+++ resolved
@@ -120,11 +120,7 @@
                 {
                     [connectionFieldKeyA] = new((ref SliceEncoder encoder) => encoder.EncodeInt32(56))
                 },
-<<<<<<< HEAD
-                OnConnect = (fields, _) =>
-=======
                 OnConnect = (_, fields, _) =>
->>>>>>> c5b0d988
                 {
                     serverCount = fields.Count;
                     serverA = DecodeField(fields, connectionFieldKeyA);
@@ -138,11 +134,7 @@
                     [connectionFieldKeyA] = new((ref SliceEncoder encoder) => encoder.EncodeInt32(34)),
                     [connectionFieldKeyB] = new((ref SliceEncoder encoder) => encoder.EncodeInt32(38))
                 },
-<<<<<<< HEAD
-                OnConnect = (fields, _) =>
-=======
                 OnConnect = (_, fields, _) =>
->>>>>>> c5b0d988
                 {
                     clientCount = fields.Count;
                     clientA = DecodeField(fields, connectionFieldKeyA);
