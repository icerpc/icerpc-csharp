// Copyright (c) ZeroC, Inc. All rights reserved.
<<<<<<< HEAD
using IceRpc.Internal;
=======

>>>>>>> a266e701
namespace IceRpc.Transports.Internal
{
    /// <summary>The Slic frame writer class writes Slic frames.</summary>
    internal sealed class SlicFrameWriter : ISlicFrameWriter
    {
        private readonly Func<ReadOnlyMemory<ReadOnlyMemory<byte>>, CancellationToken, ValueTask> _writeFunc;

        public async ValueTask WriteFrameAsync(IReadOnlyList<ReadOnlyMemory<byte>> buffers, CancellationToken cancel)
        {
            // A Slic frame must always be sent entirely even if the sending is canceled.
            // TODO: Fix ISimpleNetworkConnection.WriteAsync or write using simple network connection PipeWriter
            ValueTask task = _writeFunc(buffers.ToArray(), CancellationToken.None);
            if (task.IsCompleted || !cancel.CanBeCanceled)
            {
                await task.ConfigureAwait(false);
            }
            else
            {
                await task.AsTask().WaitAsync(cancel).ConfigureAwait(false);
            }
        }

        internal SlicFrameWriter(Func<ReadOnlyMemory<ReadOnlyMemory<byte>>, CancellationToken, ValueTask> writeFunc) =>
            _writeFunc = writeFunc;
    }
}<|MERGE_RESOLUTION|>--- conflicted
+++ resolved
@@ -1,9 +1,5 @@
 // Copyright (c) ZeroC, Inc. All rights reserved.
-<<<<<<< HEAD
-using IceRpc.Internal;
-=======
 
->>>>>>> a266e701
 namespace IceRpc.Transports.Internal
 {
     /// <summary>The Slic frame writer class writes Slic frames.</summary>
