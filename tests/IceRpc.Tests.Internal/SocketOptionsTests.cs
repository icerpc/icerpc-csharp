--- conflicted
+++ resolved
@@ -262,31 +262,11 @@
 
         private SingleStreamSocket CreateClientSocket(TcpOptions? tcpOptions = null, TcpEndpoint? endpoint = null)
         {
-<<<<<<< HEAD
             OutgoingConnectionOptions options = ClientConnectionOptions.Clone();
             options.TransportOptions = tcpOptions ?? options.TransportOptions;
             return ((endpoint ?? ClientEndpoint).CreateClientSocket(
                    options,
                    Logger) as MultiStreamOverSingleStreamSocket)!.Underlying;
-=======
-            OutgoingConnectionOptions options = ClientConnectionOptions;
-            tcpOptions ??= options.TransportOptions as TcpOptions ?? TcpOptions.Default;
-            endpoint ??= (TcpEndpoint)ClientEndpoint;
-            EndPoint addr = new IPEndPoint(endpoint.Address, endpoint.Port);
-            SingleStreamSocket socket = endpoint.CreateSocket(addr, tcpOptions, Logger);
-            MultiStreamOverSingleStreamSocket multiStreamSocket = ClientEndpoint.Protocol switch
-            {
-                Protocol.Ice1 => new Ice1NetworkSocket(ClientEndpoint, socket, options),
-                _ => new SlicSocket(ClientEndpoint, socket, options)
-            };
-            var connection = new Connection(endpoint, multiStreamSocket, options, server: null);
-            return (connection.MultiStreamSocket as MultiStreamOverSingleStreamSocket)!.Underlying;
-        }
-        private static async ValueTask<SingleStreamSocket> CreateServerSocketAsync(IAcceptor acceptor)
-        {
-            MultiStreamSocket multiStreamServerSocket = (await acceptor.AcceptAsync()).MultiStreamSocket;
-            return (multiStreamServerSocket as MultiStreamOverSingleStreamSocket)!.Underlying;
->>>>>>> 636f35a2
         }
 
         private static async ValueTask<SingleStreamSocket> CreateServerSocketAsync(IAcceptor acceptor) =>
