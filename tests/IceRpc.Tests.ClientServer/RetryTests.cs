// Copyright (c) ZeroC, Inc. All rights reserved.

using IceRpc.Configure;
using NUnit.Framework;
using System.Collections.Immutable;

namespace IceRpc.Tests.ClientServer
{
    [FixtureLifeCycle(LifeCycle.InstancePerTestCase)]
    [Timeout(30000)]
    [Parallelizable(ParallelScope.All)]
    public class RetryTests : ClientServerBaseTest
    {
        [Test]
        public async Task Retry_AfterDelay()
        {
            await WithRetryServiceAsync(
                async (service, retry) =>
                {
                    // No retries before timeout kicks-in because the delay specified in the AfterDelay retry policy
                    // is greater than the invocation timeout.
                    var invocation = new Invocation { Timeout = TimeSpan.FromMilliseconds(100) };
                    Assert.CatchAsync<OperationCanceledException>(
                        async () => await retry.OpRetryAfterDelayAsync(1, 10000, invocation));

                    // The second attempt succeed, the elapsed time between attempts must be greater than the delay
                    // specify in the AfterDelay retry policy.
                    service.Attempts = 0;
                    invocation.Timeout = Timeout.InfiniteTimeSpan;
                    await retry.OpRetryAfterDelayAsync(1, 100, invocation);
                    Assert.AreEqual(2, service.Attempts);
                });
        }

        [TestCase(ProtocolCode.Ice1)]
        [TestCase(ProtocolCode.Ice2)]
        public async Task Retry_ConnectionEstablishment(ProtocolCode protocol)
        {
            await using ConnectionPool pool = CreateConnectionPool();
            Pipeline pipeline = CreatePipeline(pool);

            var prx1 = RetryReplicatedTestPrx.Parse(
                GetTestProxy("/retry", port: 0, protocol: Protocol.FromProtocolCode(protocol)),
                pipeline);
            var prx2 = RetryReplicatedTestPrx.Parse(
                GetTestProxy("/retry", port: 1, protocol: Protocol.FromProtocolCode(protocol)),
                pipeline);
            var prx3 = RetryReplicatedTestPrx.Parse(
                GetTestProxy("/retry", port: 2, protocol: Protocol.FromProtocolCode(protocol)),
                pipeline);

            // Check that we can still connect using a service proxy with 3 endpoints when only one
            // of the target servers is active.
            prx1.Proxy.AltEndpoints = ImmutableList.Create(prx2.Proxy.Endpoint!, prx3.Proxy.Endpoint!);
            foreach (int port in new int[] { 0, 1, 2 })
            {
                await using var server = new Server
                {
                    Dispatcher = new RetryTest(),
                    Endpoint = GetTestEndpoint(port: port, protocol: Protocol.FromProtocolCode(protocol)),
                    ServerTransport = new ServerTransport().UseTcp(),
                    ConnectionOptions = new() { CloseTimeout = TimeSpan.FromMinutes(5) }
                };
                server.Listen();
                Assert.DoesNotThrowAsync(async () => await prx1.IcePingAsync());
            }
        }

        [Test]
        public async Task Retry_EndpointlessProxy()
        {
            await using ConnectionPool pool = CreateConnectionPool();
            Pipeline pipeline = CreatePipeline(pool);

            await using var server = new Server
            {
                Dispatcher = new Bidir(),
                Endpoint = GetTestEndpoint(),
                ServerTransport = new ServerTransport().UseTcp()
            };
            server.Listen();

            var retryBidir = RetryBidirTestPrx.FromPath("/");
            retryBidir.Proxy.Endpoint = server.Endpoint;
            retryBidir.Proxy.Invoker = pipeline;
            await retryBidir.IcePingAsync();

            var bidir = new RetryBidirTestPrx(retryBidir.Proxy.Clone()); // keeps Connection
            bidir.Proxy.Endpoint = null; // endpointless proxy with a connection

            Assert.ThrowsAsync<ServiceNotFoundException>(
                async () => await bidir.OtherReplicaAsync(cancel: CancellationToken.None));

            // With Ice1 the exception is not retryable, with Ice2 we can retry using the existing connection
            // because the exception uses the AfterDelay retry policy.
            Assert.That(bidir.Proxy.Protocol, Is.EqualTo(Protocol.Ice2));
            await bidir.AfterDelayAsync(2);
        }

<<<<<<< HEAD
        // TODO: XXX: investigate Ice1 failures
        [TestCase(ProtocolCode.Ice1, 2)]
        [TestCase(ProtocolCode.Ice1, 10)]
        [TestCase(ProtocolCode.Ice1, 20)]
        [TestCase(ProtocolCode.Ice2, 2)]
        [TestCase(ProtocolCode.Ice2, 10)]
        [TestCase(ProtocolCode.Ice2, 20)]
        public async Task Retry_GracefulClose(ProtocolCode protocol, int maxQueue)
=======
        // TODO: XXX: investigate failures
        // [TestCase(Protocol.Ice1, 2)]
        // [TestCase(Protocol.Ice1, 10)]
        // [TestCase(Protocol.Ice1, 20)]
        // [TestCase(Protocol.Ice2, 2)]
        // [TestCase(Protocol.Ice2, 10)]
        // [TestCase(Protocol.Ice2, 20)]
        public async Task Retry_GracefulClose(Protocol protocol, int maxQueue)
>>>>>>> f33b7228
        {
            await WithRetryServiceAsync(Protocol.FromProtocolCode(protocol), null, async (service, retry) =>
            {
                // Remote case: send multiple OpWithData, followed by a close and followed by multiple OpWithData.
                // The goal is to make sure that none of the OpWithData fail even if the server closes the
                // connection gracefully in between.
                byte[] seq = new byte[1024 * 10];

                await retry.IcePingAsync();
                var results = new List<Task>();
                for (int i = 0; i < maxQueue; ++i)
                {
                    results.Add(retry.OpWithDataAsync(-1, 0, seq));
                }

                Task shutdownTask = service.Connection!.ShutdownAsync();

                for (int i = 0; i < maxQueue; i++)
                {
                    results.Add(retry.OpWithDataAsync(-1, 0, seq));
                }

                await Task.WhenAll(results);
            });
        }

        [TestCase(ProtocolCode.Ice2, 1, 1, false)] // 1 failure, 1 max attempts, don't kill the connection
        [TestCase(ProtocolCode.Ice2, 1, 1, true)]  // 1 failure, 1 max attempts, kill the connection
        [TestCase(ProtocolCode.Ice2, 1, 3, false)] // 1 failure, 3 max attempts, don't kill the connection
        [TestCase(ProtocolCode.Ice2, 1, 3, true)]  // 1 failure, 3 max attempts, kill the connection
        [TestCase(ProtocolCode.Ice2, 5, 5, false)] // 5 failures, 5 max attempts, don't kill the connection
        [TestCase(ProtocolCode.Ice2, 5, 5, true)]  // 5 failures, 5 max attempts, kill the connection
        [TestCase(ProtocolCode.Ice2, 4, 5, false)] // 4 failures, 5 max attempts, don't kill the connection
        [TestCase(ProtocolCode.Ice2, 1, 1, false)] // 1 failure, 1 max attempts, don't kill the connection

        [TestCase(ProtocolCode.Ice1, 1, 1, false)] // 1 failure, 1 max attempts, don't kill the connection
        [TestCase(ProtocolCode.Ice1, 1, 1, true)]  // 1 failure, 1 max attempts, kill the connection
        [TestCase(ProtocolCode.Ice1, 1, 3, false)] // 1 failure, 3 max attempts, don't kill the connection
        [TestCase(ProtocolCode.Ice1, 1, 3, true)]  // 1 failure, 3 max attempts, kill the connection
        [TestCase(ProtocolCode.Ice1, 5, 5, false)] // 5 failures, 5 max attempts, don't kill the connection
        [TestCase(ProtocolCode.Ice1, 5, 5, true)]  // 5 failures, 5 max attempts, kill the connection
        [TestCase(ProtocolCode.Ice1, 4, 5, false)] // 4 failures, 5 max attempts, don't kill the connection
        [TestCase(ProtocolCode.Ice1, 1, 1, false)] // 1 failure, 1 max attempts, don't kill the connection
        public async Task Retry_Idempotent(
            ProtocolCode protocol,
            int failedAttempts,
            int maxAttempts,
            bool killConnection)
        {
            Assert.That(failedAttempts, Is.GreaterThan(0));
            await WithRetryServiceAsync(
                Protocol.FromProtocolCode(protocol),
                (pipeline, pool) => pipeline.UseRetry(new RetryOptions { MaxAttempts = maxAttempts }).UseBinder(pool),
                async (service, retry) =>
                {
                    // Idempotent operations can always be retried, the operation must succeed if the failed attempts
                    // are less than the invocation max attempts configured above.
                    // With Ice1 user exceptions don't carry a retry policy and are not retryable
                    if (failedAttempts < maxAttempts && (protocol == ProtocolCode.Ice2 || killConnection))
                    {
                        await retry.OpIdempotentAsync(failedAttempts, killConnection);
                        Assert.AreEqual(failedAttempts + 1, service.Attempts);
                    }
                    else
                    {
                        if (killConnection)
                        {
                            Assert.CatchAsync<ConnectionLostException>(
                                async () => await retry.OpIdempotentAsync(failedAttempts, killConnection));
                        }
                        else
                        {
                            Assert.CatchAsync<RetrySystemFailure>(
                                async () => await retry.OpIdempotentAsync(failedAttempts, killConnection));
                        }

                        if (protocol == ProtocolCode.Ice2 || killConnection)
                        {
                            Assert.AreEqual(maxAttempts, service.Attempts);
                        }
                        else
                        {
                            Assert.AreEqual(1, service.Attempts);
                        }
                    }
                });
        }

        [Test]
        public async Task Retry_No()
        {
            await WithRetryServiceAsync(
                (service, retry) =>
                {
                    // There is a single attempt because the retry policy doesn't allow to retry
                    Assert.CatchAsync<RetrySystemFailure>(async () => await retry.OpRetryNoAsync());
                    Assert.AreEqual(1, service.Attempts);
                    return Task.CompletedTask;
                });
        }

        [TestCase(ProtocolCode.Ice2, 1, 1, false)] // 1 failure, 1 max attempts, don't kill the connection
        [TestCase(ProtocolCode.Ice2, 1, 1, true)]  // 1 failure, 1 max attempts, kill the connection
        [TestCase(ProtocolCode.Ice2, 1, 3, false)] // 1 failure, 3 max attempts, don't kill the connection
        [TestCase(ProtocolCode.Ice2, 1, 3, true)]  // 1 failure, 3 max attempts, kill the connection
        [TestCase(ProtocolCode.Ice2, 5, 5, false)] // 5 failures, 5 max attempts, don't kill the connection
        [TestCase(ProtocolCode.Ice2, 5, 5, true)]  // 5 failures, 5 max attempts, kill the connection
        [TestCase(ProtocolCode.Ice2, 4, 5, false)] // 4 failures, 5 max attempts, don't kill the connection
        [TestCase(ProtocolCode.Ice2, 1, 1, false)] // 1 failure, 1 max attempts, don't kill the connection

        [TestCase(ProtocolCode.Ice1, 1, 1, false)] // 1 failure, 1 max attempts, don't kill the connection
        [TestCase(ProtocolCode.Ice1, 1, 1, true)]  // 1 failure, 1 max attempts, kill the connection
        [TestCase(ProtocolCode.Ice1, 1, 3, false)] // 1 failure, 3 max attempts, don't kill the connection
        [TestCase(ProtocolCode.Ice1, 1, 3, true)]  // 1 failure, 3 max attempts, kill the connection
        [TestCase(ProtocolCode.Ice1, 5, 5, false)] // 5 failures, 5 max attempts, don't kill the connection
        [TestCase(ProtocolCode.Ice1, 5, 5, true)]  // 5 failures, 5 max attempts, kill the connection
        [TestCase(ProtocolCode.Ice1, 4, 5, false)] // 4 failures, 5 max attempts, don't kill the connection
        [TestCase(ProtocolCode.Ice1, 1, 1, false)] // 1 failure, 1 max attempts, don't kill the connection
        public async Task Retry_NoIdempotent(
            ProtocolCode protocol,
            int failedAttempts,
            int maxAttempts,
            bool killConnection)
        {
            Assert.That(failedAttempts, Is.GreaterThan(0));
            await WithRetryServiceAsync(
                Protocol.FromProtocolCode(protocol),
                (pipeline, pool) => pipeline.UseRetry(new RetryOptions { MaxAttempts = maxAttempts }).UseBinder(pool),
                async (service, retry) =>
                {
                    if (failedAttempts > 0 && killConnection)
                    {
                        // Connection failures after a request was sent are not retryable for non idempotent operations
                        Assert.CatchAsync<ConnectionLostException>(
                            async () => await retry.OpNotIdempotentAsync(failedAttempts, killConnection));
                        Assert.AreEqual(1, service.Attempts);
                    }
                    else if (failedAttempts < maxAttempts && (protocol == ProtocolCode.Ice2 || killConnection))
                    {
                        await retry.OpNotIdempotentAsync(failedAttempts, killConnection);
                        Assert.AreEqual(failedAttempts + 1, service.Attempts);
                    }
                    else
                    {
                        Assert.CatchAsync<RetrySystemFailure>(
                            async () => await retry.OpNotIdempotentAsync(failedAttempts, killConnection));
                        if (protocol == ProtocolCode.Ice2 || killConnection)
                        {
                            Assert.AreEqual(maxAttempts, service.Attempts);
                        }
                        else
                        {
                            Assert.AreEqual(1, service.Attempts);
                        }
                    }
                });
        }

        [Test]
        public async Task Retry_OtherReplica()
        {
            await using ConnectionPool pool = CreateConnectionPool();
            Pipeline pipeline = CreatePipeline(pool);
            var calls = new List<string>();
            await WithReplicatedRetryServiceAsync(
                replicas: 2,
                (servers, routers) =>
                {
                    for (int i = 0; i < routers.Length; ++i)
                    {
                        routers[i].Use(next => new InlineDispatcher(
                            async (request, cancel) =>
                            {
                                calls.Add(request.Connection.LocalEndpoint!.ToString());
                                return await next.DispatchAsync(request, cancel);
                            }));
                        servers[i].Dispatcher = routers[i];
                        servers[i].Listen();
                    }

                    routers[0].Map("/replicated", new Replicated(fail: true));
                    routers[1].Map("/replicated", new Replicated(fail: false));

                    var prx1 = RetryReplicatedTestPrx.Parse(GetTestProxy("/replicated", port: 0), pipeline);
                    var prx2 = RetryReplicatedTestPrx.Parse(GetTestProxy("/replicated", port: 1), pipeline);

                    // The service proxy has 2 endpoints, the request fails using the first endpoint with a retryable
                    //  exception that has OtherReplica retry policy, it then retries the second endpoint and succeed.
                    calls.Clear();
                    prx1.Proxy.AltEndpoints = ImmutableList.Create(prx2.Proxy.Endpoint!);
                    Assert.DoesNotThrowAsync(async () => await prx1.OtherReplicaAsync());
                    Assert.AreEqual(servers[0].ToString(), calls[0]);
                    Assert.AreEqual(servers[1].ToString(), calls[1]);
                    Assert.AreEqual(2, calls.Count);
                });
        }

        [Test]
        public async Task Retry_ReportLastFailure()
        {
            await using ConnectionPool pool = CreateConnectionPool();
            pool.PreferExistingConnection = false;
            Pipeline pipeline = CreatePipeline(pool);

            var calls = new List<string>();
            await WithReplicatedRetryServiceAsync(
                replicas: 3,
                (servers, routers) =>
                {
                    foreach (Router router in routers)
                    {
                        router.Use(next => new InlineDispatcher(
                            async (request, cancel) =>
                            {
                                calls.Add(request.Connection.LocalEndpoint!.ToString());
                                return await next.DispatchAsync(request, cancel);
                            }));
                    }
                    routers[1].Map("/replicated", new Replicated(fail: true));
                    routers[2].Use(next => new InlineDispatcher(
                        async (request, cancel) =>
                        {
                            await request.Connection.CloseAsync("forcefully close connection!");
                            return await next.DispatchAsync(request, cancel);
                        }));

                    for (int i = 0; i < servers.Length; ++i)
                    {
                        servers[i].Dispatcher = routers[i];
                        servers[i].Listen();
                    }
                    var prx1 = RetryReplicatedTestPrx.Parse(GetTestProxy("/replicated", port: 0), pipeline);
                    var prx2 = RetryReplicatedTestPrx.Parse(GetTestProxy("/replicated", port: 1), pipeline);
                    var prx3 = RetryReplicatedTestPrx.Parse(GetTestProxy("/replicated", port: 2), pipeline);

                    // The first replica fails with ServiceNotFoundException exception the second replica fails with
                    // RetrySystemFailure the last failure should be reported.
                    calls.Clear();
                    var prx = new RetryReplicatedTestPrx(prx1.Proxy.Clone());
                    prx.Proxy.AltEndpoints = ImmutableList.Create(prx2.Proxy.Endpoint!);
                    Assert.ThrowsAsync<RetrySystemFailure>(async () => await prx.OtherReplicaAsync());
                    Assert.AreEqual(servers[0].ToString(), calls[0]);
                    Assert.AreEqual(servers[1].ToString(), calls[1]);
                    Assert.AreEqual(2, calls.Count);

                    // The first replica fails with ServiceNotFoundException exception the second replica fails with
                    // ConnectionLostException the last failure should be reported. The 3rd replica cannot be used
                    // because ConnectionLostException cannot be retry for a non idempotent request.
                    calls.Clear();
                    prx = new RetryReplicatedTestPrx(prx1.Proxy.Clone());
                    prx.Proxy.AltEndpoints = ImmutableList.Create(prx3.Proxy.Endpoint!, prx2.Proxy.Endpoint!);

                    Assert.ThrowsAsync<ConnectionLostException>(async () => await prx.OtherReplicaAsync());
                    Assert.AreEqual(servers[0].ToString(), calls[0]);
                    Assert.AreEqual(servers[2].ToString(), calls[1]);
                    Assert.AreEqual(2, calls.Count);

                    // The first replica fails with ServiceNotFoundException exception and there is no additional
                    // replicas.
                    calls.Clear();
                    Assert.ThrowsAsync<ServiceNotFoundException>(async () => await prx1.OtherReplicaAsync());
                    Assert.AreEqual(servers[0].ToString(), calls[0]);
                });
        }

        [Test]
        public async Task Retry_RetryBufferMaxSize()
        {
            await WithRetryServiceAsync(
                (pipeline, pool) => pipeline.UseRetry(new RetryOptions { MaxAttempts = 5, BufferMaxSize = 2048 })
                                            .UseBinder(pool),
                async (service, retry) =>
                {
                    byte[] data = Enumerable.Range(0, 1024).Select(i => (byte)i).ToArray();
                    // Use two connections to simulate two concurrent requests, the first should succeed
                    // and the second should fail because the buffer size max.
                    await using var connection1 = new Connection { RemoteEndpoint = retry.Proxy.Endpoint };
                    await using var connection2 = new Connection { RemoteEndpoint = retry.Proxy.Endpoint };

                    await connection1.ConnectAsync();
                    await connection2.ConnectAsync();

                    var retry1 = new RetryTestPrx(retry.Proxy.Clone());
                    retry1.Proxy.Connection = connection1;
                    retry1.Proxy.Endpoint = null; // endpointless proxy

                    Task t1 = retry1.OpWithDataAsync(2, 5000, data);
                    await Task.Delay(1000); // Ensure the first request is sent before the second request

                    var retry2 = new RetryTestPrx(retry.Proxy.Clone());
                    retry2.Proxy.Connection = connection2;
                    retry2.Proxy.Endpoint = null; // endpointless proxy
                    Task t2 = retry2.OpWithDataAsync(2, 0, data);

                    Assert.DoesNotThrowAsync(async () => await t1);
                    Assert.ThrowsAsync<RetrySystemFailure>(async () => await t2);

                    await retry1.OpWithDataAsync(2, 100, data);
                });
        }

        [TestCase(1024, 1024)]
        [TestCase(1024, 2048)]
        public async Task Retry_RetryRequestSizeMax(int maxSize, int requestSize)
        {
            await WithRetryServiceAsync(
                (pipeline, pool) => pipeline.UseRetry(new RetryOptions { MaxAttempts = 5, RequestMaxSize = maxSize })
                                            .UseBinder(pool),
                async (service, retry) =>
                {
                    // Check that only requests with size smaller than RetryRequestMaxSize are retried.
                    byte[] data = Enumerable.Range(0, requestSize).Select(i => (byte)i).ToArray();
                    if (requestSize < maxSize)
                    {
                        await retry.OpWithDataAsync(1, 0, data);
                    }
                    else
                    {
                        // Fails because retry request size limit
                        Assert.ThrowsAsync<RetrySystemFailure>(async () => await retry.OpWithDataAsync(1, 0, data));
                    }
                });
        }

        private static Pipeline CreatePipeline(ConnectionPool pool)
        {
            var pipeline = new Pipeline();
            pipeline.UseLogger(LogAttributeLoggerFactory.Instance);
            pipeline.UseRetry(new RetryOptions { MaxAttempts = 5 });
            pipeline.UseBinder(pool);
            return pipeline;
        }

        private static ConnectionPool CreateConnectionPool()
        {
            var pool = new ConnectionPool()
            {
                ClientTransport = new ClientTransport().UseTcp(),
                ConnectionOptions = new() { CloseTimeout = TimeSpan.FromMinutes(5) },
                LoggerFactory = LogAttributeLoggerFactory.Instance
            };
            return pool;
        }

        private async Task WithReplicatedRetryServiceAsync(int replicas, Action<Server[], Router[]> closure)
        {
            Server[] servers = Enumerable.Range(0, replicas).Select(
                i => new Server
                {
                    Endpoint = GetTestEndpoint(port: i),
                    ServerTransport = new ServerTransport().UseTcp(),
                    ConnectionOptions = new() { CloseTimeout = TimeSpan.FromMinutes(5) },
                    LoggerFactory = LogAttributeLoggerFactory.Instance
                }).ToArray();

            Router[] routers = Enumerable.Range(0, replicas).Select(i => new Router()).ToArray();

            closure(servers, routers);
            await Task.WhenAll(servers.Select(server => server.ShutdownAsync()));
        }

        private async Task WithRetryServiceAsync(
            Protocol protocol,
            Action<Pipeline, IConnectionProvider>? configure,
            Func<RetryTest, RetryTestPrx, Task> closure)
        {
            await using ConnectionPool pool = CreateConnectionPool();
            Pipeline pipeline;
            if (configure != null)
            {
                pipeline = new Pipeline();
                configure(pipeline, pool);
            }
            else
            {
                pipeline = CreatePipeline(pool);
            }

            var router = new Router();
            var service = new RetryTest();
            router.UseLogger(LogAttributeLoggerFactory.Instance);
            router.Use(next => new InlineDispatcher(
                async (request, cancel) =>
                {
                    service.Attempts++;
                    service.Connection = request.Connection;
                    return await next.DispatchAsync(request, cancel);
                }));
            router.Map("/retry", service);

            await using var server = new Server
            {
                Dispatcher = router,
                Endpoint = GetTestEndpoint(protocol: protocol),
                ServerTransport = new ServerTransport().UseTcp(),
                ConnectionOptions = new() { CloseTimeout = TimeSpan.FromMinutes(5) },
                LoggerFactory = LogAttributeLoggerFactory.Instance
            };
            server.Listen();

            var retry = RetryTestPrx.Parse(GetTestProxy("/retry", protocol: protocol), pipeline);
            await closure(service, retry);
        }

        private Task WithRetryServiceAsync(Func<RetryTest, RetryTestPrx, Task> closure) =>
            WithRetryServiceAsync(Protocol.Ice2, null, closure);

        private Task WithRetryServiceAsync(
            Action<Pipeline, IConnectionProvider> configure,
            Func<RetryTest, RetryTestPrx, Task> closure) =>
            WithRetryServiceAsync(Protocol.Ice2, configure, closure);

        internal class RetryTest : Service, IRetryTest
        {
            internal volatile int Attempts;
            internal Connection? Connection;

            public async ValueTask OpIdempotentAsync(
                int failedAttempts,
                bool killConnection,
                Dispatch dispatch,
                CancellationToken cancel)
            {
                if (Attempts <= failedAttempts)
                {
                    if (killConnection)
                    {
                        await dispatch.Connection.CloseAsync();
                    }
                    else
                    {
                        throw new RetrySystemFailure(RetryPolicy.Immediately);
                    }
                }
            }

            public async ValueTask OpNotIdempotentAsync(
                int failedAttempts,
                bool killConnection,
                Dispatch dispatch,
                CancellationToken cancel)
            {
                if (Attempts <= failedAttempts)
                {
                    if (killConnection)
                    {
                        await dispatch.Connection.CloseAsync();
                    }
                    else
                    {
                        throw new RetrySystemFailure(RetryPolicy.Immediately);
                    }
                }
            }

            public async ValueTask OpWithDataAsync(
                int failedAttempts,
                int delay,
                byte[] data,
                Dispatch dispatch,
                CancellationToken cancel)
            {
                if (failedAttempts >= Attempts)
                {
                    await Task.Delay(delay, cancel);
                    throw new RetrySystemFailure(RetryPolicy.Immediately);
                }
            }

            public ValueTask OpRetryAfterDelayAsync(
                int failedAttempts,
                int delay,
                Dispatch dispatch,
                CancellationToken cancel)
            {
                if (failedAttempts >= Attempts)
                {
                    throw new RetrySystemFailure(RetryPolicy.AfterDelay(TimeSpan.FromMilliseconds(delay)));
                }
                return default;
            }

            public ValueTask OpRetryNoAsync(Dispatch dispatch, CancellationToken cancel) =>
                throw new RetrySystemFailure(RetryPolicy.NoRetry);
        }
    }

    public class Bidir : Service, IRetryBidirTest
    {
        private int _n;

        public ValueTask AfterDelayAsync(int n, Dispatch dispatch, CancellationToken cancel)
        {
            if (++_n < n)
            {
                throw new ServiceNotFoundException(RetryPolicy.AfterDelay(TimeSpan.FromMilliseconds(10)));
            }
            _n = 0;
            return default;
        }

        public ValueTask OtherReplicaAsync(Dispatch dispatch, CancellationToken cancel) =>
            throw new ServiceNotFoundException(RetryPolicy.OtherReplica);
    }

    public class Replicated : Service, IRetryReplicatedTest
    {
        private readonly bool _fail;
        public Replicated(bool fail) => _fail = fail;

        public ValueTask OtherReplicaAsync(Dispatch dispatch, CancellationToken cancel)
        {
            if (_fail)
            {
                throw new RetrySystemFailure(RetryPolicy.OtherReplica);
            }
            return default;
        }
    }
}<|MERGE_RESOLUTION|>--- conflicted
+++ resolved
@@ -97,25 +97,14 @@
             await bidir.AfterDelayAsync(2);
         }
 
-<<<<<<< HEAD
         // TODO: XXX: investigate Ice1 failures
-        [TestCase(ProtocolCode.Ice1, 2)]
-        [TestCase(ProtocolCode.Ice1, 10)]
-        [TestCase(ProtocolCode.Ice1, 20)]
-        [TestCase(ProtocolCode.Ice2, 2)]
-        [TestCase(ProtocolCode.Ice2, 10)]
-        [TestCase(ProtocolCode.Ice2, 20)]
+        // [TestCase(ProtocolCode.Ice1, 2)]
+        // [TestCase(ProtocolCode.Ice1, 10)]
+        // [TestCase(ProtocolCode.Ice1, 20)]
+        // [TestCase(ProtocolCode.Ice2, 2)]
+        // [TestCase(ProtocolCode.Ice2, 10)]
+        // [TestCase(ProtocolCode.Ice2, 20)]
         public async Task Retry_GracefulClose(ProtocolCode protocol, int maxQueue)
-=======
-        // TODO: XXX: investigate failures
-        // [TestCase(Protocol.Ice1, 2)]
-        // [TestCase(Protocol.Ice1, 10)]
-        // [TestCase(Protocol.Ice1, 20)]
-        // [TestCase(Protocol.Ice2, 2)]
-        // [TestCase(Protocol.Ice2, 10)]
-        // [TestCase(Protocol.Ice2, 20)]
-        public async Task Retry_GracefulClose(Protocol protocol, int maxQueue)
->>>>>>> f33b7228
         {
             await WithRetryServiceAsync(Protocol.FromProtocolCode(protocol), null, async (service, retry) =>
             {
