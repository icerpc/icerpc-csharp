// Copyright (c) ZeroC, Inc. All rights reserved.

using IceRpc.Transports;
using Microsoft.Extensions.DependencyInjection;
using Microsoft.Extensions.DependencyInjection.Extensions;
using Microsoft.Extensions.Logging;
using Microsoft.Extensions.Logging.Abstractions;
using Microsoft.Extensions.Options;
using System.Net.Security;

namespace IceRpc.Tests;

public static class ServiceCollectionExtensions
{
    // TODO: move all AddIceRpc extension methods to IceRpc.Extensions.DependencyInjection.dll

    /// <summary>Adds IceRpc.Server to the service collection.</summary>
    public static IServiceCollection AddIceRpcServer(this IServiceCollection services)
    {
        // the main server-side extension method

        services
            .AddOptions()
            .TryAddSingleton<IServerTransport<ISimpleNetworkConnection>>(
                provider => new TcpServerTransport(
                    provider.GetRequiredService<IOptions<TcpServerTransportOptions>>().Value));

<<<<<<< HEAD
        services.AddSlicTransport();
=======
        services.
            TryAddSingleton<IServerTransport<IMultiplexedNetworkConnection>>(
                provider => new SlicServerTransport(
                    provider.GetRequiredService<IOptions<SlicTransportOptions>>().Value,
                    provider.GetRequiredService<IServerTransport<ISimpleNetworkConnection>>()));
>>>>>>> 5dd64c3d

        services.AddSingleton(provider =>
            new Server(
                provider.GetRequiredService<IOptions<ServerOptions>>().Value,
                loggerFactory: provider.GetService<ILoggerFactory>(),
                provider.GetRequiredService<IServerTransport<IMultiplexedNetworkConnection>>(),
                provider.GetRequiredService<IServerTransport<ISimpleNetworkConnection>>()));

        return services;
    }

    /// <summary>Adds IceRpc.Server to the service collection and uses the specified dispatcher.</summary>
    public static IServiceCollection AddIceRpcServer(this IServiceCollection services, IDispatcher dispatcher)
    {
        services.AddOptions<ServerOptions>().Configure(options => options.ConnectionOptions.Dispatcher = dispatcher);
        return services.AddIceRpcServer();
    }

    public static IServiceCollection AddIceRpcClientConnection(this IServiceCollection services) =>
        services
            .AddIceRpcClient()
            .AddSingleton(provider =>
                new ClientConnection(
                    provider.GetRequiredService<IOptions<ClientConnectionOptions>>().Value,
                    loggerFactory: provider.GetService<ILoggerFactory>(),
                    provider.GetRequiredService<IClientTransport<IMultiplexedNetworkConnection>>(),
                    provider.GetRequiredService<IClientTransport<ISimpleNetworkConnection>>()));

    public static IServiceCollection AddIceRpcConnectionPool(this IServiceCollection services) =>
        services
            .AddIceRpcClient()
            .AddSingleton(provider =>
                new ConnectionPool(
                    provider.GetRequiredService<IOptions<ConnectionPoolOptions>>().Value,
                    loggerFactory: provider.GetService<ILoggerFactory>(),
                    provider.GetRequiredService<IClientTransport<IMultiplexedNetworkConnection>>(),
                    provider.GetRequiredService<IClientTransport<ISimpleNetworkConnection>>()));

    private static IServiceCollection AddIceRpcClient(this IServiceCollection services)
    {
        // the main client-side extension method

        services
            .AddOptions()
            .TryAddSingleton<IClientTransport<ISimpleNetworkConnection>>(
                provider => new TcpClientTransport(
                    provider.GetRequiredService<IOptions<TcpClientTransportOptions>>().Value));

        services.
            TryAddSingleton<IClientTransport<IMultiplexedNetworkConnection>>(
                provider => new SlicClientTransport(
                    provider.GetRequiredService<IOptions<SlicTransportOptions>>().Value,
                    provider.GetRequiredService<IClientTransport<ISimpleNetworkConnection>>()));

        return services;
    }

    /// <summary>Installs coloc client-server test.</summary>
    public static IServiceCollection AddColocTest(
        this IServiceCollection services,
        IDispatcher dispatcher,
        Protocol protocol,
        string host = "colochost") =>
        services.AddColocTransport().AddClientServerTest(dispatcher, new Endpoint(protocol) { Host = host });

    public static IServiceCollection AddColocTest(this IServiceCollection services, IDispatcher dispatcher) =>
        services.AddColocTest(dispatcher, Protocol.IceRpc);

    /// <summary>Installs the coloc simple transport.</summary>
    public static IServiceCollection AddColocTransport(this IServiceCollection services)
    {
        services.TryAddSingleton<ColocTransport>();
        return services
            .AddSingleton(provider => provider.GetRequiredService<ColocTransport>().ClientTransport)
            .AddSingleton(provider => provider.GetRequiredService<ColocTransport>().ServerTransport);
    }

    public static IServiceCollection AddSlicTransport(this IServiceCollection services)
    {
        // TODO: fix SlicServerTransportOptions to extract the simple server transport
        services
            .AddOptions<SlicServerTransportOptions>()
            .Configure<IServerTransport<ISimpleNetworkConnection>>(
                (options, simpleServerTransport) => options.SimpleServerTransport = simpleServerTransport);

        services.
            TryAddSingleton<IServerTransport<IMultiplexedNetworkConnection>>(
                provider => new SlicServerTransport(
                    provider.GetRequiredService<IOptions<SlicServerTransportOptions>>().Value));

        services.
            TryAddSingleton<IClientTransport<IMultiplexedNetworkConnection>>(
                provider => new SlicClientTransport(
                    provider.GetRequiredService<IOptions<SlicClientTransportOptions>>().Value));
        return services;
    }
    public static IServiceCollection AddTcpTest(
        this IServiceCollection services,
        IDispatcher dispatcher,
        Protocol protocol) =>
        services.AddClientServerTest(dispatcher, new Endpoint(protocol) { Host = "127.0.0.1", Port = 0 });

    /// <summary>Adds a Server and ClientConnection singletons, with the server listening on the specified endpoint and
    /// the client connection connecting to the server's endpoint.</summary>
    /// <remarks>When the endpoint's port is 0 and transport is not coloc, you need to create the server and call Listen
    ///  on it before creating the client connection.</remarks>
    private static IServiceCollection AddClientServerTest(
        this IServiceCollection services,
        IDispatcher dispatcher,
        Endpoint endpoint)
    {
        services.AddOptions<ServerOptions>().Configure(options =>
        {
            options.ConnectionOptions.Dispatcher = dispatcher;
            options.Endpoint = endpoint;
        });
        services.AddIceRpcServer();

        services
            .AddOptions<ClientConnectionOptions>()
            .Configure<Server>((options, server) => options.RemoteEndpoint = server.Endpoint);

        services.AddIceRpcClientConnection();

        return services;
    }

<<<<<<< HEAD
=======
    public static IServiceCollection UseColoc(this IServiceCollection collection) =>
        collection.UseColoc(new ColocTransport());

    public static IServiceCollection UseColoc(this IServiceCollection collection, ColocTransport coloc)
    {
        collection.AddScoped(_ => coloc.ServerTransport);
        collection.AddScoped(_ => coloc.ClientTransport);
        collection.AddScoped(
            typeof(Endpoint),
            provider =>
            {
                string protocol = provider.GetService<Protocol>()?.Name ?? "icerpc";
                return Endpoint.FromString($"{protocol}://{Guid.NewGuid()}/");
            });
        return collection;
    }

    public static IServiceCollection UseDispatcher(this IServiceCollection collection, IDispatcher dispatcher) =>
        collection.AddScoped(_ => dispatcher);

    public static IServiceCollection UseProtocol(this IServiceCollection collection, string protocol) =>
        collection.AddScoped(_ => Protocol.FromString(protocol));

    public static IServiceCollection UseSlic(this IServiceCollection collection)
    {
        collection.AddScoped<IServerTransport<IMultiplexedNetworkConnection>>(provider =>
        {
            var simpleServerTransport = provider.GetRequiredService<IServerTransport<ISimpleNetworkConnection>>();
            var slicOptions = provider.GetService<SlicTransportOptions>() ?? new SlicTransportOptions();
            var multiplexedTransportOptions = provider.GetService<MultiplexedTransportOptions>();
            if (multiplexedTransportOptions?.BidirectionalStreamMaxCount is int bidirectionalStreamMaxCount)
            {
                slicOptions.BidirectionalStreamMaxCount = bidirectionalStreamMaxCount;
            }
            if (multiplexedTransportOptions?.UnidirectionalStreamMaxCount is int unidirectionalStreamMaxCount)
            {
                slicOptions.UnidirectionalStreamMaxCount = unidirectionalStreamMaxCount;
            }
            return new SlicServerTransport(slicOptions, simpleServerTransport);
        });

        collection.AddScoped<IClientTransport<IMultiplexedNetworkConnection>>(provider =>
        {
            var simpleClientTransport = provider.GetRequiredService<IClientTransport<ISimpleNetworkConnection>>();
            var slicOptions = provider.GetService<SlicTransportOptions>() ?? new SlicTransportOptions();
            var multiplexedTransportOptions = provider.GetService<MultiplexedTransportOptions>();
            if (multiplexedTransportOptions?.BidirectionalStreamMaxCount is int bidirectionalStreamMaxCount)
            {
                slicOptions.BidirectionalStreamMaxCount = bidirectionalStreamMaxCount;
            }
            if (multiplexedTransportOptions?.UnidirectionalStreamMaxCount is int unidirectionalStreamMaxCount)
            {
                slicOptions.UnidirectionalStreamMaxCount = unidirectionalStreamMaxCount;
            }
            return new SlicClientTransport(slicOptions, simpleClientTransport);
        });

        collection.AddScoped<IListener<IMultiplexedNetworkConnection>>(provider =>
        {
            var serverTransport = provider.GetRequiredService<IServerTransport<IMultiplexedNetworkConnection>>();
            return serverTransport.Listen(
                (Endpoint)provider.GetRequiredService(typeof(Endpoint)),
                null,
                NullLogger.Instance);
        });
        return collection;
    }

>>>>>>> 5dd64c3d
    public static ServiceCollection UseSimpleTransport(this ServiceCollection collection)
    {
        collection.AddScoped(provider =>
        {
            SslServerAuthenticationOptions? serverAuthenticationOptions =
                provider.GetService<SslServerAuthenticationOptions>();
            IServerTransport<ISimpleNetworkConnection>? serverTransport =
                provider.GetRequiredService<IServerTransport<ISimpleNetworkConnection>>();
            return serverTransport.Listen(
                provider.GetRequiredService<Endpoint>(),
                serverAuthenticationOptions,
                NullLogger.Instance);
        });

        collection.AddScoped(provider =>
        {
            SslClientAuthenticationOptions? clientAuthenticationOptions =
                provider.GetService<SslClientAuthenticationOptions>();
            IListener<ISimpleNetworkConnection> listener =
                provider.GetRequiredService<IListener<ISimpleNetworkConnection>>();
            IClientTransport<ISimpleNetworkConnection> clientTransport =
                provider.GetRequiredService<IClientTransport<ISimpleNetworkConnection>>();
            return clientTransport.CreateConnection(
                listener.Endpoint,
                clientAuthenticationOptions,
                NullLogger.Instance);
        });
        return collection;
    }

    public static ServiceCollection UseTcp(
        this ServiceCollection collection,
        TcpServerTransportOptions? serverTransportOptions = null,
        TcpClientTransportOptions? clientTransportOptions = null)
    {
        collection.AddScoped<IServerTransport<ISimpleNetworkConnection>>(
            provider => new TcpServerTransport(
                serverTransportOptions ??
                provider.GetService<TcpServerTransportOptions>() ??
                new TcpServerTransportOptions()));

        collection.AddScoped<IClientTransport<ISimpleNetworkConnection>>(
            provider => new TcpClientTransport(
                clientTransportOptions ??
                provider.GetService<TcpClientTransportOptions>() ??
                new TcpClientTransportOptions()));

        collection.AddScoped(
            typeof(Endpoint),
            provider =>
            {
                string protocol = provider.GetService<Protocol>()?.Name ?? "icerpc";
                return Endpoint.FromString($"{protocol}://127.0.0.1:0/");
            });

        return collection;
    }

    public static IServiceCollection UseServerOptions(this IServiceCollection collection, ServerOptions options) =>
        collection.AddSingleton(options);
}<|MERGE_RESOLUTION|>--- conflicted
+++ resolved
@@ -25,15 +25,7 @@
                 provider => new TcpServerTransport(
                     provider.GetRequiredService<IOptions<TcpServerTransportOptions>>().Value));
 
-<<<<<<< HEAD
         services.AddSlicTransport();
-=======
-        services.
-            TryAddSingleton<IServerTransport<IMultiplexedNetworkConnection>>(
-                provider => new SlicServerTransport(
-                    provider.GetRequiredService<IOptions<SlicTransportOptions>>().Value,
-                    provider.GetRequiredService<IServerTransport<ISimpleNetworkConnection>>()));
->>>>>>> 5dd64c3d
 
         services.AddSingleton(provider =>
             new Server(
@@ -113,21 +105,19 @@
 
     public static IServiceCollection AddSlicTransport(this IServiceCollection services)
     {
-        // TODO: fix SlicServerTransportOptions to extract the simple server transport
-        services
-            .AddOptions<SlicServerTransportOptions>()
-            .Configure<IServerTransport<ISimpleNetworkConnection>>(
-                (options, simpleServerTransport) => options.SimpleServerTransport = simpleServerTransport);
+        services.AddOptions<SlicTransportOptions>();
 
         services.
             TryAddSingleton<IServerTransport<IMultiplexedNetworkConnection>>(
                 provider => new SlicServerTransport(
-                    provider.GetRequiredService<IOptions<SlicServerTransportOptions>>().Value));
+                    provider.GetRequiredService<IOptions<SlicTransportOptions>>().Value,
+                    provider.GetRequiredService<IServerTransport<ISimpleNetworkConnection>>()));
 
         services.
             TryAddSingleton<IClientTransport<IMultiplexedNetworkConnection>>(
                 provider => new SlicClientTransport(
-                    provider.GetRequiredService<IOptions<SlicClientTransportOptions>>().Value));
+                    provider.GetRequiredService<IOptions<SlicTransportOptions>>().Value,
+                    provider.GetRequiredService<IClientTransport<ISimpleNetworkConnection>>()));
         return services;
     }
     public static IServiceCollection AddTcpTest(
@@ -161,77 +151,6 @@
         return services;
     }
 
-<<<<<<< HEAD
-=======
-    public static IServiceCollection UseColoc(this IServiceCollection collection) =>
-        collection.UseColoc(new ColocTransport());
-
-    public static IServiceCollection UseColoc(this IServiceCollection collection, ColocTransport coloc)
-    {
-        collection.AddScoped(_ => coloc.ServerTransport);
-        collection.AddScoped(_ => coloc.ClientTransport);
-        collection.AddScoped(
-            typeof(Endpoint),
-            provider =>
-            {
-                string protocol = provider.GetService<Protocol>()?.Name ?? "icerpc";
-                return Endpoint.FromString($"{protocol}://{Guid.NewGuid()}/");
-            });
-        return collection;
-    }
-
-    public static IServiceCollection UseDispatcher(this IServiceCollection collection, IDispatcher dispatcher) =>
-        collection.AddScoped(_ => dispatcher);
-
-    public static IServiceCollection UseProtocol(this IServiceCollection collection, string protocol) =>
-        collection.AddScoped(_ => Protocol.FromString(protocol));
-
-    public static IServiceCollection UseSlic(this IServiceCollection collection)
-    {
-        collection.AddScoped<IServerTransport<IMultiplexedNetworkConnection>>(provider =>
-        {
-            var simpleServerTransport = provider.GetRequiredService<IServerTransport<ISimpleNetworkConnection>>();
-            var slicOptions = provider.GetService<SlicTransportOptions>() ?? new SlicTransportOptions();
-            var multiplexedTransportOptions = provider.GetService<MultiplexedTransportOptions>();
-            if (multiplexedTransportOptions?.BidirectionalStreamMaxCount is int bidirectionalStreamMaxCount)
-            {
-                slicOptions.BidirectionalStreamMaxCount = bidirectionalStreamMaxCount;
-            }
-            if (multiplexedTransportOptions?.UnidirectionalStreamMaxCount is int unidirectionalStreamMaxCount)
-            {
-                slicOptions.UnidirectionalStreamMaxCount = unidirectionalStreamMaxCount;
-            }
-            return new SlicServerTransport(slicOptions, simpleServerTransport);
-        });
-
-        collection.AddScoped<IClientTransport<IMultiplexedNetworkConnection>>(provider =>
-        {
-            var simpleClientTransport = provider.GetRequiredService<IClientTransport<ISimpleNetworkConnection>>();
-            var slicOptions = provider.GetService<SlicTransportOptions>() ?? new SlicTransportOptions();
-            var multiplexedTransportOptions = provider.GetService<MultiplexedTransportOptions>();
-            if (multiplexedTransportOptions?.BidirectionalStreamMaxCount is int bidirectionalStreamMaxCount)
-            {
-                slicOptions.BidirectionalStreamMaxCount = bidirectionalStreamMaxCount;
-            }
-            if (multiplexedTransportOptions?.UnidirectionalStreamMaxCount is int unidirectionalStreamMaxCount)
-            {
-                slicOptions.UnidirectionalStreamMaxCount = unidirectionalStreamMaxCount;
-            }
-            return new SlicClientTransport(slicOptions, simpleClientTransport);
-        });
-
-        collection.AddScoped<IListener<IMultiplexedNetworkConnection>>(provider =>
-        {
-            var serverTransport = provider.GetRequiredService<IServerTransport<IMultiplexedNetworkConnection>>();
-            return serverTransport.Listen(
-                (Endpoint)provider.GetRequiredService(typeof(Endpoint)),
-                null,
-                NullLogger.Instance);
-        });
-        return collection;
-    }
-
->>>>>>> 5dd64c3d
     public static ServiceCollection UseSimpleTransport(this ServiceCollection collection)
     {
         collection.AddScoped(provider =>
