// Copyright (c) ZeroC, Inc.

using IceRpc.Transports;
using Microsoft.Extensions.DependencyInjection;
using System.Net;
using System.Net.Security;

namespace IceRpc.Tests.Common;

<<<<<<< HEAD
/// <summary>This enumeration describes the duplex transport operations.</summary>
=======
#pragma warning disable CS1591 // TODO fix with #2704

>>>>>>> ad0eb382
[Flags]
public enum DuplexTransportOperations
{
    /// <summary>The no-operation enumerator value.</summary>
    None = 0,

    /// <summary>The <see cref="IListener{IDuplexConnection}.AcceptAsync" /> operation.</summary>
    Accept = 1,

    /// <summary>The <see cref="IDuplexConnection.ConnectAsync" /> operation.</summary>
    Connect = 2,

    /// <summary>The <see cref="IDisposable.Dispose" /> operation.</summary>
    Dispose = 4,

    /// <summary>The <see cref="IDuplexConnection.ReadAsync" /> operation.</summary>
    Read = 8,

    /// <summary>The <see cref="IDuplexConnection.ShutdownAsync" /> operation.</summary>
    Shutdown = 16,

    /// <summary>The <see cref="IDuplexConnection.WriteAsync" /> operation.</summary>
    Write = 32,
}

/// <summary>A <see cref="IDuplexClientTransport" /> decorator to create decorated <see cref="IDuplexConnection" />
/// client connections and to get to the last created connection.</summary>
public sealed class TestDuplexClientTransportDecorator : IDuplexClientTransport
{
    /// <summary>The operations options used to create client connections.</summary>
    public TransportOperationsOptions<DuplexTransportOperations> ConnectionOperationsOptions { get; set; }

    /// <summary>The last created connection.</summary>
    public TestDuplexConnectionDecorator LastCreatedConnection =>
        _lastConnection ?? throw new InvalidOperationException("Call CreateConnection first.");

    /// <inheritdoc/>
    public string Name => _decoratee.Name;

    private readonly IDuplexClientTransport _decoratee;
    private TestDuplexConnectionDecorator? _lastConnection;

    /// <inheritdoc/>
    public bool CheckParams(ServerAddress serverAddress) => _decoratee.CheckParams(serverAddress);

    /// <inheritdoc/>
    public IDuplexConnection CreateConnection(
        ServerAddress serverAddress,
        DuplexConnectionOptions options,
        SslClientAuthenticationOptions? clientAuthenticationOptions)
    {
        var connection = new TestDuplexConnectionDecorator(
            _decoratee.CreateConnection(serverAddress, options, clientAuthenticationOptions),
            ConnectionOperationsOptions);
        _lastConnection = connection;
        return connection;
    }

    /// <summary>Constructs a <see cref="TestDuplexClientTransportDecorator" />.</summary>
    /// <param name="decoratee">The decorated client transport.</param>
    /// <param name="operationsOptions">The connection operations options.</param>
    public TestDuplexClientTransportDecorator(
        IDuplexClientTransport decoratee,
        TransportOperationsOptions<DuplexTransportOperations>? operationsOptions = null)
    {
        _decoratee = decoratee;
        ConnectionOperationsOptions = operationsOptions ?? new();
    }
}

/// <summary>A <see cref="IDuplexServerTransport" /> decorator to create decorated <see cref="IDuplexConnection" />
/// server connections and to get the last accepted connection.</summary>
#pragma warning disable CA1001 // _listener is disposed by Listen caller.
public class TestDuplexServerTransportDecorator : IDuplexServerTransport
#pragma warning restore CA1001
{
    /// <summary>The operations options used to create server connections.</summary>
    public TransportOperationsOptions<DuplexTransportOperations> ConnectionOperationsOptions
    {
        get => _listener?.ConnectionOperationsOptions ?? _connectionOperationsOptions;

        set
        {
            if (_listener is null)
            {
                _connectionOperationsOptions = value;
            }
            else
            {
                _listener.ConnectionOperationsOptions = value;
            }
        }
    }

    /// <summary>The last accepted connection.</summary>
    public TestDuplexConnectionDecorator LastAcceptedConnection =>
        _listener?.LastAcceptedConnection ?? throw new InvalidOperationException("Call Listen first.");

    /// <inheritdoc/>
    public string Name => _decoratee.Name;

    /// <summary>The <see cref="TransportOperations{DuplexTransportOperations}" /> used by the <see
    /// cref="IListener{IDuplexConnection}" /> operations.</summary>
    public TransportOperations<DuplexTransportOperations> ListenerOperations;

    private TransportOperationsOptions<DuplexTransportOperations> _connectionOperationsOptions;
    private readonly IDuplexServerTransport _decoratee;
    private TestDuplexListenerDecorator? _listener;

    /// <summary>Constructs a <see cref="TestDuplexServerTransportDecorator" />.</summary>
    /// <param name="decoratee">The decorated server transport.</param>
    /// <param name="operationsOptions">The transport operations options.</param>
    public TestDuplexServerTransportDecorator(
        IDuplexServerTransport decoratee,
        TransportOperationsOptions<DuplexTransportOperations>? operationsOptions = null)
    {
        _decoratee = decoratee;
        _connectionOperationsOptions = operationsOptions ?? new();
        ListenerOperations = new(_connectionOperationsOptions);
    }

    /// <inheritdoc/>
    public IListener<IDuplexConnection> Listen(
        ServerAddress serverAddress,
        DuplexConnectionOptions options,
        SslServerAuthenticationOptions? serverAuthenticationOptions)
    {
        if (_listener is not null)
        {
            throw new InvalidOperationException("Test server transport doesn't support multiple listeners.");
        }

        _listener = new TestDuplexListenerDecorator(
            _decoratee.Listen(serverAddress, options, serverAuthenticationOptions),
            ListenerOperations,
            _connectionOperationsOptions);

        return _listener;
    }

    private class TestDuplexListenerDecorator : IListener<IDuplexConnection>
    {
        public TransportOperationsOptions<DuplexTransportOperations> ConnectionOperationsOptions { get; set; }

        public ServerAddress ServerAddress => _decoratee.ServerAddress;

        internal TestDuplexConnectionDecorator LastAcceptedConnection
        {
            get => _lastAcceptedConnection ?? throw new InvalidOperationException("Call AcceptAsync first.");
            private set => _lastAcceptedConnection = value;
        }

        private readonly IListener<IDuplexConnection> _decoratee;
        private TestDuplexConnectionDecorator? _lastAcceptedConnection;
        private readonly TransportOperations<DuplexTransportOperations> _listenerOperations;

        public async Task<(IDuplexConnection Connection, EndPoint RemoteNetworkAddress)> AcceptAsync(
            CancellationToken cancellationToken)
        {
            await _listenerOperations.CheckAsync(DuplexTransportOperations.Accept, cancellationToken);

            (IDuplexConnection connection, EndPoint remoteNetworkAddress) =
                await _decoratee.AcceptAsync(cancellationToken).ConfigureAwait(false);

            try
            {
                await _listenerOperations.CheckAsync(DuplexTransportOperations.Accept, cancellationToken);
            }
            catch
            {
                connection.Dispose();
                throw;
            }

            LastAcceptedConnection = new TestDuplexConnectionDecorator(connection, ConnectionOperationsOptions);
            return (LastAcceptedConnection, remoteNetworkAddress);
        }

        public ValueTask DisposeAsync() => _decoratee.DisposeAsync();

        internal TestDuplexListenerDecorator(
            IListener<IDuplexConnection> decoratee,
            TransportOperations<DuplexTransportOperations> listenerOperations,
            TransportOperationsOptions<DuplexTransportOperations> operationsOptions)
        {
            _decoratee = decoratee;
            _listenerOperations = listenerOperations;
            ConnectionOperationsOptions = operationsOptions;
        }
    }
}

/// <summary>An <see cref="IDuplexConnection" /> decorator to configure the behavior of connection operations.</summary>
public sealed class TestDuplexConnectionDecorator : IDuplexConnection
{
    /// <summary>The <see cref="TransportOperations{DuplexTransportOperation}" /> used by this connection
    /// operations.</summary>
    public TransportOperations<DuplexTransportOperations> Operations { get; }

    private readonly IDuplexConnection _decoratee;

    /// <inheritdoc/>
    public async Task<TransportConnectionInformation> ConnectAsync(CancellationToken cancellationToken)
    {
        await Operations.CheckAsync(DuplexTransportOperations.Connect, cancellationToken);
        return await _decoratee.ConnectAsync(cancellationToken);
    }

    /// <inheritdoc/>
    public void Dispose()
    {
        Operations.Called(DuplexTransportOperations.Dispose);
        _decoratee.Dispose();
        Operations.Complete();
    }

    /// <inheritdoc/>
    public async ValueTask<int> ReadAsync(Memory<byte> buffer, CancellationToken cancellationToken)
    {
        await Operations.CheckAsync(DuplexTransportOperations.Read, cancellationToken);

        int count = await _decoratee.ReadAsync(buffer, cancellationToken);

        // Check again fail/hold condition in case the configuration was changed while ReadAsync was pending.
        await Operations.CheckAsync(DuplexTransportOperations.Read, cancellationToken);

        return count;
    }

    /// <inheritdoc/>
    public async Task ShutdownAsync(CancellationToken cancellationToken)
    {
        await Operations.CheckAsync(DuplexTransportOperations.Shutdown, cancellationToken);
        await _decoratee.ShutdownAsync(cancellationToken);
    }

    /// <inheritdoc/>
    public async ValueTask WriteAsync(
        IReadOnlyList<ReadOnlyMemory<byte>> buffers,
        CancellationToken cancellationToken)
    {
        await Operations.CheckAsync(DuplexTransportOperations.Write, cancellationToken);
        await _decoratee.WriteAsync(buffers, cancellationToken);
    }

    internal TestDuplexConnectionDecorator(
        IDuplexConnection decoratee,
        TransportOperationsOptions<DuplexTransportOperations> operationOptions)
    {
        _decoratee = decoratee;
        Operations = new(operationOptions);
    }
}

public static class TestDuplexTransportServiceCollectionExtensions
{
    /// <summary>Installs the test duplex transport.</summary>
    public static IServiceCollection AddTestDuplexTransport(
        this IServiceCollection services,
        TransportOperationsOptions<DuplexTransportOperations>? clientOperationsOptions = null,
        TransportOperationsOptions<DuplexTransportOperations>? serverOperationsOptions = null) => services
        .AddSingleton<ColocTransportOptions>()
        .AddSingleton(provider => new ColocTransport(provider.GetRequiredService<ColocTransportOptions>()))
        .AddSingleton(provider =>
            new TestDuplexClientTransportDecorator(
                provider.GetRequiredService<ColocTransport>().ClientTransport,
                clientOperationsOptions))
        .AddSingleton<IDuplexClientTransport>(provider =>
            provider.GetRequiredService<TestDuplexClientTransportDecorator>())
        .AddSingleton(provider =>
            new TestDuplexServerTransportDecorator(
                provider.GetRequiredService<ColocTransport>().ServerTransport,
                serverOperationsOptions))
        .AddSingleton<IDuplexServerTransport>(provider =>
            provider.GetRequiredService<TestDuplexServerTransportDecorator>());
}<|MERGE_RESOLUTION|>--- conflicted
+++ resolved
@@ -7,12 +7,7 @@
 
 namespace IceRpc.Tests.Common;
 
-<<<<<<< HEAD
 /// <summary>This enumeration describes the duplex transport operations.</summary>
-=======
-#pragma warning disable CS1591 // TODO fix with #2704
-
->>>>>>> ad0eb382
 [Flags]
 public enum DuplexTransportOperations
 {
@@ -267,6 +262,8 @@
     }
 }
 
+/// <summary>Extension methods for setting up the test duplex transport in an <see cref="IServiceCollection"
+/// />.</summary>
 public static class TestDuplexTransportServiceCollectionExtensions
 {
     /// <summary>Installs the test duplex transport.</summary>
