// Copyright (c) ZeroC, Inc. All rights reserved.

using IceRpc.Internal;
using System.Buffers;
using System.Diagnostics;
using System.IO.Pipelines;

namespace IceRpc.Transports.Internal;

/// <summary>A helper class to efficiently read data from a duplex connection. It provides a PipeReader-like API but is
/// not a PipeReader.</summary>
internal class DuplexConnectionReader : IDisposable
{
    private readonly IDuplexConnection _connection;
    private TimeSpan? _idleTimeout;
    private readonly Timer _idleTimeoutTimer;
    private readonly object _mutex = new();
    private TimeSpan _nextIdleTime;
    private readonly Pipe _pipe;

    public void Dispose()
    {
        _pipe.Writer.Complete();
        _pipe.Reader.Complete();
        _idleTimeoutTimer.Dispose();
    }

    internal DuplexConnectionReader(
        IDuplexConnection connection,
        MemoryPool<byte> pool,
        int minimumSegmentSize,
<<<<<<< HEAD
        Action<IceRpcException> connectionLostAction,
        Action? keepAliveAction)
=======
        Action<TransportException> connectionLostAction)
>>>>>>> 11767f1d
    {
        _connection = connection;
        _pipe = new Pipe(new PipeOptions(
            pool: pool,
            minimumSegmentSize: minimumSegmentSize,
            pauseWriterThreshold: 0,
            writerScheduler: PipeScheduler.Inline));
        _nextIdleTime = TimeSpan.Zero;

        // Setup a timer to abort the connection if it's idle for longer than the idle timeout.
        _idleTimeoutTimer = new Timer(
            _ =>
            {
                lock (_mutex)
                {
                    if (_nextIdleTime > TimeSpan.FromMilliseconds(Environment.TickCount64))
                    {
                        // The idle timeout has just been postponed. Don't abort the connection since this indicates
                        // data was just received.
                        return;
                    }

                    // Set the next idle time to the infinite timeout to ensure ResetTimers fails. Timers can't be
                    // reset once the connection abort is initiated.
                    _nextIdleTime = Timeout.InfiniteTimeSpan;
                }

                connectionLostAction(new IceRpcException(IceRpcError.ConnectionIdle));
            });
    }

    internal void AdvanceTo(SequencePosition consumed) => _pipe.Reader.AdvanceTo(consumed);

    internal void AdvanceTo(SequencePosition consumed, SequencePosition examined) =>
        _pipe.Reader.AdvanceTo(consumed, examined);

    /// <summary>Enables check for ensuring that the connection is alive. If no data is received within the idleTimeout
    /// period, the connection is considered dead.</summary>
    internal void EnableAliveCheck(TimeSpan idleTimeout)
    {
        lock (_mutex)
        {
            _idleTimeout = idleTimeout;

            if (_idleTimeout == Timeout.InfiniteTimeSpan)
            {
                _idleTimeoutTimer.Change(Timeout.InfiniteTimeSpan, Timeout.InfiniteTimeSpan);
                _nextIdleTime = TimeSpan.Zero;
            }
            else
            {
                _idleTimeoutTimer.Change(idleTimeout, Timeout.InfiniteTimeSpan);
                _nextIdleTime = TimeSpan.FromMilliseconds(Environment.TickCount64) + idleTimeout;
            }
        }
    }

    /// <summary>Writes <paramref name="byteCount" /> bytes read from this pipe reader or its underlying connection
    /// into <paramref name="bufferWriter" />.</summary>
    internal ValueTask FillBufferWriterAsync(
        IBufferWriter<byte> bufferWriter,
        int byteCount,
        CancellationToken cancellationToken)
    {
        if (byteCount == 0)
        {
            return default;
        }

        // If there's still data on the pipe reader, copy the data from the pipe reader synchronously.
        if (_pipe.Reader.TryRead(out ReadResult readResult))
        {
            Debug.Assert(!readResult.IsCompleted && !readResult.IsCanceled && !readResult.Buffer.IsEmpty);

            ReadOnlySequence<byte> buffer = readResult.Buffer;
            if (buffer.Length > byteCount)
            {
                buffer = buffer.Slice(0, byteCount);
            }

            bufferWriter.Write(buffer);
            _pipe.Reader.AdvanceTo(buffer.End);

            byteCount -= (int)buffer.Length;

            if (byteCount == 0)
            {
                return default;
            }
        }

        return ReadFromConnectionAsync(byteCount);

        // Read the remaining bytes directly from the connection into the buffer writer.
        async ValueTask ReadFromConnectionAsync(int byteCount)
        {
            do
            {
                Memory<byte> buffer = bufferWriter.GetMemory();
                if (buffer.Length > byteCount)
                {
                    buffer = buffer[0..byteCount];
                }

                int read = await _connection.ReadAsync(buffer, cancellationToken).ConfigureAwait(false);
                bufferWriter.Advance(read);
                byteCount -= read;

                ResetTimers();

                if (byteCount > 0 && read == 0)
                {
                    // The peer gracefully shut down the connection but returned less data than expected, it's
                    // considered as an error.
                    throw new InvalidDataException("received less data than expected");
                }
            }
            while (byteCount > 0);
        }
    }

    /// <summary>Reads and returns bytes from the underlying transport connection. The returned buffer can be empty if
    /// the peer shutdown its side of the connection.</summary>
    internal ValueTask<ReadOnlySequence<byte>> ReadAsync(CancellationToken cancellationToken = default) =>
        ReadAsyncCore(minimumSize: 1, canReturnEmptyBuffer: true, cancellationToken);

    /// <summary>Reads and returns bytes from the underlying transport connection. The returned buffer has always
    /// at least minimumSize bytes.</summary>
    internal ValueTask<ReadOnlySequence<byte>> ReadAtLeastAsync(int minimumSize, CancellationToken cancellationToken = default) =>
        ReadAsyncCore(minimumSize: minimumSize, canReturnEmptyBuffer: false, cancellationToken);

    internal bool TryRead(out ReadOnlySequence<byte> buffer)
    {
        if (_pipe.Reader.TryRead(out ReadResult readResult))
        {
            Debug.Assert(!readResult.IsCompleted && !readResult.IsCanceled && !readResult.Buffer.IsEmpty);
            buffer = readResult.Buffer;
            return true;
        }
        else
        {
            buffer = default;
            return false;
        }
    }

    private void ResetTimers()
    {
        lock (_mutex)
        {
            if (_idleTimeout == Timeout.InfiniteTimeSpan)
            {
                // Nothing to do, idle timeout is disabled.
            }
            else if (_nextIdleTime == Timeout.InfiniteTimeSpan)
            {
                // The idle timeout timer aborted the connection. Don't reset the timers and throw to ensure the
                // calling read method doesn't return data.
                throw new IceRpcException(IceRpcError.ConnectionIdle);
            }
            else
            {
                // Postpone the idle timeout.
                _idleTimeoutTimer.Change(_idleTimeout!.Value, Timeout.InfiniteTimeSpan);
                _nextIdleTime = TimeSpan.FromMilliseconds(Environment.TickCount64) + _idleTimeout.Value;
            }
        }
    }

    /// <summary>Reads and returns bytes from the underlying transport connection. The returned buffer has always at
    /// least minimumSize bytes or if canReturnEmptyBuffer is true, the returned buffer can be empty if the peer
    /// shutdown the connection.</summary>
    private async ValueTask<ReadOnlySequence<byte>> ReadAsyncCore(
        int minimumSize,
        bool canReturnEmptyBuffer,
        CancellationToken cancellationToken = default)
    {
        Debug.Assert(minimumSize > 0);

        // Read buffered data first.
        if (_pipe.Reader.TryRead(out ReadResult readResult))
        {
            Debug.Assert(!readResult.IsCompleted && !readResult.IsCanceled && !readResult.Buffer.IsEmpty);
            if (readResult.Buffer.Length >= minimumSize)
            {
                return readResult.Buffer;
            }
            _pipe.Reader.AdvanceTo(readResult.Buffer.Start, readResult.Buffer.End);
            minimumSize -= (int)readResult.Buffer.Length;
        }

        do
        {
            // Fill the pipe with data read from the connection.
            Memory<byte> buffer = _pipe.Writer.GetMemory();
            int read = await _connection.ReadAsync(buffer, cancellationToken).ConfigureAwait(false);
            _pipe.Writer.Advance(read);
            minimumSize -= read;

            ResetTimers();

            // The peer shutdown its side of the connection, return an empty buffer if allowed.
            if (read == 0)
            {
                if (canReturnEmptyBuffer)
                {
                    break;
                }
                else
                {
                    // The peer gracefully shut down the connection but returned less data than expected, it's
                    // considered as an error.
                    throw new InvalidDataException("received less data than expected");
                }
            }
        }
        while (minimumSize > 0);

        _ = await _pipe.Writer.FlushAsync(cancellationToken).ConfigureAwait(false);

        _pipe.Reader.TryRead(out readResult);
        Debug.Assert(!readResult.IsCompleted && !readResult.IsCanceled);

        return readResult.Buffer;
    }
}<|MERGE_RESOLUTION|>--- conflicted
+++ resolved
@@ -29,12 +29,7 @@
         IDuplexConnection connection,
         MemoryPool<byte> pool,
         int minimumSegmentSize,
-<<<<<<< HEAD
-        Action<IceRpcException> connectionLostAction,
-        Action? keepAliveAction)
-=======
-        Action<TransportException> connectionLostAction)
->>>>>>> 11767f1d
+        Action<IceRpcException> connectionLostAction)
     {
         _connection = connection;
         _pipe = new Pipe(new PipeOptions(
