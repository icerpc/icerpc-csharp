--- conflicted
+++ resolved
@@ -746,38 +746,11 @@
                 using var closeCancellationSource = new CancellationTokenSource(_options.CloseTimeout);
                 try
                 {
-<<<<<<< HEAD
                     // Shutdown the connection.
                     await _protocolConnection!.ShutdownAsync(
                         closedByPeer,
                         message,
                         closeCancellationSource.Token).ConfigureAwait(false);
-=======
-                    // Shutdown the multi-stream connection to prevent new streams from being created. This is done
-                    // before the yield to ensure consistency between the connection shutdown state and the connection
-                    // closing State.
-                    (long, long) lastIncomingStreamIds = UnderlyingConnection.Shutdown();
-
-                    // Yield before continuing to ensure the code below isn't executed with the mutex locked
-                    // and that _closeTask is assigned before any synchronous continuations are ran.
-                    await Task.Yield();
-
-                    // Setup a cancellation token source for the close timeout.
-                    Debug.Assert(_options!.CloseTimeout != TimeSpan.Zero);
-                    using var cancelCloseSource = new CancellationTokenSource(_options.CloseTimeout);
-                    CancellationToken cancel = cancelCloseSource.Token;
-                    if (Protocol == Protocol.Ice1)
-                    {
-                        // Abort outgoing streams.
-                        UnderlyingConnection.AbortOutgoingStreams(RpcStreamError.ConnectionShutdown);
-
-                        // Wait for incoming streams to complete before sending the CloseConnetion frame. Ice1 doesn't
-                        // support sending the largest request ID with the CloseConnection frame. When the peer
-                        // receives the CloseConnection frame, it indicates that no more requests will be dispatch and
-                        // the peer can therefore cancel remaining pending invocations (which can safely be retried).
-                        await UnderlyingConnection.WaitForEmptyIncomingStreamsAsync(cancel).ConfigureAwait(false);
-                    }
->>>>>>> af459495
 
                     // Close the connection.
                     await CloseAsync(new ConnectionClosedException(message)).ConfigureAwait(false);
@@ -797,125 +770,21 @@
         /// the connection shutdown, shutdown this side of connection.</summary>
         private async Task WaitForShutdownAsync()
         {
-<<<<<<< HEAD
             try
-=======
-            Debug.Assert(State >= ConnectionState.Active);
-
-            // Wait to receive the GoAway frame on the control stream.
-            ((long, long) lastOutgoingStreamIds, string message) =
-                await _peerControlStream!.ReceiveGoAwayFrameAsync().ConfigureAwait(false);
-
-            Task shutdownTask;
-            lock (_mutex)
-            {
-                var exception = new ConnectionClosedException(message);
-                if (_state == ConnectionState.Active)
-                {
-                    _state = ConnectionState.Closing;
-                    shutdownTask = PerformShutdownAsync(lastOutgoingStreamIds, exception, alreadyClosing: false);
-                }
-                else if (_state == ConnectionState.Closing)
-                {
-                    // We already initiated graceful connection closure. If the peer did as well, we can cancel
-                    // incoming/outgoing streams.
-                    shutdownTask = PerformShutdownAsync(lastOutgoingStreamIds, exception, alreadyClosing: true);
-                }
-                else
-                {
-                    shutdownTask = _closeTask!;
-                }
-            }
-
-            await shutdownTask.ConfigureAwait(false);
-
-            async Task PerformShutdownAsync(
-                (long, long) lastOutgoingStreamIds,
-                Exception exception,
-                bool alreadyClosing)
->>>>>>> af459495
             {
                 // Wait for the protocol shutdown.
                 string message = await _protocolConnection!.WaitForShutdownAsync(
                     CancellationToken.None).ConfigureAwait(false);
 
-<<<<<<< HEAD
                 // Shutdown the connection.
                 await ShutdownAsync(
                     closedByPeer: true,
                     message,
                     CancellationToken.None).ConfigureAwait(false);
-=======
-                try
-                {
-                    Debug.Assert(_options!.CloseTimeout != TimeSpan.Zero);
-                    using var cancelCloseSource = new CancellationTokenSource(_options.CloseTimeout);
-                    CancellationToken cancel = cancelCloseSource.Token;
-
-                    if (Protocol == Protocol.Ice1)
-                    {
-                        Debug.Assert(UnderlyingConnection.IncomingStreamCount == 0 &&
-                                     UnderlyingConnection.OutgoingStreamCount == 0);
-
-                        // Abort the connection, all the streams have completed.
-                        await AbortAsync(exception).ConfigureAwait(false);
-                    }
-                    else if (!alreadyClosing)
-                    {
-                        // Send back a GoAway frame if we just switched to the closing state. If we were already
-                        // in the closing state, it has already been sent.
-                        await _controlStream!.SendGoAwayFrameAsync(lastIncomingStreamIds,
-                                                                   exception.Message,
-                                                                   cancel).ConfigureAwait(false);
-
-                        // Wait for the GoAwayCanceled frame from the peer or the closure of the peer control stream.
-                        Task waitForGoAwayCanceledTask = WaitForGoAwayCanceledOrCloseAsync(cancel);
-
-                        // Wait for all the streams to complete.
-                        await WaitForEmptyStreamsAsync(cancel).ConfigureAwait(false);
-
-                        // Wait for the closure of the peer control stream.
-                        await waitForGoAwayCanceledTask.ConfigureAwait(false);
-
-                        // Abort the connection.
-                        await AbortAsync(exception).ConfigureAwait(false);
-                    }
-                    // else if already closing, there's nothing to do, ShutdownAsync will take care of the
-                    // connection closure.
-                }
-                catch (OperationCanceledException)
-                {
-                    var ex = new ConnectionClosedException("connection closure timed out");
-                    await AbortAsync(ex).ConfigureAwait(false);
-                }
-                catch (Exception ex)
-                {
-                    // If the connection is closed
-                    await AbortAsync(ex).ConfigureAwait(false);
-                }
->>>>>>> af459495
             }
             catch (Exception exception)
             {
-<<<<<<< HEAD
                 await CloseAsync(exception).ConfigureAwait(false);
-=======
-                try
-                {
-                    // Wait to receive the GoAwayCanceled frame.
-                    await _peerControlStream!.ReceiveGoAwayCanceledFrameAsync(cancel).ConfigureAwait(false);
-
-                    // Cancel the dispatch if the peer canceled the shutdown.
-                    UnderlyingConnection!.CancelDispatch();
-
-                    // Wait for the peer control stream to be shutdown.
-                    await _peerControlStream!.WaitForShutdownAsync(cancel).ConfigureAwait(false);
-                }
-                catch (RpcStreamAbortedException)
-                {
-                    // Expected if the connection is shutdown.
-                }
->>>>>>> af459495
             }
         }
     }
