// Copyright (c) ZeroC, Inc. All rights reserved.

using IceRpc.Configure;
using Microsoft.Extensions.DependencyInjection;
using NUnit.Framework;
using System.Buffers;
using System.IO.Compression;
using System.IO.Pipelines;

namespace IceRpc.Tests.ClientServer
{
    [Parallelizable(ParallelScope.All)]
    class CompressTests
    {
        [TestCase(true)]
        [TestCase(false)]
        public async Task Compress_Override(bool keepDefault)
        {
            bool executed = false;

            await using var connection = new Connection(); // dummy connection

            var pipeline = new Pipeline();
            pipeline.Use(next => new InlineInvoker((request, cancel) =>
            {
                executed = true;
                Assert.AreEqual("opCompressArgs", request.Operation);
                Assert.AreEqual(keepDefault ? Features.CompressPayload.Yes : Features.CompressPayload.No,
                                request.Features.Get<Features.CompressPayload>());

                return Task.FromResult(
                    new IncomingResponse(
                        request.Protocol,
                        ResultType.Success,
                        PipeReader.Create(ReadOnlySequence<byte>.Empty),
                        Encoding.Ice20)
                    {
                        Connection = connection, // without a connection, the decoding of response fails, even for void
                    });
            }));

            var prx = CompressTestPrx.FromPath(CompressTestPrx.DefaultPath);
            prx.Proxy.Invoker = pipeline;

            Invocation? invocation = null;

            if (!keepDefault)
            {
                // The generated code does not and should not override a value set explicitly.
                invocation = new Invocation();
                invocation.RequestFeatures = invocation.RequestFeatures.With(Features.CompressPayload.No);
            }

            await prx.OpCompressArgsAsync(0, default, invocation);
            Assert.That(executed, Is.True);
        }

        [TestCase(512, "Optimal")]
        [TestCase(2048, "Optimal")]
        [TestCase(512, "Optimal")]
        [TestCase(2048, "Fastest")]
        [TestCase(512, "Fastest")]
        [TestCase(2048, "Fastest")]
        public async Task Compress_Payload(int size, string compressionLevel)
        {
<<<<<<< HEAD
            int compressedRequestSize = 0;
            bool compressedRequest = false;
            int compressedResponseSize = 0;
            bool compressedResponse = false;
=======
            var pipeline = new Pipeline();
            pipeline.UseCompressor(
                new CompressOptions
                {
                    CompressionLevel = Enum.Parse<CompressionLevel>(compressionLevel),
                });

            bool compressedRequest = false;
            bool compressedResponse = false;

            var router = new Router();
>>>>>>> 53a72857

            await using ServiceProvider serviceProvider = new IntegrationTestServiceCollection()
                .AddTransient<IDispatcher>(_ =>
                {
<<<<<<< HEAD
                    var router = new Router();
                    router.Use(next => new InlineDispatcher(
                        async (request, cancel) =>
                        {
                            try
                            {
                                compressedRequestSize = request.Payload.Length;
                                compressedRequest = request.Fields.ContainsKey((int)FieldKey.Compression);
                                OutgoingResponse response = await next.DispatchAsync(request, cancel);
                                compressedResponse = response.Fields.ContainsKey((int)FieldKey.Compression);

                                compressedResponseSize = 0;
                                foreach (ReadOnlyMemory<byte> buffer in response.Payload.ToArray())
                                {
                                    compressedResponseSize += buffer.Length;
                                }

                                return response;
                            }
                            catch
                            {
                                compressedResponse = false;
                                compressedResponseSize = size;
                                throw;
                            }
                        }));
                    router.UseCompressor(
                        new CompressOptions
                        {
                            CompressionLevel = Enum.Parse<CompressionLevel>(compressionLevel),
                            CompressionMinSize = compressionMinSize
                        });
                    router.Map<ICompressTest>(new CompressTest());
                    return router;
                })
                .AddTransient<IInvoker>(_ =>
                {
                    var pipeline = new Pipeline();
                    pipeline.UseCompressor(
                        new CompressOptions
                        {
                            CompressionLevel = Enum.Parse<CompressionLevel>(compressionLevel),
                            CompressionMinSize = compressionMinSize
                        });
                    return pipeline;
                })
                .BuildServiceProvider();
=======
                    try
                    {
                        compressedRequest = request.Fields.ContainsKey((int)FieldKey.Compression);
                        OutgoingResponse response = await next.DispatchAsync(request, cancel);
                        compressedResponse = response.Fields.ContainsKey((int)FieldKey.Compression);

                        return response;
                    }
                    catch
                    {
                        compressedResponse = false;
                        throw;
                    }
                }));
            router.UseCompressor(
                new CompressOptions
                {
                    CompressionLevel = Enum.Parse<CompressionLevel>(compressionLevel),
                });

            await using var server = new Server
            {
                Dispatcher = router,
                Endpoint = TestHelper.GetUniqueColocEndpoint()
            };
            server.Listen();
>>>>>>> 53a72857

            CompressTestPrx prx = serviceProvider.GetProxy<CompressTestPrx>();

            byte[] data = Enumerable.Range(0, size).Select(i => (byte)i).ToArray();
            await prx.OpCompressArgsAsync(size, data);

            Assert.That(compressedRequest, Is.True);
            Assert.That(compressedResponse, Is.False);

            // Both request and response payload should be compressed
            byte[] newData = await prx.OpCompressArgsAndReturnAsync(data);
            Assert.That(compressedRequest, Is.True);
            Assert.That(compressedResponse, Is.True);
            CollectionAssert.AreEqual(newData, data);

            // The request is not compressed and the response is compressed
            newData = await prx.OpCompressReturnAsync(size);
            Assert.That(compressedRequest, Is.False);
            Assert.That(compressedResponse, Is.True);
            CollectionAssert.AreEqual(newData, data);

            // The exceptions are never compressed
            Assert.ThrowsAsync<CompressMyException>(async () => await prx.OpWithUserExceptionAsync(size));
            Assert.That(compressedRequest, Is.True);
            Assert.That(compressedResponse, Is.False);
        }

        /*
        TODO: fix & reenable after refactoring outgoing streams
        [TestCase(512, 100, "Optimal")]
        [TestCase(2048, 100, "Optimal")]
        [TestCase(512, 512, "Optimal")]
        [TestCase(2048, 512, "Fastest")]
        [TestCase(512, 2048, "Fastest")]
        [TestCase(2048, 2048, "Fastest")]
        public async Task Compress_StreamBytes(int size, int compressionMinSize, string compressionLevel)
        {
            OutgoingRequest? outgoingRequest = null;
            IncomingRequest? incomingRequest = null;
            OutgoingResponse? outgoingResponse = null;

            await using ServiceProvider serviceProvider = new IntegrationTestServiceCollection()
                .AddTransient<IInvoker>(_ =>
                {
                    var pipeline = new Pipeline();
                    pipeline.UseCompressor(
                        new CompressOptions
                        {
                            CompressionLevel = Enum.Parse<CompressionLevel>(compressionLevel),
                            CompressionMinSize = compressionMinSize
                        });
                    pipeline.Use(next => new InlineInvoker(
                        (request, cancel) =>
                        {
                            outgoingRequest = request;
                            return next.InvokeAsync(request, cancel);
                        }));
                    return pipeline;
                })
                .AddTransient<IDispatcher>(_ =>
                {
                    var router = new Router();
                    router.UseCompressor(
                        new CompressOptions
                        {
                            CompressionLevel = Enum.Parse<CompressionLevel>(compressionLevel),
                            CompressionMinSize = compressionMinSize
                        });
                    router.Use(next => new InlineDispatcher(
                        async (request, cancel) =>
                        {
                            incomingRequest = request;
                            outgoingResponse = await next.DispatchAsync(request, cancel);
                            return outgoingResponse;
                        }));
                    router.Map<ICompressTest>(new CompressTest());
                    return router;
                }).BuildServiceProvider();

            CompressTestPrx prx = serviceProvider.GetProxy<CompressTestPrx>();

            using var sendStream = new MemoryStream(new byte[size]);
            int receivedSize = await prx.OpCompressStreamArgAsync(sendStream);
            Assert.That(receivedSize, Is.EqualTo(size));

            using var receiveStream = await prx.OpCompressReturnStreamAsync(size);
            Assert.That(await ReadStreamAsync(receiveStream), Is.EqualTo(size));

            byte[] data = new byte[size];
            var random = new Random();
            random.NextBytes(data);
            using var sendStream2 = new MemoryStream(data);
            using var receiveStream2 = await prx.OpCompressStreamArgAndReturnStreamAsync(sendStream2);
            Assert.That(await ReadStreamAsync(receiveStream2, data), Is.EqualTo(size));
        }

        */

        internal class CompressTest : Service, ICompressTest
        {
            public ValueTask<ReadOnlyMemory<byte>> OpCompressArgsAndReturnAsync(
                byte[] p1,
                Dispatch dispatch,
                CancellationToken cancel) =>
                new(p1);

            public ValueTask OpCompressArgsAsync(
                int size,
                byte[] p1,
                Dispatch dispatch,
                CancellationToken cancel) =>
                default;

            public ValueTask<ReadOnlyMemory<byte>> OpCompressReturnAsync(
                int size,
                Dispatch dispatch,
                CancellationToken cancel) =>
                new(Enumerable.Range(0, size).Select(i => (byte)i).ToArray());

            public ValueTask OpWithUserExceptionAsync(
                int size,
                Dispatch dispatch,
                CancellationToken cancel) =>
                throw new CompressMyException(Enumerable.Range(0, size).Select(i => (byte)i).ToArray());

            public ValueTask<int> OpCompressStreamArgAsync(
                PipeReader stream,
                Dispatch dispatch,
                CancellationToken cancel) => ReadStreamAsync(stream);

            public ValueTask<PipeReader> OpCompressReturnStreamAsync(
                int size,
                Dispatch dispatch,
                CancellationToken cancel) => new(PipeReader.Create(new ReadOnlySequence<byte>(new byte[size])));

            public ValueTask<PipeReader> OpCompressStreamArgAndReturnStreamAsync(
                PipeReader stream,
                Dispatch dispatch,
                CancellationToken cancel) => new(stream);
        }

        private static async ValueTask<int> ReadStreamAsync(PipeReader reader)
        {
            int totalSize = 0;

            while (true)
            {
                ReadResult readResult = await reader.ReadAsync();

                totalSize += (int)readResult.Buffer.Length;

                if (readResult.IsCompleted)
                {
                    break; // while
                }
            }

            return totalSize;
        }
    }
}<|MERGE_RESOLUTION|>--- conflicted
+++ resolved
@@ -63,52 +63,26 @@
         [TestCase(2048, "Fastest")]
         public async Task Compress_Payload(int size, string compressionLevel)
         {
-<<<<<<< HEAD
-            int compressedRequestSize = 0;
-            bool compressedRequest = false;
-            int compressedResponseSize = 0;
-            bool compressedResponse = false;
-=======
-            var pipeline = new Pipeline();
-            pipeline.UseCompressor(
-                new CompressOptions
-                {
-                    CompressionLevel = Enum.Parse<CompressionLevel>(compressionLevel),
-                });
-
             bool compressedRequest = false;
             bool compressedResponse = false;
 
-            var router = new Router();
->>>>>>> 53a72857
-
             await using ServiceProvider serviceProvider = new IntegrationTestServiceCollection()
                 .AddTransient<IDispatcher>(_ =>
                 {
-<<<<<<< HEAD
                     var router = new Router();
                     router.Use(next => new InlineDispatcher(
                         async (request, cancel) =>
                         {
                             try
                             {
-                                compressedRequestSize = request.Payload.Length;
                                 compressedRequest = request.Fields.ContainsKey((int)FieldKey.Compression);
                                 OutgoingResponse response = await next.DispatchAsync(request, cancel);
                                 compressedResponse = response.Fields.ContainsKey((int)FieldKey.Compression);
-
-                                compressedResponseSize = 0;
-                                foreach (ReadOnlyMemory<byte> buffer in response.Payload.ToArray())
-                                {
-                                    compressedResponseSize += buffer.Length;
-                                }
-
                                 return response;
                             }
                             catch
                             {
                                 compressedResponse = false;
-                                compressedResponseSize = size;
                                 throw;
                             }
                         }));
@@ -116,7 +90,6 @@
                         new CompressOptions
                         {
                             CompressionLevel = Enum.Parse<CompressionLevel>(compressionLevel),
-                            CompressionMinSize = compressionMinSize
                         });
                     router.Map<ICompressTest>(new CompressTest());
                     return router;
@@ -128,39 +101,10 @@
                         new CompressOptions
                         {
                             CompressionLevel = Enum.Parse<CompressionLevel>(compressionLevel),
-                            CompressionMinSize = compressionMinSize
                         });
                     return pipeline;
                 })
                 .BuildServiceProvider();
-=======
-                    try
-                    {
-                        compressedRequest = request.Fields.ContainsKey((int)FieldKey.Compression);
-                        OutgoingResponse response = await next.DispatchAsync(request, cancel);
-                        compressedResponse = response.Fields.ContainsKey((int)FieldKey.Compression);
-
-                        return response;
-                    }
-                    catch
-                    {
-                        compressedResponse = false;
-                        throw;
-                    }
-                }));
-            router.UseCompressor(
-                new CompressOptions
-                {
-                    CompressionLevel = Enum.Parse<CompressionLevel>(compressionLevel),
-                });
-
-            await using var server = new Server
-            {
-                Dispatcher = router,
-                Endpoint = TestHelper.GetUniqueColocEndpoint()
-            };
-            server.Listen();
->>>>>>> 53a72857
 
             CompressTestPrx prx = serviceProvider.GetProxy<CompressTestPrx>();
 
