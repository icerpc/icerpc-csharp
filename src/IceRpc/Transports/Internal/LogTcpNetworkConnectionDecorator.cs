// Copyright (c) ZeroC, Inc. All rights reserved.

using Microsoft.Extensions.Logging;
using System.Net.Security;
using System.Security.Authentication;

namespace IceRpc.Transports.Internal
{
    /// <summary>The log decorator installed by the TCP transports.</summary>
    internal class LogTcpNetworkConnectionDecorator : ISimpleNetworkConnection
    {
        bool INetworkConnection.IsSecure => _decoratee.IsSecure;
        TimeSpan INetworkConnection.LastActivity => _decoratee.LastActivity;

        private readonly TcpNetworkConnection _decoratee;
        private readonly ILogger _logger;

        ValueTask IAsyncDisposable.DisposeAsync() => _decoratee.DisposeAsync();

        async Task<(ISimpleStream, NetworkConnectionInformation)> ISimpleNetworkConnection.ConnectAsync(
            CancellationToken cancel)
        {
            try
            {
                (ISimpleStream, NetworkConnectionInformation) result =
                    await _decoratee.ConnectAsync(cancel).ConfigureAwait(false);

                if (_decoratee.SslStream is SslStream sslStream)
                {
                    _logger.LogTlsAuthentication(sslStream);
                }

                _logger.LogTcpConnect(_decoratee.Socket.ReceiveBufferSize, _decoratee.Socket.SendBufferSize);

                return result;
            }
            catch (AuthenticationException ex)
            {
                _logger.LogTlsAuthenticationFailed(ex);
                throw;
            }
        }

        bool INetworkConnection.HasCompatibleParams(Endpoint remoteEndpoint) =>
            _decoratee.HasCompatibleParams(remoteEndpoint);

        public override string? ToString() => _decoratee.ToString();

        internal LogTcpNetworkConnectionDecorator(TcpNetworkConnection decoratee, ILogger logger)
        {
            _decoratee = decoratee;
            _logger = logger;
<<<<<<< HEAD
=======
            _logSuccess = server ? TcpLoggerExtensions.LogTcpNetworkConnectionAccepted :
                TcpLoggerExtensions.LogTcpNetworkConnectionEstablished;
>>>>>>> f16331a1
        }
    }
}<|MERGE_RESOLUTION|>--- conflicted
+++ resolved
@@ -50,11 +50,6 @@
         {
             _decoratee = decoratee;
             _logger = logger;
-<<<<<<< HEAD
-=======
-            _logSuccess = server ? TcpLoggerExtensions.LogTcpNetworkConnectionAccepted :
-                TcpLoggerExtensions.LogTcpNetworkConnectionEstablished;
->>>>>>> f16331a1
         }
     }
 }