--- conflicted
+++ resolved
@@ -364,18 +364,9 @@
         _ = WriteDataAsync();
 
         // Assert
-<<<<<<< HEAD
-        Assert.That(remoteStream.ReadsClosed.IsCompleted, Is.False);
+        Assert.That(remoteStream.InputClosed.IsCompleted, Is.False);
         Assert.That(async () => await ReadDataAsync(), Is.EqualTo(buffer.Length));
-        Assert.That(async () => await remoteStream.ReadsClosed, Throws.Nothing);
-=======
-        Assert.Multiple(() =>
-        {
-            Assert.That(remoteStream.InputClosed.IsCompleted, Is.False);
-            Assert.That(async () => await ReadDataAsync(), Is.EqualTo(buffer.Length));
-            Assert.That(async () => await remoteStream.InputClosed, Throws.Nothing);
-        });
->>>>>>> 85daaddf
+        Assert.That(async () => await remoteStream.InputClosed, Throws.Nothing);
 
         CompleteStream(localStream);
         CompleteStream(remoteStream);
@@ -571,17 +562,10 @@
         await serverConnection.DisposeAsync();
 
         // Assert
-<<<<<<< HEAD
-        Assert.That(async () => await localStream.ReadsClosed, Throws.TypeOf<TransportException>());
-        Assert.That(async () => await localStream.WritesClosed, Throws.TypeOf<TransportException>());
-        Assert.That(async () => await remoteStream.ReadsClosed, Throws.TypeOf<TransportException>());
-        Assert.That(async () => await remoteStream.WritesClosed, Throws.TypeOf<TransportException>());
-=======
         Assert.That(async () => await localStream.InputClosed, Throws.TypeOf<TransportException>());
         Assert.That(async () => await localStream.OutputClosed, Throws.TypeOf<TransportException>());
         Assert.That(async () => await remoteStream.InputClosed, Throws.TypeOf<TransportException>());
         Assert.That(async () => await remoteStream.OutputClosed, Throws.TypeOf<TransportException>());
->>>>>>> 85daaddf
 
         CompleteStream(localStream);
         CompleteStream(remoteStream);
@@ -1163,18 +1147,9 @@
         ReadResult readResult = await remoteStream.Input.ReadAsync(default);
 
         // Assert
-<<<<<<< HEAD
         Assert.That(readResult.IsCompleted, Is.True);
         remoteStream.Input.AdvanceTo(readResult.Buffer.End);
-        Assert.That(async () => await remoteStream.ReadsClosed, Throws.Nothing);
-=======
-        Assert.Multiple(() =>
-        {
-            Assert.That(readResult.IsCompleted , Is.True);
-            remoteStream.Input.AdvanceTo(readResult.Buffer.End);
-            Assert.That(async () => await remoteStream.InputClosed, Throws.Nothing);
-        });
->>>>>>> 85daaddf
+        Assert.That(async () => await remoteStream.InputClosed, Throws.Nothing);
 
         CompleteStream(localStream);
         CompleteStream(remoteStream);
@@ -1441,44 +1416,6 @@
     }
 
     [Test]
-<<<<<<< HEAD
-    [Ignore("see issue #1939")]
-    public async Task Stream_write_returns_canceled_flush_result_after_cancel_pending_flush()
-    {
-        // Arrange
-        await using ServiceProvider provider = CreateServiceCollection()
-            .AddMultiplexedTransportTest()
-            .BuildServiceProvider(validateScopes: true);
-        var clientConnection = provider.GetRequiredService<IMultiplexedConnection>();
-        var listener = provider.GetRequiredService<IListener<IMultiplexedConnection>>();
-        await using IMultiplexedConnection serverConnection =
-            await ConnectAndAcceptConnectionAsync(listener, clientConnection);
-
-        var sut = await CreateAndAcceptStreamAsync(clientConnection, serverConnection);
-
-        Memory<byte> _ = sut.LocalStream.Output.GetMemory();
-        sut.LocalStream.Output.Advance(1);
-
-        // Act
-        sut.LocalStream.Output.CancelPendingFlush();
-
-        // Assert
-        FlushResult flushResult1 = await sut.LocalStream.Output.FlushAsync();
-        FlushResult flushResult2 = await sut.LocalStream.Output.FlushAsync();
-        ReadResult readResult = await sut.RemoteStream.Input.ReadAsync();
-
-        Assert.That(flushResult1.IsCanceled, Is.True);
-        Assert.That(flushResult1.IsCompleted, Is.False);
-        Assert.That(flushResult2.IsCanceled, Is.False);
-        Assert.That(flushResult2.IsCompleted, Is.False);
-        Assert.That(readResult.Buffer, Has.Length.EqualTo(1));
-
-        CompleteStreams(sut);
-    }
-
-    [Test]
-=======
->>>>>>> 85daaddf
     public async Task Stream_write_empty_buffer_is_noop()
     {
         // Arrange
