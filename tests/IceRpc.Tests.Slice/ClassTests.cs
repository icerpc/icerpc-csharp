--- conflicted
+++ resolved
@@ -22,17 +22,17 @@
                 .UseProtocol(protocol)
                 .AddTransient<IDispatcher>(_ =>
                     {
-<<<<<<< HEAD
                         var router = new Router();
                         router.Map<IClassOperations>(new ClassOperations());
                         router.Map<IClassOperationsUnexpectedClass>(new InlineDispatcher(
                             (request, cancel) =>
                             {
-                                var response = OutgoingResponse.ForPayload(
-                                    request,
-                                    IceRpc.Slice.Ice11Encoding.CreatePayloadFromSingleReturnValue(
+                                var response = new OutgoingResponse(request)
+                                {
+                                    PayloadSource = IceRpc.Slice.Ice11Encoding.CreatePayloadFromSingleReturnValue(
                                         new MyClassAlsoEmpty(),
-                                        (encoder, ae) => encoder.EncodeClass(ae)));
+                                        (encoder, ae) => encoder.EncodeClass(ae))
+                                };
                                 return new(response);
                             }));
                         return router;
@@ -42,32 +42,6 @@
             Connection connection = _serviceProvider.GetRequiredService<Connection>();
             _prx = ClassOperationsPrx.FromConnection(connection);
             _prxUnexpectedClass = ClassOperationsUnexpectedClassPrx.FromConnection(connection);
-=======
-                        var response = new OutgoingResponse(request)
-                        {
-                            PayloadSource = IceRpc.Slice.Ice11Encoding.CreatePayloadFromSingleReturnValue(
-                                new MyClassAlsoEmpty(),
-                                (encoder, ae) => encoder.EncodeClass(ae))
-                        };
-                        return new(response);
-                    }));
-
-            Endpoint serverEndpoint = TestHelper.GetUniqueColocEndpoint(Protocol.FromProtocolCode(protocol));
-            _server = new Server
-            {
-                Dispatcher = router,
-                Endpoint = serverEndpoint
-            };
-            _server.Listen();
-
-            _connection = new Connection
-            {
-                RemoteEndpoint = serverEndpoint
-            };
-
-            _prx = ClassOperationsPrx.FromConnection(_connection);
-            _prxUnexpectedClass = ClassOperationsUnexpectedClassPrx.FromConnection(_connection);
->>>>>>> 53a72857
         }
 
         [OneTimeTearDown]
