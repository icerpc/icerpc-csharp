use crate::builders::{
    AttributeBuilder, CommentBuilder, ContainerBuilder, FunctionBuilder, FunctionType,
};
use crate::code_block::CodeBlock;
use crate::comments::doc_comment_message;
use crate::comments::operation_parameter_doc_comment;
use crate::cs_util::*;
use crate::decoding::*;
use crate::encoded_result::encoded_result_struct;
use crate::encoding::*;
use crate::generated_code::GeneratedCode;
use crate::member_util::escape_parameter_name;
use crate::slicec_ext::*;
use slice::code_gen_util::*;
use slice::grammar::*;
use slice::visitor::Visitor;

pub struct DispatchVisitor<'a> {
    pub generated_code: &'a mut GeneratedCode,
}

impl<'a> Visitor for DispatchVisitor<'_> {
    fn visit_interface_start(&mut self, interface_def: &Interface) {
        let bases = interface_def.base_interfaces();
        let interface_name = interface_def.interface_name();
        let access = interface_def.access_modifier();
        let mut interface_builder =
            ContainerBuilder::new(&format!("{} partial interface", access), &interface_name);

        let summary_comment = format!(
            r#"Interface used to implement services for Slice interface {}. <seealso cref="{}"/>.
{}"#,
            interface_def.identifier(),
            interface_def.proxy_name(),
            doc_comment_message(interface_def)
        );

        interface_builder
            .add_comment("summary", &summary_comment)
            .add_type_id_attribute(interface_def)
            .add_container_attributes(interface_def);

        interface_builder.add_bases(&bases.iter().map(|b| b.interface_name()).collect::<Vec<_>>());

        interface_builder
            .add_block(request_class(interface_def))
            .add_block(response_class(interface_def));

        interface_builder.add_block(
            format!(
                "\
private static readonly IActivator _defaultActivator =
    SliceDecoder.GetActivator(typeof({}).Assembly);",
                interface_name
            )
            .into(),
        );

        for operation in interface_def.operations() {
            if operation.has_encoded_result() {
                interface_builder.add_block(encoded_result_struct(operation));
            }
            interface_builder.add_block(operation_declaration(operation));
        }

        for operation in interface_def.operations() {
            interface_builder.add_block(operation_dispatch(operation));
        }

        self.generated_code
            .insert_scoped(interface_def, interface_builder.build().into());
    }
}

fn request_class(interface_def: &Interface) -> CodeBlock {
    let bases = interface_def.base_interfaces();
    let operations = interface_def
        .operations()
        .iter()
        .filter(|o| !o.parameters.is_empty())
        .cloned()
        .collect::<Vec<_>>();

    if operations.is_empty() {
        return "".into();
    }

    let access = interface_def.access_modifier();
    let mut class_builder = ContainerBuilder::new(
        &if bases.is_empty() {
            format!("{} static class", access)
        } else {
            format!("{} static new class", access)
        },
        "Request",
    );

    class_builder.add_comment(
        "summary",
        "Provides static methods that read the arguments of requests.",
    );

    for operation in operations {
        let parameters = operation.parameters();

        let namespace = &operation.namespace();

        let function_type = if operation.streamed_parameter().is_some() {
            FunctionType::BlockBody
        } else {
            FunctionType::ExpressionBody
        };

        // We need the async/await for proper type inference when returning tuples with nullable elements like string?.
        let mut builder = FunctionBuilder::new(
            &format!("{} static async", access),
            &format!(
                "global::System.Threading.Tasks.ValueTask<{}>",
                &parameters.to_tuple_type(namespace, TypeContext::Decode, false)
            ),
            &operation.escape_identifier_with_suffix("Async"),
            function_type,
        );

        builder.add_comment(
            "summary",
            &format!(
                "Decodes the argument{s} of operation {operation_identifier}.",
                s = if parameters.len() == 1 { "" } else { "s" },
                operation_identifier = operation.escape_identifier()
            ),
        );

        builder.add_parameter("IceRpc.IncomingRequest", "request", None, None);
        builder.add_parameter(
            "global::System.Threading.CancellationToken",
            "cancel",
            None,
            None,
        );
        builder.set_body(request_decode_body(operation));

        class_builder.add_block(builder.build());
    }

    class_builder.build().into()
}

fn response_class(interface_def: &Interface) -> CodeBlock {
    let bases = interface_def.base_interfaces();

    let operations = interface_def
        .operations()
        .iter()
        .filter(|o| o.has_nonstreamed_return_members())
        .cloned()
        .collect::<Vec<_>>();

    if operations.is_empty() {
        return "".into();
    }

    let access = interface_def.access_modifier();
    let mut class_builder = ContainerBuilder::new(
        &if bases.is_empty() {
            format!("{} static class", access)
        } else {
            format!("{} static new class", access)
        },
        "Response",
    );

    class_builder.add_comment(
        "summary",
        "Provides static methods that write the return values of responses.",
    );

    for operation in operations {
        let non_streamed_returns = operation.nonstreamed_return_members();

        let namespace = &operation.namespace();
        let operation_name = &operation.escape_identifier();
        let returns_classes = operation.returns_classes();
        let mut builder = FunctionBuilder::new(
            &format!("{} static", access),
            "global::System.IO.Pipelines.PipeReader",
            operation_name,
            FunctionType::BlockBody,
        );

        builder
            .add_comment(
                "summary",
                &format!(
                    "Creates a response payload for operation {}.",
                    &operation_name
                ),
            )
            .add_comment("returns", "A new response payload.");

        let encoding = escape_parameter_name(&non_streamed_returns, "encoding");
        if !returns_classes {
            builder.add_parameter(
                "SliceEncoding",
                &encoding,
                None,
                Some("The encoding of the payload"),
            );
        }

        match non_streamed_returns.as_slice() {
            [param] => {
                builder.add_parameter(
                    &param.to_type_string(namespace, TypeContext::Encode, false),
                    "returnValue",
                    None,
                    Some("The operation return value"),
                );
            }
            _ => {
                for param in &non_streamed_returns {
                    builder.add_parameter(
                        &param.to_type_string(namespace, TypeContext::Encode, false),
                        &param.parameter_name(),
                        None,
                        operation_parameter_doc_comment(operation, param.identifier()),
                    );
                }
            }
        }

        builder.set_body(
            format!(
                "\
var pipe_ = new global::System.IO.Pipelines.Pipe(); // TODO: pipe options

var encoder_ = new SliceEncoder(pipe_.Writer, {encoding}, {class_format});
Span<byte> sizePlaceholder_ = encoder_.GetPlaceholderSpan(4);
int startPos_ = encoder_.EncodedByteCount;
{encode_returns}
SliceEncoder.EncodeVarULong((ulong)(encoder_.EncodedByteCount - startPos_), sizePlaceholder_);

pipe_.Writer.Complete();  // flush to reader and sets Is[Writer]Completed to true.
return pipe_.Reader;",
                encoding = if returns_classes {
                    "IceRpc.Encoding.Slice11"
                } else {
                    &encoding
                },
                class_format = operation.format_type(),
                encode_returns = encode_operation(operation, true, "encoder_")
            )
            .into(),
        );

        class_builder.add_block(builder.build());
    }

    class_builder.build().into()
}

fn request_decode_body(operation: &Operation) -> CodeBlock {
    let mut code = CodeBlock::new();

    let namespace = &operation.namespace();

    if let Some(stream_member) = operation.streamed_parameter() {
        let non_streamed_parameters = operation.nonstreamed_parameters();

        if non_streamed_parameters.is_empty() {
            writeln!(
                code,
                "\
await request.CheckEmptyArgsAsync(hasStream: true, cancel).ConfigureAwait(false);

return {}",
                decode_operation_stream(stream_member, namespace, true, false)
            );
        } else {
            writeln!(
                code,
                "\
var {args} = await request.ToArgsAsync(
    _defaultActivator,
    {decode_func},
    hasStream: true,
    cancel).ConfigureAwait(false);

{decode_request_stream}

return {args_and_stream};",
                args = non_streamed_parameters.to_argument_tuple("sliceP_"),
                decode_func = request_decode_func(operation).indent(),
                decode_request_stream =
                    decode_operation_stream(stream_member, namespace, true, true,),
                args_and_stream = operation.parameters().to_argument_tuple("sliceP_")
            );
        }
    } else {
        writeln!(
            code,
            "\
await request.ToArgsAsync(
    _defaultActivator,
    {decode_func},
    hasStream: false,
    cancel).ConfigureAwait(false)
",
            decode_func = request_decode_func(operation).indent()
        );
    }

    code
}

fn request_decode_func(operation: &Operation) -> CodeBlock {
    let namespace = &operation.namespace();

    let parameters = operation.nonstreamed_parameters();
    assert!(!parameters.is_empty());

    let use_default_decode_func = parameters.len() == 1
        && get_bit_sequence_size(&parameters) == 0
        && parameters.first().unwrap().tag.is_none();

    // TODO: simplify code for single stream param

    if use_default_decode_func {
        let param = parameters.first().unwrap();
        decode_func(param.data_type(), namespace)
    } else {
        format!(
            "(ref SliceDecoder decoder) =>
{{
    {}
}}",
            decode_operation(operation, true).indent()
        )
        .into()
    }
}

fn operation_declaration(operation: &Operation) -> CodeBlock {
    FunctionBuilder::new(
        &operation.parent().unwrap().access_modifier(),
        &operation.return_task(true),
        &(operation.escape_identifier_with_suffix("Async")),
        FunctionType::Declaration,
    )
    .add_comment("summary", &doc_comment_message(operation))
    .add_operation_parameters(operation, TypeContext::Decode)
    .add_container_attributes(operation)
    .build()
}

fn operation_dispatch(operation: &Operation) -> CodeBlock {
    let operation_name = &operation.escape_identifier();
    let internal_name = format!("SliceD{}Async", &operation_name);

    format!(
        r#"
[IceRpc.Slice.Operation("{name}")]
protected static async global::System.Threading.Tasks.ValueTask<IceRpc.OutgoingResponse> {internal_name}(
    {interface_name} target,
    IceRpc.IncomingRequest request,
    global::System.Threading.CancellationToken cancel)
{{
    {dispatch_body}
}}
"#,
        name = operation.identifier(),
        internal_name = internal_name,
        interface_name = operation.parent().unwrap().interface_name(),
        dispatch_body = operation_dispatch_body(operation).indent()
    )
    .into()
}

fn operation_dispatch_body(operation: &Operation) -> CodeBlock {
    let async_operation_name = &operation.escape_identifier_with_suffix("Async");
    let parameters = operation.parameters();
    let return_parameters = operation.return_members();

    let mut check_and_decode = CodeBlock::new();

    if !operation.is_idempotent {
        check_and_decode.writeln("request.CheckNonIdempotent();");
    }

    if operation.compress_return() {
        check_and_decode.writeln(
            "request.Features = request.Features.With(IceRpc.Features.CompressPayload.Yes);",
        );
    }

    // temporary way to "compute" the Slice encoding
    let encoding = "request.GetSliceEncoding()";

    match parameters.as_slice() {
        [] => {
            // Verify the payload is indeed empty (it can contain tagged params that we have to skip).
            check_and_decode.writeln(
                "\
await request.CheckEmptyArgsAsync(hasStream: false, cancel).ConfigureAwait(false);",
            );
        }
        [parameter] => {
            writeln!(
                check_and_decode,
                "var {var_name} = await Request.{async_operation_name}(request, cancel).ConfigureAwait(false);",
                var_name = parameter.parameter_name_with_prefix("sliceP_"),
                async_operation_name = async_operation_name,
            )
        }
        _ => {
            // > 1 parameter
            writeln!(
                check_and_decode,
                "var args = await Request.{async_operation_name}(request, cancel).ConfigureAwait(false);",
                async_operation_name = async_operation_name,
            )
        }
    };

    let mut dispatch_and_return = CodeBlock::new();

    if operation.has_encoded_result() {
        // TODO: support for stream param with encoded result?
        let mut args = vec![];

        match parameters.as_slice() {
            [p] => {
                args.push(p.parameter_name_with_prefix("sliceP_"));
            }
            _ => {
                for p in parameters {
                    args.push("args.".to_owned() + &p.field_name(FieldType::NonMangled));
                }
            }
        }

        args.push("new IceRpc.Slice.Dispatch(request)".to_owned());
        args.push("cancel".to_owned());

        writeln!(
            dispatch_and_return,
            "var returnValue = await target.{name}({args}).ConfigureAwait(false);",
            name = async_operation_name,
            args = args.join(", ")
        );

        writeln!(
            dispatch_and_return,
            "return new IceRpc.OutgoingResponse(request) {{ PayloadSource = returnValue.Payload }};"
        );
    } else {
        let mut args = match parameters.as_slice() {
            [parameter] => vec![parameter.parameter_name_with_prefix("sliceP_")],
            _ => parameters
                .iter()
                .map(|parameter| format!("args.{}", &parameter.field_name(FieldType::NonMangled)))
                .collect(),
        };
        args.push("new IceRpc.Slice.Dispatch(request)".to_owned());
        args.push("cancel".to_owned());

        writeln!(
            dispatch_and_return,
            "{return_value}await target.{async_operation_name}({args}).ConfigureAwait(false);",
            return_value = if !return_parameters.is_empty() {
                "var returnValue = "
            } else {
                ""
            },
            async_operation_name = async_operation_name,
            args = args.join(", ")
        );

        writeln!(
            dispatch_and_return,
            "\
return new IceRpc.OutgoingResponse(request)
{{
    PayloadSource = {payload_source},
    PayloadSourceStream = {payload_source_stream}
}};",
            payload_source = dispatch_return_payload(operation, encoding),
            payload_source_stream = payload_source_stream(operation, encoding)
        );
    }

    format!("
{check_and_decode}
try
{{
    {dispatch_and_return}
}}
catch (RemoteException remoteException)
{{
    if (remoteException is DispatchException || remoteException.ConvertToUnhandled)
    {{
        throw;
    }}

    return request.CreateResponseFromRemoteException(remoteException, request.GetSliceEncoding());
}}",
    check_and_decode = check_and_decode,
    dispatch_and_return = dispatch_and_return.indent()
<<<<<<< HEAD
).into()
=======
    ).into()
>>>>>>> 62319947
}

fn dispatch_return_payload(operation: &Operation, encoding: &str) -> CodeBlock {
    let non_streamed_return_values = operation.nonstreamed_return_members();

    let mut returns = vec![];

    if !operation.returns_classes() {
        returns.push(encoding.to_owned());
    }

    returns.push(match operation.return_members().len() {
        1 => "returnValue".to_owned(),
        _ => non_streamed_return_values
            .iter()
            .map(|r| format!("returnValue.{}", &r.field_name(FieldType::NonMangled)))
            .collect::<Vec<_>>()
            .join(", "),
    });

    match non_streamed_return_values.len() {
        0 => format!(
            "{encoding}.CreateEmptyPayload(hasStream: {has_stream})",
            encoding = encoding,
            has_stream = if operation.return_type.is_empty() {
                "false"
            } else {
                "true"
            }
        ),
        _ => format!(
            "Response.{operation_name}({args})",
            operation_name = operation.escape_identifier(),
            args = returns.join(", ")
        ),
    }
    .into()
}

fn payload_source_stream(operation: &Operation, encoding: &str) -> CodeBlock {
    let namespace = &operation.namespace();
    let return_values = operation.return_members();

    match operation.streamed_return_member() {
        None => "null".into(),
        Some(stream_return) => {
            let stream_type = stream_return.data_type();

            let stream_arg = if return_values.len() == 1 {
                "returnValue".to_owned()
            } else {
                format!(
                    "returnValue.{}",
                    &stream_return.field_name(FieldType::NonMangled)
                )
            };

            match stream_type.concrete_type() {
                Types::Primitive(primitive) if matches!(primitive, Primitive::Byte) => {
                    stream_arg.into()
                }
                _ => format!(
                    "\
{encoding}.CreatePayloadSourceStream<{stream_type}>(
    {stream_arg},
    {encode_action})",
                    stream_type = stream_type.to_type_string(namespace, TypeContext::Encode, false),
                    stream_arg = stream_arg,
                    encoding = encoding,
                    encode_action =
                        encode_action(stream_type, TypeContext::Encode, namespace).indent(),
                )
                .into(),
            }
        }
    }
}<|MERGE_RESOLUTION|>--- conflicted
+++ resolved
@@ -506,11 +506,7 @@
 }}",
     check_and_decode = check_and_decode,
     dispatch_and_return = dispatch_and_return.indent()
-<<<<<<< HEAD
-).into()
-=======
     ).into()
->>>>>>> 62319947
 }
 
 fn dispatch_return_payload(operation: &Operation, encoding: &str) -> CodeBlock {
