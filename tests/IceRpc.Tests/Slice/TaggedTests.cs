// Copyright (c) ZeroC, Inc.

using IceRpc.Slice;
using IceRpc.Slice.Internal;
using IceRpc.Tests.Slice.Tagged.Slice1;
using NUnit.Framework;

namespace IceRpc.Tests.Slice;

public class TaggedTests
{
    public static IEnumerable<TestCaseData> EncodeSlice1TaggedFieldsSource
    {
        get
        {
            yield return new TestCaseData(_classWithTaggedFields[0]).SetName(
                "Encode_slice1_tagged_fields(all_fields_set)");

            yield return new TestCaseData(_classWithTaggedFields[1]).SetName(
                "Encode_slice1_tagged_fields(no_fields_set)");

            yield return new TestCaseData(_classWithTaggedFields[2]).SetName(
                "Encode_slice1_tagged_fields(some_fields_set)");
        }
    }

    public static IEnumerable<TestCaseData> EncodeSlice2TaggedFieldsSource
    {
        get
        {
            yield return new TestCaseData(_structWithTaggedFields[0]).SetName(
                "Encode_slice2_tagged_fields(all_fields_set)");

            yield return new TestCaseData(_structWithTaggedFields[1]).SetName(
                "Encode_slice2_tagged_fields(no_fields_set)");

            yield return new TestCaseData(_structWithTaggedFields[2]).SetName(
                "Encode_slice2_tagged_fields(some_fields_set)");
        }
    }

    public static IEnumerable<TestCaseData> DecodeSlice1TaggedFieldsSource
    {
        get
        {
            yield return new TestCaseData(_classWithTaggedFields[0]).SetName(
                "Decode_slice1_tagged_fields(all_fields_set)");

            yield return new TestCaseData(_classWithTaggedFields[1]).SetName(
                "Decode_slice1_tagged_fields(no_fields_set)");

            yield return new TestCaseData(_classWithTaggedFields[2]).SetName(
                "Decode_slice1_tagged_fields(some_fields_set)");
        }
    }

    public static IEnumerable<TestCaseData> DecodeSlice2TaggedFieldsSource
    {
        get
        {
            yield return new TestCaseData(_structWithTaggedFields[0]).SetName(
                "Decode_slice2_tagged_fields(all_fields_set)");

            yield return new TestCaseData(_structWithTaggedFields[1]).SetName(
                "Decode_slice2_tagged_fields(no_fields_set)");

            yield return new TestCaseData(_structWithTaggedFields[2]).SetName(
                "Decode_slice2_tagged_fields(some_fields_set)");
        }
    }

    private static readonly ClassWithTaggedFields[] _classWithTaggedFields = new ClassWithTaggedFields[]
    {
        new ClassWithTaggedFields(
                    10,
                    20,
                    30,
                    40,
                    new FixedLengthStruct(1, 1),
                    new VarLengthStruct("hello world!"),
                    Tagged.Slice1.MyEnum.Two,
                    new byte[] { 1, 2, 3 },
                    new int[] { 4, 5, 6 },
                    "hello world!"),
        new ClassWithTaggedFields(),
        new ClassWithTaggedFields(
                    10,
                    null,
                    30,
                    null,
                    new FixedLengthStruct(1, 1),
                    null,
                    Tagged.Slice1.MyEnum.Two,
                    null,
                    new int[] { 4, 5, 6 },
                    null)
    };

    private static readonly MyStructWithTaggedFields[] _structWithTaggedFields = new MyStructWithTaggedFields[]
    {
        new MyStructWithTaggedFields(10,
                                      new MyStruct(20, 20),
                                      MyEnum.Enum1,
                                      new byte[] { 1, 2, 3},
                                      "hello world!"),
        new MyStructWithTaggedFields(),
        new MyStructWithTaggedFields(10,
                                      null,
                                      MyEnum.Enum1,
                                      null,
                                      "hello world!"),
    };

    [Test, TestCaseSource(nameof(DecodeSlice1TaggedFieldsSource))]
    public void Decode_slice1_tagged_fields(ClassWithTaggedFields expected)
    {
        // Arrange
        var buffer = new MemoryBufferWriter(new byte[256]);
        var encoder = new SliceEncoder(buffer, SliceEncoding.Slice1);
        bool hasTaggedFields =
            expected.A is not null ||
            expected.B is not null ||
            expected.D is not null ||
            expected.E is not null ||
            expected.F is not null ||
            expected.G is not null ||
            expected.H is not null ||
            expected.I is not null ||
            expected.J is not null;

        encoder.EncodeSize(1); // Instance marker
        byte flags = (byte)Slice1Definitions.TypeIdKind.String | (byte)Slice1Definitions.SliceFlags.IsLastSlice;
        if (hasTaggedFields)
        {
            flags |= (byte)Slice1Definitions.SliceFlags.HasTaggedFields;
        }
        encoder.EncodeUInt8(flags);
<<<<<<< HEAD
        encoder.EncodeString(typeof(ClassWithTaggedMembers).GetSliceTypeId()!);
=======
        encoder.EncodeString(ClassWithTaggedFields.SliceTypeId);
>>>>>>> 8660dabd

        if (expected.A is not null)
        {
            encoder.EncodeTagged(
                1,
                TagFormat.F1,
                expected.A.Value,
                (ref SliceEncoder encoder, byte value) => encoder.EncodeUInt8(value));
        }

        if (expected.B is not null)
        {
            encoder.EncodeTagged(
                2,
                TagFormat.F2,
                expected.B.Value,
                (ref SliceEncoder encoder, short value) => encoder.EncodeInt16(value));
        }

        if (expected.C is not null)
        {
            encoder.EncodeTagged(
                3,
                TagFormat.F4,
                expected.C.Value,
                (ref SliceEncoder encoder, int value) => encoder.EncodeInt32(value));
        }

        if (expected.D is not null)
        {
            encoder.EncodeTagged(
                4,
                TagFormat.F8,
                expected.D.Value,
                (ref SliceEncoder encoder, long value) => encoder.EncodeInt64(value));
        }

        if (expected.E is not null)
        {
            encoder.EncodeTagged(
                5,
                size: 8,
                expected.E.Value,
                (ref SliceEncoder encoder, FixedLengthStruct value) => value.Encode(ref encoder));
        }

        if (expected.F is not null)
        {
            encoder.EncodeTagged(
                6,
                TagFormat.FSize,
                expected.F.Value,
                (ref SliceEncoder encoder, VarLengthStruct value) => value.Encode(ref encoder));
        }

        if (expected.G is not null)
        {
            encoder.EncodeTagged(
                7,
                TagFormat.Size,
                expected.G.Value,
                (ref SliceEncoder encoder, Tagged.Slice1.MyEnum value) => encoder.EncodeMyEnum(value));
        }

        if (expected.H is not null)
        {
            encoder.EncodeTagged(
                8,
                TagFormat.OptimizedVSize,
                expected.H,
                (ref SliceEncoder encoder, IList<byte> value) => encoder.EncodeSequence(value));
        }

        if (expected.I is not null)
        {
            encoder.EncodeTagged(
                9,
                size: encoder.GetSizeLength(expected.I.Count) + (4 * expected.I.Count),
                expected.I,
                (ref SliceEncoder encoder, IList<int> value) => encoder.EncodeSequence(value));
        }

        if (expected.J is not null)
        {
            encoder.EncodeTagged(
                10,
                TagFormat.OptimizedVSize,
                expected.J,
                (ref SliceEncoder encoder, string value) => encoder.EncodeString(value));
        }

        if (hasTaggedFields)
        {
            encoder.EncodeUInt8(Slice1Definitions.TagEndMarker);
        }
        var decoder = new SliceDecoder(
            buffer.WrittenMemory,
            SliceEncoding.Slice1,
            activator: SliceDecoder.GetActivator(typeof(ClassWithTaggedFields).Assembly));

        // Act
        var c = decoder.DecodeClass<ClassWithTaggedFields>();

        // Assert
        Assert.That(c.A, Is.EqualTo(expected.A));
        Assert.That(c.B, Is.EqualTo(expected.B));
        Assert.That(c.C, Is.EqualTo(expected.C));
        Assert.That(c.D, Is.EqualTo(expected.D));
        Assert.That(c.E, Is.EqualTo(expected.E));
        Assert.That(c.F, Is.EqualTo(expected.F));
        Assert.That(c.G, Is.EqualTo(expected.G));
        Assert.That(c.H, Is.EqualTo(expected.H));
        Assert.That(c.I, Is.EqualTo(expected.I));
        Assert.That(c.J, Is.EqualTo(expected.J));
        Assert.That(decoder.Consumed, Is.EqualTo(buffer.WrittenMemory.Length));
    }

    [Test, TestCaseSource(nameof(DecodeSlice2TaggedFieldsSource))]
    public void Decode_slice2_tagged_fields(MyStructWithTaggedFields expected)
    {
        var buffer = new MemoryBufferWriter(new byte[256]);
        var encoder = new SliceEncoder(buffer, SliceEncoding.Slice2);
        if (expected.A is byte a)
        {
            encoder.EncodeTagged(1, a, (ref SliceEncoder encoder, byte value) => encoder.EncodeUInt8(value));
        }
        if (expected.B is MyStruct b)
        {
            encoder.EncodeTagged(2, b, (ref SliceEncoder encoder, MyStruct value) => value.Encode(ref encoder));
        }
        if (expected.C is MyEnum c)
        {
            encoder.EncodeTagged(
                3,
                c,
                (ref SliceEncoder encoder, MyEnum value) => encoder.EncodeMyEnum(value));
        }
        if (expected.D is IList<byte> d)
        {
            encoder.EncodeTagged(4, d, (ref SliceEncoder encoder, IList<byte> value) => encoder.EncodeSequence(d));
        }
        if (expected.E is string e)
        {
            encoder.EncodeTagged(5, e, (ref SliceEncoder encoder, string value) => encoder.EncodeString(e));
        }
        encoder.EncodeVarInt32(Slice2Definitions.TagEndMarker);
        var decoder = new SliceDecoder(buffer.WrittenMemory, SliceEncoding.Slice2);

        var decoded = new MyStructWithTaggedFields(ref decoder);
        Assert.That(decoded.A, Is.EqualTo(expected.A));
        Assert.That(decoded.B, Is.EqualTo(expected.B));
        Assert.That(decoded.C, Is.EqualTo(expected.C));
        Assert.That(decoded.D, Is.EqualTo(expected.D));
        Assert.That(decoded.E, Is.EqualTo(expected.E));
        Assert.That(decoder.Consumed, Is.EqualTo(buffer.WrittenMemory.Length));
    }

    [Test, TestCaseSource(nameof(EncodeSlice1TaggedFieldsSource))]
    public void Encode_slice1_tagged_fields(ClassWithTaggedFields c)
    {
        // Arrange
        var buffer = new MemoryBufferWriter(new byte[256]);
        var encoder = new SliceEncoder(buffer, SliceEncoding.Slice1);

        // Act
        encoder.EncodeClass(c);

        // Assert
        bool hasTaggedFields =
            c.A is not null ||
            c.B is not null ||
            c.D is not null ||
            c.E is not null ||
            c.F is not null ||
            c.G is not null ||
            c.H is not null ||
            c.I is not null ||
            c.J is not null;

        var decoder = new SliceDecoder(buffer.WrittenMemory, SliceEncoding.Slice1);

        Assert.That(decoder.DecodeSize(), Is.EqualTo(1)); // Instance marker
        byte flags = (byte)Slice1Definitions.TypeIdKind.String | (byte)Slice1Definitions.SliceFlags.IsLastSlice;
        if (hasTaggedFields)
        {
            flags |= (byte)Slice1Definitions.SliceFlags.HasTaggedFields;
        }
        Assert.That(decoder.DecodeUInt8(), Is.EqualTo(flags));

<<<<<<< HEAD
        Assert.That(decoder.DecodeString(), Is.EqualTo(typeof(ClassWithTaggedMembers).GetSliceTypeId()));
=======
        Assert.That(decoder.DecodeString(), Is.EqualTo(ClassWithTaggedFields.SliceTypeId));
>>>>>>> 8660dabd

        Assert.That(
            decoder.DecodeTagged(
                1,
                TagFormat.F1,
                (ref SliceDecoder decoder) => decoder.DecodeUInt8() as byte?,
                useTagEndMarker: false),
            Is.EqualTo(c.A));

        Assert.That(
            decoder.DecodeTagged(
                2,
                TagFormat.F2,
                (ref SliceDecoder decoder) => decoder.DecodeInt16() as short?,
                useTagEndMarker: false),
            Is.EqualTo(c.B));

        Assert.That(
            decoder.DecodeTagged(
                3,
                TagFormat.F4,
                (ref SliceDecoder decoder) => decoder.DecodeInt32() as int?,
                useTagEndMarker: false),
            Is.EqualTo(c.C));

        Assert.That(
            decoder.DecodeTagged(
                4,
                TagFormat.F8,
                (ref SliceDecoder decoder) => decoder.DecodeInt64() as long?,
                useTagEndMarker: false),
            Is.EqualTo(c.D));

        Assert.That(
            decoder.DecodeTagged(
                5,
                TagFormat.VSize,
                (ref SliceDecoder decoder) => new FixedLengthStruct(ref decoder) as FixedLengthStruct?,
                useTagEndMarker: false),
            Is.EqualTo(c.E));

        Assert.That(
            decoder.DecodeTagged(
                6,
                TagFormat.FSize,
                (ref SliceDecoder decoder) => new VarLengthStruct(ref decoder) as VarLengthStruct?,
                useTagEndMarker: false),
            Is.EqualTo(c.F));

        Assert.That(
            decoder.DecodeTagged(
                7,
                TagFormat.Size,
                (ref SliceDecoder decoder) =>
                    Tagged.Slice1.MyEnumSliceDecoderExtensions.DecodeMyEnum(ref decoder) as Tagged.Slice1.MyEnum?,
                useTagEndMarker: false),
            Is.EqualTo(c.G));

        Assert.That(
            decoder.DecodeTagged(
                8,
                TagFormat.OptimizedVSize,
                (ref SliceDecoder decoder) => decoder.DecodeSequence<byte>(),
                useTagEndMarker: false),
            Is.EqualTo(c.H));

        Assert.That(
            decoder.DecodeTagged(
                9,
                TagFormat.VSize,
                (ref SliceDecoder decoder) => decoder.DecodeSequence<int>(),
                useTagEndMarker: false),
            Is.EqualTo(c.I));

        Assert.That(
            decoder.DecodeTagged(
                10,
                TagFormat.OptimizedVSize,
                (ref SliceDecoder decoder) => decoder.DecodeString(),
                useTagEndMarker: false),
            Is.EqualTo(c.J));

        if (hasTaggedFields)
        {
            Assert.That(decoder.DecodeUInt8(), Is.EqualTo(Slice1Definitions.TagEndMarker));
        }

        Assert.That(decoder.Consumed, Is.EqualTo(buffer.WrittenMemory.Length));
    }

    [Test, TestCaseSource(nameof(EncodeSlice2TaggedFieldsSource))]
    public void Encode_slice2_tagged_fields(MyStructWithTaggedFields expected)
    {
        var buffer = new MemoryBufferWriter(new byte[256]);
        var encoder = new SliceEncoder(buffer, SliceEncoding.Slice2);

        expected.Encode(ref encoder);

        var decoder = new SliceDecoder(buffer.WrittenMemory, SliceEncoding.Slice2);

        Assert.That(
            decoder.DecodeTagged(
                1,
                (ref SliceDecoder decoder) => decoder.DecodeUInt8() as byte?,
                useTagEndMarker: true),
            Is.EqualTo(expected.A));

        Assert.That(
            decoder.DecodeTagged(
                2,
                (ref SliceDecoder decoder) => new MyStruct(ref decoder) as MyStruct?,
                useTagEndMarker: true),
            Is.EqualTo(expected.B));

        Assert.That(
            decoder.DecodeTagged(
                3,
                (ref SliceDecoder decoder) => decoder.DecodeMyEnum() as MyEnum?,
                useTagEndMarker: true),
            Is.EqualTo(expected.C));

        Assert.That(
            decoder.DecodeTagged(
                4,
                (ref SliceDecoder decoder) => decoder.DecodeSequence<byte>(),
                useTagEndMarker: true),
            Is.EqualTo(expected.D));

        Assert.That(
            decoder.DecodeTagged(
                5,
                (ref SliceDecoder decoder) => decoder.DecodeString(),
                useTagEndMarker: true),
            Is.EqualTo(expected.E));

        Assert.That(decoder.DecodeVarInt32(), Is.EqualTo(Slice2Definitions.TagEndMarker));
        Assert.That(decoder.Consumed, Is.EqualTo(buffer.WrittenMemory.Length));
    }
}<|MERGE_RESOLUTION|>--- conflicted
+++ resolved
@@ -135,11 +135,7 @@
             flags |= (byte)Slice1Definitions.SliceFlags.HasTaggedFields;
         }
         encoder.EncodeUInt8(flags);
-<<<<<<< HEAD
-        encoder.EncodeString(typeof(ClassWithTaggedMembers).GetSliceTypeId()!);
-=======
-        encoder.EncodeString(ClassWithTaggedFields.SliceTypeId);
->>>>>>> 8660dabd
+        encoder.EncodeString(typeof(ClassWithTaggedFields).GetSliceTypeId()!);
 
         if (expected.A is not null)
         {
@@ -329,11 +325,7 @@
         }
         Assert.That(decoder.DecodeUInt8(), Is.EqualTo(flags));
 
-<<<<<<< HEAD
-        Assert.That(decoder.DecodeString(), Is.EqualTo(typeof(ClassWithTaggedMembers).GetSliceTypeId()));
-=======
-        Assert.That(decoder.DecodeString(), Is.EqualTo(ClassWithTaggedFields.SliceTypeId));
->>>>>>> 8660dabd
+        Assert.That(decoder.DecodeString(), Is.EqualTo(typeof(ClassWithTaggedFields).GetSliceTypeId()));
 
         Assert.That(
             decoder.DecodeTagged(
