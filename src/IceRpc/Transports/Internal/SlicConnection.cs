// Copyright (c) ZeroC, Inc. All rights reserved.

using IceRpc.Internal;
using IceRpc.Slice;
using IceRpc.Slice.Internal;
using System.Buffers;
using System.Collections.Concurrent;
using System.Diagnostics;
using System.IO.Pipelines;
using System.Threading.Channels;

namespace IceRpc.Transports.Internal;

/// <summary>The Slic connection implements an <see cref="IMultiplexedConnection" /> on top of a <see
/// cref="IDuplexConnection" />.</summary>
internal class SlicConnection : IMultiplexedConnection
{
    public ServerAddress ServerAddress => _duplexConnection.ServerAddress;

    internal bool IsServer { get; }

    internal int MinSegmentSize { get; }

    internal int PauseWriterThreshold { get; }

    internal int PeerPacketMaxSize { get; private set; }

    internal int PeerPauseWriterThreshold { get; private set; }

    internal MemoryPool<byte> Pool { get; }

    internal int ResumeWriterThreshold { get; }

    private readonly Channel<IMultiplexedStream> _acceptStreamChannel;
    private int _bidirectionalStreamCount;
    private SemaphoreSlim? _bidirectionalStreamSemaphore;
    private readonly CancellationTokenSource _closeCts = new();
    private string? _closeMessage;
    private Task? _closeTask;
    private readonly CancellationTokenSource _disposedCts = new();
    private Task? _disposeTask;
    private readonly IDuplexConnection _duplexConnection;
    private readonly DuplexConnectionReader _duplexConnectionReader;
    private readonly DuplexConnectionWriter _duplexConnectionWriter;
    private readonly TimeSpan _localIdleTimeout;
    private ulong? _lastRemoteBidirectionalStreamId;
    private ulong? _lastRemoteUnidirectionalStreamId;
    private readonly int _maxBidirectionalStreams;
    private readonly int _maxUnidirectionalStreams;
    // _mutex ensure the assignment of _lastRemoteXxx members and the addition of the stream to _streams is
    // an atomic operation.
    private readonly object _mutex = new();
    private ulong _nextBidirectionalId;
    private ulong _nextUnidirectionalId;
    private readonly int _packetMaxSize;
    private IceRpcError? _peerCloseError;
    private TimeSpan _peerIdleTimeout = Timeout.InfiniteTimeSpan;
    private Task _pingTask = Task.CompletedTask;
    private Task _pongTask = Task.CompletedTask;
    private Task? _readFramesTask;
    private readonly ConcurrentDictionary<ulong, SlicStream> _streams = new();
    private int _unidirectionalStreamCount;
    private SemaphoreSlim? _unidirectionalStreamSemaphore;
    private Task _writeStreamFrameTask = Task.CompletedTask;
    private readonly SemaphoreSlim _writeSemaphore = new(1, 1);

    public async ValueTask<IMultiplexedStream> AcceptStreamAsync(CancellationToken cancellationToken)
    {
        lock (_mutex)
        {
            if (_disposeTask is not null)
            {
                throw new ObjectDisposedException($"{typeof(SlicConnection)}");
            }
            if (_readFramesTask is null)
            {
                throw new InvalidOperationException(
                    $"Cannot call {nameof(AcceptStreamAsync)} before calling {nameof(ConnectAsync)}.");
            }
            if (_closeCts.IsCancellationRequested)
            {
                throw new IceRpcException(_peerCloseError ?? IceRpcError.ConnectionAborted, _closeMessage);
            }
        }

        try
        {
            return await _acceptStreamChannel.Reader.ReadAsync(cancellationToken).ConfigureAwait(false);
        }
        catch (ChannelClosedException exception)
        {
            Debug.Assert(exception.InnerException is not null);

            // The exception given to ChannelWriter.Complete(Exception? exception) is the InnerException.
            throw ExceptionUtil.Throw(exception.InnerException);
        }
    }

    public async Task<TransportConnectionInformation> ConnectAsync(CancellationToken cancellationToken)
    {
        if (_readFramesTask is not null)
        {
            throw new InvalidOperationException($"Cannot call {nameof(ConnectAsync)} more than once.");
        }
        if (_disposeTask is not null)
        {
            throw new ObjectDisposedException($"{typeof(SlicConnection)}");
        }

        // Connect the duplex connection.
        TransportConnectionInformation information = await _duplexConnection.ConnectAsync(cancellationToken)
            .ConfigureAwait(false);

        TimeSpan peerIdleTimeout = TimeSpan.MaxValue;
        (FrameType FrameType, int FrameSize, ulong?)? header;

        // Initialize the Slic connection.
        if (IsServer)
        {
            // Read the Initialize frame sent by the client.
            header = await ReadFrameHeaderAsync(cancellationToken).ConfigureAwait(false);
            if (header is null || header.Value.FrameSize == 0)
            {
                throw new IceRpcException(IceRpcError.IceRpcError, "Received invalid Slic initialize frame.");
            }

            if (header.Value.FrameType != FrameType.Initialize)
            {
                throw new IceRpcException(
                    IceRpcError.IceRpcError,
                    $"Received unexpected Slic frame: '{header.Value.FrameType}'.");
            }

            (ulong version, InitializeBody? initializeBody) = await ReadFrameAsync(
                header.Value.FrameSize,
                (ref SliceDecoder decoder) => DecodeInitialize(ref decoder, header.Value.FrameSize),
                cancellationToken).ConfigureAwait(false);

            if (version != 1)
            {
                // Unsupported version, try to negotiate another version by sending a Version frame with
                // the Slic versions supported by this server.
                await SendFrameAsync(
                    FrameType.Version,
                    new VersionBody(new ulong[] { SlicDefinitions.V1 }).Encode,
                    cancellationToken).ConfigureAwait(false);

                // Read again the Initialize frame sent by the client.
                header = await ReadFrameHeaderAsync(cancellationToken).ConfigureAwait(false);
                if (header is null || header.Value.FrameSize == 0)
                {
                    throw new IceRpcException(IceRpcError.IceRpcError, "Received invalid Slic initialize frame.");
                }

                (version, initializeBody) = await ReadFrameAsync(
                    header.Value.FrameSize,
                    (ref SliceDecoder decoder) => DecodeInitialize(ref decoder, header.Value.FrameSize),
                    cancellationToken).ConfigureAwait(false);
            }

            if (initializeBody is null)
            {
                throw new NotSupportedException(
                    $"Received initialize frame with unsupported Slic version '{version}'.");
            }

            // Check the application protocol and set the parameters.
            string protocolName = initializeBody.Value.ApplicationProtocolName;
            if (!Protocol.TryParse(protocolName, out Protocol? protocol) || protocol != Protocol.IceRpc)
            {
                throw new NotSupportedException($"The application protocol '{protocolName}' is not supported.");
            }

            SetParameters(initializeBody.Value.Parameters);

            // Write back an InitializeAck frame.
            await SendFrameAsync(
                FrameType.InitializeAck,
                new InitializeAckBody(GetParameters()).Encode,
                cancellationToken).ConfigureAwait(false);
        }
        else
        {
            // Write the Initialize frame.
            var initializeBody = new InitializeBody(Protocol.IceRpc.Name, GetParameters());

            await SendFrameAsync(
                FrameType.Initialize,
                (ref SliceEncoder encoder) =>
                {
                    encoder.EncodeVarUInt62(SlicDefinitions.V1);
                    initializeBody.Encode(ref encoder);
                },
                cancellationToken).ConfigureAwait(false);

            // Read back either the InitializeAck or Version frame.
            header = await ReadFrameHeaderAsync(cancellationToken).ConfigureAwait(false);
            if (header is null || header.Value.FrameSize == 0)
            {
                throw new IceRpcException(IceRpcError.IceRpcError, "Received invalid Slic initialize ack frame.");
            }

            switch (header.Value.FrameType)
            {
                case FrameType.InitializeAck:
                    InitializeAckBody initializeAckBody = await ReadFrameAsync(
                        header.Value.FrameSize,
                        (ref SliceDecoder decoder) => new InitializeAckBody(ref decoder),
                        cancellationToken).ConfigureAwait(false);

                    SetParameters(initializeAckBody.Parameters);
                    break;

                case FrameType.Version:
                    VersionBody versionBody = await ReadFrameAsync(
                        header.Value.FrameSize,
                        (ref SliceDecoder decoder) => new VersionBody(ref decoder),
                        cancellationToken).ConfigureAwait(false);

                    // We currently only support V1
                    throw new NotSupportedException(
                        $"Unsupported Slic versions '{string.Join(", ", versionBody.Versions)}'.");

                default:
                    throw new IceRpcException(
                        IceRpcError.IceRpcError,
                        $"Received unexpected Slic frame: '{header.Value.FrameType}'.");
            }
        }

        // Enable the idle timeout checks after the connection establishment. The Ping frames sent by the keep alive
        // check are not expected until the Slic connection initialization completes. The idle timeout check uses the
        // smallest idle timeout.
        TimeSpan keepAliveTimeout =
            _peerIdleTimeout == Timeout.InfiniteTimeSpan ? _localIdleTimeout :
            _peerIdleTimeout < _localIdleTimeout ? _peerIdleTimeout :
            _localIdleTimeout;

        _duplexConnectionReader.EnableAliveCheck(keepAliveTimeout);
        _duplexConnectionWriter.EnableKeepAlive(
            keepAliveTimeout == Timeout.InfiniteTimeSpan ? Timeout.InfiniteTimeSpan : keepAliveTimeout / 2);

        // Start a task to read frames from the transport connection.
        _readFramesTask = Task.Run(
            async () =>
            {
                try
                {
                    // Read frames. This will return when the Close frame is received.
                    await ReadFramesAsync(_disposedCts.Token).ConfigureAwait(false);

                    if (IsServer)
                    {
                        // The server-side of the connection is only shutdown once the client-side is shutdown. When
                        // using TCP, this ensures that the server TCP connection won't end-up in the TIME_WAIT state.
                        await _writeSemaphore.WaitAsync(cancellationToken).ConfigureAwait(false);
                        try
                        {
                            await _duplexConnection.ShutdownAsync(cancellationToken).ConfigureAwait(false);
                        }
                        finally
                        {
                            _writeSemaphore.Release();
                        }
                    }
                }
                catch (OperationCanceledException)
                {
                    // Expected, DisposeAsync was called.
                }
                catch (IceRpcException exception)
                {
                    Close(exception, "The connection was lost.");
                    throw;
                }
                catch (Exception exception)
                {
                    Debug.Fail($"The read frames task completed due to an unhandled exception: {exception}");
                    Close(exception, "The connection was lost.");
                    throw;
                }
            },
            CancellationToken.None);

        return information;

        static (uint, InitializeBody?) DecodeInitialize(ref SliceDecoder decoder, int frameSize)
        {
            uint version = decoder.DecodeVarUInt32();
            if (version == SlicDefinitions.V1)
            {
                return (version, new InitializeBody(ref decoder));
            }
            else
            {
                decoder.Skip(frameSize - (int)decoder.Consumed);
                return (version, null);
            }
        }
    }

    public async Task CloseAsync(MultiplexedConnectionCloseError closeError, CancellationToken cancellationToken)
    {
        lock (_mutex)
        {
            if (_disposeTask is not null)
            {
                throw new ObjectDisposedException($"{typeof(SlicConnection)}");
            }
            if (_readFramesTask is null)
            {
                throw new InvalidOperationException("Cannot close a Slic connection before connecting it.");
            }

            // The close task might already be set if the peer closed the connection.
            _closeTask ??= PerformCloseAsync();
        }

        // Wait for the termination of the close and read frames tasks.
        await _readFramesTask.ConfigureAwait(false);

        await _closeTask.ConfigureAwait(false);

        async Task PerformCloseAsync()
        {
            Close(new IceRpcException(IceRpcError.ConnectionAborted), "The connection was closed.");

            await _writeSemaphore.WaitAsync(cancellationToken).ConfigureAwait(false);
            try
            {
                await WriteFrameAsync(
                    FrameType.Close,
                    streamId: null,
                    new CloseBody((ulong)closeError).Encode,
                    cancellationToken).ConfigureAwait(false);

                if (!IsServer)
                {
                    // The sending of the client-side Close frame is followed by the shutdown of the duplex connection. For
                    // TCP, it's important to always shutdown the connection on the client-side first to avoid TIME_WAIT
                    // states on the server-side.
                    await _duplexConnection.ShutdownAsync(cancellationToken).ConfigureAwait(false);
                }
            }
            finally
            {
                _writeSemaphore.Release();
            }
        }
    }

    public async ValueTask<IMultiplexedStream> CreateStreamAsync(
        bool bidirectional,
        CancellationToken cancellationToken)
    {
        CancellationToken closeCancellationToken;
        lock (_mutex)
        {
            if (_disposeTask is not null)
            {
                throw new ObjectDisposedException($"{typeof(SlicConnection)}");
            }
            if (_readFramesTask is null)
            {
                throw new InvalidOperationException("Cannot create stream before connection the connection.");
            }
            if (_closeCts.IsCancellationRequested)
            {
                throw new IceRpcException(_peerCloseError ?? IceRpcError.ConnectionAborted, _closeMessage);
            }

            Debug.Assert(!_closeCts.IsCancellationRequested);
            closeCancellationToken = _closeCts.Token;
        }

        using var createStreamCts = CancellationTokenSource.CreateLinkedTokenSource(
            closeCancellationToken,
            cancellationToken);

        try
        {
            SemaphoreSlim streamCountSemaphore = bidirectional ?
                _bidirectionalStreamSemaphore! :
                _unidirectionalStreamSemaphore!;
            await streamCountSemaphore.WaitAsync(createStreamCts.Token).ConfigureAwait(false);

            // TODO: Cache SlicStream
            return new SlicStream(this, bidirectional, remote: false);
        }
        catch (OperationCanceledException)
        {
            cancellationToken.ThrowIfCancellationRequested();
            throw new IceRpcException(_peerCloseError ?? IceRpcError.ConnectionAborted, _closeMessage);
        }
    }

    public ValueTask DisposeAsync()
    {
        lock (_mutex)
        {
            _disposeTask ??= PerformDisposeAsync();
        }
        return new(_disposeTask);

        async Task PerformDisposeAsync()
        {
            Close(new IceRpcException(IceRpcError.OperationAborted), "The connection was disposed.");

            _disposedCts.Cancel();

            try
            {
                await Task.WhenAll(
                    _readFramesTask ?? Task.CompletedTask,
                    _writeSemaphore.WaitAsync(CancellationToken.None),
                    _pingTask,
                    _pongTask,
                    _closeTask ?? Task.CompletedTask).ConfigureAwait(false);
            }
            catch
            {
                // Excepted if any of these tasks failed or was canceled. Each task takes care of handling unexpected
                // exceptions so there's no need to handle them here.
            }

            // Clean-up the streams that might still be queued on the channel.
            while (_acceptStreamChannel.Reader.TryRead(out IMultiplexedStream? stream))
            {
                if (stream.IsBidirectional)
                {
                    stream.Output.Complete();
                    stream.Input.Complete();
                }
                else if (stream.IsRemote)
                {
                    stream.Input.Complete();
                }
                else
                {
                    stream.Output.Complete();
                }
            }

            try
            {
                await _acceptStreamChannel.Reader.Completion.ConfigureAwait(false);
            }
            catch
            {
            }

            _duplexConnection.Dispose();
            _duplexConnectionReader.Dispose();
            _duplexConnectionWriter.Dispose();

            _disposedCts.Dispose();
            _writeSemaphore.Dispose();
            _bidirectionalStreamSemaphore?.Dispose();
            _unidirectionalStreamSemaphore?.Dispose();
            _closeCts.Dispose();
        }
    }

    internal SlicConnection(
        IDuplexConnection duplexConnection,
        MultiplexedConnectionOptions options,
        SlicTransportOptions slicOptions,
        bool isServer)
    {
        IsServer = isServer;

        Pool = options.Pool;
        MinSegmentSize = options.MinSegmentSize;
        _maxBidirectionalStreams = options.MaxBidirectionalStreams;
        _maxUnidirectionalStreams = options.MaxUnidirectionalStreams;

        PauseWriterThreshold = slicOptions.PauseWriterThreshold;
        ResumeWriterThreshold = slicOptions.ResumeWriterThreshold;
        _localIdleTimeout = slicOptions.IdleTimeout;
        _packetMaxSize = slicOptions.PacketMaxSize;

        _duplexConnection = duplexConnection;

        _acceptStreamChannel = Channel.CreateUnbounded<IMultiplexedStream>(new UnboundedChannelOptions
        {
            SingleReader = true,
            SingleWriter = true
        });

        Action? keepAliveAction = null;
        if (!IsServer)
        {
            // Only client connections send ping frames when idle to keep the connection alive.
            CancellationToken disposeCancellationToken = _disposedCts.Token;
            keepAliveAction = () =>
                {
                    // Send a new ping frame if the previous frame was sent.
                    if (_pingTask.IsCompleted && !disposeCancellationToken.IsCancellationRequested)
                    {
                        _pingTask = SendPingFrameAsync(disposeCancellationToken);
                    }
                };
        }

        _duplexConnectionWriter = new DuplexConnectionWriter(
            duplexConnection,
            options.Pool,
            options.MinSegmentSize,
            keepAliveAction);

        _duplexConnectionReader = new DuplexConnectionReader(
            duplexConnection,
            options.Pool,
            options.MinSegmentSize,
            connectionLostAction: exception => _acceptStreamChannel.Writer.TryComplete(exception));

        // Initially set the peer packet max size to the local max size to ensure we can receive the first
        // initialize frame.
        PeerPacketMaxSize = _packetMaxSize;
        PeerPauseWriterThreshold = PauseWriterThreshold;

        // We use the same stream ID numbering scheme as Quic.
        if (IsServer)
        {
            _nextBidirectionalId = 1;
            _nextUnidirectionalId = 3;
        }
        else
        {
            _nextBidirectionalId = 0;
            _nextUnidirectionalId = 2;
        }

        async Task SendPingFrameAsync(CancellationToken cancellationToken)
        {
            try
            {
                await SendFrameAsync(FrameType.Ping, encode: null, cancellationToken).ConfigureAwait(false);
            }
            catch (OperationCanceledException)
            {
                // Expected if the connection was disposed.
            }
            catch (IceRpcException)
            {
                // Expected if the connection failed.
            }
            catch (Exception exception)
            {
                Debug.Fail($"ping task failed with an unexpected exception: {exception}");
                throw;
            }
        }
    }

    internal ValueTask FillBufferWriterAsync(
        IBufferWriter<byte> bufferWriter,
        int byteCount,
        CancellationToken cancellationToken) =>
        _duplexConnectionReader.FillBufferWriterAsync(bufferWriter, byteCount, cancellationToken);

    internal void ReleaseStream(SlicStream stream)
    {
        Debug.Assert(stream.IsStarted);

        _streams.Remove(stream.Id, out SlicStream? _);

        if (stream.IsRemote)
        {
            if (stream.IsBidirectional)
            {
                Interlocked.Decrement(ref _bidirectionalStreamCount);
            }
            else
            {
                Interlocked.Decrement(ref _unidirectionalStreamCount);
            }
        }
        else if (_disposeTask is null && !_closeCts.IsCancellationRequested)
        {
            if (stream.IsBidirectional)
            {
                _bidirectionalStreamSemaphore!.Release();
            }
            else
            {
                _unidirectionalStreamSemaphore!.Release();
            }
        }
    }

    internal async ValueTask SendFrameAsync(
        FrameType frameType,
        EncodeAction? encode,
        CancellationToken cancellationToken)
    {
        await WaitWriteSemaphoreAsync(cancellationToken).ConfigureAwait(false);
        try
        {
            await WriteFrameAsync(
                frameType,
                streamId: null,
                encode,
                cancellationToken).ConfigureAwait(false);
        }
        finally
        {
            _writeSemaphore.Release();
        }
    }

    internal async ValueTask SendStreamFrameAsync(
        SlicStream stream,
        FrameType frameType,
        EncodeAction? encode,
        CancellationToken cancellationToken)
    {
        Debug.Assert(frameType >= FrameType.StreamReset);

        await WaitWriteSemaphoreAsync(cancellationToken).ConfigureAwait(false);
        try
        {
            if (!stream.IsStarted)
            {
                StartStream(stream);
            }

            await WriteFrameAsync(
                frameType,
                stream.Id,
                encode,
                cancellationToken).ConfigureAwait(false);
        }
        finally
        {
            _writeSemaphore.Release();
        }
    }

    internal async ValueTask<FlushResult> SendStreamFrameAsync(
        SlicStream stream,
        ReadOnlySequence<byte> source1,
        ReadOnlySequence<byte> source2,
        bool endStream,
        CancellationToken cancellationToken)
    {
        Debug.Assert(!source1.IsEmpty || endStream);

        if (_bidirectionalStreamSemaphore is null)
        {
            throw new InvalidOperationException("Cannot send a stream frame before calling ConnectAsync.");
        }

        do
        {
            // Next, ensure send credit is available. If not, this will block until the receiver allows sending
            // additional data.
            int sendCredit = 0;
            if (!source1.IsEmpty || !source2.IsEmpty)
            {
                sendCredit = await stream.AcquireSendCreditAsync(cancellationToken).ConfigureAwait(false);
                Debug.Assert(sendCredit > 0);
            }

            // Gather data from source1 or source2 up to sendCredit bytes or the Slic packet maximum size.
            int sendMaxSize = Math.Min(sendCredit, PeerPacketMaxSize);
            ReadOnlySequence<byte> sendSource1;
            ReadOnlySequence<byte> sendSource2;
            if (!source1.IsEmpty)
            {
                int length = Math.Min((int)source1.Length, sendMaxSize);
                sendSource1 = source1.Slice(0, length);
                source1 = source1.Slice(length);
            }
            else
            {
                sendSource1 = ReadOnlySequence<byte>.Empty;
            }

            if (source1.IsEmpty && !source2.IsEmpty)
            {
                int length = Math.Min((int)source2.Length, sendMaxSize - (int)sendSource1.Length);
                sendSource2 = source2.Slice(0, length);
                source2 = source2.Slice(length);
            }
            else
            {
                sendSource2 = ReadOnlySequence<byte>.Empty;
            }

            // If there's no data left to send and endStream is true, it's the last stream frame.
            bool lastStreamFrame = endStream && source1.IsEmpty && source2.IsEmpty;

            // Finally, acquire the write semaphore to ensure only one stream writes to the connection.
            await WaitWriteSemaphoreAsync(cancellationToken).ConfigureAwait(false);
            try
            {
                if (!stream.IsStarted)
                {
                    StartStream(stream);
                }

                // Notify the stream that we're consuming sendSize credit. It's important to call this before sending
                // the stream frame to avoid race conditions where the StreamConsumed frame could be received before the
                // send credit was updated.
                if (sendCredit > 0)
                {
                    stream.ConsumedSendCredit((int)(sendSource1.Length + sendSource2.Length));
                }

                EncodeStreamFrameHeader(stream.Id, sendSource1.Length + sendSource2.Length, lastStreamFrame);
            }
            catch
            {
                _writeSemaphore.Release();
                throw;
            }

            if (lastStreamFrame)
            {
                // Notify the stream that the last stream frame is considered sent at this point. This will complete
                // writes on the stream and allow the stream to be released if reads are also completed.
                stream.SentLastStreamFrame();
            }

            // Write the stream frame. The writing should not be canceled if the WriteAsync operation on the stream is
            // canceled. If it did, it would abort the connection. We keep around the _writeStreamFrameTask to ensure
            // exceptions from the WriteStreamFrameAsync task are always observed.

            // WriteStreamFrameAsync is responsible for releasing the write semaphore.
            _writeStreamFrameTask = WriteStreamFrameAsync(sendSource1, sendSource2);
            await _writeStreamFrameTask.WaitAsync(cancellationToken).ConfigureAwait(false);
        }
        while (!source1.IsEmpty || !source2.IsEmpty); // Loop until there's no data left to send.

        return new FlushResult(isCanceled: false, isCompleted: false);

        async Task WriteStreamFrameAsync(ReadOnlySequence<byte> source1, ReadOnlySequence<byte> source2)
        {
            try
            {
                await _duplexConnectionWriter.WriteAsync(source1, source2, _disposedCts.Token).ConfigureAwait(false);
            }
            catch (OperationCanceledException)
            {
                throw new IceRpcException(IceRpcError.OperationAborted);
            }
            finally
            {
                _writeSemaphore.Release();
            }
        }

        void EncodeStreamFrameHeader(ulong streamId, long size, bool lastStreamFrame)
        {
            var encoder = new SliceEncoder(_duplexConnectionWriter, SliceEncoding.Slice2);
            encoder.EncodeFrameType(lastStreamFrame ? FrameType.StreamLast : FrameType.Stream);
            Span<byte> sizePlaceholder = encoder.GetPlaceholderSpan(4);
            int startPos = encoder.EncodedByteCount;
            encoder.EncodeVarUInt62(streamId);
            SliceEncoder.EncodeVarUInt62(
                (ulong)(encoder.EncodedByteCount - startPos + size), sizePlaceholder);
        }
    }

    private void Close(Exception exception, string closeMessage, IceRpcError? peerCloseError = null)
    {
        lock (_mutex)
        {
            if (_disposeTask is not null || _closeCts.IsCancellationRequested)
            {
                return;
            }
            _closeMessage = closeMessage;
            _peerCloseError = peerCloseError;
        }

        // Cancel CreateStreamAsync, AcceptStreamAsync and writes on the connection.
        _closeCts.Cancel();
        _acceptStreamChannel.Writer.Complete(exception);

        // Close streams. _streams is immutable once _closeCts is canceled and the accept stream channel completed.
        foreach (SlicStream stream in _streams.Values)
        {
            stream.Close(exception);
        }
    }

    private void AddStream(ulong id, SlicStream stream)
    {
        lock (_mutex)
        {
            if (_disposeTask is not null || _closeCts.IsCancellationRequested)
            {
                throw new IceRpcException(IceRpcError.ConnectionAborted, _closeMessage);
            }

            _streams[id] = stream;

            // Assign the stream ID within the mutex to ensure that the addition of the stream to the connection and the
            // stream ID assignment are atomic.
            stream.Id = id;

            // Keep track of the last assigned stream ID. This is used to figure out if the stream is known or unknown.
            if (stream.IsRemote)
            {
                if (stream.IsBidirectional)
                {
                    _lastRemoteBidirectionalStreamId = id;
                }
                else
                {
                    _lastRemoteUnidirectionalStreamId = id;
                }
            }
        }
    }

    private Dictionary<ParameterKey, IList<byte>> GetParameters()
    {
        var parameters = new List<KeyValuePair<ParameterKey, IList<byte>>>
        {
            EncodeParameter(ParameterKey.MaxBidirectionalStreams, (ulong)_maxBidirectionalStreams),
            EncodeParameter(ParameterKey.MaxUnidirectionalStreams, (ulong)_maxUnidirectionalStreams),
            EncodeParameter(ParameterKey.PacketMaxSize, (ulong)_packetMaxSize),
            EncodeParameter(ParameterKey.PauseWriterThreshold, (ulong)PauseWriterThreshold)
        };

        if (_localIdleTimeout != Timeout.InfiniteTimeSpan)
        {
            parameters.Add(EncodeParameter(ParameterKey.IdleTimeout, (ulong)_localIdleTimeout.TotalMilliseconds));
        }
        return new Dictionary<ParameterKey, IList<byte>>(parameters);

        static KeyValuePair<ParameterKey, IList<byte>> EncodeParameter(ParameterKey key, ulong value)
        {
            int sizeLength = SliceEncoder.GetVarUInt62EncodedSize(value);
            byte[] buffer = new byte[sizeLength];
            SliceEncoder.EncodeVarUInt62(value, buffer);
            return new(key, buffer);
        }
    }

    private async ValueTask<T> ReadFrameAsync<T>(
        int size,
        DecodeFunc<T> decodeFunc,
        CancellationToken cancellationToken)
    {
        Debug.Assert(size > 0);

        ReadOnlySequence<byte> buffer = await _duplexConnectionReader.ReadAtLeastAsync(
            size, cancellationToken).ConfigureAwait(false);

        if (buffer.Length > size)
        {
            buffer = buffer.Slice(0, size);
        }

        T decodedFrame = SliceEncoding.Slice2.DecodeBuffer(buffer, decodeFunc);
        _duplexConnectionReader.AdvanceTo(buffer.End);
        return decodedFrame;
    }

    private async ValueTask<(FrameType FrameType, int FrameSize, ulong? StreamId)?> ReadFrameHeaderAsync(
        CancellationToken cancellationToken)
    {
        while (true)
        {
            // Read data from the pipe reader.
            if (!_duplexConnectionReader.TryRead(out ReadOnlySequence<byte> buffer))
            {
                buffer = await _duplexConnectionReader.ReadAsync(cancellationToken).ConfigureAwait(false);
            }

            if (buffer.IsEmpty)
            {
                lock (_mutex)
                {
                    if (_closeCts.IsCancellationRequested)
                    {
                        return null;
                    }
                    else
                    {
                        throw new IceRpcException(IceRpcError.IceRpcError, "Received truncated data.");
                    }
                }
            }

            if (TryDecodeHeader(
                buffer,
                out (FrameType FrameType, int FrameSize, ulong? StreamId) header,
                out int consumed))
            {
                _duplexConnectionReader.AdvanceTo(buffer.GetPosition(consumed));
                return header;
            }
            else
            {
                _duplexConnectionReader.AdvanceTo(buffer.Start, buffer.End);
            }
        }

        static bool TryDecodeHeader(
            ReadOnlySequence<byte> buffer,
            out (FrameType FrameType, int FrameSize, ulong? StreamId) header,
            out int consumed)
        {
            header = default;
            consumed = default;

            var decoder = new SliceDecoder(buffer, SliceEncoding.Slice2);

            // Decode the frame type and frame size.
            if (!decoder.TryDecodeUInt8(out byte frameType) ||
                !decoder.TryDecodeSize(out header.FrameSize))
            {
                return false;
            }
            header.FrameType = frameType.AsFrameType();

            // If it's a stream frame, try to decode the stream ID
            if (header.FrameType >= FrameType.Stream)
            {
                consumed = (int)decoder.Consumed;
                if (!decoder.TryDecodeVarUInt62(out ulong streamId))
                {
                    return false;
                }
                header.StreamId = streamId;
                header.FrameSize -= (int)decoder.Consumed - consumed;
            }

            consumed = (int)decoder.Consumed;
            return true;
        }
    }

    private async Task ReadFramesAsync(CancellationToken cancellationToken)
    {
        while (true)
        {
            (FrameType, int, ulong?)? header = await ReadFrameHeaderAsync(cancellationToken).ConfigureAwait(false);
            if (header is null)
            {
                // Connection graceful closure is done.
                return;
            }

            (FrameType type, int dataSize, ulong? streamId) = header.Value;

            switch (type)
            {
                case FrameType.Close:
                {
                    CloseBody closeBody = await ReadFrameAsync(
                        dataSize,
                        (ref SliceDecoder decoder) => new CloseBody(ref decoder),
                        cancellationToken).ConfigureAwait(false);
                    lock (_mutex)
                    {
                        // If close is not already in progress initiate the closure.
                        _closeTask ??= PerformCloseAsync(closeBody.ApplicationErrorCode);
                    }
                    await _closeTask.ConfigureAwait(false);
                    break;
                }
                case FrameType.Ping:
                {
                    if (_pongTask.IsCompleted)
                    {
                        // Send back a pong frame.
                        _pongTask = SendPongFrameAsync(cancellationToken);
                    }
                    break;
                }
                case FrameType.Pong:
                {
                    // Nothing to do, the duplex connection reader keeps track of the last activity time.
                    break;
                }
                case FrameType.Stream:
                case FrameType.StreamLast:
                {
                    Debug.Assert(streamId is not null);
                    bool endStream = type == FrameType.StreamLast;
                    bool isRemote = streamId % 2 == (IsServer ? 0ul : 1ul);
                    bool isBidirectional = streamId % 4 < 2;

                    if (!isBidirectional && !isRemote)
                    {
                        throw new IceRpcException(
                            IceRpcError.IceRpcError,
                            "Received unexpected Slic stream frame on local unidirectional stream.");
                    }
                    else if (dataSize == 0 && !endStream)
                    {
                        throw new IceRpcException(
                            IceRpcError.IceRpcError,
                            "Received invalid Slic stream frame, received 0 bytes without end of stream.");
                    }

                    int readSize = 0;
                    if (_streams.TryGetValue(streamId.Value, out SlicStream? stream))
                    {
                        // Let the stream receive the data.
                        readSize = await stream.ReceivedStreamFrameAsync(
                            dataSize,
                            endStream,
                            cancellationToken).ConfigureAwait(false);
                    }
                    else if (isRemote && !IsKnownRemoteStream(streamId.Value, isBidirectional))
                    {
                        // Create a new stream if the remote stream is unknown.

                        if (dataSize == 0)
                        {
                            throw new IceRpcException(
                                IceRpcError.IceRpcError,
                                "Received empty Slic stream frame on new stream.");
                        }

                        if (isBidirectional)
                        {
                            if (_bidirectionalStreamCount == _maxBidirectionalStreams)
                            {
                                throw new IceRpcException(
                                    IceRpcError.IceRpcError,
                                    $"The maximum bidirectional stream count {_maxBidirectionalStreams} was reached.");
                            }
                            Interlocked.Increment(ref _bidirectionalStreamCount);
                        }
                        else
                        {
                            if (_unidirectionalStreamCount == _maxUnidirectionalStreams)
                            {
                                throw new IceRpcException(
                                    IceRpcError.IceRpcError,
                                    $"The maximum unidirectional stream count {_maxUnidirectionalStreams} was reached");
                            }
                            Interlocked.Increment(ref _unidirectionalStreamCount);
                        }

                        // Accept the new remote stream.
                        // TODO: Cache SliceMultiplexedStream
                        // The stream is queued on the channel reader. The caller of AcceptStreamAsync is responsible
                        // for disposing the stream
                        stream = new SlicStream(this, isBidirectional, remote: true);

                        try
                        {
                            AddStream(streamId.Value, stream);

                            // Let the stream receive the data.
                            readSize = await stream.ReceivedStreamFrameAsync(
                                dataSize,
                                endStream,
                                cancellationToken).ConfigureAwait(false);

                            // Queue the new stream only if it read the full size (otherwise, it has been shutdown).
                            if (readSize == dataSize)
                            {
                                try
                                {
                                    await _acceptStreamChannel.Writer.WriteAsync(
                                        stream,
                                        cancellationToken).ConfigureAwait(false);
                                }
                                catch (ChannelClosedException exception)
                                {
                                    Debug.Assert(exception.InnerException is not null);

                                    // The exception given to ChannelWriter.Complete(Exception? exception) is the
                                    // InnerException.
                                    throw ExceptionUtil.Throw(exception.InnerException);
                                }
                            }
                        }
                        catch
                        {
                            stream.Input.Complete();
                            if (isBidirectional)
                            {
                                stream.Output.Complete();
                            }
                            Debug.Assert(stream.ReadsCompleted && stream.WritesCompleted);
                        }
                    }

                    if (readSize < dataSize)
                    {
                        // The stream has been shutdown. Read and ignore the data using a helper pipe.
                        var pipe = new Pipe(
                            new PipeOptions(
                                pool: Pool,
                                pauseWriterThreshold: 0,
                                minimumSegmentSize: MinSegmentSize,
                                writerScheduler: PipeScheduler.Inline));

                        await _duplexConnectionReader.FillBufferWriterAsync(
                                pipe.Writer,
                                dataSize - readSize,
                                cancellationToken).ConfigureAwait(false);

                        pipe.Writer.Complete();
                        pipe.Reader.Complete();
                    }

                    break;
                }
                case FrameType.StreamConsumed:
                {
                    Debug.Assert(streamId is not null);
                    if (dataSize == 0)
                    {
                        throw new IceRpcException(
                            IceRpcError.IceRpcError,
                            "Received invalid Slic stream consumed frame, frame too small.");
                    }
                    else if (dataSize > 8)
                    {
                        throw new IceRpcException(
                            IceRpcError.IceRpcError,
                            "Received invalid Slic stream consumed frame, frame too large.");
                    }

                    StreamConsumedBody consumed = await ReadFrameAsync(
                        dataSize,
                        (ref SliceDecoder decoder) => new StreamConsumedBody(ref decoder),
                        cancellationToken).ConfigureAwait(false);
                    if (_streams.TryGetValue(streamId.Value, out SlicStream? stream))
                    {
                        stream.ReceivedConsumedFrame((int)consumed.Size);
                    }
                    // Ignore, it's possible for the stream to be terminated.
                    break;
                }
                case FrameType.StreamReset:
                {
                    Debug.Assert(streamId is not null);
                    if (dataSize == 0)
                    {
                        throw new IceRpcException(
                            IceRpcError.IceRpcError,
                            "Received invalid Slic stream reset frame, frame too small.");
                    }
                    else if (dataSize > 8)
                    {
                        throw new IceRpcException(
                            IceRpcError.IceRpcError,
                            "Received invalid Slic stream reset frame, frame too large.");
                    }

                    StreamResetBody streamReset = await ReadFrameAsync(
                        dataSize,
                        (ref SliceDecoder decoder) => new StreamResetBody(ref decoder),
                        cancellationToken).ConfigureAwait(false);
                    if (_streams.TryGetValue(streamId.Value, out SlicStream? stream))
                    {
                        stream.ReceivedResetFrame(streamReset.ApplicationErrorCode);
                    }
                    break;
                }
                case FrameType.StreamStopSending:
                {
                    Debug.Assert(streamId is not null);
                    if (dataSize == 0)
                    {
                        throw new IceRpcException(
                            IceRpcError.IceRpcError,
                            "Received invalid Slic stream stop sending frame, frame too small.");
                    }
                    else if (dataSize > 8)
                    {
                        throw new IceRpcException(
                            IceRpcError.IceRpcError,
                            "Received invalid Slic stream stop sending frame, frame too large.");
                    }

                    StreamStopSendingBody streamStopSending = await ReadFrameAsync(
                        dataSize,
                        (ref SliceDecoder decoder) => new StreamStopSendingBody(ref decoder),
                        cancellationToken).ConfigureAwait(false);
                    if (_streams.TryGetValue(streamId.Value, out SlicStream? stream))
                    {
                        stream.ReceivedStopSendingFrame(streamStopSending.ApplicationErrorCode);
                    }
                    break;
                }
                case FrameType.StreamReadsCompleted:
                {
                    Debug.Assert(streamId is not null);
                    if (dataSize > 0)
                    {
                        throw new IceRpcException(
                            IceRpcError.IceRpcError,
                            "Received invalid Slic stream reads completed frame, frame too large.");
                    }

                    if (_streams.TryGetValue(streamId.Value, out SlicStream? stream))
                    {
                        stream.ReceivedReadsCompletedFrame();
                    }
                    break;
                }
                default:
                {
                    throw new IceRpcException(IceRpcError.IceRpcError, $"Received unexpected Slic frame '{type}'.");
                }
            }
        }

        async Task PerformCloseAsync(ulong errorCode)
        {
<<<<<<< HEAD
            IceRpcError? peerCloseError = errorCode switch
            {
                (ulong)MultiplexedConnectionCloseError.NoError => IceRpcError.ConnectionClosedByPeer,
                (ulong)MultiplexedConnectionCloseError.ServerBusy => IceRpcError.ServerBusy,
                (ulong)MultiplexedConnectionCloseError.Aborted => IceRpcError.ConnectionAborted,
                _ => null
=======
            IceRpcException exception = errorCode switch
            {
                (ulong)MultiplexedConnectionCloseError.NoError =>
                    new IceRpcException(IceRpcError.ConnectionClosedByPeer),
                (ulong)MultiplexedConnectionCloseError.Refused =>
                    new IceRpcException(IceRpcError.ConnectionRefused),
                (ulong)MultiplexedConnectionCloseError.ServerBusy =>
                    new IceRpcException(IceRpcError.ServerBusy),
                (ulong)MultiplexedConnectionCloseError.Aborted =>
                    new IceRpcException(
                        IceRpcError.ConnectionAborted,
                        $"The connection was closed by the peer with error '{MultiplexedConnectionCloseError.Aborted}'."),
                _ => new IceRpcException(
                    IceRpcError.ConnectionAborted,
                    $"The connection was closed by the peer with an unknown application error code: '{errorCode}'")
>>>>>>> 6b6908d5
            };

            if (peerCloseError is null)
            {
                Close(
                    new IceRpcException(IceRpcError.ConnectionAborted),
                    $"The connection was closed by the peer with an unknown application error code: '{errorCode}'");
            }
            else
            {
                Close(
                    new IceRpcException(peerCloseError.Value),
                    "The connection was closed by the peer.",
                    peerCloseError);
            }

            if (IsServer)
            {
                // The sending of the client-side Close frame is always followed by the shutdown of the duplex
                // connection. We wait for the shutdown of the duplex connection instead of returning here. We want
                // to make sure the duplex connection is always shutdown on the client-side before shutting it down
                // on the server-side. It's important when using TCP to avoid TIME_WAIT states on the server-side.
            }
            else
            {
                await _writeSemaphore.WaitAsync(cancellationToken).ConfigureAwait(false);
                try
                {
                    await _duplexConnection.ShutdownAsync(cancellationToken).ConfigureAwait(false);
                }
                finally
                {
                    _writeSemaphore.Release();
                }
            }
        }

        bool IsKnownRemoteStream(ulong streamId, bool bidirectional)
        {
            if (bidirectional)
            {
                return _lastRemoteBidirectionalStreamId is not null && streamId <= _lastRemoteBidirectionalStreamId;
            }
            else
            {
                return _lastRemoteUnidirectionalStreamId is not null && streamId <= _lastRemoteUnidirectionalStreamId;
            }
        }

        async Task SendPongFrameAsync(CancellationToken cancellationToken)
        {
            try
            {
                await SendFrameAsync(FrameType.Pong, encode: null, cancellationToken).ConfigureAwait(false);
            }
            catch (OperationCanceledException)
            {
                // Expected if the connection was disposed.
            }
            catch (IceRpcException)
            {
                // Expected if the connection failed.
            }
            catch (Exception exception)
            {
                Debug.Fail($"ping task failed with an unexpected exception: {exception}");
                throw;
            }
        }
    }

    private void SetParameters(IDictionary<ParameterKey, IList<byte>> parameters)
    {
        foreach ((ParameterKey key, IList<byte> buffer) in parameters)
        {
            switch (key)
            {
                case ParameterKey.MaxBidirectionalStreams:
                {
                    int value = DecodeParamValue(buffer);
                    // Max count must be greater than 0
                    _bidirectionalStreamSemaphore = new SemaphoreSlim(value, value == 0 ? 1 : value);
                    break;
                }
                case ParameterKey.MaxUnidirectionalStreams:
                {
                    int value = DecodeParamValue(buffer);
                    // Max count must be greater than 0
                    _unidirectionalStreamSemaphore = new SemaphoreSlim(value, value == 0 ? 1 : value);
                    break;
                }
                case ParameterKey.IdleTimeout:
                {
                    _peerIdleTimeout = TimeSpan.FromMilliseconds(DecodeParamValue(buffer));
                    break;
                }
                case ParameterKey.PacketMaxSize:
                {
                    PeerPacketMaxSize = DecodeParamValue(buffer);
                    break;
                }
                case ParameterKey.PauseWriterThreshold:
                {
                    PeerPauseWriterThreshold = DecodeParamValue(buffer);
                    break;
                }
                // Ignore unsupported parameter.
            }
        }

        // Now, ensure required parameters are set.

        if (_bidirectionalStreamSemaphore is null)
        {
            throw new IceRpcException(
                IceRpcError.IceRpcError,
                "The MaxBidirectionalStreams Slic connection parameter is missing.");
        }

        if (_unidirectionalStreamSemaphore is null)
        {
            throw new IceRpcException(
                IceRpcError.IceRpcError,
                "The MaxUnidirectionalStreams Slic connection parameter is missing.");
        }

        if (PeerPacketMaxSize < 1024)
        {
            throw new IceRpcException(
                IceRpcError.IceRpcError,
                $"The value '{PeerPacketMaxSize}' is not valid for the PacketMaxSize Slic connection parameter.");
        }

        // all parameter values are currently integers in the range 0..Int32Max encoded as varuint62.
        static int DecodeParamValue(IList<byte> buffer)
        {
            // The IList<byte> decoded by the Slice engine is backed by an array
            ulong value = SliceEncoding.Slice2.DecodeBuffer(
                new ReadOnlySequence<byte>((byte[])buffer),
                (ref SliceDecoder decoder) => decoder.DecodeVarUInt62());
            return checked((int)value);
        }
    }

    private void StartStream(SlicStream stream)
    {
        if (stream.WritesCompleted)
        {
            throw new InvalidOperationException("Cannot start a stream whose writes are already completed");
        }

        if (stream.IsBidirectional)
        {
            if (stream.ReadsCompleted)
            {
                throw new InvalidOperationException(
                    "Cannot start a bidirectional stream whose reads are already completed");
            }

            AddStream(_nextBidirectionalId, stream);
            _nextBidirectionalId += 4;
        }
        else
        {
            AddStream(_nextUnidirectionalId, stream);
            _nextUnidirectionalId += 4;
        }
    }

    private async ValueTask WaitWriteSemaphoreAsync(CancellationToken cancellationToken)
    {
        using var writeCts = CancellationTokenSource.CreateLinkedTokenSource(_closeCts.Token, cancellationToken);
        try
        {
            await _writeSemaphore.WaitAsync(writeCts.Token).ConfigureAwait(false);
        }
        catch (OperationCanceledException)
        {
            cancellationToken.ThrowIfCancellationRequested();
            throw new IceRpcException(_peerCloseError ?? IceRpcError.ConnectionAborted, _closeMessage);
        }
    }

    private ValueTask WriteFrameAsync(
        FrameType frameType,
        ulong? streamId,
        EncodeAction? encode,
        CancellationToken cancellationToken)
    {
        var encoder = new SliceEncoder(_duplexConnectionWriter, SliceEncoding.Slice2);
        encoder.EncodeFrameType(frameType);
        Span<byte> sizePlaceholder = encoder.GetPlaceholderSpan(4);
        int startPos = encoder.EncodedByteCount;

        if (streamId is not null)
        {
            encoder.EncodeVarUInt62(streamId.Value);
        }
        encode?.Invoke(ref encoder);
        SliceEncoder.EncodeVarUInt62((ulong)(encoder.EncodedByteCount - startPos), sizePlaceholder);

        return _duplexConnectionWriter.FlushAsync(cancellationToken);
    }
}<|MERGE_RESOLUTION|>--- conflicted
+++ resolved
@@ -1212,30 +1212,13 @@
 
         async Task PerformCloseAsync(ulong errorCode)
         {
-<<<<<<< HEAD
             IceRpcError? peerCloseError = errorCode switch
             {
                 (ulong)MultiplexedConnectionCloseError.NoError => IceRpcError.ConnectionClosedByPeer,
+                (ulong)MultiplexedConnectionCloseError.Refused => IceRpcError.ConnectionRefused,
                 (ulong)MultiplexedConnectionCloseError.ServerBusy => IceRpcError.ServerBusy,
                 (ulong)MultiplexedConnectionCloseError.Aborted => IceRpcError.ConnectionAborted,
                 _ => null
-=======
-            IceRpcException exception = errorCode switch
-            {
-                (ulong)MultiplexedConnectionCloseError.NoError =>
-                    new IceRpcException(IceRpcError.ConnectionClosedByPeer),
-                (ulong)MultiplexedConnectionCloseError.Refused =>
-                    new IceRpcException(IceRpcError.ConnectionRefused),
-                (ulong)MultiplexedConnectionCloseError.ServerBusy =>
-                    new IceRpcException(IceRpcError.ServerBusy),
-                (ulong)MultiplexedConnectionCloseError.Aborted =>
-                    new IceRpcException(
-                        IceRpcError.ConnectionAborted,
-                        $"The connection was closed by the peer with error '{MultiplexedConnectionCloseError.Aborted}'."),
-                _ => new IceRpcException(
-                    IceRpcError.ConnectionAborted,
-                    $"The connection was closed by the peer with an unknown application error code: '{errorCode}'")
->>>>>>> 6b6908d5
             };
 
             if (peerCloseError is null)
