// Copyright (c) ZeroC, Inc. All rights reserved.

using IceRpc.Configure;
<<<<<<< HEAD
=======
using IceRpc.Slice.Internal;
>>>>>>> 69b25255
using System.IO.Pipelines;

namespace IceRpc.Slice
{
    /// <summary>Extension methods to decode the payload of an incoming request when this payload is encoded with the
    /// Slice encoding.</summary>
    public static class IncomingRequestExtensions
    {
        /// <summary>Verifies that a request payload carries no argument or only unknown tagged arguments.</summary>
        /// <param name="request">The incoming request.</param>
        /// <param name="sliceEncoding">The Slice encoding of the request payload.</param>
        /// <param name="hasStream"><c>true</c> if this void value is followed by a stream parameter;
        /// otherwise, <c>false</c>.</param>
        /// <param name="cancel">The cancellation token.</param>
        /// <returns>A value task that completes when the checking is complete.</returns>
        public static ValueTask CheckEmptyArgsAsync(
            this IncomingRequest request,
            SliceEncoding sliceEncoding,
            bool hasStream,
            CancellationToken cancel) =>
            request.DecodeVoidAsync(sliceEncoding, hasStream, cancel);

        /// <summary>The generated code calls this method to ensure that when an operation is _not_ declared
        /// idempotent, the request is not marked idempotent. If the request is marked idempotent, it means the caller
        /// incorrectly believes this operation is idempotent.</summary>
        public static void CheckNonIdempotent(this IncomingRequest request)
        {
            if (request.Fields.ContainsKey(RequestFieldKey.Idempotent))
            {
                throw new InvalidDataException(
                    $@"idempotent mismatch for operation '{request.Operation
                    }': received request marked idempotent for a non-idempotent operation");
            }
        }

        /// <summary>Creates an outgoing response with a <see cref="SliceResultType.ServiceFailure"/> result type.
        /// </summary>
        /// <param name="request">The incoming request.</param>
        /// <param name="remoteException">The remote exception to encode in the payload.</param>
        /// <param name="encoding">The encoding used for the request payload.</param>
        /// <returns>The new outgoing response.</returns>
        /// <exception cref="ArgumentException">Thrown if <paramref name="remoteException"/> is a dispatch exception or
        /// its <see cref="RemoteException.ConvertToUnhandled"/> property is <c>true</c>.</exception>
        public static OutgoingResponse CreateServiceFailureResponse(
            this IncomingRequest request,
            RemoteException remoteException,
            SliceEncoding encoding)
        {
            if (remoteException is DispatchException || remoteException.ConvertToUnhandled)
            {
                throw new ArgumentException("invalid remote exception", nameof(remoteException));
            }

            var response = new OutgoingResponse(request)
            {
                ResultType = (ResultType)SliceResultType.ServiceFailure,
                Payload = CreateExceptionPayload()
            };

            if (response.Protocol.HasFields && remoteException.RetryPolicy != RetryPolicy.NoRetry)
            {
                RetryPolicy retryPolicy = remoteException.RetryPolicy;
                response.Fields = response.Fields.With(
                    ResponseFieldKey.RetryPolicy,
                    (ref SliceEncoder encoder) => retryPolicy.Encode(ref encoder));
            }
            return response;

            PipeReader CreateExceptionPayload()
            {
                var pipe = new Pipe(); // TODO: pipe options
<<<<<<< HEAD
                var encoder = new SliceEncoder(pipe.Writer, requestPayloadEncoding);

                if (requestPayloadEncoding == SliceEncoding.Slice1)
=======
                var encoder = new SliceEncoder(pipe.Writer, encoding);

                if (encoding == SliceEncoding.Slice1)
>>>>>>> 69b25255
                {
                    remoteException.Encode(ref encoder);
                }
                else
                {
                    Span<byte> sizePlaceholder = encoder.GetPlaceholderSpan(4);
                    int startPos = encoder.EncodedByteCount;
                    remoteException.EncodeTrait(ref encoder);
                    SliceEncoder.EncodeVarULong((ulong)(encoder.EncodedByteCount - startPos), sizePlaceholder);
                }

                pipe.Writer.Complete(); // flush to reader and sets Is[Writer]Completed to true.
                return pipe.Reader;
            }
        }

        /// <summary>Decodes the request's payload into a list of arguments.</summary>
        /// <paramtype name="T">The type of the request parameters.</paramtype>
        /// <param name="request">The incoming request.</param>
        /// <param name="sliceEncoding">The Slice encoding of the request payload.</param>
        /// <param name="defaultActivator">The default activator.</param>
        /// <param name="decodeFunc">The decode function for the arguments from the payload.</param>
        /// <param name="hasStream">When true, T is or includes a stream.</param>
        /// <param name="cancel">The cancellation token.</param>
        /// <returns>The request arguments.</returns>
        public static ValueTask<T> DecodeArgsAsync<T>(
            this IncomingRequest request,
            SliceEncoding sliceEncoding,
            IActivator defaultActivator,
            DecodeFunc<T> decodeFunc,
            bool hasStream,
            CancellationToken cancel) =>
            request.DecodeValueAsync(
                sliceEncoding,
                request.Features.Get<SliceDecodePayloadOptions>() ?? SliceDecodePayloadOptions.Default,
                defaultActivator,
                defaultInvoker: Proxy.DefaultInvoker,
                decodeFunc,
                hasStream,
                cancel);

        /// <summary>Creates an async enumerable over the payload reader of an incoming request to decode streamed
        /// members.</summary>
        /// <param name="request">The incoming request.</param>
        /// <param name="sliceEncoding">The Slice encoding of the request payload.</param>
        /// <param name="defaultActivator">The default activator.</param>
        /// <param name="decodeFunc">The function used to decode the streamed member.</param>
        /// <returns>The async enumerable to decode and return the streamed members.</returns>
        public static IAsyncEnumerable<T> ToAsyncEnumerable<T>(
            this IncomingRequest request,
            SliceEncoding sliceEncoding,
            IActivator defaultActivator,
            DecodeFunc<T> decodeFunc) =>
            request.ToAsyncEnumerable(
                sliceEncoding,
                request.Features.Get<SliceDecodePayloadOptions>() ?? SliceDecodePayloadOptions.Default,
                defaultActivator,
                defaultInvoker: Proxy.DefaultInvoker,
                decodeFunc);
    }
}<|MERGE_RESOLUTION|>--- conflicted
+++ resolved
@@ -1,10 +1,7 @@
 // Copyright (c) ZeroC, Inc. All rights reserved.
 
 using IceRpc.Configure;
-<<<<<<< HEAD
-=======
 using IceRpc.Slice.Internal;
->>>>>>> 69b25255
 using System.IO.Pipelines;
 
 namespace IceRpc.Slice
@@ -76,15 +73,9 @@
             PipeReader CreateExceptionPayload()
             {
                 var pipe = new Pipe(); // TODO: pipe options
-<<<<<<< HEAD
-                var encoder = new SliceEncoder(pipe.Writer, requestPayloadEncoding);
-
-                if (requestPayloadEncoding == SliceEncoding.Slice1)
-=======
                 var encoder = new SliceEncoder(pipe.Writer, encoding);
 
                 if (encoding == SliceEncoding.Slice1)
->>>>>>> 69b25255
                 {
                     remoteException.Encode(ref encoder);
                 }
