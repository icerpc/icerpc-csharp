// Copyright (c) ZeroC, Inc. All rights reserved.

<<<<<<< HEAD
using IceRpc.Interop;
=======
>>>>>>> f0951165
using NUnit.Framework;
using System.Threading.Tasks;

namespace IceRpc.Tests.Api
{
    public class ServerTests
    {
        [Test]
        public async Task Server_Exceptions()
        {
            await using var communicator = new Communicator();

            // A hostname cannot be used with an ephemereal port 0
            Assert.Throws<System.ArgumentException>(
                () => new Server(new Communicator(), new ServerOptions() { Endpoints = "tcp -h foo -p 0" }));

            // IncomingFrameMaxSize cannot be less than 1KB
            Assert.Throws<System.ArgumentException>(
                () => new Server(communicator, new ServerOptions() { IncomingFrameMaxSize = 1000 }));

            // Server can only accept secure connections
            Assert.Throws<System.ArgumentException>(
                () => new Server(communicator,
                                 new ServerOptions()
                                 {
                                     AcceptNonSecure = NonSecure.Never,
                                     Endpoints = "tcp -h localhost -p 10000"
                                 }));

            // only one endpoint is allowed when a dynamic IP port (:0) is configured
            Assert.Throws<System.ArgumentException>(
                () => new Server(communicator,
                                 new ServerOptions()
                                 {
                                     AcceptNonSecure = NonSecure.Never,
                                     Endpoints = "ice+tcp://localhost:0?alt-endpoint=localhost1:10000"
                                 }));

            // both PublishedHost and PublishedEndpoints are empty
            Assert.Throws<System.ArgumentException>(
                () => new Server(communicator,
                                 new ServerOptions()
                                 {
                                     PublishedEndpoints = "",
                                     PublishedHost = "",
                                     Endpoints = "ice+tcp://localhost:10000"
                                 }));

            // Accept only secure connections require tls configuration
            Assert.Throws<System.ArgumentException>(
                () => new Server(communicator,
                                 new ServerOptions()
                                 {
                                     AcceptNonSecure = NonSecure.Never
                                 }));

            {
                // Activating twice the server is incorrect
                await using var server = new Server(communicator);
                await server.ActivateAsync();
                Assert.ThrowsAsync<System.InvalidOperationException>(async () => await server.ActivateAsync());
            }

            {
                // cannot add an dispatchInterceptor to a server after activation"
                await using var server = new Server(communicator);
                await server.ActivateAsync();
                Assert.Throws<System.InvalidOperationException>(
                    () => server.Use(next => async (current, cancel) => await next(current, cancel)));
            }

            {
                await using var server1 = new Server(
                    communicator,
                    new ServerOptions() { Endpoints = "ice+tcp://127.0.0.1:15001" });

                Assert.ThrowsAsync<TransportException>(async () =>
                    {
                        await using var server2 = new Server(
                            communicator,
                            new ServerOptions() { Endpoints = "ice+tcp://127.0.0.1:15001" });
                    });
            }

            {
                 await using var server1 = new Server(
                    communicator,
                    new ServerOptions() 
                    {
                        ColocationScope = ColocationScope.Communicator,
                        Endpoints = "ice+tcp://127.0.0.1:15001" 
                    });

                IServicePrx prx = IServicePrx.Parse("ice+tcp://127.0.0.1:15001/hello", communicator);
                Connection connection = await prx.GetConnectionAsync();

                await using var server2 = new Server(communicator);
                Assert.DoesNotThrow(() => connection.Server = server2);
                Assert.DoesNotThrow(() => connection.Server = null);
                await server2.DisposeAsync();
                // Setting a deactivated server on a connection no longer raise ServerDeactivatedException
                Assert.DoesNotThrow(() => connection.Server = server2);
            }
        }

        [Test]
        public async Task Server_EndpointInformation()
        {
            await using var communicator = new Communicator();
            var server = new Server(
                communicator,
                new()
                {
                    AcceptNonSecure = NonSecure.Always,
                    Endpoints = $"tcp -h 127.0.0.1 -p 0 -t 15000",
                    PublishedHost = "localhost"
                });

            Assert.AreEqual(1, server.Endpoints.Count);

            CollectionAssert.AreEquivalent(server.PublishedEndpoints, server.PublishedEndpoints);

            Assert.IsNotNull(server.Endpoints[0]);
            Assert.AreEqual(Transport.TCP, server.Endpoints[0].Transport);
            Assert.AreEqual("127.0.0.1", server.Endpoints[0].Host);
            Assert.IsTrue(server.Endpoints[0].Port > 0);
            Assert.AreEqual("15000", server.Endpoints[0]["timeout"]);

            Assert.IsNotNull(server.PublishedEndpoints[0]);
            Assert.AreEqual(Transport.TCP, server.PublishedEndpoints[0].Transport);
            Assert.AreEqual("localhost", server.PublishedEndpoints[0].Host);
            Assert.IsTrue(server.PublishedEndpoints[0].Port > 0);
            Assert.AreEqual("15000", server.PublishedEndpoints[0]["timeout"]);

            await server.DisposeAsync();

            await CheckServerEndpoint(communicator, "tcp -h {0} -p {1}", 10001);
            await CheckServerEndpoint(communicator, "ice+tcp://{0}:{1}", 10001);

            static async Task CheckServerEndpoint(Communicator communicator, string endpoint, int port)
            {
                await using var server = new Server(
                    communicator,
                    new()
                    {
                        Endpoints = string.Format(endpoint, "0.0.0.0", port),
                        PublishedEndpoints = string.Format(endpoint, "127.0.0.1", port)

                    });

                Assert.IsTrue(server.Endpoints.Count >= 1);
                Assert.IsTrue(server.PublishedEndpoints.Count == 1);

                foreach (Endpoint e in server.Endpoints)
                {
                    Assert.AreEqual(port, e.Port);
                }

                Assert.AreEqual("127.0.0.1", server.PublishedEndpoints[0].Host);
                Assert.AreEqual(port, server.PublishedEndpoints[0].Port);
            }
        }

        [TestCase("tcp -h localhost -p 12345 -t 30000")]
        [TestCase("ice+tcp://localhost:12345")]
        public async Task Server_PublishedEndpoints(string endpoint)
        {
            await using var communicator = new Communicator();
            await using var server = new Server(communicator, new ServerOptions() { PublishedEndpoints = endpoint });

            Assert.AreEqual(1, server.PublishedEndpoints.Count);
            Assert.IsNotNull(server.PublishedEndpoints[0]);
            Assert.AreEqual(endpoint, server.PublishedEndpoints[0].ToString());
        }

        [TestCase(" :" )]
        [TestCase("tcp: ")]
        [TestCase(":tcp")]
        public async Task Server_InvalidEndpoints(string endpoint)
        {
            await using var communicator = new Communicator();
            Assert.Throws<System.FormatException>(
                () => new Server(communicator, new ServerOptions() { Endpoints = endpoint }));
        }
    }
}<|MERGE_RESOLUTION|>--- conflicted
+++ resolved
@@ -1,9 +1,5 @@
 // Copyright (c) ZeroC, Inc. All rights reserved.
 
-<<<<<<< HEAD
-using IceRpc.Interop;
-=======
->>>>>>> f0951165
 using NUnit.Framework;
 using System.Threading.Tasks;
 
@@ -91,10 +87,10 @@
             {
                  await using var server1 = new Server(
                     communicator,
-                    new ServerOptions() 
+                    new ServerOptions()
                     {
                         ColocationScope = ColocationScope.Communicator,
-                        Endpoints = "ice+tcp://127.0.0.1:15001" 
+                        Endpoints = "ice+tcp://127.0.0.1:15001"
                     });
 
                 IServicePrx prx = IServicePrx.Parse("ice+tcp://127.0.0.1:15001/hello", communicator);
