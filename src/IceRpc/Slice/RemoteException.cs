// Copyright (c) ZeroC, Inc. All rights reserved.

namespace IceRpc.Slice
{
    /// <summary>Base class for exceptions defined in Slice.</summary>
    [TypeId("::IceRpc::RemoteException")]
    public class RemoteException : Exception
    {
        /// <inheritdoc/>
        public override string Message => _hasCustomMessage || DefaultMessage == null ? base.Message : DefaultMessage;

        private static readonly string _sliceTypeId = TypeExtensions.GetSliceTypeId(typeof(RemoteException))!;

        /// <summary>When true, if this exception is thrown from the implementation of an operation, Ice will convert
        /// it into an Ice.UnhandledException. When false, Ice marshals this remote exception as-is. true is the
        /// default for exceptions unmarshaled by Ice, while false is the default for exceptions that did not originate
        /// in a remote server.</summary>
        public bool ConvertToUnhandled { get; set; }

        /// <summary>The remote exception origin.</summary>
        public IncomingResponse? Origin { get; internal set; }

        /// <summary>The remote exception retry policy.</summary>
        public RetryPolicy RetryPolicy { get; } = RetryPolicy.NoRetry;

        /// <summary>When DefaultMessage is not null and the application does not construct the exception with a
        /// constructor that takes a message parameter, Message returns DefaultMessage. This property should be
        /// overridden in derived partial exception classes that provide a custom default message.</summary>
        protected virtual string? DefaultMessage => null;

        private readonly bool _hasCustomMessage;

        /// <summary>Constructs a remote exception with the default system message.</summary>
        /// <param name="retryPolicy">The retry policy for the exception.</param>
        public RemoteException(RetryPolicy? retryPolicy = null) => RetryPolicy = retryPolicy ?? RetryPolicy.NoRetry;

        /// <summary>Constructs a remote exception with the provided message and inner exception.</summary>
        /// <param name="message">Message that describes the exception.</param>
        /// <param name="retryPolicy">The retry policy for the exception.</param>
        /// <param name="innerException">The inner exception.</param>
        public RemoteException(
            string? message,
            Exception? innerException = null,
            RetryPolicy? retryPolicy = null)
            : base(message, innerException)
        {
            RetryPolicy = retryPolicy ?? RetryPolicy.NoRetry;
            _hasCustomMessage = message != null;
        }

        /// <summary>Constructs a remote exception using a decoder.</summary>
        /// <param name="decoder">The decoder.</param>
        public RemoteException(ref SliceDecoder decoder)
            : base(decoder.Encoding == Encoding.Slice11 ? null : decoder.DecodeString())
        {
            _hasCustomMessage = decoder.Encoding != Encoding.Slice11;
            ConvertToUnhandled = true;
        }

        /// <summary>Decodes a remote exception.</summary>
        /// <param name="decoder">The Slice decoder.</param>
        // This implementation is only called on a plain RemoteException.
        protected virtual void DecodeCore(ref SliceDecoder decoder)
        {
        }

        /// <summary>Encodes a remote exception.</summary>
        /// <param name="encoder">The Slice encoder.</param>
        protected virtual void EncodeCore(ref SliceEncoder encoder)
        {
            if (encoder.Encoding == Encoding.Slice11)
            {
                encoder.StartSlice(_sliceTypeId);
                encoder.EndSlice(lastSlice: true);
            }
            else
            {
                encoder.EncodeString(_sliceTypeId);
                encoder.EncodeString(Message);
            }
        }

        internal void Decode(ref SliceDecoder decoder) => DecodeCore(ref decoder);
        internal void Encode(ref SliceEncoder encoder) => EncodeCore(ref encoder);
    }
<<<<<<< HEAD

    public readonly partial record struct RemoteExceptionOrigin
    {
        /// <summary>The unknown origin.</summary>
        public static readonly RemoteExceptionOrigin Unknown = new("", "", "");
    }
=======
>>>>>>> 42844ac1
}<|MERGE_RESOLUTION|>--- conflicted
+++ resolved
@@ -83,13 +83,4 @@
         internal void Decode(ref SliceDecoder decoder) => DecodeCore(ref decoder);
         internal void Encode(ref SliceEncoder encoder) => EncodeCore(ref encoder);
     }
-<<<<<<< HEAD
-
-    public readonly partial record struct RemoteExceptionOrigin
-    {
-        /// <summary>The unknown origin.</summary>
-        public static readonly RemoteExceptionOrigin Unknown = new("", "", "");
-    }
-=======
->>>>>>> 42844ac1
 }