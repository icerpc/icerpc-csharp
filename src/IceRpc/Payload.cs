// Copyright (c) ZeroC, Inc. All rights reserved.

using IceRpc.Internal;
using System.Diagnostics;

namespace IceRpc
{
    /// <summary>Methods to read and write the payloads of requests and responses.</summary>
    public static class Payload
    {
        /// <summary>Verifies that a request payload carries no argument or only unknown tagged arguments.</summary>
        /// <param name="payload">The request payload.</param>
        /// <param name="dispatch">The dispatch properties.</param>
        public static void CheckEmptyArgs(this ReadOnlyMemory<byte> payload, Dispatch dispatch)
        {
            if (dispatch.Encoding == Encoding.Ice20)
            {
                if (payload.Length == 0)
                {
                    throw new ArgumentException("invalid empty payload", nameof(payload));
                }
                if ((CompressionFormat)payload.Span[0] != CompressionFormat.NotCompressed)
                {
                    throw new ArgumentException("cannot read compressed payload");
                }
                payload = payload[1..];
            }
            dispatch.Encoding.CreateIceDecoder(payload).CheckEndOfBuffer(skipTaggedParams: true);
        }

        /// <summary>Reads a response payload and ensures it carries a void return value.</summary>
        /// <param name="payload">The response payload.</param>
        /// <param name="payloadEncoding">The response's payload encoding.</param>
        public static void CheckVoidReturnValue(this ReadOnlyMemory<byte> payload, Encoding payloadEncoding)
        {
            if (payloadEncoding == Encoding.Ice20)
            {
                if (payload.Length == 0)
                {
                    throw new ArgumentException("invalid empty payload", nameof(payload));
                }
                if ((CompressionFormat)payload.Span[0] != CompressionFormat.NotCompressed)
                {
                    throw new ArgumentException("cannot read compressed payload");
                }
                payload = payload[1..];
            }

            payloadEncoding.CreateIceDecoder(payload).CheckEndOfBuffer(skipTaggedParams: true);
        }

        /// <summary>Creates the payload of a request from the request's arguments. Use this method is for operations
        /// with multiple parameters.</summary>
        /// <typeparam name="T">The type of the operation's parameters.</typeparam>
        /// <param name="proxy">A proxy to the target service.</param>
        /// <param name="args">The arguments to write into the payload.</param>
        /// <param name="encodeAction">The <see cref="TupleEncodeAction{T}"/> that encodes the arguments into the
        /// payload.</param>
        /// <param name="classFormat">The class format in case any parameter is a class.</param>
        /// <returns>A new payload.</returns>
        public static ReadOnlyMemory<ReadOnlyMemory<byte>> FromArgs<T>(
            Proxy proxy,
            in T args,
            TupleEncodeAction<T> encodeAction,
            FormatType classFormat = default) where T : struct
        {
            var bufferWriter = new BufferWriter();
            var encoder = proxy.Encoding.CreateIceEncoder(bufferWriter, classFormat: classFormat);
            if (proxy.Encoding == Encoding.Ice20)
            {
                encoder.EncodeCompressionFormat(CompressionFormat.NotCompressed);
            }

            encodeAction(encoder, in args);
            return bufferWriter.Finish();
        }

        /// <summary>Creates the payload of a request without parameter.</summary>
        /// <param name="proxy">A proxy to the target service.</param>
        /// <returns>A new payload.</returns>
        public static ReadOnlyMemory<ReadOnlyMemory<byte>> FromEmptyArgs(Proxy proxy) =>
            new ReadOnlyMemory<byte>[] { proxy.Protocol.GetEmptyArgsPayload(proxy.Encoding) };

        /// <summary>Creates the payload of a response from the request's dispatch and return value tuple. Use this
        /// method when the operation returns a tuple.</summary>
        /// <typeparam name="T">The type of the operation's return value tuple.</typeparam>
        /// <param name="payloadEncoding">The payload encoding.</param>
        /// <param name="returnValueTuple">The return values to write into the payload.</param>
        /// <param name="encodeAction">The <see cref="TupleEncodeAction{T}"/> that encodes the arguments into the
        /// payload.</param>
        /// <param name="classFormat">The class format in case T is a class.</param>
        /// <returns>A new payload.</returns>
        public static ReadOnlyMemory<ReadOnlyMemory<byte>> FromReturnValueTuple<T>(
            Encoding payloadEncoding,
            in T returnValueTuple,
            TupleEncodeAction<T> encodeAction,
            FormatType classFormat = default) where T : struct
        {
            var bufferWriter = new BufferWriter();
            var encoder = payloadEncoding.CreateIceEncoder(bufferWriter, classFormat: classFormat);
            if (payloadEncoding == Encoding.Ice20)
            {
                encoder.EncodeCompressionFormat(CompressionFormat.NotCompressed);
            }

            encodeAction(encoder, in returnValueTuple);
            return bufferWriter.Finish();
        }

        /// <summary>Creates the payload of a request from the request's argument. Use this method when the operation
        /// takes a single parameter.</summary>
        /// <typeparam name="T">The type of the operation's parameter.</typeparam>
        /// <param name="proxy">A proxy to the target service.</param>
        /// <param name="arg">The argument to write into the payload.</param>
        /// <param name="encodeAction">The <see cref="EncodeAction{T}"/> that encodes the argument into the payload.
        /// </param>
        /// <param name="classFormat">The class format in case T is a class.</param>
        /// <returns>A new payload.</returns>
        public static ReadOnlyMemory<ReadOnlyMemory<byte>> FromSingleArg<T>(
            Proxy proxy,
            T arg,
            EncodeAction<T> encodeAction,
            FormatType classFormat = default)
        {
            var bufferWriter = new BufferWriter();
            var encoder = proxy.Encoding.CreateIceEncoder(bufferWriter, classFormat: classFormat);
            if (proxy.Encoding == Encoding.Ice20)
            {
                encoder.EncodeCompressionFormat(CompressionFormat.NotCompressed);
            }

            encodeAction(encoder, arg);
            return bufferWriter.Finish();
        }

        /// <summary>Creates the payload of a response from the request's dispatch and return value. Use this method
        /// when the operation returns a single value.</summary>
        /// <typeparam name="T">The type of the operation's parameter.</typeparam>
        /// <param name="payloadEncoding">The payload encoding.</param>
        /// <param name="returnValue">The return value to write into the payload.</param>
        /// <param name="encodeAction">The <see cref="EncodeAction{T}"/> that encodes the argument into the payload.
        /// </param>
        /// <param name="classFormat">The class format in case T is a class.</param>
        /// <returns>A new payload.</returns>
        public static ReadOnlyMemory<ReadOnlyMemory<byte>> FromSingleReturnValue<T>(
            Encoding payloadEncoding,
            T returnValue,
            EncodeAction<T> encodeAction,
            FormatType classFormat = default)
        {
            var bufferWriter = new BufferWriter();
            var encoder = payloadEncoding.CreateIceEncoder(bufferWriter, classFormat: classFormat);
            if (payloadEncoding == Encoding.Ice20)
            {
                encoder.EncodeCompressionFormat(CompressionFormat.NotCompressed);
            }

            encodeAction(encoder, returnValue);
            return bufferWriter.Finish();
        }

        /// <summary>Creates a payload representing a void return value.</summary>
        /// <param name="dispatch">The request's dispatch properties.</param>
        /// <returns>A new payload.</returns>
        public static ReadOnlyMemory<ReadOnlyMemory<byte>> FromVoidReturnValue(Dispatch dispatch) =>
            FromVoidReturnValue(dispatch.IncomingRequest);

        /// <summary>Creates a payload representing a void return value.</summary>
        /// <param name="request">The request.</param>
        /// <returns>A new payload.</returns>
        public static ReadOnlyMemory<ReadOnlyMemory<byte>> FromVoidReturnValue(IncomingRequest request) =>
            new ReadOnlyMemory<byte>[] { request.Protocol.GetVoidReturnPayload(request.PayloadEncoding) };

        /// <summary>Reads a request payload and decodes this payload into a list of arguments.</summary>
        /// <paramtype name="T">The type of the request parameters.</paramtype>
        /// <param name="payload">The request payload.</param>
        /// <param name="dispatch">The dispatch properties.</param>
        /// <param name="decodeFunc">The decode function for the arguments from the payload.</param>
        /// <returns>The request arguments.</returns>
        public static T ToArgs<T>(
            this ReadOnlyMemory<byte> payload,
            Dispatch dispatch,
            DecodeFunc<T> decodeFunc)
        {
            if (dispatch.Encoding == Encoding.Ice20)
            {
                if (payload.Length == 0)
                {
                    throw new ArgumentException("invalid empty payload", nameof(payload));
                }

                if ((CompressionFormat)payload.Span[0] != CompressionFormat.NotCompressed)
                {
                    throw new ArgumentException("cannot read compressed payload");
                }
                payload = payload[1..];
            }

            var decoder = dispatch.Encoding.CreateIceDecoder(payload, dispatch.Connection, dispatch.ProxyInvoker);
            T result = decodeFunc(decoder);
            decoder.CheckEndOfBuffer(skipTaggedParams: true);
            return result;
        }

        /// <summary>Reads a response payload and decodes this payload into a return value.</summary>
        /// <paramtype name="T">The type of the return value.</paramtype>
        /// <param name="payload">The response payload.</param>
        /// <param name="payloadEncoding">The response's payload encoding.</param>
        /// <param name="decodeFunc">The decode function for the return value.</param>
        /// <param name="connection">The connection that received this response.</param>
        /// <param name="invoker">The invoker of the proxy that sent the request.</param>
        /// <returns>The return value.</returns>
        public static T ToReturnValue<T>(
            this ReadOnlyMemory<byte> payload,
            Encoding payloadEncoding,
            DecodeFunc<T> decodeFunc,
            Connection connection,
            IInvoker? invoker)
        {
            if (payloadEncoding == Encoding.Ice20)
            {
                if (payload.Length == 0)
                {
                    throw new ArgumentException("invalid empty payload", nameof(payload));
                }

                if ((CompressionFormat)payload.Span[0] != CompressionFormat.NotCompressed)
                {
                    throw new ArgumentException("cannot read compressed payload");
                }
                payload = payload[1..];
            }

            var decoder = payloadEncoding.CreateIceDecoder(payload, connection, invoker);
            T result = decodeFunc(decoder);
            decoder.CheckEndOfBuffer(skipTaggedParams: true);
            return result;
        }
<<<<<<< HEAD
=======

        /// <summary>Creates a response payload from a <see cref="RemoteException"/>.</summary>
        /// <param name="request">The incoming request used to create this response payload. </param>
        /// <param name="exception">The exception.</param>
        /// <returns>A response payload containing the exception.</returns>
        internal static (ReadOnlyMemory<ReadOnlyMemory<byte>> Payload, ReplyStatus ReplyStatus) FromRemoteException(
            IncomingRequest request,
            RemoteException exception)
        {
            exception.Origin = new RemoteExceptionOrigin(request.Path, request.Operation);

            ReplyStatus replyStatus = ReplyStatus.UserException;
            if (request.PayloadEncoding == Encoding.Ice11)
            {
                replyStatus = exception switch
                {
                    ServiceNotFoundException _ => ReplyStatus.ObjectNotExistException,
                    OperationNotFoundException _ => ReplyStatus.OperationNotExistException,
                    UnhandledException _ => ReplyStatus.UnknownLocalException,
                    _ => ReplyStatus.UserException
                };
            }

            var bufferWriter = new BufferWriter();

            if (request.Protocol == Protocol.Ice2 || replyStatus == ReplyStatus.UserException)
            {
                var encoder = request.PayloadEncoding.CreateIceEncoder(bufferWriter, classFormat: FormatType.Sliced);

                if (request.Protocol == Protocol.Ice2 && request.PayloadEncoding == Encoding.Ice11)
                {
                    // The first byte of the payload is the actual ReplyStatus in this case.
                    encoder.EncodeReplyStatus(replyStatus);

                    if (replyStatus == ReplyStatus.UserException)
                    {
                        encoder.EncodeException(exception);
                    }
                    else
                    {
                        encoder.EncodeIce1SystemException(replyStatus, request, exception.Message);
                    }
                }
                else
                {
                    encoder.EncodeException(exception);
                }
            }
            else
            {
                Debug.Assert(request.Protocol == Protocol.Ice1 && replyStatus > ReplyStatus.UserException);
                var encoder = new Ice11Encoder(bufferWriter);
                encoder.EncodeIce1SystemException(replyStatus, request, exception.Message);
            }

            return (bufferWriter.Finish(), replyStatus);
        }

        /// <summary>Reads a remote exception from a response payload.</summary>
        /// <param name="payload">The response's payload.</param>
        /// <param name="payloadEncoding">The response's payload encoding.</param>
        /// <param name="replyStatus">The reply status.</param>
        /// <param name="connection">The connection that received this response.</param>
        /// <param name="invoker">The invoker of the proxy that sent the request.</param>
        /// <returns>The remote exception.</returns>
        internal static RemoteException ToRemoteException(
            this ReadOnlyMemory<byte> payload,
            Encoding payloadEncoding,
            ReplyStatus replyStatus,
            Connection connection,
            IInvoker? invoker)
        {
            if (payload.Length == 0 || replyStatus == ReplyStatus.OK)
            {
                throw new ArgumentException("payload does not carry a remote exception", nameof(payload));
            }

            Protocol protocol = connection.Protocol;
            var decoder = payloadEncoding.CreateIceDecoder(payload, connection, invoker);

            if (protocol == Protocol.Ice2 && payloadEncoding == Encoding.Ice11)
            {
                // Skip reply status byte
                decoder.Skip(1);
            }

            RemoteException exception;
            if (payloadEncoding == Encoding.Ice11 && replyStatus != ReplyStatus.UserException)
            {
                exception = ((Ice11Decoder)decoder).DecodeIce1SystemException(replyStatus);
                decoder.CheckEndOfBuffer(skipTaggedParams: false);
            }
            else
            {
                exception = decoder.DecodeException();
                decoder.CheckEndOfBuffer(skipTaggedParams: false);
            }
            return exception;
        }
>>>>>>> 58cbe108
    }
}<|MERGE_RESOLUTION|>--- conflicted
+++ resolved
@@ -236,107 +236,5 @@
             decoder.CheckEndOfBuffer(skipTaggedParams: true);
             return result;
         }
-<<<<<<< HEAD
-=======
-
-        /// <summary>Creates a response payload from a <see cref="RemoteException"/>.</summary>
-        /// <param name="request">The incoming request used to create this response payload. </param>
-        /// <param name="exception">The exception.</param>
-        /// <returns>A response payload containing the exception.</returns>
-        internal static (ReadOnlyMemory<ReadOnlyMemory<byte>> Payload, ReplyStatus ReplyStatus) FromRemoteException(
-            IncomingRequest request,
-            RemoteException exception)
-        {
-            exception.Origin = new RemoteExceptionOrigin(request.Path, request.Operation);
-
-            ReplyStatus replyStatus = ReplyStatus.UserException;
-            if (request.PayloadEncoding == Encoding.Ice11)
-            {
-                replyStatus = exception switch
-                {
-                    ServiceNotFoundException _ => ReplyStatus.ObjectNotExistException,
-                    OperationNotFoundException _ => ReplyStatus.OperationNotExistException,
-                    UnhandledException _ => ReplyStatus.UnknownLocalException,
-                    _ => ReplyStatus.UserException
-                };
-            }
-
-            var bufferWriter = new BufferWriter();
-
-            if (request.Protocol == Protocol.Ice2 || replyStatus == ReplyStatus.UserException)
-            {
-                var encoder = request.PayloadEncoding.CreateIceEncoder(bufferWriter, classFormat: FormatType.Sliced);
-
-                if (request.Protocol == Protocol.Ice2 && request.PayloadEncoding == Encoding.Ice11)
-                {
-                    // The first byte of the payload is the actual ReplyStatus in this case.
-                    encoder.EncodeReplyStatus(replyStatus);
-
-                    if (replyStatus == ReplyStatus.UserException)
-                    {
-                        encoder.EncodeException(exception);
-                    }
-                    else
-                    {
-                        encoder.EncodeIce1SystemException(replyStatus, request, exception.Message);
-                    }
-                }
-                else
-                {
-                    encoder.EncodeException(exception);
-                }
-            }
-            else
-            {
-                Debug.Assert(request.Protocol == Protocol.Ice1 && replyStatus > ReplyStatus.UserException);
-                var encoder = new Ice11Encoder(bufferWriter);
-                encoder.EncodeIce1SystemException(replyStatus, request, exception.Message);
-            }
-
-            return (bufferWriter.Finish(), replyStatus);
-        }
-
-        /// <summary>Reads a remote exception from a response payload.</summary>
-        /// <param name="payload">The response's payload.</param>
-        /// <param name="payloadEncoding">The response's payload encoding.</param>
-        /// <param name="replyStatus">The reply status.</param>
-        /// <param name="connection">The connection that received this response.</param>
-        /// <param name="invoker">The invoker of the proxy that sent the request.</param>
-        /// <returns>The remote exception.</returns>
-        internal static RemoteException ToRemoteException(
-            this ReadOnlyMemory<byte> payload,
-            Encoding payloadEncoding,
-            ReplyStatus replyStatus,
-            Connection connection,
-            IInvoker? invoker)
-        {
-            if (payload.Length == 0 || replyStatus == ReplyStatus.OK)
-            {
-                throw new ArgumentException("payload does not carry a remote exception", nameof(payload));
-            }
-
-            Protocol protocol = connection.Protocol;
-            var decoder = payloadEncoding.CreateIceDecoder(payload, connection, invoker);
-
-            if (protocol == Protocol.Ice2 && payloadEncoding == Encoding.Ice11)
-            {
-                // Skip reply status byte
-                decoder.Skip(1);
-            }
-
-            RemoteException exception;
-            if (payloadEncoding == Encoding.Ice11 && replyStatus != ReplyStatus.UserException)
-            {
-                exception = ((Ice11Decoder)decoder).DecodeIce1SystemException(replyStatus);
-                decoder.CheckEndOfBuffer(skipTaggedParams: false);
-            }
-            else
-            {
-                exception = decoder.DecodeException();
-                decoder.CheckEndOfBuffer(skipTaggedParams: false);
-            }
-            return exception;
-        }
->>>>>>> 58cbe108
     }
 }