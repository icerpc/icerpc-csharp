--- conflicted
+++ resolved
@@ -14,13 +14,7 @@
 clap = { version = "~4.3.20", features = ["derive"] }
 convert_case = "0.6.0"
 in_definite = "1.0.0"
-<<<<<<< HEAD
-serde_json = "1.0.117"
-sha2 = "0.10.8"
-slicec = { git = "ssh://git@github.com/icerpc/slicec.git", branch = "main" }
-=======
 slicec = { git = "https://github.com/icerpc/slicec.git", branch = "main" }
->>>>>>> 83533e75
 
 [dev-dependencies]
 test-case = "3.3.1"
