<?xml version="1.0" encoding="utf-8" ?>
<!-- Copyright (c) ZeroC, Inc. -->
<Project xmlns="http://schemas.microsoft.com/developer/msbuild/2003">
<<<<<<< HEAD
    <PropertyGroup>
        <EnableDefaultSliceFileItems Condition="'$(EnableDefaultSliceFileItems)' == ''">true</EnableDefaultSliceFileItems>
        <!-- Internal properties used to compute the slicec-cs compiler location for the current platform. -->
        <IceRpcOSName Condition="$([MSBuild]::IsOSPlatform('Linux'))">linux</IceRpcOSName>
        <IceRpcOSName Condition="$([MSBuild]::IsOSPlatform('Windows'))">windows</IceRpcOSName>
        <IceRpcOSName Condition="$([MSBuild]::IsOSPlatform('OSX'))">macos</IceRpcOSName>
        <IceRpcOSArch>$([System.Runtime.InteropServices.RuntimeInformation]::OSArchitecture.ToString().ToLower())</IceRpcOSArch>
        <TelemetryScriptPath>$(MSBuildThisFileDirectory)../Common/IceRpc.Telemetry.Internal/bin/$(Configuration)/net8.0/</TelemetryScriptPath>
    </PropertyGroup>
    <Choose>
        <When Condition="Exists('$(MSBuildThisFileDirectory)../slicec-cs')">
            <!-- Use the Slice compiler from this source build -->
            <PropertyGroup>
                <SliceCompilerPath Condition="'$(Configuration)' == 'Debug'">$(MSBuildThisFileDirectory)../slicec-cs/target/debug</SliceCompilerPath>
                <SliceCompilerPath Condition="'$(Configuration)' == 'Release'">$(MSBuildThisFileDirectory)../slicec-cs/target/release</SliceCompilerPath>
                <TelemetryScriptPath>$(MSBuildThisFileDirectory)../Common/IceRpc.Telemetry.Internal/bin/$(Configuration)/net8.0/</TelemetryScriptPath>
            </PropertyGroup>
        </When>
        <Otherwise>
            <!-- Use the Slice compiler from this NuGet package -->
            <PropertyGroup>
                <SliceCompilerPath>$(MSBuildThisFileDirectory)../tools/$(IceRpcOSName)-$(IceRpcOSArch)</SliceCompilerPath>
                <TelemetryScriptPath>$(MSBuildThisFileDirectory)../tools/</TelemetryScriptPath>
            </PropertyGroup>
        </Otherwise>
    </Choose>
=======
  <PropertyGroup>
    <EnableDefaultSliceFileItems Condition="'$(EnableDefaultSliceFileItems)' == ''">true</EnableDefaultSliceFileItems>
    <!-- Internal properties used to compute the slicec-cs compiler location for the current platform. -->
    <IceRpcOSName Condition="$([MSBuild]::IsOSPlatform('Linux'))">linux</IceRpcOSName>
    <IceRpcOSName Condition="$([MSBuild]::IsOSPlatform('Windows'))">windows</IceRpcOSName>
    <IceRpcOSName Condition="$([MSBuild]::IsOSPlatform('OSX'))">macos</IceRpcOSName>
    <IceRpcOSArch
    >$([System.Runtime.InteropServices.RuntimeInformation]::OSArchitecture.ToString().ToLower())</IceRpcOSArch>
  </PropertyGroup>
  <Choose>
    <When Condition="Exists('$(MSBuildThisFileDirectory)../slicec-cs')">
      <!-- Use the Slice compiler from this source build -->
      <PropertyGroup>
        <SliceCompilerPath
          Condition="'$(Configuration)' == 'Debug'"
        >$(MSBuildThisFileDirectory)../slicec-cs/target/debug</SliceCompilerPath>
        <SliceCompilerPath
          Condition="'$(Configuration)' == 'Release'"
        >$(MSBuildThisFileDirectory)../slicec-cs/target/release</SliceCompilerPath>
      </PropertyGroup>
    </When>
    <Otherwise>
      <!-- Use the Slice compiler from this NuGet package -->
      <PropertyGroup>
        <SliceCompilerPath>$(MSBuildThisFileDirectory)../tools/$(IceRpcOSName)-$(IceRpcOSArch)</SliceCompilerPath>
      </PropertyGroup>
    </Otherwise>
  </Choose>
>>>>>>> 0153bc83

  <Choose>
    <When Condition="Exists('$(MSBuildThisFileDirectory)bin/$(Configuration)/netstandard2.0/IceRpc.Slice.Tools.dll')">
      <PropertyGroup>
        <SliceToolsTaskAssembliesPath
        >$(MSBuildThisFileDirectory)bin/$(Configuration)/netstandard2.0/</SliceToolsTaskAssembliesPath>
      </PropertyGroup>
    </When>
    <Otherwise>
      <PropertyGroup>
        <SliceToolsTaskAssembliesPath>$(MSBuildThisFileDirectory)../tasks/</SliceToolsTaskAssembliesPath>
      </PropertyGroup>
    </Otherwise>
  </Choose>
  <!-- default values -->
  <ItemDefinitionGroup>
    <SliceFile>
      <OutputDir>$(MSBuildProjectDirectory)/generated</OutputDir>
      <Pack>false</Pack>
      <PackagePath>slice</PackagePath>
    </SliceFile>
  </ItemDefinitionGroup>
</Project><|MERGE_RESOLUTION|>--- conflicted
+++ resolved
@@ -1,34 +1,6 @@
 <?xml version="1.0" encoding="utf-8" ?>
 <!-- Copyright (c) ZeroC, Inc. -->
 <Project xmlns="http://schemas.microsoft.com/developer/msbuild/2003">
-<<<<<<< HEAD
-    <PropertyGroup>
-        <EnableDefaultSliceFileItems Condition="'$(EnableDefaultSliceFileItems)' == ''">true</EnableDefaultSliceFileItems>
-        <!-- Internal properties used to compute the slicec-cs compiler location for the current platform. -->
-        <IceRpcOSName Condition="$([MSBuild]::IsOSPlatform('Linux'))">linux</IceRpcOSName>
-        <IceRpcOSName Condition="$([MSBuild]::IsOSPlatform('Windows'))">windows</IceRpcOSName>
-        <IceRpcOSName Condition="$([MSBuild]::IsOSPlatform('OSX'))">macos</IceRpcOSName>
-        <IceRpcOSArch>$([System.Runtime.InteropServices.RuntimeInformation]::OSArchitecture.ToString().ToLower())</IceRpcOSArch>
-        <TelemetryScriptPath>$(MSBuildThisFileDirectory)../Common/IceRpc.Telemetry.Internal/bin/$(Configuration)/net8.0/</TelemetryScriptPath>
-    </PropertyGroup>
-    <Choose>
-        <When Condition="Exists('$(MSBuildThisFileDirectory)../slicec-cs')">
-            <!-- Use the Slice compiler from this source build -->
-            <PropertyGroup>
-                <SliceCompilerPath Condition="'$(Configuration)' == 'Debug'">$(MSBuildThisFileDirectory)../slicec-cs/target/debug</SliceCompilerPath>
-                <SliceCompilerPath Condition="'$(Configuration)' == 'Release'">$(MSBuildThisFileDirectory)../slicec-cs/target/release</SliceCompilerPath>
-                <TelemetryScriptPath>$(MSBuildThisFileDirectory)../Common/IceRpc.Telemetry.Internal/bin/$(Configuration)/net8.0/</TelemetryScriptPath>
-            </PropertyGroup>
-        </When>
-        <Otherwise>
-            <!-- Use the Slice compiler from this NuGet package -->
-            <PropertyGroup>
-                <SliceCompilerPath>$(MSBuildThisFileDirectory)../tools/$(IceRpcOSName)-$(IceRpcOSArch)</SliceCompilerPath>
-                <TelemetryScriptPath>$(MSBuildThisFileDirectory)../tools/</TelemetryScriptPath>
-            </PropertyGroup>
-        </Otherwise>
-    </Choose>
-=======
   <PropertyGroup>
     <EnableDefaultSliceFileItems Condition="'$(EnableDefaultSliceFileItems)' == ''">true</EnableDefaultSliceFileItems>
     <!-- Internal properties used to compute the slicec-cs compiler location for the current platform. -->
@@ -37,6 +9,8 @@
     <IceRpcOSName Condition="$([MSBuild]::IsOSPlatform('OSX'))">macos</IceRpcOSName>
     <IceRpcOSArch
     >$([System.Runtime.InteropServices.RuntimeInformation]::OSArchitecture.ToString().ToLower())</IceRpcOSArch>
+    <TelemetryScriptPath
+    >$(MSBuildThisFileDirectory)../Common/IceRpc.Telemetry.Internal/bin/$(Configuration)/net8.0/</TelemetryScriptPath>
   </PropertyGroup>
   <Choose>
     <When Condition="Exists('$(MSBuildThisFileDirectory)../slicec-cs')">
@@ -48,16 +22,18 @@
         <SliceCompilerPath
           Condition="'$(Configuration)' == 'Release'"
         >$(MSBuildThisFileDirectory)../slicec-cs/target/release</SliceCompilerPath>
+        <TelemetryScriptPath
+        >$(MSBuildThisFileDirectory)../Common/IceRpc.Telemetry.Internal/bin/$(Configuration)/net8.0/</TelemetryScriptPath>
       </PropertyGroup>
     </When>
     <Otherwise>
       <!-- Use the Slice compiler from this NuGet package -->
       <PropertyGroup>
         <SliceCompilerPath>$(MSBuildThisFileDirectory)../tools/$(IceRpcOSName)-$(IceRpcOSArch)</SliceCompilerPath>
+        <TelemetryScriptPath>$(MSBuildThisFileDirectory)../tools/</TelemetryScriptPath>
       </PropertyGroup>
     </Otherwise>
   </Choose>
->>>>>>> 0153bc83
 
   <Choose>
     <When Condition="Exists('$(MSBuildThisFileDirectory)bin/$(Configuration)/netstandard2.0/IceRpc.Slice.Tools.dll')">
