--- conflicted
+++ resolved
@@ -1,21 +1,12 @@
 <?xml version="1.0" encoding="utf-8" ?>
 <Project ToolsVersion="14.0" DefaultTargets="Build" xmlns="http://schemas.microsoft.com/developer/msbuild/2003">
-<<<<<<< HEAD
-    <Import Project="$(MSBuildThisFileDirectory)../build/IceRpc.Tests.props" />
-    <ItemGroup>
-        <AdditionalFiles Include="$(MSBuildThisFileDirectory)../build/StyleCop.json" Link="stylecop.json" />
-        <GlobalAnalyzerConfigFiles Include="$(MSBuildThisFileDirectory)../build/CodeAnalysis.Base.globalconfig" />
-        <GlobalAnalyzerConfigFiles Include="$(MSBuildThisFileDirectory)../build/CodeAnalysis.Tests.globalconfig" />
-    </ItemGroup>
-    <PropertyGroup>
-        <DisableTelemetry>true</DisableTelemetry>
-    </PropertyGroup>
-=======
   <Import Project="$(MSBuildThisFileDirectory)../build/IceRpc.Tests.props" />
   <ItemGroup>
     <AdditionalFiles Include="$(MSBuildThisFileDirectory)../build/StyleCop.json" Link="stylecop.json" />
     <GlobalAnalyzerConfigFiles Include="$(MSBuildThisFileDirectory)../build/CodeAnalysis.Base.globalconfig" />
     <GlobalAnalyzerConfigFiles Include="$(MSBuildThisFileDirectory)../build/CodeAnalysis.Tests.globalconfig" />
   </ItemGroup>
->>>>>>> 0153bc83
+  <PropertyGroup>
+    <DisableTelemetry>true</DisableTelemetry>
+  </PropertyGroup>
 </Project>