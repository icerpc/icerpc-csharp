// Copyright (c) ZeroC, Inc. All rights reserved.

using System.Net;
using System.Net.Security;
using System.Net.Sockets;

namespace IceRpc.Transports.Internal
{
    /// <summary>The listener implementation for the TCP transport.</summary>
    internal sealed class TcpListener : IListener<ISimpleNetworkConnection>
    {
        public Endpoint Endpoint { get; }

        private readonly SslServerAuthenticationOptions? _authenticationOptions;
        private readonly Func<TcpServerNetworkConnection, ISimpleNetworkConnection> _serverConnectionDecorator;
        private readonly Socket _socket;

        public async Task<ISimpleNetworkConnection> AcceptAsync()
        {
            Socket acceptedSocket;
            try
            {
                acceptedSocket = await _socket.AcceptAsync().ConfigureAwait(false);
            }
            catch (SocketException ex) when (ex.SocketErrorCode == SocketError.OperationAborted)
            {
                // We translate this expected error into an ObjectDisposedException that the caller can safely catch and
                // ignore.
                throw new ObjectDisposedException(nameof(TcpListener), ex);
            }

            // We don't translate other exceptions since they are unexpected and the application code has no opportunity
            // to catch and handle them. They are only useful for the log decorator.
            return _serverConnectionDecorator(
#pragma warning disable CA2000 // the caller will Dispose the connection and _serverConnectionDecorator never throws
<<<<<<< HEAD
                new TcpServerNetworkConnection(acceptedSocket, Endpoint, _authenticationOptions));
=======
                new TcpServerNetworkConnection(acceptedSocket, Endpoint, _idleTimeout, _authenticationOptions));
>>>>>>> 6bd3702a
#pragma warning restore CA2000
        }

        public ValueTask DisposeAsync()
        {
            _socket.Dispose();
            return default;
        }

        internal TcpListener(
            Endpoint endpoint,
            SslServerAuthenticationOptions? authenticationOptions,
            TcpServerTransportOptions options,
            Func<TcpServerNetworkConnection, ISimpleNetworkConnection> serverConnectionDecorator)
        {
            if (!IPAddress.TryParse(endpoint.Host, out IPAddress? ipAddress))
            {
                throw new NotSupportedException(
                    $"endpoint '{endpoint}' cannot accept connections because it has a DNS name");
            }

            _serverConnectionDecorator = serverConnectionDecorator;

            _authenticationOptions = authenticationOptions;

            if (_authenticationOptions != null)
            {
                // Add the endpoint protocol to the SSL application protocols (used by TLS ALPN)
                _authenticationOptions = _authenticationOptions.Clone();
                _authenticationOptions.ApplicationProtocols ??= new List<SslApplicationProtocol>
                {
                    new SslApplicationProtocol(endpoint.Protocol.Name)
                };
            }

            var address = new IPEndPoint(ipAddress, endpoint.Port);
            // When using IPv6 address family we use the socket constructor without AddressFamiliy parameter to ensure
            // dual-mode socket are used in platforms that support them.
            _socket = ipAddress.AddressFamily == AddressFamily.InterNetwork ?
                new Socket(ipAddress.AddressFamily, SocketType.Stream, ProtocolType.Tcp) :
                new Socket(SocketType.Stream, ProtocolType.Tcp);
            try
            {
                _socket.ExclusiveAddressUse = true;

                if (options.ReceiveBufferSize is int receiveSize)
                {
                    _socket.ReceiveBufferSize = receiveSize;
                }
                if (options.SendBufferSize is int sendSize)
                {
                    _socket.SendBufferSize = sendSize;
                }

                _socket.Bind(address);
                address = (IPEndPoint)_socket.LocalEndPoint!;
                _socket.Listen(options.ListenerBackLog);
            }
            catch (SocketException ex)
            {
                _socket.Dispose();
                throw ex.ToTransportException();
            }

            Endpoint = endpoint with { Port = (ushort)address.Port };
        }
    }
}<|MERGE_RESOLUTION|>--- conflicted
+++ resolved
@@ -33,11 +33,7 @@
             // to catch and handle them. They are only useful for the log decorator.
             return _serverConnectionDecorator(
 #pragma warning disable CA2000 // the caller will Dispose the connection and _serverConnectionDecorator never throws
-<<<<<<< HEAD
                 new TcpServerNetworkConnection(acceptedSocket, Endpoint, _authenticationOptions));
-=======
-                new TcpServerNetworkConnection(acceptedSocket, Endpoint, _idleTimeout, _authenticationOptions));
->>>>>>> 6bd3702a
 #pragma warning restore CA2000
         }
 
