--- conflicted
+++ resolved
@@ -39,21 +39,5 @@
 
         internal static void LogServerShutdownComplete(this ILogger logger, Server server) =>
             _serverShutdownComplete(logger, server, null!);
-<<<<<<< HEAD
-
-        internal static void LogServerDispatchException(
-            this ILogger logger,
-            Server server,
-            IncomingRequest request,
-            Exception ex) =>
-            _serverDispatchException(logger, server, request.Path, request.Operation, ex);
-
-        internal static void LogServerDispatchCanceledByClient(
-            this ILogger logger,
-            Server server,
-            IncomingRequest request) =>
-            _serverDispatchCanceledByClient(logger, server, request.Path, request.Operation, null!);
-=======
->>>>>>> dd893638
     }
 }