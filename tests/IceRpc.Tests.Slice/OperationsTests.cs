--- conflicted
+++ resolved
@@ -87,24 +87,6 @@
             await _prx.IcePingAsync();
         }
 
-<<<<<<< HEAD
-        [Test]
-        public async Task Operations_OperationNotFoundExceptionAsync()
-        {
-            Endpoint endpoint = TestHelper.GetUniqueColocEndpoint();
-            await using var server = new Server
-            {
-                Dispatcher = new NoOperations(),
-                Endpoint = endpoint
-            };
-            server.Listen();
-            await using var connection = new Connection
-            {
-                RemoteEndpoint = endpoint
-            };
-            var prx = OperationsPrx.FromConnection(connection);
-            Assert.ThrowsAsync<OperationNotFoundException>(async () => await prx.OpBoolAsync(true, false));
-=======
         [TestCase("ice+tcp://host:1000/identity?foo=bar")]
         [TestCase("identity:tcp -h host -p 10000")]
         [TestCase("identity:opaque -t 99 -e 1.1 -v abcd")] // 99 = unknown and -t -e -v in this order
@@ -126,7 +108,24 @@
             {
                 Assert.AreEqual(service, result);
             }
->>>>>>> ab50267e
+        }
+
+        [Test]
+        public async Task Operations_OperationNotFoundExceptionAsync()
+        {
+            Endpoint endpoint = TestHelper.GetUniqueColocEndpoint();
+            await using var server = new Server
+            {
+                Dispatcher = new NoOperations(),
+                Endpoint = endpoint
+            };
+            server.Listen();
+            await using var connection = new Connection
+            {
+                RemoteEndpoint = endpoint
+            };
+            var prx = OperationsPrx.FromConnection(connection);
+            Assert.ThrowsAsync<OperationNotFoundException>(async () => await prx.OpBoolAsync(true, false));
         }
 
         public class Operations : Service, IOperations
