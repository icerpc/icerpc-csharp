// Copyright (c) ZeroC, Inc.

using IceRpc.Features;
using IceRpc.Slice;
using IceRpc.Tests.Common;
using NUnit.Framework;

namespace IceRpc.Tests.Slice;

[Parallelizable(ParallelScope.All)]
public sealed class ExceptionTests
{
    private static IEnumerable<TestCaseData> Slice1DispatchThrowsAnyExceptionSource
    {
        get
        {
            yield return new TestCaseData(new MyException(5, 12), StatusCode.ApplicationError);
            yield return new TestCaseData(new MyDerivedException(5, 12, 13, 18), StatusCode.ApplicationError);

            yield return new TestCaseData(
                new MyExceptionWithTaggedFields(5, 12, 13, 28),
                StatusCode.ApplicationError);

            // The generated code attempts to encode the exception and fails to do so since it's Slice2-only.
            yield return new TestCaseData(
                new MyExceptionWithOptionalFields(5, 12, 13, 28),
                StatusCode.UnhandledException);
        }
    }

    private static IEnumerable<TestCaseData> Slice1DispatchThrowsMyExceptionSource
    {
        get
        {
            yield return new TestCaseData(new MyException(5, 12), StatusCode.ApplicationError);
            yield return new TestCaseData(new MyDerivedException(5, 12, 13, 18), StatusCode.ApplicationError);

            yield return new TestCaseData(
                new MyExceptionWithTaggedFields(5, 12, 13, 28),
                StatusCode.ApplicationError);

            // The generated code does not attempt to encode this exception: it becomes a run-of-the-mill unhandled.
            yield return new TestCaseData(
                new MyExceptionWithOptionalFields(5, 12, 13, 28),
                StatusCode.UnhandledException);
        }
    }

    private static IEnumerable<TestCaseData> Slice1DispatchThrowsNothingSource
    {
        get
        {
            // The generated code does not attempt to encode any of these exceptions.

            yield return new TestCaseData(new MyException(5, 12), StatusCode.UnhandledException);
            yield return new TestCaseData(new MyDerivedException(5, 12, 13, 18), StatusCode.UnhandledException);

            yield return new TestCaseData(
                new MyExceptionWithTaggedFields(5, 12, 13, 28),
                StatusCode.UnhandledException);

            yield return new TestCaseData(
                new MyExceptionWithOptionalFields(5, 12, 13, 28),
                StatusCode.UnhandledException);
        }
    }

    private static IEnumerable<TestCaseData> Slice2DispatchThrowsMyExceptionSource
    {
        get
        {
            yield return new TestCaseData(new MyException(5, 12), StatusCode.ApplicationError);

            yield return new TestCaseData(
                new MyExceptionWithOptionalFields(5, 12, 13, 28),
                StatusCode.UnhandledException);

            // When there is an exception specification, we attempt and fail to encode the Slice1-only
            // MyDerivedException.
            yield return new TestCaseData(new MyDerivedException(5, 12, 13, 18), StatusCode.UnhandledException);
        }
    }

    private static IEnumerable<TestCaseData> Slice2DispatchThrowsNothingSource
    {
        get
        {
            // When there is no exception specification, we don't attempt to encode the Slice exception at all.

            yield return new TestCaseData(new MyException(5, 12), StatusCode.UnhandledException);

            yield return new TestCaseData(
                new MyExceptionWithOptionalFields(5, 12, 13, 28),
                StatusCode.UnhandledException);

            yield return new TestCaseData(new MyDerivedException(5, 12, 13, 18), StatusCode.UnhandledException);
        }
    }

<<<<<<< HEAD
    [Test]
    public void Decode_slice1_derived_exception()
    {
        var buffer = new MemoryBufferWriter(new byte[256]);
        var encoder = new SliceEncoder(buffer, SliceEncoding.Slice1);

        encoder.StartSlice(typeof(MyDerivedException).GetSliceTypeId()!);
        encoder.EncodeInt32(30);
        encoder.EncodeInt32(40);
        encoder.EndSlice(lastSlice: false);

        encoder.StartSlice(typeof(MyException).GetSliceTypeId()!);
        encoder.EncodeInt32(10);
        encoder.EncodeInt32(20);
        encoder.EndSlice(lastSlice: true);

        var decoder = new SliceDecoder(
            buffer.WrittenMemory,
            SliceEncoding.Slice1,
            activator: IActivator.FromAssembly(typeof(MyException).Assembly));

        var value = decoder.DecodeUserException() as MyDerivedException;

        Assert.That(value, Is.Not.Null);
        Assert.That(value!.I, Is.EqualTo(10));
        Assert.That(value.J, Is.EqualTo(20));
        Assert.That(value.K, Is.EqualTo(30));
        Assert.That(value.L, Is.EqualTo(40));
        Assert.That(decoder.Consumed, Is.EqualTo(buffer.WrittenMemory.Length));
    }

    [Test]
    public void Decode_slice1_exception([Values(10, null)] int? taggedValue)
    {
        var buffer = new MemoryBufferWriter(new byte[256]);
        var encoder = new SliceEncoder(buffer, SliceEncoding.Slice1);
        encoder.StartSlice(typeof(MyException).GetSliceTypeId()!);
        encoder.EncodeInt32(10);
        encoder.EncodeInt32(20);
        if (taggedValue is not null)
        {
            // Ensure that a tagged value not declared in the Slice definition is correctly skipped
            encoder.EncodeTagged(
                10,
                TagFormat.F4,
                taggedValue.Value,
                (ref SliceEncoder encoder, int value) => encoder.EncodeInt32(value));
        }
        encoder.EndSlice(lastSlice: true);
        var decoder = new SliceDecoder(
            buffer.WrittenMemory,
            SliceEncoding.Slice1,
            activator: IActivator.FromAssembly(typeof(MyException).Assembly));

        var value = decoder.DecodeUserException() as MyException;

        Assert.That(value, Is.Not.Null);
        Assert.That(value!.I, Is.EqualTo(10));
        Assert.That(value.J, Is.EqualTo(20));
        Assert.That(decoder.Consumed, Is.EqualTo(buffer.WrittenMemory.Length));
    }

    [Test]
    public void Decode_slice1_exception_with_tagged_fields(
        [Values(10, null)] int? k,
        [Values(20, null)] int? l)
    {
        var buffer = new MemoryBufferWriter(new byte[256]);
        var encoder = new SliceEncoder(buffer, SliceEncoding.Slice1);
        encoder.StartSlice(typeof(MyExceptionWithTaggedFields).GetSliceTypeId()!);
        encoder.EncodeInt32(10);
        encoder.EncodeInt32(20);
        if (k is not null)
        {
            encoder.EncodeTagged(
                1,
                TagFormat.F4,
                k.Value,
                (ref SliceEncoder encoder, int value) => encoder.EncodeInt32(value));
        }
        if (l is not null)
        {
            encoder.EncodeTagged(
                255,
                TagFormat.F4,
                l.Value,
                (ref SliceEncoder encoder, int value) => encoder.EncodeInt32(value));
        }
        encoder.EndSlice(lastSlice: true);
        var decoder = new SliceDecoder(
            buffer.WrittenMemory,
            SliceEncoding.Slice1,
            activator: IActivator.FromAssembly(typeof(MyExceptionWithTaggedFields).Assembly));

        var value = decoder.DecodeUserException() as MyExceptionWithTaggedFields;

        Assert.That(value, Is.Not.Null);
        Assert.That(value!.I, Is.EqualTo(10));
        Assert.That(value.J, Is.EqualTo(20));
        Assert.That(value.K, Is.EqualTo(k));
        Assert.That(value.L, Is.EqualTo(l));
        Assert.That(decoder.Consumed, Is.EqualTo(buffer.WrittenMemory.Length));
    }

    [Test]
    public void Decode_slice2_exception([Values(10, null)] int? taggedValue)
    {
        var buffer = new MemoryBufferWriter(new byte[256]);
        var encoder = new SliceEncoder(buffer, SliceEncoding.Slice2);
        encoder.EncodeInt32(10);
        encoder.EncodeInt32(20);
        if (taggedValue is not null)
        {
            // Ensure that a tagged value not declared in the Slice definition is correctly skipped
            encoder.EncodeTagged(
                10,
                size: 4,
                taggedValue.Value,
                (ref SliceEncoder encoder, int value) => encoder.EncodeInt32(value));
        }
        encoder.EncodeVarInt32(Slice2Definitions.TagEndMarker);
        var decoder = new SliceDecoder(buffer.WrittenMemory, SliceEncoding.Slice2);

        var value = new MyException(ref decoder);

        Assert.That(value.I, Is.EqualTo(10));
        Assert.That(value.J, Is.EqualTo(20));
        Assert.That(decoder.Consumed, Is.EqualTo(buffer.WrittenMemory.Length));
    }

    [Test]
    public void Decode_slice2_exception_with_optional_fields(
        [Values(10, null)] int? k,
        [Values(20, null)] int? l)
    {
        var buffer = new MemoryBufferWriter(new byte[256]);
        var encoder = new SliceEncoder(buffer, SliceEncoding.Slice2);
        var bitSequenceWriter = encoder.GetBitSequenceWriter(2);
        encoder.EncodeInt32(10);
        encoder.EncodeInt32(20);
        bitSequenceWriter.Write(k is not null);
        if (k is not null)
        {
            encoder.EncodeInt32(k.Value);
        }
        bitSequenceWriter.Write(l is not null);
        if (l is not null)
        {
            encoder.EncodeInt32(l.Value);
        }
        encoder.EncodeVarInt32(Slice2Definitions.TagEndMarker);
        var decoder = new SliceDecoder(buffer.WrittenMemory, SliceEncoding.Slice2);

        var value = new MyExceptionWithOptionalFields(ref decoder, "");

        Assert.That(value, Is.Not.Null);
        Assert.That(value.I, Is.EqualTo(10));
        Assert.That(value.J, Is.EqualTo(20));
        Assert.That(value.K, Is.EqualTo(k));
        Assert.That(value.L, Is.EqualTo(l));
        Assert.That(decoder.Consumed, Is.EqualTo(buffer.WrittenMemory.Length));
    }

    [Test]
    public void Decode_slice2_exception_with_tagged_fields(
        [Values(10, null)] int? k,
        [Values(20, null)] int? l)
    {
        var buffer = new MemoryBufferWriter(new byte[256]);
        var encoder = new SliceEncoder(buffer, SliceEncoding.Slice2);
        encoder.EncodeInt32(10);
        encoder.EncodeInt32(20);
        if (k is not null)
        {
            encoder.EncodeTagged(
                1,
                size: 4,
                k.Value,
                (ref SliceEncoder encoder, int value) => encoder.EncodeInt32(value));
        }
        if (l is not null)
        {
            encoder.EncodeTagged(
                255,
                size: 4,
                l.Value,
                (ref SliceEncoder encoder, int value) => encoder.EncodeInt32(value));
        }
        encoder.EncodeVarInt32(Slice2Definitions.TagEndMarker);
        var decoder = new SliceDecoder(buffer.WrittenMemory, SliceEncoding.Slice2);

        var value = new MyExceptionWithTaggedFields(ref decoder);

        Assert.That(value, Is.Not.Null);
        Assert.That(value.I, Is.EqualTo(10));
        Assert.That(value.J, Is.EqualTo(20));
        Assert.That(value.K, Is.EqualTo(k));
        Assert.That(value.L, Is.EqualTo(l));
        Assert.That(decoder.Consumed, Is.EqualTo(buffer.WrittenMemory.Length));
    }

    // Encode

    [Test]
    public void Encode_slice1_derived_exception()
    {
        var buffer = new MemoryBufferWriter(new byte[256]);
        var encoder = new SliceEncoder(buffer, SliceEncoding.Slice1);
        var expected = new MyDerivedException(10, 20, 30, 40);

        expected.Encode(ref encoder);

        var decoder = new SliceDecoder(
            buffer.WrittenMemory,
            SliceEncoding.Slice1,
            activator: IActivator.FromAssembly(typeof(MyException).Assembly));

        var decoded = decoder.DecodeUserException() as MyDerivedException;
        Assert.That(decoded, Is.Not.Null);
        Assert.That(decoded!.I, Is.EqualTo(expected.I));
        Assert.That(decoded.J, Is.EqualTo(expected.J));
        Assert.That(decoded.K, Is.EqualTo(expected.K));
        Assert.That(decoded.L, Is.EqualTo(expected.L));
    }

    [Test]
    public void Encode_slice1_exception()
    {
        var buffer = new MemoryBufferWriter(new byte[256]);
        var encoder = new SliceEncoder(buffer, SliceEncoding.Slice1);
        var expected = new MyException(10, 20);

        expected.Encode(ref encoder);

        var decoder = new SliceDecoder(
            buffer.WrittenMemory,
            SliceEncoding.Slice1,
            activator: IActivator.FromAssembly(typeof(MyException).Assembly));
        var value = decoder.DecodeUserException() as MyException;
        Assert.That(value, Is.Not.Null);
        Assert.That(value!.I, Is.EqualTo(expected.I));
        Assert.That(value.J, Is.EqualTo(expected.J));
        Assert.That(decoder.Consumed, Is.EqualTo(buffer.WrittenMemory.Length));
    }

    [Test]
    public void Encode_slice1_exception_with_tagged_fields(
        [Values(10, null)] int? k,
        [Values(20, null)] int? l)
    {
        var buffer = new MemoryBufferWriter(new byte[256]);
        var encoder = new SliceEncoder(buffer, SliceEncoding.Slice1);
        var expected = new MyExceptionWithTaggedFields(10, 20, k, l);

        expected.Encode(ref encoder);

        var decoder = new SliceDecoder(
            buffer.WrittenMemory,
            SliceEncoding.Slice1,
            activator: IActivator.FromAssembly(typeof(MyExceptionWithTaggedFields).Assembly));
        var value = decoder.DecodeUserException() as MyExceptionWithTaggedFields;
        Assert.That(value, Is.Not.Null);
        Assert.That(value!.I, Is.EqualTo(10));
        Assert.That(value.J, Is.EqualTo(20));
        Assert.That(value.K, Is.EqualTo(k));
        Assert.That(value.L, Is.EqualTo(l));
        Assert.That(decoder.Consumed, Is.EqualTo(buffer.WrittenMemory.Length));
    }

    [Test]
    public void Encode_slice2_exception()
    {
        var buffer = new MemoryBufferWriter(new byte[256]);
        var encoder = new SliceEncoder(buffer, SliceEncoding.Slice2);
        var value = new MyException(10, 20, "This is MyException message.");

        value.Encode(ref encoder);

        var decoder = new SliceDecoder(buffer.WrittenMemory, SliceEncoding.Slice2);
        Assert.That(decoder.DecodeInt32(), Is.EqualTo(value.I));
        Assert.That(decoder.DecodeInt32(), Is.EqualTo(value.J));
        Assert.That(decoder.DecodeVarInt32(), Is.EqualTo(Slice2Definitions.TagEndMarker));
        Assert.That(decoder.Consumed, Is.EqualTo(buffer.WrittenMemory.Length));
    }

    [Test]
    public void Encode_slice2_exception_with_optional_fields(
        [Values(10, null)] int? k,
        [Values(20, null)] int? l)
    {
        var buffer = new MemoryBufferWriter(new byte[256]);
        var encoder = new SliceEncoder(buffer, SliceEncoding.Slice2);
        var value = new MyExceptionWithOptionalFields(10, 20, k, l, "This is my message.");

        value.Encode(ref encoder);

        var decoder = new SliceDecoder(buffer.WrittenMemory, SliceEncoding.Slice2);
        var bitSequenceReader = decoder.GetBitSequenceReader(2);
        Assert.That(decoder.DecodeInt32(), Is.EqualTo(value.I));
        Assert.That(decoder.DecodeInt32(), Is.EqualTo(value.J));
        if (bitSequenceReader.Read())
        {
            Assert.That(decoder.DecodeInt32(), Is.EqualTo(value.K));
        }
        if (bitSequenceReader.Read())
        {
            Assert.That(decoder.DecodeInt32(), Is.EqualTo(value.L));
        }
        Assert.That(decoder.DecodeVarInt32(), Is.EqualTo(Slice2Definitions.TagEndMarker));
        Assert.That(decoder.Consumed, Is.EqualTo(buffer.WrittenMemory.Length));
    }

    [Test]
    public void Encode_slice2_exception_with_tagged_fields(
        [Values(10, null)] int? k,
        [Values(20, null)] int? l)
    {
        var buffer = new MemoryBufferWriter(new byte[256]);
        var encoder = new SliceEncoder(buffer, SliceEncoding.Slice2);
        var value = new MyExceptionWithTaggedFields(10, 20, k, l, "This is my message.");

        value.Encode(ref encoder);

        var decoder = new SliceDecoder(buffer.WrittenMemory, SliceEncoding.Slice2);
        Assert.That(decoder.DecodeInt32(), Is.EqualTo(value.I));
        Assert.That(decoder.DecodeInt32(), Is.EqualTo(value.J));
        if (k is not null)
        {
            Assert.That(
                decoder.DecodeTagged(1, (ref SliceDecoder decoder) => decoder.DecodeInt32()),
                Is.EqualTo(value.K));
        }
        if (l is not null)
        {
            Assert.That(
                decoder.DecodeTagged(255, (ref SliceDecoder decoder) => decoder.DecodeInt32()),
                Is.EqualTo(value.L));
        }
        Assert.That(decoder.DecodeVarInt32(), Is.EqualTo(Slice2Definitions.TagEndMarker));
        Assert.That(decoder.Consumed, Is.EqualTo(buffer.WrittenMemory.Length));
    }

=======
>>>>>>> 1b4b64ca
    [Test, TestCaseSource(nameof(Slice2DispatchThrowsMyExceptionSource))]
    public void Slice2_dispatch_throws_exception_with_exception_specification(
        Exception throwException,
        StatusCode expectedStatusCode)
    {
        // Arrange
        var invoker = new ColocInvoker(new Slice2ExceptionOperationsService(throwException));
        var proxy = new Slice2ExceptionOperationsProxy(invoker);

        Type expectedType = throwException is MyException && expectedStatusCode == StatusCode.ApplicationError ?
            throwException.GetType() : typeof(DispatchException);

        // Act/Assert
        var exception = Assert.ThrowsAsync(
                expectedType,
                () => proxy.OpThrowsMyExceptionAsync());

        Assert.That(exception, Is.Not.Null);
        if (expectedStatusCode != StatusCode.ApplicationError)
        {
            Assert.That(((DispatchException)exception!).StatusCode, Is.EqualTo(expectedStatusCode));
        }
    }

    [Test, TestCaseSource(nameof(Slice2DispatchThrowsNothingSource))]
    public void Slice2_dispatch_throws_exception_without_exception_specification(
        Exception throwException,
        StatusCode expectedStatusCode)
    {
        // Arrange
        var invoker = new ColocInvoker(new Slice2ExceptionOperationsService(throwException));
        var proxy = new Slice2ExceptionOperationsProxy(invoker);

        // Act/Assert
        DispatchException? exception = Assert.ThrowsAsync<DispatchException>(() => proxy.OpThrowsNothingAsync());
        Assert.That(exception, Is.Not.Null);
        Assert.That(exception!.StatusCode, Is.EqualTo(expectedStatusCode));
    }

    [Test, TestCaseSource(nameof(Slice1DispatchThrowsAnyExceptionSource))]
    public void Slice1_operation_throws_exception_with_any_exception_specification(
        Exception throwException,
        StatusCode expectedStatusCode)
    {
        var invoker = new ColocInvoker(new Slice1ExceptionOperationsService(throwException));
        var proxy = new Slice1ExceptionOperationsProxy(invoker);

        Type expectedType = expectedStatusCode == StatusCode.ApplicationError ?
            throwException.GetType() : typeof(DispatchException);

        var exception = Assert.ThrowsAsync(
            expectedType,
            () => proxy.OpThrowsAnyExceptionAsync());

        Assert.That(exception, Is.Not.Null);
        if (expectedStatusCode != StatusCode.ApplicationError)
        {
            Assert.That(((DispatchException)exception!).StatusCode, Is.EqualTo(expectedStatusCode));
        }
    }

    [Test, TestCaseSource(nameof(Slice1DispatchThrowsMyExceptionSource))]
    public void Slice1_operation_throws_exception_with_my_exception_specification(
        Exception throwException,
        StatusCode expectedStatusCode)
    {
        var invoker = new ColocInvoker(new Slice1ExceptionOperationsService(throwException));
        var proxy = new Slice1ExceptionOperationsProxy(invoker);

        Type expectedType = throwException is MyException && expectedStatusCode == StatusCode.ApplicationError ?
            throwException.GetType() : typeof(DispatchException);

        var exception = Assert.ThrowsAsync(
                expectedType,
                () => proxy.OpThrowsMyExceptionAsync());

        Assert.That(exception, Is.Not.Null);
        if (expectedStatusCode != StatusCode.ApplicationError)
        {
            Assert.That(((DispatchException)exception!).StatusCode, Is.EqualTo(expectedStatusCode));
        }
    }

    [Test, TestCaseSource(nameof(Slice1DispatchThrowsNothingSource))]
    public void Slice1_operation_throws_exception_with_no_exception_specification(
        Exception throwException,
        StatusCode expectedStatusCode)
    {
        var invoker = new ColocInvoker(new Slice1ExceptionOperationsService(throwException));
        var proxy = new Slice1ExceptionOperationsProxy(invoker);

        DispatchException? exception = Assert.ThrowsAsync<DispatchException>(() => proxy.OpThrowsNothingAsync());
        Assert.That(exception, Is.Not.Null);
        Assert.That(exception!.StatusCode, Is.EqualTo(expectedStatusCode));
    }

    private sealed class Slice2ExceptionOperationsService : Service, ISlice2ExceptionOperationsService
    {
        private readonly Exception _exception;

        public Slice2ExceptionOperationsService(Exception exception) => _exception = exception;

        public ValueTask OpThrowsMyExceptionAsync(IFeatureCollection features, CancellationToken cancellationToken) =>
            throw _exception;

        public ValueTask OpThrowsNothingAsync(IFeatureCollection features, CancellationToken cancellationToken) =>
            throw _exception;

        public ValueTask<MyExceptionWithOptionalFields> OpExceptionParamAsync(
            MyExceptionWithOptionalFields exception,
            IFeatureCollection features,
            CancellationToken cancellationToken) => new(exception);
    }

    private sealed class Slice1ExceptionOperationsService : Service, ISlice1ExceptionOperationsService
    {
        private readonly Exception _exception;

        public Slice1ExceptionOperationsService(Exception exception) => _exception = exception;

        public ValueTask OpThrowsAnyExceptionAsync(IFeatureCollection features, CancellationToken cancellationToken) =>
            throw _exception;

        public ValueTask OpThrowsMyExceptionAsync(IFeatureCollection features, CancellationToken cancellationToken) =>
            throw _exception;

        public ValueTask OpThrowsNothingAsync(IFeatureCollection features, CancellationToken cancellationToken) =>
            throw _exception;
    }
}<|MERGE_RESOLUTION|>--- conflicted
+++ resolved
@@ -97,351 +97,6 @@
         }
     }
 
-<<<<<<< HEAD
-    [Test]
-    public void Decode_slice1_derived_exception()
-    {
-        var buffer = new MemoryBufferWriter(new byte[256]);
-        var encoder = new SliceEncoder(buffer, SliceEncoding.Slice1);
-
-        encoder.StartSlice(typeof(MyDerivedException).GetSliceTypeId()!);
-        encoder.EncodeInt32(30);
-        encoder.EncodeInt32(40);
-        encoder.EndSlice(lastSlice: false);
-
-        encoder.StartSlice(typeof(MyException).GetSliceTypeId()!);
-        encoder.EncodeInt32(10);
-        encoder.EncodeInt32(20);
-        encoder.EndSlice(lastSlice: true);
-
-        var decoder = new SliceDecoder(
-            buffer.WrittenMemory,
-            SliceEncoding.Slice1,
-            activator: IActivator.FromAssembly(typeof(MyException).Assembly));
-
-        var value = decoder.DecodeUserException() as MyDerivedException;
-
-        Assert.That(value, Is.Not.Null);
-        Assert.That(value!.I, Is.EqualTo(10));
-        Assert.That(value.J, Is.EqualTo(20));
-        Assert.That(value.K, Is.EqualTo(30));
-        Assert.That(value.L, Is.EqualTo(40));
-        Assert.That(decoder.Consumed, Is.EqualTo(buffer.WrittenMemory.Length));
-    }
-
-    [Test]
-    public void Decode_slice1_exception([Values(10, null)] int? taggedValue)
-    {
-        var buffer = new MemoryBufferWriter(new byte[256]);
-        var encoder = new SliceEncoder(buffer, SliceEncoding.Slice1);
-        encoder.StartSlice(typeof(MyException).GetSliceTypeId()!);
-        encoder.EncodeInt32(10);
-        encoder.EncodeInt32(20);
-        if (taggedValue is not null)
-        {
-            // Ensure that a tagged value not declared in the Slice definition is correctly skipped
-            encoder.EncodeTagged(
-                10,
-                TagFormat.F4,
-                taggedValue.Value,
-                (ref SliceEncoder encoder, int value) => encoder.EncodeInt32(value));
-        }
-        encoder.EndSlice(lastSlice: true);
-        var decoder = new SliceDecoder(
-            buffer.WrittenMemory,
-            SliceEncoding.Slice1,
-            activator: IActivator.FromAssembly(typeof(MyException).Assembly));
-
-        var value = decoder.DecodeUserException() as MyException;
-
-        Assert.That(value, Is.Not.Null);
-        Assert.That(value!.I, Is.EqualTo(10));
-        Assert.That(value.J, Is.EqualTo(20));
-        Assert.That(decoder.Consumed, Is.EqualTo(buffer.WrittenMemory.Length));
-    }
-
-    [Test]
-    public void Decode_slice1_exception_with_tagged_fields(
-        [Values(10, null)] int? k,
-        [Values(20, null)] int? l)
-    {
-        var buffer = new MemoryBufferWriter(new byte[256]);
-        var encoder = new SliceEncoder(buffer, SliceEncoding.Slice1);
-        encoder.StartSlice(typeof(MyExceptionWithTaggedFields).GetSliceTypeId()!);
-        encoder.EncodeInt32(10);
-        encoder.EncodeInt32(20);
-        if (k is not null)
-        {
-            encoder.EncodeTagged(
-                1,
-                TagFormat.F4,
-                k.Value,
-                (ref SliceEncoder encoder, int value) => encoder.EncodeInt32(value));
-        }
-        if (l is not null)
-        {
-            encoder.EncodeTagged(
-                255,
-                TagFormat.F4,
-                l.Value,
-                (ref SliceEncoder encoder, int value) => encoder.EncodeInt32(value));
-        }
-        encoder.EndSlice(lastSlice: true);
-        var decoder = new SliceDecoder(
-            buffer.WrittenMemory,
-            SliceEncoding.Slice1,
-            activator: IActivator.FromAssembly(typeof(MyExceptionWithTaggedFields).Assembly));
-
-        var value = decoder.DecodeUserException() as MyExceptionWithTaggedFields;
-
-        Assert.That(value, Is.Not.Null);
-        Assert.That(value!.I, Is.EqualTo(10));
-        Assert.That(value.J, Is.EqualTo(20));
-        Assert.That(value.K, Is.EqualTo(k));
-        Assert.That(value.L, Is.EqualTo(l));
-        Assert.That(decoder.Consumed, Is.EqualTo(buffer.WrittenMemory.Length));
-    }
-
-    [Test]
-    public void Decode_slice2_exception([Values(10, null)] int? taggedValue)
-    {
-        var buffer = new MemoryBufferWriter(new byte[256]);
-        var encoder = new SliceEncoder(buffer, SliceEncoding.Slice2);
-        encoder.EncodeInt32(10);
-        encoder.EncodeInt32(20);
-        if (taggedValue is not null)
-        {
-            // Ensure that a tagged value not declared in the Slice definition is correctly skipped
-            encoder.EncodeTagged(
-                10,
-                size: 4,
-                taggedValue.Value,
-                (ref SliceEncoder encoder, int value) => encoder.EncodeInt32(value));
-        }
-        encoder.EncodeVarInt32(Slice2Definitions.TagEndMarker);
-        var decoder = new SliceDecoder(buffer.WrittenMemory, SliceEncoding.Slice2);
-
-        var value = new MyException(ref decoder);
-
-        Assert.That(value.I, Is.EqualTo(10));
-        Assert.That(value.J, Is.EqualTo(20));
-        Assert.That(decoder.Consumed, Is.EqualTo(buffer.WrittenMemory.Length));
-    }
-
-    [Test]
-    public void Decode_slice2_exception_with_optional_fields(
-        [Values(10, null)] int? k,
-        [Values(20, null)] int? l)
-    {
-        var buffer = new MemoryBufferWriter(new byte[256]);
-        var encoder = new SliceEncoder(buffer, SliceEncoding.Slice2);
-        var bitSequenceWriter = encoder.GetBitSequenceWriter(2);
-        encoder.EncodeInt32(10);
-        encoder.EncodeInt32(20);
-        bitSequenceWriter.Write(k is not null);
-        if (k is not null)
-        {
-            encoder.EncodeInt32(k.Value);
-        }
-        bitSequenceWriter.Write(l is not null);
-        if (l is not null)
-        {
-            encoder.EncodeInt32(l.Value);
-        }
-        encoder.EncodeVarInt32(Slice2Definitions.TagEndMarker);
-        var decoder = new SliceDecoder(buffer.WrittenMemory, SliceEncoding.Slice2);
-
-        var value = new MyExceptionWithOptionalFields(ref decoder, "");
-
-        Assert.That(value, Is.Not.Null);
-        Assert.That(value.I, Is.EqualTo(10));
-        Assert.That(value.J, Is.EqualTo(20));
-        Assert.That(value.K, Is.EqualTo(k));
-        Assert.That(value.L, Is.EqualTo(l));
-        Assert.That(decoder.Consumed, Is.EqualTo(buffer.WrittenMemory.Length));
-    }
-
-    [Test]
-    public void Decode_slice2_exception_with_tagged_fields(
-        [Values(10, null)] int? k,
-        [Values(20, null)] int? l)
-    {
-        var buffer = new MemoryBufferWriter(new byte[256]);
-        var encoder = new SliceEncoder(buffer, SliceEncoding.Slice2);
-        encoder.EncodeInt32(10);
-        encoder.EncodeInt32(20);
-        if (k is not null)
-        {
-            encoder.EncodeTagged(
-                1,
-                size: 4,
-                k.Value,
-                (ref SliceEncoder encoder, int value) => encoder.EncodeInt32(value));
-        }
-        if (l is not null)
-        {
-            encoder.EncodeTagged(
-                255,
-                size: 4,
-                l.Value,
-                (ref SliceEncoder encoder, int value) => encoder.EncodeInt32(value));
-        }
-        encoder.EncodeVarInt32(Slice2Definitions.TagEndMarker);
-        var decoder = new SliceDecoder(buffer.WrittenMemory, SliceEncoding.Slice2);
-
-        var value = new MyExceptionWithTaggedFields(ref decoder);
-
-        Assert.That(value, Is.Not.Null);
-        Assert.That(value.I, Is.EqualTo(10));
-        Assert.That(value.J, Is.EqualTo(20));
-        Assert.That(value.K, Is.EqualTo(k));
-        Assert.That(value.L, Is.EqualTo(l));
-        Assert.That(decoder.Consumed, Is.EqualTo(buffer.WrittenMemory.Length));
-    }
-
-    // Encode
-
-    [Test]
-    public void Encode_slice1_derived_exception()
-    {
-        var buffer = new MemoryBufferWriter(new byte[256]);
-        var encoder = new SliceEncoder(buffer, SliceEncoding.Slice1);
-        var expected = new MyDerivedException(10, 20, 30, 40);
-
-        expected.Encode(ref encoder);
-
-        var decoder = new SliceDecoder(
-            buffer.WrittenMemory,
-            SliceEncoding.Slice1,
-            activator: IActivator.FromAssembly(typeof(MyException).Assembly));
-
-        var decoded = decoder.DecodeUserException() as MyDerivedException;
-        Assert.That(decoded, Is.Not.Null);
-        Assert.That(decoded!.I, Is.EqualTo(expected.I));
-        Assert.That(decoded.J, Is.EqualTo(expected.J));
-        Assert.That(decoded.K, Is.EqualTo(expected.K));
-        Assert.That(decoded.L, Is.EqualTo(expected.L));
-    }
-
-    [Test]
-    public void Encode_slice1_exception()
-    {
-        var buffer = new MemoryBufferWriter(new byte[256]);
-        var encoder = new SliceEncoder(buffer, SliceEncoding.Slice1);
-        var expected = new MyException(10, 20);
-
-        expected.Encode(ref encoder);
-
-        var decoder = new SliceDecoder(
-            buffer.WrittenMemory,
-            SliceEncoding.Slice1,
-            activator: IActivator.FromAssembly(typeof(MyException).Assembly));
-        var value = decoder.DecodeUserException() as MyException;
-        Assert.That(value, Is.Not.Null);
-        Assert.That(value!.I, Is.EqualTo(expected.I));
-        Assert.That(value.J, Is.EqualTo(expected.J));
-        Assert.That(decoder.Consumed, Is.EqualTo(buffer.WrittenMemory.Length));
-    }
-
-    [Test]
-    public void Encode_slice1_exception_with_tagged_fields(
-        [Values(10, null)] int? k,
-        [Values(20, null)] int? l)
-    {
-        var buffer = new MemoryBufferWriter(new byte[256]);
-        var encoder = new SliceEncoder(buffer, SliceEncoding.Slice1);
-        var expected = new MyExceptionWithTaggedFields(10, 20, k, l);
-
-        expected.Encode(ref encoder);
-
-        var decoder = new SliceDecoder(
-            buffer.WrittenMemory,
-            SliceEncoding.Slice1,
-            activator: IActivator.FromAssembly(typeof(MyExceptionWithTaggedFields).Assembly));
-        var value = decoder.DecodeUserException() as MyExceptionWithTaggedFields;
-        Assert.That(value, Is.Not.Null);
-        Assert.That(value!.I, Is.EqualTo(10));
-        Assert.That(value.J, Is.EqualTo(20));
-        Assert.That(value.K, Is.EqualTo(k));
-        Assert.That(value.L, Is.EqualTo(l));
-        Assert.That(decoder.Consumed, Is.EqualTo(buffer.WrittenMemory.Length));
-    }
-
-    [Test]
-    public void Encode_slice2_exception()
-    {
-        var buffer = new MemoryBufferWriter(new byte[256]);
-        var encoder = new SliceEncoder(buffer, SliceEncoding.Slice2);
-        var value = new MyException(10, 20, "This is MyException message.");
-
-        value.Encode(ref encoder);
-
-        var decoder = new SliceDecoder(buffer.WrittenMemory, SliceEncoding.Slice2);
-        Assert.That(decoder.DecodeInt32(), Is.EqualTo(value.I));
-        Assert.That(decoder.DecodeInt32(), Is.EqualTo(value.J));
-        Assert.That(decoder.DecodeVarInt32(), Is.EqualTo(Slice2Definitions.TagEndMarker));
-        Assert.That(decoder.Consumed, Is.EqualTo(buffer.WrittenMemory.Length));
-    }
-
-    [Test]
-    public void Encode_slice2_exception_with_optional_fields(
-        [Values(10, null)] int? k,
-        [Values(20, null)] int? l)
-    {
-        var buffer = new MemoryBufferWriter(new byte[256]);
-        var encoder = new SliceEncoder(buffer, SliceEncoding.Slice2);
-        var value = new MyExceptionWithOptionalFields(10, 20, k, l, "This is my message.");
-
-        value.Encode(ref encoder);
-
-        var decoder = new SliceDecoder(buffer.WrittenMemory, SliceEncoding.Slice2);
-        var bitSequenceReader = decoder.GetBitSequenceReader(2);
-        Assert.That(decoder.DecodeInt32(), Is.EqualTo(value.I));
-        Assert.That(decoder.DecodeInt32(), Is.EqualTo(value.J));
-        if (bitSequenceReader.Read())
-        {
-            Assert.That(decoder.DecodeInt32(), Is.EqualTo(value.K));
-        }
-        if (bitSequenceReader.Read())
-        {
-            Assert.That(decoder.DecodeInt32(), Is.EqualTo(value.L));
-        }
-        Assert.That(decoder.DecodeVarInt32(), Is.EqualTo(Slice2Definitions.TagEndMarker));
-        Assert.That(decoder.Consumed, Is.EqualTo(buffer.WrittenMemory.Length));
-    }
-
-    [Test]
-    public void Encode_slice2_exception_with_tagged_fields(
-        [Values(10, null)] int? k,
-        [Values(20, null)] int? l)
-    {
-        var buffer = new MemoryBufferWriter(new byte[256]);
-        var encoder = new SliceEncoder(buffer, SliceEncoding.Slice2);
-        var value = new MyExceptionWithTaggedFields(10, 20, k, l, "This is my message.");
-
-        value.Encode(ref encoder);
-
-        var decoder = new SliceDecoder(buffer.WrittenMemory, SliceEncoding.Slice2);
-        Assert.That(decoder.DecodeInt32(), Is.EqualTo(value.I));
-        Assert.That(decoder.DecodeInt32(), Is.EqualTo(value.J));
-        if (k is not null)
-        {
-            Assert.That(
-                decoder.DecodeTagged(1, (ref SliceDecoder decoder) => decoder.DecodeInt32()),
-                Is.EqualTo(value.K));
-        }
-        if (l is not null)
-        {
-            Assert.That(
-                decoder.DecodeTagged(255, (ref SliceDecoder decoder) => decoder.DecodeInt32()),
-                Is.EqualTo(value.L));
-        }
-        Assert.That(decoder.DecodeVarInt32(), Is.EqualTo(Slice2Definitions.TagEndMarker));
-        Assert.That(decoder.Consumed, Is.EqualTo(buffer.WrittenMemory.Length));
-    }
-
-=======
->>>>>>> 1b4b64ca
     [Test, TestCaseSource(nameof(Slice2DispatchThrowsMyExceptionSource))]
     public void Slice2_dispatch_throws_exception_with_exception_specification(
         Exception throwException,
