// Copyright (c) ZeroC, Inc. All rights reserved.

using IceRpc.Configure;
using IceRpc.Transports;
using NUnit.Framework;
using System.Collections.Immutable;
using System.Net.Security;
using System.Security.Cryptography.X509Certificates;

namespace IceRpc.Tests.Internal
{
    [Parallelizable(ParallelScope.All)]
    [Timeout(5000)]
    public class ConnectionTests
    {
        /// <summary>The connection factory is a small helper to allow creating a client and server connection
        /// directly from the transport API rather than going through the Communicator/Server APIs.</summary>
        private class ConnectionFactory : IAsyncDisposable
        {
            public Connection ClientConnection
            {
                get
                {
                    if (_cachedClientConnection == null)
                    {
                        (_cachedServerConnection, _cachedClientConnection) = AcceptAndConnectAsync().Result;
                    }
                    return _cachedClientConnection!;
                }
            }

            public Endpoint Endpoint { get; }

            public Connection ServerConnection
            {
                get
                {
                    if (_cachedServerConnection == null)
                    {
                        (_cachedServerConnection, _cachedClientConnection) = AcceptAndConnectAsync().Result;
                    }
                    return _cachedServerConnection!;
                }
            }

            public IServicePrx ServicePrx
            {
                get
                {
                    var prx = IceRpc.ServicePrx.FromConnection(ClientConnection);
                    var pipeline = new Pipeline();
                    pipeline.UseLogger(LogAttributeLoggerFactory.Instance);
                    prx.Proxy.Invoker = pipeline;
                    return prx;
                }
            }

            private Connection? _cachedClientConnection;
            private Connection? _cachedServerConnection;
            private readonly SslClientAuthenticationOptions? _clientAuthenticationOptions;
            private readonly ConnectionOptions _clientConnectionOptions;
            private readonly object? _clientTransportOptions;
            private readonly IDispatcher? _dispatcher;
            private readonly SslServerAuthenticationOptions? _serverAuthenticationOptions;
            private readonly ConnectionOptions _serverConnectionOptions;
            private readonly object? _serverTransportOptions;

            public async Task<(Connection, Connection)> AcceptAndConnectAsync()
            {
                IServerTransport serverTransport = TestHelper.CreateServerTransport(
                    Endpoint,
                    options: _serverTransportOptions,
                    authenticationOptions: _serverAuthenticationOptions);

<<<<<<< HEAD
                using IListener listener = serverTransport.Listen(Endpoint);
#pragma warning disable CA2000
                Task<Connection> serverTask = AcceptAsync(listener);
                Task<Connection> clientTask = ConnectAsync(listener.Endpoint);
                return (await serverTask, await clientTask);
#pragma warning restore CA2000
=======
                Connection clientConnection;
                Connection serverConnection;
                if (Endpoint.Transport == "udp")
                {
                    serverConnection = new Connection(serverTransport.Listen(Endpoint).Connection!, Endpoint.Protocol)
                    {
                        Dispatcher = _dispatcher,
                        Options = _serverConnectionOptions
                    };
                    await serverConnection.ConnectAsync(default);
                    clientConnection = await ConnectAsync(serverConnection.NetworkConnectionInformation?.LocalEndpoint!);
                }
                else
                {
                    using IListener listener = serverTransport.Listen(Endpoint).Listener!;
                    Task<Connection> serverTask = AcceptAsync(listener);
                    Task<Connection> clientTask = ConnectAsync(listener.Endpoint);
                    serverConnection = await serverTask;
                    clientConnection = await clientTask;
                }

                return (serverConnection, clientConnection);
>>>>>>> 1949f255

                async Task<Connection> AcceptAsync(IListener listener)
                {
                    var connection = new Connection(await listener.AcceptAsync(), Endpoint.Protocol)
                    {
                        Dispatcher = _dispatcher,
                        Options = _serverConnectionOptions
                    };
                    await connection.ConnectAsync(default);
                    return connection;
                }

                async Task<Connection> ConnectAsync(Endpoint endpoint)
                {
                    var connection = new Connection
                    {
                        ClientTransport = TestHelper.CreateClientTransport(
                            endpoint,
                            options: _clientTransportOptions,
                            authenticationOptions: _clientAuthenticationOptions),
                        Options = _clientConnectionOptions,
                        RemoteEndpoint = endpoint
                    };
                    await connection.ConnectAsync(default);
                    return connection;
                }
            }

            public async ValueTask DisposeAsync()
            {
                if (_cachedClientConnection != null)
                {
                    await _cachedClientConnection.DisposeAsync();
                    await _cachedServerConnection!.DisposeAsync();
                }
            }

            public ConnectionFactory(
                string transport = "coloc",
                ProtocolCode protocol = ProtocolCode.Ice2,
                bool secure = false,
                ConnectionOptions? clientConnectionOptions = null,
                ConnectionOptions? serverConnectionOptions = null,
                object? clientTransportOptions = null,
                object? serverTransportOptions = null,
                IDispatcher? dispatcher = null)
            {
                _clientConnectionOptions = clientConnectionOptions ?? new();
                _clientTransportOptions = clientTransportOptions;
                _serverConnectionOptions = serverConnectionOptions ?? new();
                _serverTransportOptions = serverTransportOptions;
                if (secure)
                {
                    _clientAuthenticationOptions = new()
                    {
                        RemoteCertificateValidationCallback =
                            CertificateValidaton.GetServerCertificateValidationCallback(
                                certificateAuthorities: new X509Certificate2Collection()
                                {
                                    new X509Certificate2("../../../certs/cacert.pem")
                                })
                    };

                    _serverAuthenticationOptions = new()
                    {
                        ClientCertificateRequired = false,
                        ServerCertificate = new X509Certificate2("../../../certs/server.p12", "password")
                    };
                }

                if (transport == "coloc")
                {
                    Endpoint = new Endpoint(Protocol.Ice2,
                                            transport,
                                            host: Guid.NewGuid().ToString(),
                                            port: 4062,
                                            ImmutableList<EndpointParam>.Empty);
                }
                else if (transport == "udp" || protocol == ProtocolCode.Ice1)
                {
                    if (secure)
                    {
                        if (transport == "tcp")
                        {
                            transport = "ssl";
                        }
                    }
                    Endpoint = $"{transport} -h 127.0.0.1";
                }
                else
                {
                    Endpoint = $"ice+{transport}://127.0.0.1:0?tls={(secure ? "true" : "false")}";
                }

                if (dispatcher != null)
                {
                    Router router = new Router().UseLogger(LogAttributeLoggerFactory.Instance);
                    router.Mount("/", dispatcher);
                    _dispatcher = router;
                }
            }
        }

        [TestCase(ProtocolCode.Ice2, "tcp", false)]
        [TestCase(ProtocolCode.Ice2, "tcp", true)]
        [TestCase(ProtocolCode.Ice1, "tcp", false)]
        [TestCase(ProtocolCode.Ice1, "tcp", true)]
        [TestCase(ProtocolCode.Ice2, "coloc", false)]
        [TestCase(ProtocolCode.Ice2, "coloc", true)]
        [TestCase(ProtocolCode.Ice1, "coloc", false)]
        [TestCase(ProtocolCode.Ice1, "coloc", true)]
        public async Task Connection_CloseAsync(ProtocolCode protocol, string transport, bool closeClientSide)
        {
            using var semaphore = new SemaphoreSlim(0);
            await using var factory = new ConnectionFactory(
                transport,
                dispatcher: new InlineDispatcher(async (request, cancel) =>
                {
                    await semaphore.WaitAsync(cancel);
                    return OutgoingResponse.ForPayload(request, default);
                }),
                protocol: protocol);

            // Perform an invocation
            Task pingTask = factory.ServicePrx.IcePingAsync();

            if (closeClientSide)
            {
                await factory.ClientConnection.CloseAsync();
            }
            else
            {
                await factory.ServerConnection.CloseAsync();
            }
            Assert.ThrowsAsync<ConnectionLostException>(async () => await pingTask);
            semaphore.Release();
        }

        [TestCase(ProtocolCode.Ice1, false)]
        [TestCase(ProtocolCode.Ice1, true)]
        [TestCase(ProtocolCode.Ice2, false)]
        [TestCase(ProtocolCode.Ice2, true)]
        public async Task Connection_ClosedEventAsync(ProtocolCode protocol, bool closeClientSide)
        {
            await using var factory = new ConnectionFactory("tcp", protocol);

            using var semaphore = new SemaphoreSlim(0);
            EventHandler<ClosedEventArgs> handler = (sender, args) =>
            {
                Assert.That(sender, Is.AssignableTo<Connection>());
                Assert.That(args.Exception, Is.AssignableTo<ConnectionClosedException>());
                semaphore.Release();
            };
            factory.ClientConnection.Closed += handler;
            factory.ServerConnection.Closed += handler;

            await (closeClientSide ? factory.ClientConnection : factory.ServerConnection).ShutdownAsync();

            await semaphore.WaitAsync();
            await semaphore.WaitAsync();
        }

        [TestCase(ProtocolCode.Ice1, false)]
        [TestCase(ProtocolCode.Ice1, true)]
        [TestCase(ProtocolCode.Ice2, false)]
        [TestCase(ProtocolCode.Ice2, true)]
        public async Task Connection_CloseOnIdleAsync(ProtocolCode protocol, bool idleOnClient)
        {
            await using var factory = new ConnectionFactory(
                "tcp",
                protocol,
                clientTransportOptions: new TcpOptions()
                {
                    IdleTimeout = idleOnClient ? TimeSpan.FromMilliseconds(500) : TimeSpan.FromHours(1)
                },
                serverTransportOptions: new TcpOptions()
                {
                    IdleTimeout = idleOnClient ? TimeSpan.FromHours(1) : TimeSpan.FromMilliseconds(500)
                });

            using var semaphore = new SemaphoreSlim(0);
            factory.ClientConnection.Closed += (sender, args) => semaphore.Release();
            factory.ServerConnection.Closed += (sender, args) => semaphore.Release();
            await semaphore.WaitAsync();
            await semaphore.WaitAsync();
        }

        [TestCase(ProtocolCode.Ice1)]
        [TestCase(ProtocolCode.Ice2)]
        public async Task Connection_ConnectTimeoutAsync(ProtocolCode protocol)
        {
            Endpoint endpoint = TestHelper.GetTestEndpoint(
                transport: "tcp",
                protocol: Protocol.FromProtocolCode(protocol));

            IServerTransport transport = new TcpServerTransport(new TcpOptions { ListenerBackLog = 1 }, new(), null);
            using IListener listener = transport.Listen(endpoint);

            await using var connection = new Connection
            {
                Options = new() { ConnectTimeout = TimeSpan.FromMilliseconds(100) },
                RemoteEndpoint = listener.Endpoint,
            };

            Assert.ThrowsAsync<ConnectTimeoutException>(() => connection.ConnectAsync(default));
        }

        [TestCase("tcp", false)]
        [TestCase("tcp", true)]
        [TestCase("udp", false)]
        public async Task Connection_InformationAsync(string transport, bool secure)
        {
            await using var factory = new ConnectionFactory(transport, secure: secure);

            Assert.That(factory.ClientConnection.IsSecure, Is.EqualTo(secure));
            Assert.That(factory.ServerConnection.IsSecure, Is.EqualTo(secure));

            NetworkConnectionInformation? clientInformation = factory.ClientConnection.NetworkConnectionInformation;
            Assert.That(clientInformation, Is.Not.Null);

            NetworkConnectionInformation? serverInformation = factory.ServerConnection.NetworkConnectionInformation;
            Assert.That(serverInformation, Is.Not.Null);

            Assert.AreEqual("127.0.0.1", clientInformation?.LocalEndpoint.Host);
            Assert.AreEqual("127.0.0.1", clientInformation?.RemoteEndpoint.Host);
            Assert.That(clientInformation?.RemoteEndpoint!.Port, Is.EqualTo(serverInformation?.LocalEndpoint!.Port));
            if (transport != "udp")
            {
                Assert.That(clientInformation?.LocalEndpoint!.Port, Is.EqualTo(serverInformation?.RemoteEndpoint!.Port));
                Assert.AreEqual("127.0.0.1", clientInformation?.RemoteEndpoint!.Host);
            }
            Assert.That(factory.ClientConnection.IsServer, Is.False);
            Assert.That(factory.ServerConnection.IsServer, Is.True);

            if (secure)
            {
                Assert.AreEqual("tcp", transport);
                Assert.That(clientInformation?.RemoteCertificate, Is.Not.Null);
                Assert.That(serverInformation?.RemoteCertificate, Is.Null);
            }
        }

        [TestCase(ProtocolCode.Ice1)]
        [TestCase(ProtocolCode.Ice2)]
        public async Task Connection_IdleTimeoutAsync(ProtocolCode protocol)
        {
            await using var factory = new ConnectionFactory(
                "tcp",
                protocol: protocol,
                clientTransportOptions: new TcpOptions()
                {
                    IdleTimeout = TimeSpan.FromSeconds(2)
                },
                serverTransportOptions: new TcpOptions()
                {
                    IdleTimeout = TimeSpan.FromSeconds(3)
                });

            Assert.That(factory.ClientConnection.NetworkConnectionInformation?.IdleTimeout,
                        Is.EqualTo(TimeSpan.FromSeconds(2)));

            if (protocol == ProtocolCode.Ice1)
            {
                Assert.That(factory.ServerConnection.NetworkConnectionInformation?.IdleTimeout,
                            Is.EqualTo(TimeSpan.FromSeconds(3)));
            }
            else
            {
                Assert.That(factory.ServerConnection.NetworkConnectionInformation?.IdleTimeout,
                            Is.EqualTo(TimeSpan.FromSeconds(2)));
            }
        }

        [TestCase(ProtocolCode.Ice1)]
        [TestCase(ProtocolCode.Ice2)]
        public async Task Connection_KeepAliveAsync(ProtocolCode protocol)
        {
            await using var factory = new ConnectionFactory(
                protocol: protocol,
                clientConnectionOptions: new()
                {
                    KeepAlive = true
                },
                serverConnectionOptions: new()
                {
                    KeepAlive = true
                });
            Assert.That(factory.ClientConnection.Options.KeepAlive, Is.True);
            Assert.That(factory.ServerConnection.Options.KeepAlive, Is.True);
        }

        [TestCase(ProtocolCode.Ice1, false)]
        [TestCase(ProtocolCode.Ice1, true)]
        [TestCase(ProtocolCode.Ice2, false)]
        [TestCase(ProtocolCode.Ice2, true)]
        public async Task Connection_KeepAliveOnIdleAsync(ProtocolCode protocol, bool heartbeatOnClient)
        {
            await using var factory = new ConnectionFactory(
                "tcp",
                protocol,
                clientTransportOptions: new TcpOptions()
                {
                    IdleTimeout = TimeSpan.FromMilliseconds(500),
                },
                clientConnectionOptions: new()
                {
                    KeepAlive = heartbeatOnClient
                },
                serverTransportOptions: new TcpOptions()
                {
                    IdleTimeout = TimeSpan.FromMilliseconds(500),
                },
                serverConnectionOptions: new()
                {
                    KeepAlive = !heartbeatOnClient
                });

            await Task.Delay(TimeSpan.FromSeconds(2));

            Assert.That(factory.ClientConnection.State, Is.EqualTo(ConnectionState.Active));
            Assert.That(factory.ServerConnection.State, Is.EqualTo(ConnectionState.Active));
        }

        [TestCase(ProtocolCode.Ice1)]
        [TestCase(ProtocolCode.Ice2)]
        public async Task Connection_KeepAliveOnInvocationAsync(ProtocolCode protocol)
        {
            using var dispatchSemaphore = new SemaphoreSlim(0);
            await using var factory = new ConnectionFactory(
                "tcp",
                protocol,
                serverTransportOptions: new TcpOptions() { IdleTimeout = TimeSpan.FromSeconds(1) },
                dispatcher: new InlineDispatcher(async (request, cancel) =>
                {
                    await dispatchSemaphore.WaitAsync(cancel);
                    return OutgoingResponse.ForPayload(request, default);
                }));

            // Perform an invocation and wait 2 seconds. The connection shouldn't close.
            Task pingTask = factory.ServicePrx.IcePingAsync();
            await Task.Delay(TimeSpan.FromSeconds(2));
            Assert.That(factory.ClientConnection.State, Is.EqualTo(ConnectionState.Active));
            Assert.That(factory.ServerConnection.State, Is.EqualTo(ConnectionState.Active));
            dispatchSemaphore.Release();
            await pingTask;
        }

        [TestCase(ProtocolCode.Ice2, "tcp", false)]
        [TestCase(ProtocolCode.Ice2, "tcp", true)]
        [TestCase(ProtocolCode.Ice1, "tcp", false)]
        [TestCase(ProtocolCode.Ice1, "tcp", true)]
        [TestCase(ProtocolCode.Ice2, "coloc", false)]
        [TestCase(ProtocolCode.Ice2, "coloc", true)]
        public async Task Connection_ShutdownAsync(ProtocolCode protocol, string transport, bool closeClientSide)
        {
            using var waitForDispatchSemaphore = new SemaphoreSlim(0);
            using var dispatchSemaphore = new SemaphoreSlim(0);
            await using var factory = new ConnectionFactory(
                transport,
                protocol,
                dispatcher: new InlineDispatcher(async (request, cancel) =>
                {
                    waitForDispatchSemaphore.Release();
                    await dispatchSemaphore.WaitAsync(cancel);
                    return OutgoingResponse.ForPayload(request, default);
                }));

            // Perform an invocation.
            Task pingTask = factory.ServicePrx.IcePingAsync();
            await waitForDispatchSemaphore.WaitAsync();

            // Shutdown the connection.
            Task shutdownTask =
                (closeClientSide ? factory.ClientConnection : factory.ServerConnection).ShutdownAsync("message");
            Assert.That(dispatchSemaphore.Release(), Is.EqualTo(0));
            await shutdownTask;

            if (protocol == ProtocolCode.Ice1 && closeClientSide)
            {
                // With Ice1, when closing the connection with a pending invocation, invocations are aborted
                // immediately. The Ice1 protocol doesn't support reliably waiting for the response.
                Assert.ThrowsAsync<ConnectionClosedException>(
                    async () => await factory.ServicePrx.IcePingAsync());
            }
            else
            {
                // Ensure the invocation is successful.
                Assert.DoesNotThrowAsync(async () => await pingTask);
            }

            // Next invocation on the connection should throw ConnectionClosedException.
            Assert.ThrowsAsync<ConnectionClosedException>(
                async () => await factory.ServicePrx.IcePingAsync());
        }

        [TestCase(false, ProtocolCode.Ice1)]
        [TestCase(true, ProtocolCode.Ice1)]
        [TestCase(false, ProtocolCode.Ice2)]
        [TestCase(true, ProtocolCode.Ice2)]
        public async Task Connection_ShutdownCancellationAsync(bool closeClientSide, ProtocolCode protocol)
        {
            using var waitForDispatchSemaphore = new SemaphoreSlim(0);
            using var dispatchSemaphore = new SemaphoreSlim(0);
            await using var factory = new ConnectionFactory(
                "tcp",
                protocol,
                dispatcher: new InlineDispatcher(async (request, cancel) =>
                {
                    waitForDispatchSemaphore.Release();
                    try
                    {
                        await Task.Delay(-1, cancel);
                    }
                    catch (OperationCanceledException)
                    {
                        dispatchSemaphore.Release();
                        throw;
                    }
                    catch
                    {
                    }
                    Assert.Fail();
                    return OutgoingResponse.ForPayload(request, default);
                }));

            // Perform an invocation
            Task pingTask = factory.ServicePrx.IcePingAsync();
            await waitForDispatchSemaphore.WaitAsync();

            using var cancelSource = new CancellationTokenSource();
            if (closeClientSide)
            {
                Task shutdownTask = factory.ClientConnection.ShutdownAsync("client message", cancelSource.Token);
                cancelSource.Cancel();

                // Ensure that dispatch is canceled (with Ice1 it's canceled on receive of the CloseConnection
                // frame and the GoAwayCanceled frame for Ice2).
                dispatchSemaphore.Wait();

                // The invocation on the connection has been canceled by the shutdown cancellation
                Exception? ex = Assert.ThrowsAsync<OperationCanceledException>(async () => await pingTask);

                if (protocol == ProtocolCode.Ice1)
                {
                    // Client-side Ice1 invocations are canceled immediately on shutdown.
                    Assert.That(ex!.Message, Is.EqualTo("client message"));
                }
                else
                {
                    // Client-side Ice2 invocations are canceled when the dispatch is canceled by the peer.
                    Assert.That(ex!.Message, Is.EqualTo("dispatch canceled by peer"));
                }
            }
            else
            {
                Task shutdownTask = factory.ServerConnection.ShutdownAsync("server message", cancelSource.Token);
                Assert.That(shutdownTask.IsCompleted, Is.False);
                cancelSource.Cancel();

                // Ensure the dispatch is canceled.
                dispatchSemaphore.Wait();

                // The invocation on the connection should throw a DispatchException
                if (protocol == ProtocolCode.Ice1)
                {
                    DispatchException? ex = Assert.ThrowsAsync<DispatchException>(async () => await pingTask);
                    Assert.That(ex!.RetryPolicy, Is.EqualTo(RetryPolicy.NoRetry));
                }
                else
                {
                    Exception? ex = Assert.ThrowsAsync<OperationCanceledException>(async () => await pingTask);
                    Assert.That(ex!.Message, Is.EqualTo("dispatch canceled by peer"));
                }
            }
        }

        [TestCase(ProtocolCode.Ice2, "tcp", false)]
        [TestCase(ProtocolCode.Ice2, "tcp", true)]
        [TestCase(ProtocolCode.Ice1, "tcp", false)]
        [TestCase(ProtocolCode.Ice1, "tcp", true)]
        [TestCase(ProtocolCode.Ice2, "coloc", false)]
        [TestCase(ProtocolCode.Ice2, "coloc", true)]
        public async Task Connection_ShutdownAsync_CloseTimeoutAsync(
            ProtocolCode protocol,
            string transport,
            bool closeClientSide)
        {
            using var semaphore = new SemaphoreSlim(0);
            using var waitForDispatchSemaphore = new SemaphoreSlim(0);
            await using var factory = new ConnectionFactory(
                transport,
                protocol: protocol,
                clientConnectionOptions: new()
                {
                    CloseTimeout = closeClientSide ? TimeSpan.FromSeconds(1) : TimeSpan.FromSeconds(60)
                },
                serverConnectionOptions: new()
                {
                    CloseTimeout = closeClientSide ? TimeSpan.FromSeconds(60) : TimeSpan.FromSeconds(1)
                },
                dispatcher: new InlineDispatcher(async (request, cancel) =>
                {
                    waitForDispatchSemaphore.Release();
                    await semaphore.WaitAsync(cancel);
                    return OutgoingResponse.ForPayload(request, default);
                }));

            // Perform an invocation
            Task pingTask = factory.ServicePrx.IcePingAsync();
            await waitForDispatchSemaphore.WaitAsync();

            if (closeClientSide)
            {
                // Shutdown should trigger the abort of the connection after the close timeout
                await factory.ClientConnection.ShutdownAsync();
                if (protocol == ProtocolCode.Ice1)
                {
                    // Invocations are canceled immediately on shutdown with Ice1
                    Assert.ThrowsAsync<OperationCanceledException>(async () => await pingTask);
                }
                else
                {
                    Assert.ThrowsAsync<ConnectionLostException>(async () => await pingTask);
                }
            }
            else
            {
                // Shutdown should trigger the abort of the connection after the close timeout
                await factory.ServerConnection.ShutdownAsync();
                Assert.ThrowsAsync<ConnectionLostException>(async () => await pingTask);
            }

            semaphore.Release();
        }
    }
}<|MERGE_RESOLUTION|>--- conflicted
+++ resolved
@@ -72,37 +72,12 @@
                     options: _serverTransportOptions,
                     authenticationOptions: _serverAuthenticationOptions);
 
-<<<<<<< HEAD
                 using IListener listener = serverTransport.Listen(Endpoint);
 #pragma warning disable CA2000
                 Task<Connection> serverTask = AcceptAsync(listener);
                 Task<Connection> clientTask = ConnectAsync(listener.Endpoint);
                 return (await serverTask, await clientTask);
 #pragma warning restore CA2000
-=======
-                Connection clientConnection;
-                Connection serverConnection;
-                if (Endpoint.Transport == "udp")
-                {
-                    serverConnection = new Connection(serverTransport.Listen(Endpoint).Connection!, Endpoint.Protocol)
-                    {
-                        Dispatcher = _dispatcher,
-                        Options = _serverConnectionOptions
-                    };
-                    await serverConnection.ConnectAsync(default);
-                    clientConnection = await ConnectAsync(serverConnection.NetworkConnectionInformation?.LocalEndpoint!);
-                }
-                else
-                {
-                    using IListener listener = serverTransport.Listen(Endpoint).Listener!;
-                    Task<Connection> serverTask = AcceptAsync(listener);
-                    Task<Connection> clientTask = ConnectAsync(listener.Endpoint);
-                    serverConnection = await serverTask;
-                    clientConnection = await clientTask;
-                }
-
-                return (serverConnection, clientConnection);
->>>>>>> 1949f255
 
                 async Task<Connection> AcceptAsync(IListener listener)
                 {
