<?xml version="1.0" encoding="utf-8"?>
<Project Sdk="Microsoft.NET.Sdk">
  <ItemGroup>
<<<<<<< HEAD
    <PackageReference Include="Microsoft.Extensions.Logging" Version="8.0.0-rc.2.*" />
    <PackageReference Include="Microsoft.Extensions.Logging.Console" Version="8.0.0-rc.2.*" />
=======
    <PackageReference Include="Microsoft.Extensions.Logging" Version="8.0.*" />
    <PackageReference Include="Microsoft.Extensions.Logging.Console" Version="8.0.*" />
>>>>>>> 2d474dfc
    <PackageReference Include="IceRpc" Version="$(Version)" />
    <PackageReference Include="IceRpc.Slice" Version="$(Version)" />
    <PackageReference Include="IceRpc.Logger" Version="$(Version)" />
    <PackageReference Include="IceRpc.Retry" Version="$(Version)" />
  </ItemGroup>
</Project><|MERGE_RESOLUTION|>--- conflicted
+++ resolved
@@ -1,13 +1,8 @@
 <?xml version="1.0" encoding="utf-8"?>
 <Project Sdk="Microsoft.NET.Sdk">
   <ItemGroup>
-<<<<<<< HEAD
-    <PackageReference Include="Microsoft.Extensions.Logging" Version="8.0.0-rc.2.*" />
-    <PackageReference Include="Microsoft.Extensions.Logging.Console" Version="8.0.0-rc.2.*" />
-=======
     <PackageReference Include="Microsoft.Extensions.Logging" Version="8.0.*" />
     <PackageReference Include="Microsoft.Extensions.Logging.Console" Version="8.0.*" />
->>>>>>> 2d474dfc
     <PackageReference Include="IceRpc" Version="$(Version)" />
     <PackageReference Include="IceRpc.Slice" Version="$(Version)" />
     <PackageReference Include="IceRpc.Logger" Version="$(Version)" />
