--- conflicted
+++ resolved
@@ -613,20 +613,13 @@
             // TODO dispatcher should not be nullable, but the Server class only provides a null one.
             IDispatcher? dispatcher,
             ServerConnectionOptions options,
-            ILogger logger)
+            ILoggerFactory? loggerFactory)
         {
             UnderlyingConnection = connection;
             _localEndpoint = connection.LocalEndpoint!;
-
-<<<<<<< HEAD
             Options = options;
-            Logger = logger;
+            _logger = loggerFactory?.CreateLogger("IceRpc") ?? NullLogger.Instance;
             _dispatcher = dispatcher;
-=======
-            Options = server.ConnectionOptions;
-            _logger = (server.LoggerFactory ?? NullLoggerFactory.Instance).CreateLogger("IceRpc");
-            Server = server;
->>>>>>> fb9391d2
         }
 
         internal void Monitor()
