--- conflicted
+++ resolved
@@ -127,25 +127,6 @@
         }
     }
 
-<<<<<<< HEAD
-    /// <summary>Verifies that a dual mode socket is created when <see cref="TcpTransportOptions.IsIPv6Only"/> is set
-    /// to <c>true</c>.</summary>
-    /// <param name="ipv6only">The value for <see cref="TcpTransportOptions.IsIPv6Only"/>.</param>
-    [Test]
-    public async Task Configure_client_connection_is_ipv6_only([Values(true, false)] bool ipv6only)
-    {
-        await using TcpClientNetworkConnection? connection = CreateTcpClientConnection(
-            new Endpoint(Protocol.IceRpc) { Host = "::1" },
-            new TcpClientTransportOptions
-            {
-                IsIPv6Only = ipv6only
-            });
-
-        Assert.That(connection.Socket.DualMode, ipv6only ? Is.False : Is.True);
-    }
-
-=======
->>>>>>> a7a16d75
     /// <summary>Verifies that setting the <see cref="TcpClientTransportOptions.LocalEndPoint"/> properties, sets
     /// the socket local endpoint.</summary>
     [Test]
