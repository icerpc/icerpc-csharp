--- conflicted
+++ resolved
@@ -9,22 +9,7 @@
 {
     internal class LogNetworkConnectionDecorator : INetworkConnection
     {
-<<<<<<< HEAD
-        public TimeSpan IdleTimeout => _decoratee.IdleTimeout;
-        public bool IsSecure => _decoratee.IsSecure;
-        public bool IsServer => _decoratee.IsServer;
-        public TimeSpan LastActivity => _decoratee.LastActivity;
-        public Endpoint? LocalEndpoint => _decoratee.LocalEndpoint;
-        public ILogger Logger => _decoratee.Logger;
-        public Endpoint? RemoteEndpoint => _decoratee.RemoteEndpoint;
-
-        private bool _connected;
-        private bool _isDatagram;
-        private readonly INetworkConnection _decoratee;
-=======
-        public int DatagramMaxReceiveSize => Decoratee.DatagramMaxReceiveSize;
         public TimeSpan IdleTimeout => Decoratee.IdleTimeout;
-        public bool IsDatagram => Decoratee.IsDatagram;
          public bool IsSecure => Decoratee.IsSecure;
         public TimeSpan LastActivity => Decoratee.LastActivity;
         public Endpoint? LocalEndpoint => Decoratee.LocalEndpoint;
@@ -35,18 +20,14 @@
         private protected ILogger Logger { get; }
         private protected bool Connected { get; set; }
         private protected bool IsServer { get; }
->>>>>>> f1f8b1ee
+        private bool _isDatagram;
 
         public void Close(Exception? exception)
         {
             using IDisposable? scope = Logger.StartConnectionScope(this, IsServer);
             if (Connected || exception == null)
             {
-<<<<<<< HEAD
-                if (_isDatagram && _decoratee.IsServer)
-=======
-                if (Decoratee.IsDatagram && IsServer)
->>>>>>> f1f8b1ee
+                if (_isDatagram && IsServer)
                 {
                     Logger.LogStopReceivingDatagrams();
                 }
@@ -60,11 +41,7 @@
                 // If the connection is connecting but not active yet, we print a trace to show that
                 // the connection got connected or accepted before printing out the connection closed
                 // trace.
-<<<<<<< HEAD
-                Action<Exception?> logFailure = (_decoratee.IsServer, _isDatagram) switch
-=======
-                Action<Exception?> logFailure = (IsServer, Decoratee.IsDatagram) switch
->>>>>>> f1f8b1ee
+                Action<Exception?> logFailure = (IsServer, _isDatagram) switch
                 {
                     (false, false) => Logger.LogConnectionConnectFailed,
                     (false, true) => Logger.LogStartSendingDatagramsFailed,
@@ -79,14 +56,9 @@
         public virtual async ValueTask<ISingleStreamConnection> ConnectSingleStreamConnectionAsync(CancellationToken cancel)
         {
             ISingleStreamConnection singleStreamConnection = new LogSingleStreamConnectionDecorator(
-<<<<<<< HEAD
-                await _decoratee.GetSingleStreamConnectionAsync(cancel).ConfigureAwait(false),
-                Logger);
-            _isDatagram = singleStreamConnection.IsDatagram;
-=======
                 this,
                 await Decoratee.ConnectSingleStreamConnectionAsync(cancel).ConfigureAwait(false));
->>>>>>> f1f8b1ee
+            _isDatagram = singleStreamConnection.IsDatagram;
             LogConnected();
             return singleStreamConnection;
         }
@@ -154,13 +126,8 @@
         {
             if (!Connected)
             {
-<<<<<<< HEAD
-                using IDisposable? scope = Logger.StartConnectionScope(this);
-                Action logSuccess = (_decoratee.IsServer, _isDatagram) switch
-=======
                 using IDisposable? scope = Logger.StartConnectionScope(this, IsServer);
-                Action logSuccess = (IsServer, Decoratee.IsDatagram) switch
->>>>>>> f1f8b1ee
+                Action logSuccess = (IsServer, _isDatagram) switch
                 {
                     (false, false) => Logger.LogConnectionEstablished,
                     (false, true) => Logger.LogStartSendingDatagrams,
@@ -175,16 +142,11 @@
 
     internal sealed class LogSingleStreamConnectionDecorator : ISingleStreamConnection
     {
-<<<<<<< HEAD
         public int DatagramMaxReceiveSize => _decoratee.DatagramMaxReceiveSize;
         public bool IsDatagram => _decoratee.IsDatagram;
 
-        private readonly ILogger _logger;
-        private readonly ISingleStreamConnection _decoratee;
-=======
         private readonly ISingleStreamConnection _decoratee;
         private readonly LogNetworkConnectionDecorator _parent;
->>>>>>> f1f8b1ee
 
         public async ValueTask<int> ReadAsync(Memory<byte> buffer, CancellationToken cancel)
         {
