--- conflicted
+++ resolved
@@ -28,104 +28,6 @@
         /// <summary>The <see cref="IceRpc.ResultType"/> of this response.</summary>
         public ResultType ResultType { get; }
 
-<<<<<<< HEAD
-=======
-        /*
-                /// <summary>Creates a new <see cref="OutgoingResponse"/> for an operation with a non-tuple non-struct
-                /// return type.</summary>
-                /// <typeparam name="T">The type of the return value.</typeparam>
-                /// <param name="dispatch">The Dispatch object for the corresponding incoming request.</param>
-                /// <param name="format">The format to use when writing class instances in case <c>returnValue</c> contains
-                /// class instances.</param>
-                /// <param name="returnValue">The return value to write into the frame.</param>
-                /// <param name="writer">The <see cref="OutputStreamWriter{T}"/> that writes the return value into the frame.
-                /// </param>
-                /// <returns>A new OutgoingResponse.</returns>
-                public static OutgoingResponse WithReturnValue<T>(
-                    Dispatch dispatch,
-                    FormatType format,
-                    T returnValue,
-                    OutputStreamWriter<T> writer)
-                {
-                    (OutgoingResponse response, OutputStream ostr) = PrepareReturnValue(dispatch, format);
-                    writer(ostr, returnValue);
-                    ostr.Finish();
-                    return response;
-                }
-
-                /// <summary>Creates a new <see cref="OutgoingResponse"/> for an operation with a single stream return
-                /// value.</summary>
-                /// <typeparam name="T">The type of the return value.</typeparam>
-                /// <param name="dispatch">The Dispatch object for the corresponding incoming request.</param>
-                /// <param name="format">The format to use when writing class instances in case <c>returnValue</c> contains
-                /// class instances.</param>
-                /// <param name="returnValue">The return value to write into the frame.</param>
-                /// <param name="writer">The delegate that will send the stream return value.</param>
-                /// <returns>A new OutgoingResponse.</returns>
-                [System.Diagnostics.CodeAnalysis.SuppressMessage(
-                    "Microsoft.Performance",
-                    "CA1801: Review unused parameters",
-                    Justification = "TODO")]
-                public static OutgoingResponse WithReturnValue<T>(
-                    Dispatch dispatch,
-                    FormatType format,
-                    T returnValue,
-                    Action<Stream, T, System.Threading.CancellationToken> writer)
-                {
-                    OutgoingResponse response = WithVoidReturnValue(dispatch);
-                    // TODO: deal with format
-                    response.StreamDataWriter = stream => writer(stream, returnValue, default);
-                    return response;
-                }
-
-                /// <summary>Creates a new <see cref="OutgoingResponse"/> for an operation with a tuple or struct return
-                /// type.</summary>
-                /// <typeparam name="T">The type of the return value.</typeparam>
-                /// <param name="dispatch">The Dispatch object for the corresponding incoming request.</param>
-                /// <param name="format">The format to use when writing class instances in case <c>returnValue</c> contains
-                /// class instances.</param>
-                /// <param name="returnValue">The return value to write into the frame.</param>
-                /// <param name="writer">The <see cref="OutputStreamWriter{T}"/> that writes the return value into the frame.
-                /// </param>
-                /// <returns>A new OutgoingResponse.</returns>
-                public static OutgoingResponse WithReturnValue<T>(
-                    Dispatch dispatch,
-                    FormatType format,
-                    in T returnValue,
-                    OutputStreamValueWriter<T> writer)
-                    where T : struct
-                {
-                    (OutgoingResponse response, OutputStream ostr) = PrepareReturnValue(dispatch, format);
-                    writer(ostr, in returnValue);
-                    ostr.Finish();
-                    return response;
-                }
-
-                /// <summary>Creates a new <see cref="OutgoingResponse"/> for an operation with a tuple return
-                /// type where the tuple return type contains a stream return value.</summary>
-                /// <typeparam name="T">The type of the return value.</typeparam>
-                /// <param name="dispatch">The Dispatch object for the corresponding incoming request.</param>
-                /// <param name="format">The format to use when writing class instances in case <c>returnValue</c> contains
-                /// class instances.</param>
-                /// <param name="returnValue">The return value to write into the frame.</param>
-                /// <param name="writer">The delegate that writes the return value into the frame.</param>
-                /// <returns>A new OutgoingResponse.</returns>
-                public static OutgoingResponse WithReturnValue<T>(
-                    Dispatch dispatch,
-                    FormatType format,
-                    in T returnValue,
-                    OutputStreamValueWriterWithStreamable<T> writer)
-                    where T : struct
-                {
-                    (OutgoingResponse response, OutputStream ostr) = PrepareReturnValue(dispatch, format);
-                    // TODO: deal with compress, format and cancellation token
-                    response.StreamDataWriter = writer(ostr, in returnValue, default);
-                    ostr.Finish();
-                    return response;
-                }
-        */
-
->>>>>>> af381512
         /// <summary>Constructs an outgoing response with the given payload. The new response will use the protocol and
         /// encoding of <paramref name="request"/> and corresponds to a successful completion.</summary>
         /// <param name="request">The request for which this constructor creates a response.</param>
@@ -134,7 +36,7 @@
         public OutgoingResponse(
             IncomingRequest request,
             IList<ArraySegment<byte>> payload,
-            Action<SocketStream>? streamDataWriter = null)
+            Action<Stream>? streamDataWriter = null)
             : this(request.Protocol, payload, request.PayloadEncoding, FeatureCollection.Empty, streamDataWriter)
         {
             ResultType = ResultType.Success;
@@ -149,7 +51,7 @@
         public OutgoingResponse(
             Dispatch dispatch,
             IList<ArraySegment<byte>> payload,
-            Action<SocketStream>? streamDataWriter = null)
+            Action<Stream>? streamDataWriter = null)
             : this(dispatch.Protocol, payload, dispatch.Encoding, dispatch.ResponseFeatures, streamDataWriter)
         {
             ResultType = ResultType.Success;
@@ -289,7 +191,7 @@
             IList<ArraySegment<byte>> payload,
             Encoding payloadEncoding,
             FeatureCollection features,
-            Action<SocketStream>? streamDataWriter)
+            Action<Stream>? streamDataWriter)
             : base(protocol, features, streamDataWriter)
         {
             PayloadEncoding = payloadEncoding;
