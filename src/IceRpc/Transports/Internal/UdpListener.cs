// Copyright (c) ZeroC, Inc. All rights reserved.

using IceRpc.Internal;

namespace IceRpc.Transports.Internal
{
    /// <summary>The listener implementation for the UDP transport.</summary>
    internal sealed class UdpListener : IListener<ISimpleNetworkConnection>
    {
        public Endpoint Endpoint { get; }

        private readonly TaskCompletionSource<SimpleNetworkConnection> _acceptTask = new();
        private UdpSocket? _socket;

        public async ValueTask<ISimpleNetworkConnection> AcceptAsync()
        {
            try
            {
                if (Interlocked.Exchange(ref _socket, null) is UdpSocket socket)
                {
                    // Return the server-side network connection if the socket wasn't already consumed.
                    return new SocketNetworkConnection(
                        socket,
                        Endpoint,
                        isServer: true,
                        idleTimeout: TimeSpan.MaxValue);
                }
                else
                {
                    // Wait indefinitely until Dispose is called if the socket was already consumed.
                    return await _acceptTask.Task.ConfigureAwait(false);
                }
            }
            catch (Exception ex)
            {
                throw ExceptionUtil.Throw(ex.ToTransportException(default));
            }
        }

        public override string ToString() => Endpoint.ToString();

        public void Dispose()
        {
            if (_acceptTask.ValueTask.IsCompletedSuccessfully)
            {
<<<<<<< HEAD
                _acceptTask.ValueTask.Result.Dispose();
            }
            else
            {
=======
                // Dispose the UdpSocket if AcceptAsync didn't already consume it.
                Interlocked.Exchange(ref _socket, null)?.Dispose();
>>>>>>> 2d92564a
                _acceptTask.SetException(new ObjectDisposedException(nameof(UdpListener)));
            }
        }

        internal UdpListener(UdpSocket socket, Endpoint endpoint)
        {
            Endpoint = endpoint;
            _socket = socket;
        }
    }
}<|MERGE_RESOLUTION|>--- conflicted
+++ resolved
@@ -9,7 +9,7 @@
     {
         public Endpoint Endpoint { get; }
 
-        private readonly TaskCompletionSource<SimpleNetworkConnection> _acceptTask = new();
+        private readonly TaskCompletionSource<ISimpleNetworkConnection> _acceptTask = new();
         private UdpSocket? _socket;
 
         public async ValueTask<ISimpleNetworkConnection> AcceptAsync()
@@ -41,19 +41,9 @@
 
         public void Dispose()
         {
-            if (_acceptTask.ValueTask.IsCompletedSuccessfully)
-            {
-<<<<<<< HEAD
-                _acceptTask.ValueTask.Result.Dispose();
-            }
-            else
-            {
-=======
-                // Dispose the UdpSocket if AcceptAsync didn't already consume it.
-                Interlocked.Exchange(ref _socket, null)?.Dispose();
->>>>>>> 2d92564a
-                _acceptTask.SetException(new ObjectDisposedException(nameof(UdpListener)));
-            }
+           // Dispose the UdpSocket if AcceptAsync didn't already consume it.
+           Interlocked.Exchange(ref _socket, null)?.Dispose();
+           _acceptTask.SetException(new ObjectDisposedException(nameof(UdpListener)));
         }
 
         internal UdpListener(UdpSocket socket, Endpoint endpoint)
