--- conflicted
+++ resolved
@@ -620,11 +620,7 @@
 
         try
         {
-<<<<<<< HEAD
             using SemaphoreLock _ = await _writeSemaphore.AcquireAsync(writeCts.Token).ConfigureAwait(false);
-=======
-            using SemaphoreLock _ = await AcquireWriteLockAsync(writeCts.Token).ConfigureAwait(false);
->>>>>>> 472d61aa
             await WriteFrameAsync(
                 frameType,
                 streamId: null,
@@ -649,11 +645,7 @@
         Debug.Assert(frameType >= FrameType.StreamReset);
         try
         {
-<<<<<<< HEAD
             using SemaphoreLock _ = await _writeSemaphore.AcquireAsync(_closedCancellationToken).ConfigureAwait(false);
-=======
-            using SemaphoreLock _ = await AcquireWriteLockAsync(_closedCancellationToken).ConfigureAwait(false);
->>>>>>> 472d61aa
             if (!stream.IsStarted)
             {
                 StartStream(stream);
@@ -734,11 +726,7 @@
                 bool lastStreamFrame = endStream && source1.IsEmpty && source2.IsEmpty;
 
                 // Finally, acquire the write semaphore to ensure only one stream writes to the connection.
-<<<<<<< HEAD
                 SemaphoreLock semaphoreLock = await _writeSemaphore.AcquireAsync(writeCts.Token).ConfigureAwait(false);
-=======
-                SemaphoreLock semaphoreLock = await AcquireWriteLockAsync(writeCts.Token).ConfigureAwait(false);
->>>>>>> 472d61aa
                 if (!stream.IsStarted)
                 {
                     StartStream(stream);
@@ -760,19 +748,11 @@
                     // writes on the stream and allow the stream to be released if reads are also completed.
                     stream.SentLastStreamFrame();
                 }
-<<<<<<< HEAD
 
                 // Write the stream frame. The writing should not be canceled if the WriteAsync operation on the stream is
                 // canceled. If it did, it would abort the connection. We keep around the _writeStreamFrameTask to ensure
                 // exceptions from the WriteStreamFrameAsync task are always observed.
 
-=======
-
-                // Write the stream frame. The writing should not be canceled if the WriteAsync operation on the stream is
-                // canceled. If it did, it would abort the connection. We keep around the _writeStreamFrameTask to ensure
-                // exceptions from the WriteStreamFrameAsync task are always observed.
-
->>>>>>> 472d61aa
                 // WriteStreamFrameAsync is responsible for releasing the write semaphore.
                 _writeStreamFrameTask = WriteStreamFrameAsync(sendSource1, sendSource2, semaphoreLock);
                 await _writeStreamFrameTask.WaitAsync(writeCts.Token).ConfigureAwait(false);
@@ -1527,14 +1507,4 @@
 
         return _duplexConnectionWriter.FlushAsync(cancellationToken);
     }
-
-    /// <summary>A simple helper for releasing a semaphore.</summary>
-    private struct SemaphoreLock : IDisposable
-    {
-        private readonly SemaphoreSlim _semaphore;
-
-        public void Dispose() => _semaphore.Release();
-
-        internal SemaphoreLock(SemaphoreSlim semaphore) => _semaphore = semaphore;
-    }
 }