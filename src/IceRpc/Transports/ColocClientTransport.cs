// Copyright (c) ZeroC, Inc. All rights reserved.

using IceRpc.Transports.Internal;
using System.Threading.Channels;

namespace IceRpc.Transports
{
    /// <summary>Implements <see cref="IClientTransport"/> for the coloc transport.</summary>
    public class ColocClientTransport : IClientTransport
    {
        INetworkConnection IClientTransport.CreateConnection(Endpoint remoteEndpoint)
        {
            if (remoteEndpoint.Params.Count > 0)
            {
                throw new FormatException(
                    $"unknown parameter '{remoteEndpoint.Params[0].Name}' in endpoint '{remoteEndpoint}'");
            }

            if (ColocListener.TryGetValue(remoteEndpoint, out ColocListener? listener))
            {
                ChannelReader<ReadOnlyMemory<byte>> reader;
                ChannelWriter<ReadOnlyMemory<byte>> writer;
                (reader, writer) = listener.NewClientConnection();
<<<<<<< HEAD
                return new ColocConnection(remoteEndpoint, isServer: false, writer, reader);
=======
                return new ColocNetworkConnection(remoteEndpoint, isServer: false, _slicOptions, writer, reader);
>>>>>>> 7d5deace
            }
            else
            {
                throw new ConnectionRefusedException();
            }
        }

        /// <summary>Constructs a colocated server transport.</summary>
        public ColocClientTransport()
        {
        }
    }
}<|MERGE_RESOLUTION|>--- conflicted
+++ resolved
@@ -21,11 +21,7 @@
                 ChannelReader<ReadOnlyMemory<byte>> reader;
                 ChannelWriter<ReadOnlyMemory<byte>> writer;
                 (reader, writer) = listener.NewClientConnection();
-<<<<<<< HEAD
-                return new ColocConnection(remoteEndpoint, isServer: false, writer, reader);
-=======
-                return new ColocNetworkConnection(remoteEndpoint, isServer: false, _slicOptions, writer, reader);
->>>>>>> 7d5deace
+                return new ColocNetworkConnection(remoteEndpoint, isServer: false, writer, reader);
             }
             else
             {
