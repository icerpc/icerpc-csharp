// Copyright (c) ZeroC, Inc. All rights reserved.

using IceRpc.Slice;
using IceRpc.Slice.Internal;
using IceRpc.Transports;
using IceRpc.Transports.Internal;
using System.Buffers;
using System.Collections.Immutable;
using System.Diagnostics;
using System.IO.Pipelines;

namespace IceRpc.Internal
{
    internal sealed class IceProtocolConnection : IProtocolConnection
    {
        /// <inheritdoc/>
        public bool HasDispatchesInProgress
        {
            get
            {
                lock (_mutex)
                {
                    return _dispatches.Count > 0;
                }
            }
        }

        /// <inheritdoc/>
        public bool HasInvocationsInProgress
        {
            get
            {
                lock (_mutex)
                {
                    return _invocations.Count > 0;
                }
            }
        }

        /// <inheritdoc/>
        public ImmutableDictionary<ConnectionFieldKey, ReadOnlySequence<byte>> PeerFields =>
            ImmutableDictionary<ConnectionFieldKey, ReadOnlySequence<byte>>.Empty;

        /// <inheritdoc/>
        public Action<string>? PeerShutdownInitiated { get; set; }

        private static readonly IDictionary<RequestFieldKey, ReadOnlySequence<byte>> _idempotentFields =
            new Dictionary<RequestFieldKey, ReadOnlySequence<byte>>
            {
                [RequestFieldKey.Idempotent] = default
            }.ToImmutableDictionary();

        private readonly Connection _connection;
        private readonly IDispatcher _dispatcher;
        private readonly TaskCompletionSource _dispatchesAndInvocationsCompleted =
            new(TaskCreationOptions.RunContinuationsAsynchronously);
        private readonly HashSet<CancellationTokenSource> _dispatches = new();

        private readonly SemaphoreSlim? _dispatchSemaphore;

        private readonly Dictionary<int, TaskCompletionSource<PipeReader>> _invocations = new();
        private bool _isAborted;
        private bool _isShuttingDown;
        private readonly MemoryPool<byte> _memoryPool;
        private readonly int _minimumSegmentSize;

        private readonly object _mutex = new();
        private readonly ISimpleNetworkConnection _networkConnection;
        private readonly SimpleNetworkConnectionReader _networkConnectionReader;
        private readonly SimpleNetworkConnectionWriter _networkConnectionWriter;

        private int _nextRequestId;
        private readonly Configure.IceProtocolOptions _options;
        private readonly IcePayloadPipeWriter _payloadWriter;
        private readonly TaskCompletionSource _pendingClose = new(TaskCreationOptions.RunContinuationsAsynchronously);
        private readonly TaskCompletionSource _receiveFramesCompleted = new();
        private readonly AsyncSemaphore _sendSemaphore = new(1, 1);
<<<<<<< HEAD
=======
        private bool _shuttingDown;

        public async Task AcceptRequestsAsync(Connection connection, IDispatcher dispatcher)
        {
            while (true)
            {
                // Wait for a request frame to be received.
                int requestFrameSize; // the total size of the request frame
                try
                {
                    requestFrameSize = await ReceiveFrameAsync().ConfigureAwait(false);
                }
                catch
                {
                    lock (_mutex)
                    {
                        // The connection was gracefully shut down, raise ConnectionClosedException here to ensure
                        // that the ClosedEvent will report this exception instead of the transport failure.
                        if (_shuttingDown && _invocations.Count == 0 && _dispatches.Count == 0)
                        {
                            throw new ConnectionClosedException("connection gracefully shut down");
                        }
                        else
                        {
                            throw;
                        }
                    }
                }

                // Read the request frame.
                PipeReader requestFrameReader = await CreateFrameReaderAsync(
                    requestFrameSize - IceDefinitions.PrologueSize,
                    _networkConnectionReader,
                    _memoryPool,
                    _minimumSegmentSize,
                    CancellationToken.None).ConfigureAwait(false);

                // Decode its header.
                int requestId;
                IceRequestHeader requestHeader;
                try
                {
                    if (!requestFrameReader.TryRead(out ReadResult readResult))
                    {
                        throw new InvalidDataException("received invalid request frame");
                    }

                    Debug.Assert(readResult.IsCompleted);

                    (requestId, requestHeader, int consumed) = DecodeRequestIdAndHeader(readResult.Buffer);
                    requestFrameReader.AdvanceTo(readResult.Buffer.GetPosition(consumed));
                }
                catch
                {
                    await requestFrameReader.CompleteAsync().ConfigureAwait(false);
                    throw;
                }

                var request = new IncomingRequest(Protocol.Ice)
                {
                    Connection = connection,
                    Fields = requestHeader.OperationMode == OperationMode.Normal ?
                        ImmutableDictionary<RequestFieldKey, ReadOnlySequence<byte>>.Empty : _idempotentFields,
                    Fragment = requestHeader.Fragment,
                    IsOneway = requestId == 0,
                    Operation = requestHeader.Operation,
                    Path = requestHeader.Path,
                    Payload = requestFrameReader,
                };

                if (requestHeader.Context.Count > 0)
                {
                    request.Features = request.Features.WithContext(requestHeader.Context);
                }

                if (_dispatchSemaphore is SemaphoreSlim dispatchSemaphore)
                {
                    // This prevents us from receiving any frame until WaitAsync returns.
                    await dispatchSemaphore.WaitAsync().ConfigureAwait(false);
                }

                _ = Task.Run(() => DispatchRequestAsync(requestId, request));
            }

            async Task DispatchRequestAsync(int requestId, IncomingRequest request)
            {
                using var cancelDispatchSource = new CancellationTokenSource();

                bool shuttingDown = false;
                lock (_mutex)
                {
                    if (_shuttingDown)
                    {
                        shuttingDown = true;
                    }
                    else
                    {
                        _dispatches.Add(cancelDispatchSource);
                    }
                }

                if (shuttingDown)
                {
                    // If shutting down, ignore the incoming request.
                    // TODO: replace with payload exception and error code
                    var exception = new ConnectionClosedException();
                    await request.Payload.CompleteAsync(exception).ConfigureAwait(false);
                    return;
                }

                OutgoingResponse response;
                try
                {
                    // The dispatcher is responsible for completing the incoming request payload.
                    response = await dispatcher.DispatchAsync(
                        request,
                        cancelDispatchSource.Token).ConfigureAwait(false);
                }
                catch (Exception exception)
                {
                    // If we catch an exception, we return a failure response with a Slice-encoded payload.

                    if (exception is OperationCanceledException)
                    {
                        exception = new DispatchException("dispatch canceled by peer", DispatchErrorCode.Canceled);
                    }

                    // With the ice protocol, a ResultType = Failure exception must be an ice system exception.
                    if (exception is not RemoteException remoteException ||
                        remoteException.ConvertToUnhandled ||
                        remoteException is not DispatchException)
                    {
                        remoteException = new DispatchException(
                            message: null,
                            exception is InvalidDataException ?
                                DispatchErrorCode.InvalidData : DispatchErrorCode.UnhandledException,
                            exception);
                    }

                    response = new OutgoingResponse(request)
                    {
                        Payload = SliceEncoding.Slice11.CreatePayloadFromRemoteException(remoteException),
                        ResultType = ResultType.Failure
                    };
                }

                // The sending of the response can't be canceled. This would lead to invalid protocol behavior.
                CancellationToken cancel = CancellationToken.None;

                PipeWriter payloadWriter = _payloadWriter;
                bool acquiredSemaphore = false;

                try
                {
                    if (response.PayloadStream != null)
                    {
                        throw new NotSupportedException("PayloadStream must be null with the ice protocol");
                    }

                    if (request.IsOneway)
                    {
                        await response.CompleteAsync().ConfigureAwait(false);
                        return;
                    }

                    // Read the full payload. This can take some time so this needs to be done before acquiring the send
                    // semaphore.
                    ReadOnlySequence<byte> payload = await ReadFullPayloadAsync(
                        response.Payload,
                        cancel).ConfigureAwait(false);
                    int payloadSize = checked((int)payload.Length);

                    // Wait for sending of other frames to complete. The semaphore is used as an asynchronous queue to
                    // serialize the sending of frames.
                    await _sendSemaphore.EnterAsync(cancel).ConfigureAwait(false);
                    acquiredSemaphore = true;

                    ReplyStatus replyStatus = ReplyStatus.OK;

                    if (response.ResultType != ResultType.Success)
                    {
                        if (response.ResultType == ResultType.Failure)
                        {
                            replyStatus = ((int)payload.FirstSpan[0]).AsReplyStatus();

                            if (replyStatus <= ReplyStatus.UserException)
                            {
                                throw new InvalidDataException(
                                    $"unexpected reply status value '{replyStatus}' in payload");
                            }
                        }
                        else
                        {
                            replyStatus = ReplyStatus.UserException;
                        }
                    }

                    EncodeResponseHeader(_networkConnectionWriter, requestId, payloadSize, replyStatus);

                    payloadWriter = response.GetPayloadWriter(payloadWriter);

                    // Write the payload and complete the source.
                    FlushResult flushResult = await payloadWriter.WriteAsync(
                        payload,
                        endStream: false,
                        cancel).ConfigureAwait(false);

                    // If a payload writer decorator returns a canceled or completed flush result, we have to throw
                    // NotSupportedException. We can't interrupt the sending of a payload since it would lead to a bogus
                    // payload to be sent over the connection.
                    if (flushResult.IsCanceled || flushResult.IsCompleted)
                    {
                        throw new NotSupportedException(
                            "payload writer cancellation or completion is not supported with the ice protocol");
                    }

                    await response.Payload.CompleteAsync().ConfigureAwait(false);
                    await payloadWriter.CompleteAsync().ConfigureAwait(false);
                }
                catch (Exception exception)
                {
                    await response.CompleteAsync(exception).ConfigureAwait(false);
                    await payloadWriter.CompleteAsync(exception).ConfigureAwait(false);
                    throw;
                }
                finally
                {
                    if (acquiredSemaphore)
                    {
                        _sendSemaphore.Release();
                    }

                    lock (_mutex)
                    {
                        _dispatchSemaphore?.Release();

                        // Dispatch is done, remove the cancellation token source for the dispatch.
                        if (_dispatches.Remove(cancelDispatchSource))
                        {
                            // If no more invocations or dispatches and shutting down, shutdown can complete.
                            if (_shuttingDown && _invocations.Count == 0 && _dispatches.Count == 0)
                            {
                                _dispatchesAndInvocationsCompleted.TrySetResult();
                            }
                        }
                    }
                }

                static void EncodeResponseHeader(
                    SimpleNetworkConnectionWriter writer,
                    int requestId,
                    int payloadSize,
                    ReplyStatus replyStatus)
                {
                    var encoder = new SliceEncoder(writer, SliceEncoding.Slice11);

                    // Write the response header.

                    encoder.WriteByteSpan(IceDefinitions.FramePrologue);
                    encoder.EncodeIceFrameType(IceFrameType.Reply);
                    encoder.EncodeByte(0); // compression status
                    Span<byte> sizePlaceholder = encoder.GetPlaceholderSpan(4);

                    encoder.EncodeInt(requestId);

                    if (replyStatus <= ReplyStatus.UserException)
                    {
                        encoder.EncodeReplyStatus(replyStatus);

                        // When IceRPC receives a response, it ignores the response encoding. So this "1.1" is only relevant
                        // to a ZeroC Ice client that decodes the response. The only Slice encoding such a client can
                        // possibly use to decode the response payload is 1.1 or 1.0, and we don't care about interop with
                        // 1.0.
                        var encapsulationHeader = new EncapsulationHeader(
                            encapsulationSize: payloadSize + 6,
                            payloadEncodingMajor: 1,
                            payloadEncodingMinor: 1);
                        encapsulationHeader.Encode(ref encoder);
                    }
                    // else the reply status (> UserException) is part of the payload

                    int frameSize = encoder.EncodedByteCount + payloadSize;
                    SliceEncoder.EncodeInt(frameSize, sizePlaceholder);
                }
            }

            static (int RequestId, IceRequestHeader Header, int Consumed) DecodeRequestIdAndHeader(
                ReadOnlySequence<byte> buffer)
            {
                var decoder = new SliceDecoder(buffer, SliceEncoding.Slice11);

                int requestId = decoder.DecodeInt();
                var requestHeader = new IceRequestHeader(ref decoder);

                if (requestHeader.EncapsulationHeader.PayloadEncodingMajor != 1 ||
                    requestHeader.EncapsulationHeader.PayloadEncodingMinor != 1)
                {
                    throw new InvalidDataException(
                        @$"unsupported payload encoding '{requestHeader.EncapsulationHeader.PayloadEncodingMajor
                        }.{requestHeader.EncapsulationHeader.PayloadEncodingMinor}'");
                }

                int payloadSize = requestHeader.EncapsulationHeader.EncapsulationSize - 6;
                if (payloadSize != (buffer.Length - decoder.Consumed))
                {
                    throw new InvalidDataException(@$"request payload size mismatch: expected {payloadSize
                        } bytes, read {buffer.Length - decoder.Consumed} bytes");
                }

                return (requestId, requestHeader, (int)decoder.Consumed);
            }
        }
>>>>>>> 68c70681

        /// <inheritdoc/>
        public Task AcceptRequestsAsync() => _receiveFramesCompleted.Task;

<<<<<<< HEAD
        /// <inheritdoc/>
        public void Dispose() => Abort(new ObjectDisposedException($"{typeof(IceProtocolConnection)}"));
=======
            // Unblock ShutdownAsync which might be waiting for the connection to be disposed.
            _pendingClose.TrySetResult();

            // Unblock invocations which are waiting to be sent.
            _sendSemaphore.Complete(exception);

            // Unblock ShutdownAsync if it's waiting for invocations and dispatches to complete.
            _dispatchesAndInvocationsCompleted.TrySetException(exception);

            CancelInvocations(exception);
            CancelDispatches();
            _dispatchSemaphore?.Dispose();
        }
>>>>>>> 68c70681

        /// <inheritdoc/>
        public async Task PingAsync(CancellationToken cancel)
        {
            await _sendSemaphore.EnterAsync(cancel).ConfigureAwait(false);
            try
            {
                EncodeValidateConnectionFrame(_networkConnectionWriter);
                // The flush can't be canceled because it would lead to the writing of an incomplete frame.
                await _networkConnectionWriter.FlushAsync(CancellationToken.None).ConfigureAwait(false);
            }
            finally
            {
                _sendSemaphore.Release();
            }

            static void EncodeValidateConnectionFrame(SimpleNetworkConnectionWriter writer)
            {
                var encoder = new SliceEncoder(writer, SliceEncoding.Slice1);
                IceDefinitions.ValidateConnectionFrame.Encode(ref encoder);
            }
        }

        /// <inheritdoc/>
        public async Task<IncomingResponse> InvokeAsync(OutgoingRequest request, CancellationToken cancel)
        {
            bool acquiredSemaphore = false;
            int requestId = 0;
            TaskCompletionSource<PipeReader>? responseCompletionSource = null;
            PipeWriter payloadWriter = _payloadWriter;

            try
            {
                if (request.PayloadStream != null)
                {
                    throw new NotSupportedException("PayloadStream must be null with the ice protocol");
                }

                // Read the full payload. This can take some time so this needs to be done before acquiring the send
                // semaphore.
                ReadOnlySequence<byte> payload = await ReadFullPayloadAsync(
                    request.Payload,
                    cancel).ConfigureAwait(false);
                int payloadSize = checked((int)payload.Length);

                // Wait for sending of other frames to complete. The semaphore is used as an asynchronous queue to
                // serialize the sending of frames.
                await _sendSemaphore.EnterAsync(cancel).ConfigureAwait(false);
                acquiredSemaphore = true;

                // Assign the request ID for twoway invocations and keep track of the invocation for receiving the
                // response. The request ID is only assigned once the send semaphore is acquired. We don't want a
                // canceled request to allocate a request ID that won't be used.
                if (!request.IsOneway)
                {
                    lock (_mutex)
                    {
                        if (_isShuttingDown)
                        {
                            throw new ConnectionClosedException();
                        }
                        requestId = ++_nextRequestId;
                        responseCompletionSource = new(TaskCreationOptions.RunContinuationsAsynchronously);
                        _invocations[requestId] = responseCompletionSource;
                    }
                }

                EncodeRequestHeader(_networkConnectionWriter, request, requestId, payloadSize);

                payloadWriter = request.GetPayloadWriter(payloadWriter);

                FlushResult flushResult = await payloadWriter.WriteAsync(
                    payload,
                    endStream: false,
                    cancel).ConfigureAwait(false);

                // If a payload writer decorator returns a canceled or completed flush result, we have to throw
                // NotSupportedException. We can't interrupt the sending of a payload since it would lead to a bogus
                // payload to be sent over the connection.
                if (flushResult.IsCanceled || flushResult.IsCompleted)
                {
                    throw new NotSupportedException(
                        "payload writer cancellation or completion is not supported with the ice protocol");
                }

                await request.Payload.CompleteAsync().ConfigureAwait(false);
                await payloadWriter.CompleteAsync().ConfigureAwait(false);
            }
            catch (Exception exception)
            {
                await request.CompleteAsync(exception).ConfigureAwait(false);
                await payloadWriter.CompleteAsync(exception).ConfigureAwait(false);
                throw;
            }
            finally
            {
                if (acquiredSemaphore)
                {
                    _sendSemaphore.Release();
                }
            }

            // Request is sent at this point.
            request.IsSent = true;

            if (request.IsOneway)
            {
                // We're done, there's no response for oneway requests.
                return new IncomingResponse(request, _connection);
            }

            Debug.Assert(responseCompletionSource != null);

            // Wait to receive the response.
            try
            {
                PipeReader frameReader = await responseCompletionSource.Task.WaitAsync(cancel).ConfigureAwait(false);

                try
                {
                    if (!frameReader.TryRead(out ReadResult readResult))
                    {
                        throw new InvalidDataException($"received empty response frame for request #{requestId}");
                    }

                    Debug.Assert(readResult.IsCompleted);

                    ReplyStatus replyStatus = ((int)readResult.Buffer.FirstSpan[0]).AsReplyStatus();

                    if (replyStatus <= ReplyStatus.UserException)
                    {
                        const int headerSize = 7; // reply status byte + encapsulation header

                        // read and check encapsulation header (6 bytes long)

                        if (readResult.Buffer.Length < headerSize)
                        {
                            throw new ConnectionLostException();
                        }

                        EncapsulationHeader encapsulationHeader = SliceEncoding.Slice1.DecodeBuffer(
                            readResult.Buffer.Slice(1, 6),
                            (ref SliceDecoder decoder) => new EncapsulationHeader(ref decoder));

                        // Sanity check
                        int payloadSize = encapsulationHeader.EncapsulationSize - 6;
                        if (payloadSize != readResult.Buffer.Length - headerSize)
                        {
                            throw new InvalidDataException(
                                @$"response payload size/frame size mismatch: payload size is {payloadSize} bytes but frame has {readResult.Buffer.Length - headerSize} bytes left");
                        }

                        // TODO: check encoding is Slice1. See github proposal.

                        // Consume header.
                        frameReader.AdvanceTo(readResult.Buffer.GetPosition(headerSize));
                    }
                    else
                    {
                        // An ice system exception. The reply status is part of the payload.

                        // Don't consume anything. The examined is irrelevant since readResult.IsCompleted is true.
                        frameReader.AdvanceTo(readResult.Buffer.Start);
                    }

                    // For compatibility with ZeroC Ice "indirect" proxies
                    if (replyStatus == ReplyStatus.ObjectNotExistException && request.Proxy.Endpoint == null)
                    {
                        request.Features = request.Features.With(RetryPolicy.OtherReplica);
                    }

                    return new IncomingResponse(request, _connection)
                    {
                        Payload = frameReader,
                        ResultType = replyStatus switch
                        {
                            ReplyStatus.OK => ResultType.Success,
                            ReplyStatus.UserException => (ResultType)SliceResultType.ServiceFailure,
                            _ => ResultType.Failure
                        }
                    };
                }
                catch (Exception exception)
                {
                    await frameReader.CompleteAsync(exception).ConfigureAwait(false);
                    throw;
                }
            }
            finally
            {
                lock (_mutex)
                {
                    if (_invocations.Remove(requestId))
                    {
                        // If no more invocations or dispatches and shutting down, shutdown can complete.
                        if (_isShuttingDown && _invocations.Count == 0 && _dispatches.Count == 0)
                        {
                            _dispatchesAndInvocationsCompleted.TrySetResult();
                        }
                    }
                }
            }

            static void EncodeRequestHeader(
                SimpleNetworkConnectionWriter output,
                OutgoingRequest request,
                int requestId,
                int payloadSize)
            {
                var encoder = new SliceEncoder(output, SliceEncoding.Slice1);

                // Write the request header.
                encoder.WriteByteSpan(IceDefinitions.FramePrologue);
                encoder.EncodeIceFrameType(IceFrameType.Request);
                encoder.EncodeUInt8(0); // compression status

                Span<byte> sizePlaceholder = encoder.GetPlaceholderSpan(4);

                encoder.EncodeInt32(requestId);

                byte encodingMajor = 1;
                byte encodingMinor = 1;

                var requestHeader = new IceRequestHeader(
                    request.Proxy.Path,
                    request.Proxy.Fragment,
                    request.Operation,
                    request.Fields.ContainsKey(RequestFieldKey.Idempotent) ?
                        OperationMode.Idempotent : OperationMode.Normal,
                    request.Features.GetContext(),
                    new EncapsulationHeader(encapsulationSize: payloadSize + 6, encodingMajor, encodingMinor));
                requestHeader.Encode(ref encoder);

                int frameSize = checked(encoder.EncodedByteCount + payloadSize);
                SliceEncoder.EncodeInt32(frameSize, sizePlaceholder);
            }
        }

        public async Task ShutdownAsync(string message, CancellationToken cancel)
        {
            var exception = new ConnectionClosedException(message);
            bool alreadyShuttingDown = false;
            lock (_mutex)
            {
                if (_isShuttingDown)
                {
                    alreadyShuttingDown = true;
                }
                else
                {
                    _isShuttingDown = true;
                    if (_dispatches.Count == 0 && _invocations.Count == 0)
                    {
                        _dispatchesAndInvocationsCompleted.TrySetResult();
                    }
                }
            }

            if (!alreadyShuttingDown)
            {
                // Cancel pending invocations immediately. Wait for dispatches to complete however.
                CancelInvocations(new OperationCanceledException(message));

                try
                {
                    // Wait for dispatches to complete.
                    await _dispatchesAndInvocationsCompleted.Task.WaitAsync(cancel).ConfigureAwait(false);
                }
                catch (OperationCanceledException)
                {
                    // Try to speed up dispatch completion.
                    CancelDispatches();

                    // Wait again for the dispatches to complete.
                    await _dispatchesAndInvocationsCompleted.Task.ConfigureAwait(false);
                }

                // Cancel any pending requests waiting for sending.
                _sendSemaphore.Complete(exception);

                // Send the CloseConnection frame once all the dispatches are done.
                EncodeCloseConnectionFrame(_networkConnectionWriter);

                // The flush can't be canceled because it would lead to the writing of an incomplete frame.
                await _networkConnectionWriter.FlushAsync(CancellationToken.None).ConfigureAwait(false);
            }

            // When the peer receives the CloseConnection frame, the peer closes the connection. We wait for the
            // connection closure here. We can't just return and close the underlying transport since this could
            // abort the receive of the dispatch responses and close connection frame by the peer.
            await _pendingClose.Task.ConfigureAwait(false);

            static void EncodeCloseConnectionFrame(SimpleNetworkConnectionWriter writer)
            {
                var encoder = new SliceEncoder(writer, SliceEncoding.Slice1);
                IceDefinitions.CloseConnectionFrame.Encode(ref encoder);
            }
        }

        internal IceProtocolConnection(
            Connection connection,
            IDispatcher dispatcher,
            ISimpleNetworkConnection simpleNetworkConnection,
            int maxDispatches,
            Configure.IceProtocolOptions options)
        {
            _connection = connection;
            _dispatcher = dispatcher;
            _options = options;

            if (maxDispatches > 0)
            {
                _dispatchSemaphore = new SemaphoreSlim(initialCount: maxDispatches, maxCount: maxDispatches);
            }

            // TODO: get the pool and minimum segment size from an option class, but which one? The Slic connection
            // gets these from SlicOptions but another option could be to add Pool/MinimunSegmentSize on
            // ConnectionOptions/ServerOptions. These properties would be used by:
            // - the multiplexed transport implementations
            // - the Ice protocol connection
            _memoryPool = MemoryPool<byte>.Shared;
            _minimumSegmentSize = 4096;

            _networkConnection = simpleNetworkConnection;
            _networkConnectionWriter = new SimpleNetworkConnectionWriter(
                simpleNetworkConnection,
                _memoryPool,
                _minimumSegmentSize);
            _networkConnectionReader = new SimpleNetworkConnectionReader(
                simpleNetworkConnection,
                _memoryPool,
                _minimumSegmentSize);

            _payloadWriter = new IcePayloadPipeWriter(_networkConnectionWriter);
        }

        internal async Task InitializeAsync(bool isServer, CancellationToken cancel)
        {
            if (isServer)
            {
                EncodeValidateConnectionFrame(_networkConnectionWriter);

                // The flush can't be canceled because it would lead to the writing of an incomplete frame.
                await _networkConnectionWriter.FlushAsync(CancellationToken.None).ConfigureAwait(false);
            }
            else
            {
                ReadOnlySequence<byte> buffer = await _networkConnectionReader.ReadAtLeastAsync(
                    IceDefinitions.PrologueSize,
                    cancel).ConfigureAwait(false);

                (IcePrologue validateConnectionFrame, long consumed) = DecodeValidateConnectionFrame(buffer);
                _networkConnectionReader.AdvanceTo(buffer.GetPosition(consumed), buffer.End);

                IceDefinitions.CheckPrologue(validateConnectionFrame);
                if (validateConnectionFrame.FrameSize != IceDefinitions.PrologueSize)
                {
                    throw new InvalidDataException(
                        $"received Ice frame with only '{validateConnectionFrame.FrameSize}' bytes");
                }
                if (validateConnectionFrame.FrameType != IceFrameType.ValidateConnection)
                {
                    throw new InvalidDataException(@$"expected '{nameof(IceFrameType.ValidateConnection)}' frame but received frame type '{validateConnectionFrame.FrameType}'");
                }
            }

            _ = Task.Run(async () =>
                {
                    try
                    {
                        await ReceiveFramesAsync().ConfigureAwait(false);
                    }
                    catch (Exception exception)
                    {
                        Abort(exception);
                        _receiveFramesCompleted.SetException(exception);
                    }
                },
                CancellationToken.None);

            static void EncodeValidateConnectionFrame(SimpleNetworkConnectionWriter writer)
            {
                var encoder = new SliceEncoder(writer, SliceEncoding.Slice1);
                IceDefinitions.ValidateConnectionFrame.Encode(ref encoder);
            }

            static (IcePrologue, long) DecodeValidateConnectionFrame(ReadOnlySequence<byte> buffer)
            {
                var decoder = new SliceDecoder(buffer, SliceEncoding.Slice1);
                return (new IcePrologue(ref decoder), decoder.Consumed);
            }
        }

        private void Abort(Exception exception)
        {
            if (_isAborted)
            {
                return;
            }
            _isAborted = true;

            CancelInvocations(exception);
            CancelDispatches();

            _networkConnectionReader.Dispose();
            _networkConnectionWriter.Dispose();

            // Unblock ShutdownAsync which might be waiting for the connection to be disposed.
            _pendingClose.SetResult();

            // Unblock invocations which are waiting to be sent.
            _sendSemaphore.Complete(exception);

            // Unblock ShutdownAsync if it's waiting for invocations and dispatches to complete.
            _dispatchesAndInvocationsCompleted.TrySetException(exception);
        }

        private void CancelDispatches()
        {
            IEnumerable<CancellationTokenSource> dispatches;
            lock (_mutex)
            {
                dispatches = _dispatches.ToArray();
            }

            foreach (CancellationTokenSource cancelDispatchSource in dispatches)
            {
                try
                {
                    cancelDispatchSource.Cancel();
                }
                catch (ObjectDisposedException)
                {
                    // Ignore, the dispatch completed concurrently.
                }
            }
        }

        private void CancelInvocations(Exception exception)
        {
            IEnumerable<TaskCompletionSource<PipeReader>> invocations;
            lock (_mutex)
            {
                invocations = _invocations.Values.ToArray();
            }

            foreach (TaskCompletionSource<PipeReader> responseCompletionSource in invocations)
            {
                responseCompletionSource.TrySetException(exception);
            }
        }

        /// <summary>Creates a pipe reader to simplify the reading of a request or response frame. The frame is read
        /// fully and buffered into an internal pipe.</summary>
        private static async ValueTask<PipeReader> CreateFrameReaderAsync(
            int size,
            SimpleNetworkConnectionReader networkConnectionReader,
            MemoryPool<byte> pool,
            int minimumSegmentSize,
            CancellationToken cancel)
        {
            var pipe = new Pipe(new PipeOptions(
                pool: pool,
                minimumSegmentSize: minimumSegmentSize,
                pauseWriterThreshold: 0,
                writerScheduler: PipeScheduler.Inline));

            try
            {
                await networkConnectionReader.FillBufferWriterAsync(
                    pipe.Writer,
                    size,
                    cancel).ConfigureAwait(false);
            }
            catch
            {
                await pipe.Reader.CompleteAsync().ConfigureAwait(false);
                throw;
            }
            finally
            {
                await pipe.Writer.CompleteAsync().ConfigureAwait(false);
            }

            return pipe.Reader;
        }

        /// <summary>Reads the full Ice payload from the given pipe reader.</summary>
        private static async ValueTask<ReadOnlySequence<byte>> ReadFullPayloadAsync(
            PipeReader payload,
            CancellationToken cancel)
        {
            // We use ReadAtLeastAsync instead of ReadAsync to bypass the PauseWriterThreshold when the payload is
            // backed by a Pipe.
            ReadResult readResult = await payload.ReadAtLeastAsync(int.MaxValue, cancel).ConfigureAwait(false);

            if (readResult.IsCanceled)
            {
                throw new OperationCanceledException();
            }

            return readResult.IsCompleted ? readResult.Buffer :
                throw new ArgumentException("the payload size is greater than int.MaxValue", nameof(payload));
        }

        /// <summary>Receives incoming frames and returns once a request frame is received.</summary>
        /// <returns>The size of the request frame.</returns>
        /// <remarks>When this method returns, only the frame prologue has been read from the network. The caller is
        /// responsible to read the remainder of the request frame from _networkConnectionReader.</remarks>
        private async ValueTask ReceiveFramesAsync()
        {
            // Reads are not cancelable. This method returns once a request frame is read or when the connection is
            // disposed.
            CancellationToken cancel = CancellationToken.None;

            while (true)
            {
                ReadOnlySequence<byte> buffer = await _networkConnectionReader.ReadAtLeastAsync(
                    IceDefinitions.PrologueSize,
                    cancel).ConfigureAwait(false);

                // First decode and check the prologue.

                ReadOnlySequence<byte> prologueBuffer = buffer.Slice(0, IceDefinitions.PrologueSize);

                IcePrologue prologue = SliceEncoding.Slice1.DecodeBuffer(
                    prologueBuffer,
                    (ref SliceDecoder decoder) => new IcePrologue(ref decoder));

                _networkConnectionReader.AdvanceTo(prologueBuffer.End);

                IceDefinitions.CheckPrologue(prologue);
                if (prologue.FrameSize > _options.MaxIncomingFrameSize)
                {
                    throw new InvalidDataException(
                        $"incoming frame size ({prologue.FrameSize}) is greater than max incoming frame size");
                }

                if (prologue.CompressionStatus == 2)
                {
                    throw new NotSupportedException("cannot decompress Ice frame");
                }

                // Then process the frame based on its type.
                switch (prologue.FrameType)
                {
                    case IceFrameType.CloseConnection:
                    {
                        if (prologue.FrameSize != IceDefinitions.PrologueSize)
                        {
                            throw new InvalidDataException(
                                $"unexpected data for {nameof(IceFrameType.CloseConnection)}");
                        }

                        lock (_mutex)
                        {
                            // If local shutdown is in progress, shutdown from peer prevails. The local shutdown
                            // will return once the connection disposes this protocol connection.
                            _isShuttingDown = true;
                        }

                        // Call the peer shutdown initiated callback.
                        try
                        {
                            PeerShutdownInitiated?.Invoke("connection shutdown by peer");
                        }
                        catch (Exception ex)
                        {
                            Debug.Assert(
                                false,
                                $"{nameof(PeerShutdownInitiated)} raised unexpected exception\n{ex}");
                        }

                        // The peer waits for the network connection to be closed.
                        await _networkConnection.DisposeAsync().ConfigureAwait(false);

                        throw new ConnectionClosedException("connection shutdown by peer");
                    }

                    case IceFrameType.Request:
                        await ReceiveRequestAsync(prologue.FrameSize).ConfigureAwait(false);
                        break;

                    case IceFrameType.RequestBatch:
                        // Read and ignore
                        PipeReader batchRequestReader = await CreateFrameReaderAsync(
                            prologue.FrameSize - IceDefinitions.PrologueSize,
                            _networkConnectionReader,
                            _memoryPool,
                            _minimumSegmentSize,
                            CancellationToken.None).ConfigureAwait(false);
                        await batchRequestReader.CompleteAsync().ConfigureAwait(false);
                        break;

                    case IceFrameType.Reply:
                        // Read the remainder of the frame immediately into frameReader.
                        PipeReader replyFrameReader = await CreateFrameReaderAsync(
                            prologue.FrameSize - IceDefinitions.PrologueSize,
                            _networkConnectionReader,
                            _memoryPool,
                            _minimumSegmentSize,
                            CancellationToken.None).ConfigureAwait(false);

                        bool cleanupFrameReader = true;

                        try
                        {
                            // Read and decode request ID
                            if (!replyFrameReader.TryRead(out ReadResult readResult) || readResult.Buffer.Length < 4)
                            {
                                throw new ConnectionLostException();
                            }

                            ReadOnlySequence<byte> requestIdBuffer = readResult.Buffer.Slice(0, 4);
                            int requestId = SliceEncoding.Slice1.DecodeBuffer(
                                requestIdBuffer,
                                (ref SliceDecoder decoder) => decoder.DecodeInt32());
                            replyFrameReader.AdvanceTo(requestIdBuffer.End);

                            lock (_mutex)
                            {
                                if (_invocations.TryGetValue(
                                    requestId,
                                    out TaskCompletionSource<PipeReader>? responseCompletionSource))
                                {
                                    responseCompletionSource.SetResult(replyFrameReader);

                                    cleanupFrameReader = false;
                                }
                                else if (!_isShuttingDown)
                                {
                                    throw new InvalidDataException("received ice Reply for unknown invocation");
                                }
                            }
                        }
                        finally
                        {
                            if (cleanupFrameReader)
                            {
                                await replyFrameReader.CompleteAsync().ConfigureAwait(false);
                            }
                        }
                        break;

                    case IceFrameType.ValidateConnection:
                    {
                        // Notify the control stream of the reception of a Ping frame.
                        if (prologue.FrameSize != IceDefinitions.PrologueSize)
                        {
                            throw new InvalidDataException(
                                $"unexpected data for {nameof(IceFrameType.ValidateConnection)}");
                        }
                        break;
                    }

                    default:
                    {
                        throw new InvalidDataException(
                            $"received Ice frame with unknown frame type '{prologue.FrameType}'");
                    }
                }
            } // while
        }

        private async Task ReceiveRequestAsync(int requestFrameSize)
        {
            // Read the request frame.
            PipeReader requestFrameReader = await CreateFrameReaderAsync(
                requestFrameSize - IceDefinitions.PrologueSize,
                _networkConnectionReader,
                _memoryPool,
                _minimumSegmentSize,
                CancellationToken.None).ConfigureAwait(false);

            // Decode its header.
            int requestId;
            IceRequestHeader requestHeader;
            try
            {
                if (!requestFrameReader.TryRead(out ReadResult readResult))
                {
                    throw new InvalidDataException("received invalid request frame");
                }

                Debug.Assert(readResult.IsCompleted);

                (requestId, requestHeader, int consumed) = DecodeRequestIdAndHeader(readResult.Buffer);
                requestFrameReader.AdvanceTo(readResult.Buffer.GetPosition(consumed));
            }
            catch
            {
                await requestFrameReader.CompleteAsync().ConfigureAwait(false);
                throw;
            }

            var request = new IncomingRequest(_connection)
            {
                Fields = requestHeader.OperationMode == OperationMode.Normal ?
                    ImmutableDictionary<RequestFieldKey, ReadOnlySequence<byte>>.Empty : _idempotentFields,
                Fragment = requestHeader.Fragment,
                IsOneway = requestId == 0,
                Operation = requestHeader.Operation,
                Path = requestHeader.Path,
                Payload = requestFrameReader,
            };

            if (requestHeader.Context.Count > 0)
            {
                request.Features = request.Features.WithContext(requestHeader.Context);
            }

            CancellationTokenSource? cancelDispatchSource = null;
            bool isShuttingDown = false;
            lock (_mutex)
            {
                if (_isShuttingDown)
                {
                    isShuttingDown = true;
                }
                else
                {
                    cancelDispatchSource = new();
                    _dispatches.Add(cancelDispatchSource);
                }
            }

            if (isShuttingDown)
            {
                // If shutting down, ignore the incoming request.
                // TODO: replace with payload exception and error code
                await request.Payload.CompleteAsync(new ConnectionClosedException()).ConfigureAwait(false);
            }
            else
            {
                // TODO: at this point - before reading the actual request frame - we could easily wait until
                // _dispatches.Count < MaxConcurrentDispatches.

                Debug.Assert(cancelDispatchSource != null);
                _ = Task.Run(() => DispatchRequestAsync(request, cancelDispatchSource));
            }

            async Task DispatchRequestAsync(IncomingRequest request, CancellationTokenSource cancelDispatchSource)
            {
                using CancellationTokenSource _ = cancelDispatchSource;

                OutgoingResponse response;
                try
                {
                    // The dispatcher is responsible for completing the incoming request payload.
                    response = await _dispatcher.DispatchAsync(
                        request,
                        cancelDispatchSource.Token).ConfigureAwait(false);
                }
                catch (Exception exception)
                {
                    // If we catch an exception, we return a failure response with a Slice-encoded payload.

                    if (exception is not DispatchException dispatchException || dispatchException.ConvertToUnhandled)
                    {
                        dispatchException = exception is OperationCanceledException ?
                            new DispatchException("dispatch canceled by peer", DispatchErrorCode.Canceled) :
                            new DispatchException(
                                message: null,
                                exception is InvalidDataException ?
                                    DispatchErrorCode.InvalidData : DispatchErrorCode.UnhandledException,
                                exception);
                    }

                    response = new OutgoingResponse(request)
                    {
                        Payload = CreateExceptionPayload(dispatchException, request),
                        ResultType = ResultType.Failure
                    };

                    static PipeReader CreateExceptionPayload(
                        DispatchException dispatchException,
                        IncomingRequest request)
                    {
                        var pipe = new Pipe(); // TODO: pipe options

                        var encoder = new SliceEncoder(pipe.Writer, SliceEncoding.Slice1);
                        encoder.EncodeSystemException(
                            dispatchException,
                            request.Path,
                            request.Fragment,
                            request.Operation);
                        pipe.Writer.Complete(); // flush to reader and sets Is[Writer]Completed to true.
                        return pipe.Reader;
                    }
                }

                // The sending of the response can't be canceled. This would lead to invalid protocol behavior.
                CancellationToken cancel = CancellationToken.None;

                PipeWriter payloadWriter = _payloadWriter;
                bool acquiredSemaphore = false;

                try
                {
                    if (response.PayloadStream != null)
                    {
                        throw new NotSupportedException("PayloadStream must be null with the ice protocol");
                    }

                    if (request.IsOneway)
                    {
                        await response.CompleteAsync().ConfigureAwait(false);
                        return;
                    }

                    // Read the full payload. This can take some time so this needs to be done before acquiring the send
                    // semaphore.
                    ReadOnlySequence<byte> payload = await ReadFullPayloadAsync(
                        response.Payload,
                        cancel).ConfigureAwait(false);
                    int payloadSize = checked((int)payload.Length);

                    // Wait for sending of other frames to complete. The semaphore is used as an asynchronous queue to
                    // serialize the sending of frames.
                    await _sendSemaphore.EnterAsync(cancel).ConfigureAwait(false);
                    acquiredSemaphore = true;

                    ReplyStatus replyStatus = ReplyStatus.OK;

                    if (response.ResultType != ResultType.Success)
                    {
                        if (response.ResultType == ResultType.Failure)
                        {
                            replyStatus = ((int)payload.FirstSpan[0]).AsReplyStatus();

                            if (replyStatus <= ReplyStatus.UserException)
                            {
                                throw new InvalidDataException(
                                    $"unexpected reply status value '{replyStatus}' in payload");
                            }
                        }
                        else
                        {
                            replyStatus = ReplyStatus.UserException;
                        }
                    }

                    EncodeResponseHeader(_networkConnectionWriter, requestId, payloadSize, replyStatus);

                    payloadWriter = response.GetPayloadWriter(payloadWriter);

                    // Write the payload and complete the source.
                    FlushResult flushResult = await payloadWriter.WriteAsync(
                        payload,
                        endStream: false,
                        cancel).ConfigureAwait(false);

                    // If a payload writer decorator returns a canceled or completed flush result, we have to throw
                    // NotSupportedException. We can't interrupt the sending of a payload since it would lead to a bogus
                    // payload to be sent over the connection.
                    if (flushResult.IsCanceled || flushResult.IsCompleted)
                    {
                        throw new NotSupportedException(
                            "payload writer cancellation or completion is not supported with the ice protocol");
                    }

                    await response.Payload.CompleteAsync().ConfigureAwait(false);
                    await payloadWriter.CompleteAsync().ConfigureAwait(false);
                }
                catch (Exception exception)
                {
                    await response.CompleteAsync(exception).ConfigureAwait(false);
                    await payloadWriter.CompleteAsync(exception).ConfigureAwait(false);

                    // This is an unrecoverable failure, so we kill the connection.
                    await _networkConnection.DisposeAsync().ConfigureAwait(false);
                }
                finally
                {
                    if (acquiredSemaphore)
                    {
                        _sendSemaphore.Release();
                    }

                    lock (_mutex)
                    {
                        // Dispatch is done, remove the cancellation token source for the dispatch.
                        if (_dispatches.Remove(cancelDispatchSource))
                        {
                            // If no more invocations or dispatches and shutting down, shutdown can complete.
                            if (_isShuttingDown && _invocations.Count == 0 && _dispatches.Count == 0)
                            {
                                _dispatchesAndInvocationsCompleted.TrySetResult();
                            }
                        }
                    }
                }

                static void EncodeResponseHeader(
                    SimpleNetworkConnectionWriter writer,
                    int requestId,
                    int payloadSize,
                    ReplyStatus replyStatus)
                {
                    var encoder = new SliceEncoder(writer, SliceEncoding.Slice1);

                    // Write the response header.

                    encoder.WriteByteSpan(IceDefinitions.FramePrologue);
                    encoder.EncodeIceFrameType(IceFrameType.Reply);
                    encoder.EncodeUInt8(0); // compression status
                    Span<byte> sizePlaceholder = encoder.GetPlaceholderSpan(4);

                    encoder.EncodeInt32(requestId);

                    if (replyStatus <= ReplyStatus.UserException)
                    {
                        encoder.EncodeReplyStatus(replyStatus);

                        // When IceRPC receives a response, it ignores the response encoding. So this "1.1" is only relevant
                        // to a ZeroC Ice client that decodes the response. The only Slice encoding such a client can
                        // possibly use to decode the response payload is 1.1 or 1.0, and we don't care about interop with
                        // 1.0.
                        var encapsulationHeader = new EncapsulationHeader(
                            encapsulationSize: payloadSize + 6,
                            payloadEncodingMajor: 1,
                            payloadEncodingMinor: 1);
                        encapsulationHeader.Encode(ref encoder);
                    }
                    // else the reply status (> UserException) is part of the payload

                    int frameSize = encoder.EncodedByteCount + payloadSize;
                    SliceEncoder.EncodeInt32(frameSize, sizePlaceholder);
                }
            }

            static (int RequestId, IceRequestHeader Header, int Consumed) DecodeRequestIdAndHeader(
                ReadOnlySequence<byte> buffer)
            {
                var decoder = new SliceDecoder(buffer, SliceEncoding.Slice1);

                int requestId = decoder.DecodeInt32();
                var requestHeader = new IceRequestHeader(ref decoder);

                if (requestHeader.EncapsulationHeader.PayloadEncodingMajor != 1 ||
                    requestHeader.EncapsulationHeader.PayloadEncodingMinor != 1)
                {
                    throw new InvalidDataException(
                        @$"unsupported payload encoding '{requestHeader.EncapsulationHeader.PayloadEncodingMajor
                        }.{requestHeader.EncapsulationHeader.PayloadEncodingMinor}'");
                }

                int payloadSize = requestHeader.EncapsulationHeader.EncapsulationSize - 6;
                if (payloadSize != (buffer.Length - decoder.Consumed))
                {
                    throw new InvalidDataException(@$"request payload size mismatch: expected {payloadSize
                        } bytes, read {buffer.Length - decoder.Consumed} bytes");
                }

                return (requestId, requestHeader, (int)decoder.Consumed);
            }
        }
    }
}<|MERGE_RESOLUTION|>--- conflicted
+++ resolved
@@ -75,343 +75,12 @@
         private readonly TaskCompletionSource _pendingClose = new(TaskCreationOptions.RunContinuationsAsynchronously);
         private readonly TaskCompletionSource _receiveFramesCompleted = new();
         private readonly AsyncSemaphore _sendSemaphore = new(1, 1);
-<<<<<<< HEAD
-=======
-        private bool _shuttingDown;
-
-        public async Task AcceptRequestsAsync(Connection connection, IDispatcher dispatcher)
-        {
-            while (true)
-            {
-                // Wait for a request frame to be received.
-                int requestFrameSize; // the total size of the request frame
-                try
-                {
-                    requestFrameSize = await ReceiveFrameAsync().ConfigureAwait(false);
-                }
-                catch
-                {
-                    lock (_mutex)
-                    {
-                        // The connection was gracefully shut down, raise ConnectionClosedException here to ensure
-                        // that the ClosedEvent will report this exception instead of the transport failure.
-                        if (_shuttingDown && _invocations.Count == 0 && _dispatches.Count == 0)
-                        {
-                            throw new ConnectionClosedException("connection gracefully shut down");
-                        }
-                        else
-                        {
-                            throw;
-                        }
-                    }
-                }
-
-                // Read the request frame.
-                PipeReader requestFrameReader = await CreateFrameReaderAsync(
-                    requestFrameSize - IceDefinitions.PrologueSize,
-                    _networkConnectionReader,
-                    _memoryPool,
-                    _minimumSegmentSize,
-                    CancellationToken.None).ConfigureAwait(false);
-
-                // Decode its header.
-                int requestId;
-                IceRequestHeader requestHeader;
-                try
-                {
-                    if (!requestFrameReader.TryRead(out ReadResult readResult))
-                    {
-                        throw new InvalidDataException("received invalid request frame");
-                    }
-
-                    Debug.Assert(readResult.IsCompleted);
-
-                    (requestId, requestHeader, int consumed) = DecodeRequestIdAndHeader(readResult.Buffer);
-                    requestFrameReader.AdvanceTo(readResult.Buffer.GetPosition(consumed));
-                }
-                catch
-                {
-                    await requestFrameReader.CompleteAsync().ConfigureAwait(false);
-                    throw;
-                }
-
-                var request = new IncomingRequest(Protocol.Ice)
-                {
-                    Connection = connection,
-                    Fields = requestHeader.OperationMode == OperationMode.Normal ?
-                        ImmutableDictionary<RequestFieldKey, ReadOnlySequence<byte>>.Empty : _idempotentFields,
-                    Fragment = requestHeader.Fragment,
-                    IsOneway = requestId == 0,
-                    Operation = requestHeader.Operation,
-                    Path = requestHeader.Path,
-                    Payload = requestFrameReader,
-                };
-
-                if (requestHeader.Context.Count > 0)
-                {
-                    request.Features = request.Features.WithContext(requestHeader.Context);
-                }
-
-                if (_dispatchSemaphore is SemaphoreSlim dispatchSemaphore)
-                {
-                    // This prevents us from receiving any frame until WaitAsync returns.
-                    await dispatchSemaphore.WaitAsync().ConfigureAwait(false);
-                }
-
-                _ = Task.Run(() => DispatchRequestAsync(requestId, request));
-            }
-
-            async Task DispatchRequestAsync(int requestId, IncomingRequest request)
-            {
-                using var cancelDispatchSource = new CancellationTokenSource();
-
-                bool shuttingDown = false;
-                lock (_mutex)
-                {
-                    if (_shuttingDown)
-                    {
-                        shuttingDown = true;
-                    }
-                    else
-                    {
-                        _dispatches.Add(cancelDispatchSource);
-                    }
-                }
-
-                if (shuttingDown)
-                {
-                    // If shutting down, ignore the incoming request.
-                    // TODO: replace with payload exception and error code
-                    var exception = new ConnectionClosedException();
-                    await request.Payload.CompleteAsync(exception).ConfigureAwait(false);
-                    return;
-                }
-
-                OutgoingResponse response;
-                try
-                {
-                    // The dispatcher is responsible for completing the incoming request payload.
-                    response = await dispatcher.DispatchAsync(
-                        request,
-                        cancelDispatchSource.Token).ConfigureAwait(false);
-                }
-                catch (Exception exception)
-                {
-                    // If we catch an exception, we return a failure response with a Slice-encoded payload.
-
-                    if (exception is OperationCanceledException)
-                    {
-                        exception = new DispatchException("dispatch canceled by peer", DispatchErrorCode.Canceled);
-                    }
-
-                    // With the ice protocol, a ResultType = Failure exception must be an ice system exception.
-                    if (exception is not RemoteException remoteException ||
-                        remoteException.ConvertToUnhandled ||
-                        remoteException is not DispatchException)
-                    {
-                        remoteException = new DispatchException(
-                            message: null,
-                            exception is InvalidDataException ?
-                                DispatchErrorCode.InvalidData : DispatchErrorCode.UnhandledException,
-                            exception);
-                    }
-
-                    response = new OutgoingResponse(request)
-                    {
-                        Payload = SliceEncoding.Slice11.CreatePayloadFromRemoteException(remoteException),
-                        ResultType = ResultType.Failure
-                    };
-                }
-
-                // The sending of the response can't be canceled. This would lead to invalid protocol behavior.
-                CancellationToken cancel = CancellationToken.None;
-
-                PipeWriter payloadWriter = _payloadWriter;
-                bool acquiredSemaphore = false;
-
-                try
-                {
-                    if (response.PayloadStream != null)
-                    {
-                        throw new NotSupportedException("PayloadStream must be null with the ice protocol");
-                    }
-
-                    if (request.IsOneway)
-                    {
-                        await response.CompleteAsync().ConfigureAwait(false);
-                        return;
-                    }
-
-                    // Read the full payload. This can take some time so this needs to be done before acquiring the send
-                    // semaphore.
-                    ReadOnlySequence<byte> payload = await ReadFullPayloadAsync(
-                        response.Payload,
-                        cancel).ConfigureAwait(false);
-                    int payloadSize = checked((int)payload.Length);
-
-                    // Wait for sending of other frames to complete. The semaphore is used as an asynchronous queue to
-                    // serialize the sending of frames.
-                    await _sendSemaphore.EnterAsync(cancel).ConfigureAwait(false);
-                    acquiredSemaphore = true;
-
-                    ReplyStatus replyStatus = ReplyStatus.OK;
-
-                    if (response.ResultType != ResultType.Success)
-                    {
-                        if (response.ResultType == ResultType.Failure)
-                        {
-                            replyStatus = ((int)payload.FirstSpan[0]).AsReplyStatus();
-
-                            if (replyStatus <= ReplyStatus.UserException)
-                            {
-                                throw new InvalidDataException(
-                                    $"unexpected reply status value '{replyStatus}' in payload");
-                            }
-                        }
-                        else
-                        {
-                            replyStatus = ReplyStatus.UserException;
-                        }
-                    }
-
-                    EncodeResponseHeader(_networkConnectionWriter, requestId, payloadSize, replyStatus);
-
-                    payloadWriter = response.GetPayloadWriter(payloadWriter);
-
-                    // Write the payload and complete the source.
-                    FlushResult flushResult = await payloadWriter.WriteAsync(
-                        payload,
-                        endStream: false,
-                        cancel).ConfigureAwait(false);
-
-                    // If a payload writer decorator returns a canceled or completed flush result, we have to throw
-                    // NotSupportedException. We can't interrupt the sending of a payload since it would lead to a bogus
-                    // payload to be sent over the connection.
-                    if (flushResult.IsCanceled || flushResult.IsCompleted)
-                    {
-                        throw new NotSupportedException(
-                            "payload writer cancellation or completion is not supported with the ice protocol");
-                    }
-
-                    await response.Payload.CompleteAsync().ConfigureAwait(false);
-                    await payloadWriter.CompleteAsync().ConfigureAwait(false);
-                }
-                catch (Exception exception)
-                {
-                    await response.CompleteAsync(exception).ConfigureAwait(false);
-                    await payloadWriter.CompleteAsync(exception).ConfigureAwait(false);
-                    throw;
-                }
-                finally
-                {
-                    if (acquiredSemaphore)
-                    {
-                        _sendSemaphore.Release();
-                    }
-
-                    lock (_mutex)
-                    {
-                        _dispatchSemaphore?.Release();
-
-                        // Dispatch is done, remove the cancellation token source for the dispatch.
-                        if (_dispatches.Remove(cancelDispatchSource))
-                        {
-                            // If no more invocations or dispatches and shutting down, shutdown can complete.
-                            if (_shuttingDown && _invocations.Count == 0 && _dispatches.Count == 0)
-                            {
-                                _dispatchesAndInvocationsCompleted.TrySetResult();
-                            }
-                        }
-                    }
-                }
-
-                static void EncodeResponseHeader(
-                    SimpleNetworkConnectionWriter writer,
-                    int requestId,
-                    int payloadSize,
-                    ReplyStatus replyStatus)
-                {
-                    var encoder = new SliceEncoder(writer, SliceEncoding.Slice11);
-
-                    // Write the response header.
-
-                    encoder.WriteByteSpan(IceDefinitions.FramePrologue);
-                    encoder.EncodeIceFrameType(IceFrameType.Reply);
-                    encoder.EncodeByte(0); // compression status
-                    Span<byte> sizePlaceholder = encoder.GetPlaceholderSpan(4);
-
-                    encoder.EncodeInt(requestId);
-
-                    if (replyStatus <= ReplyStatus.UserException)
-                    {
-                        encoder.EncodeReplyStatus(replyStatus);
-
-                        // When IceRPC receives a response, it ignores the response encoding. So this "1.1" is only relevant
-                        // to a ZeroC Ice client that decodes the response. The only Slice encoding such a client can
-                        // possibly use to decode the response payload is 1.1 or 1.0, and we don't care about interop with
-                        // 1.0.
-                        var encapsulationHeader = new EncapsulationHeader(
-                            encapsulationSize: payloadSize + 6,
-                            payloadEncodingMajor: 1,
-                            payloadEncodingMinor: 1);
-                        encapsulationHeader.Encode(ref encoder);
-                    }
-                    // else the reply status (> UserException) is part of the payload
-
-                    int frameSize = encoder.EncodedByteCount + payloadSize;
-                    SliceEncoder.EncodeInt(frameSize, sizePlaceholder);
-                }
-            }
-
-            static (int RequestId, IceRequestHeader Header, int Consumed) DecodeRequestIdAndHeader(
-                ReadOnlySequence<byte> buffer)
-            {
-                var decoder = new SliceDecoder(buffer, SliceEncoding.Slice11);
-
-                int requestId = decoder.DecodeInt();
-                var requestHeader = new IceRequestHeader(ref decoder);
-
-                if (requestHeader.EncapsulationHeader.PayloadEncodingMajor != 1 ||
-                    requestHeader.EncapsulationHeader.PayloadEncodingMinor != 1)
-                {
-                    throw new InvalidDataException(
-                        @$"unsupported payload encoding '{requestHeader.EncapsulationHeader.PayloadEncodingMajor
-                        }.{requestHeader.EncapsulationHeader.PayloadEncodingMinor}'");
-                }
-
-                int payloadSize = requestHeader.EncapsulationHeader.EncapsulationSize - 6;
-                if (payloadSize != (buffer.Length - decoder.Consumed))
-                {
-                    throw new InvalidDataException(@$"request payload size mismatch: expected {payloadSize
-                        } bytes, read {buffer.Length - decoder.Consumed} bytes");
-                }
-
-                return (requestId, requestHeader, (int)decoder.Consumed);
-            }
-        }
->>>>>>> 68c70681
 
         /// <inheritdoc/>
         public Task AcceptRequestsAsync() => _receiveFramesCompleted.Task;
 
-<<<<<<< HEAD
         /// <inheritdoc/>
         public void Dispose() => Abort(new ObjectDisposedException($"{typeof(IceProtocolConnection)}"));
-=======
-            // Unblock ShutdownAsync which might be waiting for the connection to be disposed.
-            _pendingClose.TrySetResult();
-
-            // Unblock invocations which are waiting to be sent.
-            _sendSemaphore.Complete(exception);
-
-            // Unblock ShutdownAsync if it's waiting for invocations and dispatches to complete.
-            _dispatchesAndInvocationsCompleted.TrySetException(exception);
-
-            CancelInvocations(exception);
-            CancelDispatches();
-            _dispatchSemaphore?.Dispose();
-        }
->>>>>>> 68c70681
 
         /// <inheritdoc/>
         public async Task PingAsync(CancellationToken cancel)
@@ -815,6 +484,8 @@
 
             CancelInvocations(exception);
             CancelDispatches();
+
+            _dispatchSemaphore?.Dispose();
 
             _networkConnectionReader.Dispose();
             _networkConnectionWriter.Dispose();
@@ -1146,8 +817,11 @@
             }
             else
             {
-                // TODO: at this point - before reading the actual request frame - we could easily wait until
-                // _dispatches.Count < MaxConcurrentDispatches.
+                if (_dispatchSemaphore is SemaphoreSlim dispatchSemaphore)
+                {
+                    // This prevents us from receiving any frame until WaitAsync returns.
+                    await dispatchSemaphore.WaitAsync().ConfigureAwait(false);
+                }
 
                 Debug.Assert(cancelDispatchSource != null);
                 _ = Task.Run(() => DispatchRequestAsync(request, cancelDispatchSource));
@@ -1293,6 +967,8 @@
 
                     lock (_mutex)
                     {
+                        _dispatchSemaphore?.Release();
+
                         // Dispatch is done, remove the cancellation token source for the dispatch.
                         if (_dispatches.Remove(cancelDispatchSource))
                         {
