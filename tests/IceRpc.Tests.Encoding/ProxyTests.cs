// Copyright (c) ZeroC, Inc. All rights reserved.

using NUnit.Framework;
using System;
using System.Collections.Generic;
using System.Threading.Tasks;

namespace IceRpc.Tests.Encoding
{
    [Parallelizable(scope: ParallelScope.All)]
    [FixtureLifeCycle(LifeCycle.InstancePerTestCase)]
    public class ProxyTests
    {
        private Communicator _communicator;
        private Server _server;
        private List<ArraySegment<byte>> _data;

        public ProxyTests()
        {
            _communicator = new Communicator();
            _data = new List<ArraySegment<byte>>() { new byte[256] };
            _server = new Server
            {
                Invoker = _communicator,
                Endpoint = TestHelper.GetUniqueColocEndpoint()
            };
            _server.Listen();
        }

        [TearDown]
        public async Task TearDownAsync()
        {
            await _server.ShutdownAsync();
            await _communicator.ShutdownAsync();
        }

        [TestCase(2, 0, "ice+tcp://localhost:10000/foo?alt-endpoint=ice+ws://localhost:10000")]
        [TestCase(1, 1, "ice+tcp://localhost:10000/foo?alt-endpoint=ice+ws://localhost:10000")]
        [TestCase(2, 0, "foo -f facet:tcp -h localhost -p 10000:udp -h localhost -p 10000")]
        [TestCase(1, 1, "foo -f facet:tcp -h localhost -p 10000:udp -h localhost -p 10000")]
        public void Proxy_EncodingVersioning(byte encodingMajor, byte encodingMinor, string str)
        {
            var encoding = new IceRpc.Encoding(encodingMajor, encodingMinor);
            var ostr = new OutputStream(encoding, _data, startAt: default);

            var prx = IServicePrx.Parse(str, _communicator);
            ostr.WriteProxy(prx);
            ostr.Finish();

            var prx2 = _data[0].AsReadOnlyMemory().Read(encoding,
                                                        IServicePrx.IceReader,
                                                        connection: null,
                                                        prx.GetOptions());
            Assert.AreEqual(prx, prx2);
        }

        [TestCase(2, 0)]
        [TestCase(1, 1)]
        public async Task Proxy_EndpointLessAsync(byte encodingMajor, byte encodingMinor)
        {
            var encoding = new IceRpc.Encoding(encodingMajor, encodingMinor);

            // Create an endpointless proxy
            IServicePrx endpointLess = _server.CreateEndpointlessProxy<IServicePrx>("/foo");

            IServicePrx regular = _server.CreateProxy<IServicePrx>("/bar");
            Connection connection = await regular.GetConnectionAsync();

            // Marshal the endpointless proxy
            var ostr = new OutputStream(encoding, _data, startAt: default);
            ostr.WriteProxy(endpointLess);
            ostr.Finish();

            // Unmarshals the endpointless proxy using the outgoing connection. We get back a 1-endpoint proxy
            IServicePrx prx1 = _data[0].AsReadOnlyMemory().Read(encoding,
                                                                IServicePrx.IceReader,
                                                                connection,
                                                                proxyOptions: new ProxyOptions());
            Assert.AreEqual(connection, prx1.Connection);
<<<<<<< HEAD
            Assert.AreEqual(prx1.Endpoint, connection.RemoteEndpoint!.ToString());
=======
            Assert.AreEqual(prx1.Endpoint, connection.RemoteEndpoint);
>>>>>>> 5ed49150
        }
    }
}<|MERGE_RESOLUTION|>--- conflicted
+++ resolved
@@ -77,11 +77,7 @@
                                                                 connection,
                                                                 proxyOptions: new ProxyOptions());
             Assert.AreEqual(connection, prx1.Connection);
-<<<<<<< HEAD
-            Assert.AreEqual(prx1.Endpoint, connection.RemoteEndpoint!.ToString());
-=======
             Assert.AreEqual(prx1.Endpoint, connection.RemoteEndpoint);
->>>>>>> 5ed49150
         }
     }
 }