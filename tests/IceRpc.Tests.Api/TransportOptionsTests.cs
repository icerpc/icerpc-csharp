--- conflicted
+++ resolved
@@ -75,38 +75,20 @@
         public void TransportOptions_SlicOptions()
         {
             var options = new SlicOptions();
-
             Assert.AreEqual(100, options.UnidirectionalStreamMaxCount);
             Assert.AreEqual(100, options.BidirectionalStreamMaxCount);
-<<<<<<< HEAD
-
-            // Can't be less than 1
-            Assert.Throws<ArgumentException>(() => options.BidirectionalStreamMaxCount = 0);
-            Assert.Throws<ArgumentException>(() => options.UnidirectionalStreamMaxCount = 0);
-
             Assert.AreEqual(32 * 1024, options.PacketMaxSize);
             Assert.AreEqual(64 * 1024, options.PauseWriterThreeshold);
             Assert.AreEqual(32 * 1024, options.ResumeWriterThreeshold);
 
-            // Can't be less than 1Kb
-            Assert.Throws<ArgumentException>(() => options.PacketMaxSize = 1);
-            Assert.Throws<ArgumentException>(() => options.PauseWriterThreeshold = 1);
-            Assert.Throws<ArgumentException>(() => options.ResumeWriterThreeshold = 1);
-=======
-            Assert.AreEqual(32 * 1024, options.PacketMaxSize);
-            // The StreamBufferMaxSize default is twice the PacketSize
-            Assert.AreEqual(2 * options.PacketMaxSize, options.StreamBufferMaxSize);
-            Assert.AreEqual(100, options.UnidirectionalStreamMaxCount);
-
             // Can't be less than 1
             Assert.Throws<ArgumentException>(() => new SlicOptions() { BidirectionalStreamMaxCount = 0 });
+            Assert.Throws<ArgumentException>(() => new SlicOptions() { UnidirectionalStreamMaxCount = 0 });
+
             // Can't be less than 1Kb
             Assert.Throws<ArgumentException>(() => new SlicOptions() { PacketMaxSize = 1 });
-            // Can't be less than 1KB
-            Assert.Throws<ArgumentException>(() => new SlicOptions() { StreamBufferMaxSize = 1 });
-            // Can't be less than 1
-            Assert.Throws<ArgumentException>(() => new SlicOptions() { UnidirectionalStreamMaxCount = 0 });
->>>>>>> 79cec532
+            Assert.Throws<ArgumentException>(() => new SlicOptions() { PauseWriterThreeshold = 1});
+            Assert.Throws<ArgumentException>(() => new SlicOptions() { ResumeWriterThreeshold = 1});
         }
     }
 }