// Copyright (c) ZeroC, Inc. All rights reserved.

using Microsoft.Extensions.Logging;
using System;
using System.Collections.Generic;
using System.Collections.Immutable;
using System.Diagnostics;
using System.Linq;
using System.Threading;
using System.Threading.Tasks;

namespace ZeroC.Ice.Discovery
{
    /// <summary>Servant class that implements the Slice interface Ice::Locator.</summary>
    internal class Locator : IAsyncLocator
    {
        internal ILocatorPrx Proxy { get; }

        private readonly string _domainId;
        private readonly int _latencyMultiplier;

        private readonly ILogger _logger;
        private readonly ObjectAdapter _locatorAdapter;

        private readonly ILookupPrx _lookup;

        // The key is a single-endpoint datagram Lookup proxy extracted from the _lookup proxy.
        // The value is a dummy datagram proxy with usually a single endpoint that is one of _replyAdapter's endpoints
        // and that matches the interface of the key's endpoint.
        private readonly Dictionary<ILookupPrx, IObjectPrx> _lookups = new();

        private readonly ObjectAdapter _multicastAdapter;

        private readonly ILocatorRegistryPrx _registry;

        private readonly ObjectAdapter _replyAdapter;
        private readonly int _retryCount;
        private readonly TimeSpan _timeout;

        public async ValueTask<IObjectPrx?> FindAdapterByIdAsync(
            string adapterId,
            Current current,
            CancellationToken cancel)
        {
            using var replyServant = new FindAdapterByIdReply(_replyAdapter);
            return await InvokeAsync(
                (lookup, dummyReply) =>
                {
                    IFindAdapterByIdReplyPrx reply =
                        dummyReply.Clone(IFindAdapterByIdReplyPrx.Factory, identity: replyServant.Identity);

                    return lookup.FindAdapterByIdAsync(_domainId,
                                                      adapterId,
                                                      reply,
                                                      cancel: cancel);
                },
                replyServant).ConfigureAwait(false);
        }

        public async ValueTask<IObjectPrx?> FindObjectByIdAsync(
            Identity identity,
            string? facet,
            Current current,
            CancellationToken cancel)
        {
            using var replyServant = new FindObjectByIdReply(_replyAdapter);
            return await InvokeAsync(
                (lookup, dummyReply) =>
                {
                    IFindObjectByIdReplyPrx reply =
                        dummyReply.Clone(IFindObjectByIdReplyPrx.Factory, identity: replyServant.Identity);

                    return lookup.FindObjectByIdAsync(_domainId, identity, facet, reply, cancel: cancel);
                },
                replyServant).ConfigureAwait(false);
        }

        public ValueTask<ILocatorRegistryPrx?> GetRegistryAsync(Current current, CancellationToken cancel) =>
            new(_registry);

        public async ValueTask<IEnumerable<EndpointData>> ResolveLocationAsync(
            string[] location,
            Current current,
            CancellationToken cancel)
        {
            if (location.Length == 0)
            {
                throw new InvalidArgumentException("location cannot be empty", nameof(location));
            }
            else if (location.Length > 1)
            {
                // Ice discovery supports only single-segment locations.
                return ImmutableArray<EndpointData>.Empty;
            }

            string adapterId = location[0];

            using var replyServant = new ResolveAdapterIdReply(_replyAdapter);

            return await InvokeAsync(
                (lookup, dummyReply) =>
                {
                    IResolveAdapterIdReplyPrx reply =
                        dummyReply.Clone(IResolveAdapterIdReplyPrx.Factory, identity: replyServant.Identity);

                    return lookup.ResolveAdapterIdAsync(_domainId,
                                                        adapterId,
                                                        reply,
                                                        cancel: cancel);
                },
                replyServant).ConfigureAwait(false);
        }

        public async ValueTask<(IEnumerable<EndpointData>, IEnumerable<string>)> ResolveWellKnownProxyAsync(
            Identity identity,
            string facet,
            Current current,
            CancellationToken cancel)
        {
            using var replyServant = new ResolveWellKnownProxyReply(_replyAdapter);

            string adapterId = await InvokeAsync(
                (lookup, dummyReply) =>
                {
                    IResolveWellKnownProxyReplyPrx reply =
                            dummyReply.Clone(IResolveWellKnownProxyReplyPrx.Factory, identity: replyServant.Identity);

                    return lookup.ResolveWellKnownProxyAsync(_domainId,
                                                             identity,
                                                             facet,
                                                             reply,
                                                             cancel: cancel);
                },
                replyServant).ConfigureAwait(false);

            // We never return endpoints
            return (ImmutableArray<EndpointData>.Empty,
                    adapterId.Length > 0 ? ImmutableArray.Create(adapterId) : ImmutableArray<string>.Empty);
        }

        internal Locator(Communicator communicator, DiscoveryServerOptions options)
        {
<<<<<<< HEAD
=======
            _logger = communicator.Logger;
            Identity locatorIdentity;

            if (communicator.DefaultLocator is ILocatorPrx defaultLocator)
            {
                locatorIdentity =
                    defaultLocator.Identity.Name.ToLowerInvariant() == "discovery" &&
                    defaultLocator.Protocol == Protocol.Ice2 &&
                    defaultLocator.Endpoints.Count == 0 &&
                    defaultLocator.Location.Count == 0 ? defaultLocator.Identity :
                    throw new InvalidOperationException(
                        $"expected `ice:discovery' as default locator proxy, got `{defaultLocator}'");
            }
            else
            {
                throw new InvalidOperationException("communicator does not have a default locator");
            }

>>>>>>> 40cfe367
            if (options.ColocationScope == ColocationScope.None)
            {
                throw new ArgumentException("options.ColocationScope cannot be set to None", nameof(options));
            }

            _timeout = options.Timeout;
            if (_timeout == Timeout.InfiniteTimeSpan)
            {
                _timeout = TimeSpan.FromMilliseconds(300);
            }

            _retryCount = options.RetryCount;

            _latencyMultiplier = options.LatencyMultiplier;
            if (_latencyMultiplier < 1)
            {
                throw new ArgumentException(
                    "the value of options.LatencyMultiplier must be an integer greater than 0", nameof(options));
            }

            _domainId = options.DomainId;

            string lookupEndpoints = options.Lookup;
            if (lookupEndpoints.Length == 0)
            {
                var endpoints = new List<string>();
                List<string> ipv4Interfaces = Network.GetInterfacesForMulticast("0.0.0.0", Network.EnableIPv4);
                List<string> ipv6Interfaces = Network.GetInterfacesForMulticast("::0", Network.EnableIPv6);

                endpoints.AddRange(ipv4Interfaces.Select(
                    i => $"{DiscoveryServerOptions.DefaultIPv4Endpoint} --interface \"{i}\""));

                endpoints.AddRange(ipv6Interfaces.Select(
                    i => $"{DiscoveryServerOptions.DefaultIPv6Endpoint} --interface \"{i}\""));

                lookupEndpoints = string.Join(":", endpoints);
            }

            // Datagram proxies do not support SSL/TLS so they can only be used with PreferNonSecure set to
            // NonSecure.Always.
            _lookup = ILookupPrx.Parse($"IceDiscovery/Lookup -d:{lookupEndpoints}", communicator).Clone(
                invocationTimeout: _timeout,
                preferNonSecure: NonSecure.Always);

            _locatorAdapter = new(communicator, options: new() { ColocationScope = options.ColocationScope });
            Proxy = _locatorAdapter.Add(new Identity("discovery", _domainId), this, ILocatorPrx.Factory);

            // Setup locator registry.
            var registryServant = new LocatorRegistry(communicator);
            _registry = _locatorAdapter.AddWithUUID(registryServant, ILocatorRegistryPrx.Factory);

            _multicastAdapter = new ObjectAdapter(communicator,
                                                  new()
                                                  {
                                                      AcceptNonSecure = NonSecure.Always,
                                                      ColocationScope = options.ColocationScope,
                                                      Endpoints = options.MulticastEndpoints,
                                                      Name = "Discovery.Multicast",
                                                  });

            _replyAdapter = new ObjectAdapter(communicator,
                                              new()
                                              {
                                                  AcceptNonSecure = NonSecure.Always,
                                                  ColocationScope = options.ColocationScope,
                                                  Endpoints = options.ReplyEndpoints,
                                                  Name = "Discovery.Reply",
                                                  ServerName = options.ReplyServerName
                                              });

            // Dummy proxy for replies which can have multiple endpoints (but see below).
            IObjectPrx lookupReply = _replyAdapter.CreateProxy("dummy", IObjectPrx.Factory);

            // Create one lookup proxy per endpoint from the given proxy. We want to send a multicast datagram on
            // each of the lookup proxy.
            // TODO: this code is incorrect now that the default published endpoints are no longer an expansion
            // of the object adapter endpoints.
            foreach (Endpoint endpoint in _lookup.Endpoints)
            {
                if (!endpoint.IsDatagram)
                {
                    throw new ArgumentException("options.Lookup can only have udp endpoints", nameof(options));
                }

                ILookupPrx key = _lookup.Clone(endpoints: ImmutableArray.Create(endpoint));
                if (endpoint["interface"] is string mcastInterface && mcastInterface.Length > 0)
                {
                    Endpoint? q = lookupReply.Endpoints.FirstOrDefault(e => e.Host == mcastInterface);
                    if (q != null)
                    {
                        _lookups[key] = lookupReply.Clone(endpoints: ImmutableArray.Create(q));
                    }
                }

                if (!_lookups.ContainsKey(key))
                {
                    // Fallback: just use the given lookup reply proxy if no matching endpoint found.
                    _lookups[key] = lookupReply;
                }
            }
            Debug.Assert(_lookups.Count > 0);

            // Add lookup Ice object
            _multicastAdapter.Add("IceDiscovery/Lookup", new Lookup(registryServant, communicator));
        }

        internal Task ActivateAsync(CancellationToken cancel) =>
            Task.WhenAll(_locatorAdapter.ActivateAsync(cancel),
                         _multicastAdapter.ActivateAsync(cancel),
                         _replyAdapter.ActivateAsync(cancel));

        internal Task ShutdownAsync() =>
            Task.WhenAll(_locatorAdapter.ShutdownAsync(),
                         _multicastAdapter.ShutdownAsync(),
                         _replyAdapter.ShutdownAsync());

        /// <summary>Invokes a find or resolve request on a Lookup object and processes the reply(ies).</summary>
        /// <param name="findAsync">A delegate that performs the remote call. Its parameters correspond to an entry in
        /// the _lookups dictionary.</param>
        /// <param name="replyServant">The reply servant.</param>
        private async Task<TResult> InvokeAsync<TResult>(
            Func<ILookupPrx, IObjectPrx, Task> findAsync,
            ReplyServant<TResult> replyServant)
        {
            // We retry only when at least one findAsync request is sent successfully and we don't get any reply.
            // TODO: this _retryCount is really an attempt count not a retry count.
            for (int i = 0; i < _retryCount; ++i)
            {
                TimeSpan start = Time.Elapsed;

                var timeoutTask = Task.Delay(_timeout, replyServant.CancellationToken);

                var sendTask = Task.WhenAll(_lookups.Select(
                    entry =>
                    {
                        try
                        {
                            return findAsync(entry.Key, entry.Value);
                        }
                        catch (Exception ex)
                        {
                            return Task.FromException(ex);
                        }
                    }));

                Task task = await Task.WhenAny(sendTask, replyServant.Task, timeoutTask).ConfigureAwait(false);

                if (task == sendTask)
                {
                    if (sendTask.Status == TaskStatus.Faulted)
                    {
                        if (sendTask.Exception!.InnerExceptions.Count == _lookups.Count)
                        {
                            // All the tasks failed: log warning and return empty result (no retry)
                            if (_logger.IsEnabled(LogLevel.Error))
                            {
                                _logger.LogLookupRequestFailed(_lookup, sendTask.Exception!.InnerException!);
                            }
                            replyServant.SetEmptyResult();
                            return await replyServant.Task.ConfigureAwait(false);
                        }
                    }
                    // For Canceled or RanToCompletion, we assume at least one send was successful. If we're wrong,
                    // we'll timeout soon anyways.

                    task = await Task.WhenAny(replyServant.Task, timeoutTask).ConfigureAwait(false);
                }

                if (task == replyServant.Task)
                {
                    return await replyServant.Task.ConfigureAwait(false);
                }
                else if (task.IsCanceled)
                {
                    // If the timeout was canceled we delay the completion of the request to give a chance to other
                    // members of this replica group to reply
                    return await
                        replyServant.GetReplicaGroupRepliesAsync(start, _latencyMultiplier).ConfigureAwait(false);
                }
                // else timeout, so we retry until _retryCount
            }

            replyServant.SetEmptyResult(); // _retryCount exceeded
            return await replyServant.Task.ConfigureAwait(false);
        }
    }

    /// <summary>The base class of all Reply servant that helps collect / gather the reply(ies) to a lookup reques.
    /// </summary>
    internal class ReplyServant<TResult> : IObject, IDisposable
    {
        internal CancellationToken CancellationToken => _cancellationSource.Token;
        internal Identity Identity { get; }

        internal Task<TResult> Task => _completionSource.Task;

        private readonly CancellationTokenSource _cancellationSource;
        private readonly TaskCompletionSource<TResult> _completionSource;
        private readonly TResult _emptyResult;

        private readonly ObjectAdapter _replyAdapter;

        public void Dispose()
        {
            _cancellationSource.Dispose();
            _replyAdapter.Remove(Identity);
        }

        internal async Task<TResult> GetReplicaGroupRepliesAsync(TimeSpan start, int latencyMultiplier)
        {
            // This method is called by InvokeAsync after the first reply from a replica group to wait for additional
            // replies from the replica group.
            TimeSpan latency = (Time.Elapsed - start) * latencyMultiplier;
            if (latency == TimeSpan.Zero)
            {
                latency = TimeSpan.FromMilliseconds(1);
            }
            await System.Threading.Tasks.Task.Delay(latency).ConfigureAwait(false);

            SetResult(CollectReplicaReplies());
            return await Task.ConfigureAwait(false);
        }

        internal void SetEmptyResult() => _completionSource.SetResult(_emptyResult);

        private protected ReplyServant(TResult emptyResult, ObjectAdapter replyAdapter)
        {
            // Add servant (this) to object adapter with new UUID identity.
            Identity = replyAdapter.AddWithUUID(this, IObjectPrx.Factory).Identity;

            _cancellationSource = new();
            _completionSource = new();
            _emptyResult = emptyResult;
            _replyAdapter = replyAdapter;
        }

        private protected void Cancel() => _cancellationSource.Cancel();

        private protected virtual TResult CollectReplicaReplies()
        {
            Debug.Assert(false); // must be overridden if called by WaitForReplicaGroupRepliesAsync
            return _emptyResult;
        }

        private protected void SetResult(TResult result) => _completionSource.SetResult(result);
    }

    /// <summary>Servant class that implements the Slice interface FindAdapterByIdReply.</summary>
    internal sealed class FindAdapterByIdReply : ReplyServant<IObjectPrx?>, IAsyncFindAdapterByIdReply
    {
        private readonly object _mutex = new();
        private readonly HashSet<IObjectPrx> _proxies = new();

        public ValueTask FoundAdapterByIdAsync(
            string adapterId,
            IObjectPrx proxy,
            bool isReplicaGroup,
            Current current,
            CancellationToken cancel)
        {
            if (isReplicaGroup)
            {
                lock (_mutex)
                {
                    _proxies.Add(proxy);
                    if (_proxies.Count == 1)
                    {
                        // Cancel WhenAny and let InvokeAsync wait for additional replies from the replica group, and
                        // later call CollectReplicaReplies.
                        Cancel();
                    }
                }
            }
            else
            {
                SetResult(proxy);
            }
            return default;
        }

        internal FindAdapterByIdReply(ObjectAdapter replyAdapter)
            : base(emptyResult: null, replyAdapter)
        {
        }

        private protected override IObjectPrx? CollectReplicaReplies()
        {
            lock (_mutex)
            {
                Debug.Assert(_proxies.Count > 0);
                var endpoints = new List<Endpoint>();
                IObjectPrx result = _proxies.First();
                foreach (IObjectPrx prx in _proxies)
                {
                    endpoints.AddRange(prx.Endpoints);
                }
                return result.Clone(endpoints: endpoints);
            }
        }
    }

    /// <summary>Servant class that implements the Slice interface FindObjectByIdReply.</summary>
    internal class FindObjectByIdReply : ReplyServant<IObjectPrx?>, IAsyncFindObjectByIdReply
    {
        public ValueTask FoundObjectByIdAsync(Identity id, IObjectPrx proxy, Current current, CancellationToken cancel)
        {
            SetResult(proxy);
            return default;
        }

        internal FindObjectByIdReply(ObjectAdapter replyAdapter)
            : base(emptyResult: null, replyAdapter)
        {
        }
    }

    /// <summary>Servant class that implements the Slice interface ResolveAdapterIdReply.</summary>
    internal sealed class ResolveAdapterIdReply : ReplyServant<IReadOnlyList<EndpointData>>, IAsyncResolveAdapterIdReply
    {
        private readonly object _mutex = new();
        private readonly HashSet<EndpointData> _endpointDataSet = new();

        public ValueTask FoundAdapterIdAsync(
            EndpointData[] endpoints,
            bool isReplicaGroup,
            Current current,
            CancellationToken cancel)
        {
            if (isReplicaGroup)
            {
                lock (_mutex)
                {
                    bool firstReply = _endpointDataSet.Count == 0;

                    _endpointDataSet.UnionWith(endpoints);
                    if (firstReply)
                    {
                        Cancel();
                    }
                }
            }
            else
            {
                SetResult(endpoints);
            }
            return default;
        }

        internal ResolveAdapterIdReply(ObjectAdapter replyAdapter)
            : base(ImmutableArray<EndpointData>.Empty, replyAdapter)
        {
        }

        private protected override IReadOnlyList<EndpointData> CollectReplicaReplies()
        {
            lock (_mutex)
            {
                Debug.Assert(_endpointDataSet.Count > 0);
                return _endpointDataSet.ToList();
            }
        }
    }

    /// <summary>Servant class that implements the Slice interface ResolveWellKnownProxyReply.</summary>
    internal class ResolveWellKnownProxyReply : ReplyServant<string>, IAsyncResolveWellKnownProxyReply
    {
        public ValueTask FoundWellKnownProxyAsync(string adapterId, Current current, CancellationToken cancel)
        {
            SetResult(adapterId);
            return default;
        }

        internal ResolveWellKnownProxyReply(ObjectAdapter replyAdapter)
            : base(emptyResult: "", replyAdapter)
        {
        }
    }
}<|MERGE_RESOLUTION|>--- conflicted
+++ resolved
@@ -140,27 +140,6 @@
 
         internal Locator(Communicator communicator, DiscoveryServerOptions options)
         {
-<<<<<<< HEAD
-=======
-            _logger = communicator.Logger;
-            Identity locatorIdentity;
-
-            if (communicator.DefaultLocator is ILocatorPrx defaultLocator)
-            {
-                locatorIdentity =
-                    defaultLocator.Identity.Name.ToLowerInvariant() == "discovery" &&
-                    defaultLocator.Protocol == Protocol.Ice2 &&
-                    defaultLocator.Endpoints.Count == 0 &&
-                    defaultLocator.Location.Count == 0 ? defaultLocator.Identity :
-                    throw new InvalidOperationException(
-                        $"expected `ice:discovery' as default locator proxy, got `{defaultLocator}'");
-            }
-            else
-            {
-                throw new InvalidOperationException("communicator does not have a default locator");
-            }
-
->>>>>>> 40cfe367
             if (options.ColocationScope == ColocationScope.None)
             {
                 throw new ArgumentException("options.ColocationScope cannot be set to None", nameof(options));
