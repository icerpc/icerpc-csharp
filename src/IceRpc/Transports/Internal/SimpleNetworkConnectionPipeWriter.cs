--- conflicted
+++ resolved
@@ -8,11 +8,14 @@
     /// <summary>A pipe writer implementation to write data over a simple network connection. Writing one the pipe
     /// writer is not supported since it would lead to sending partial data that can't be processed by the
     /// peer.</summary>
-    internal class SimpleNetworkConnectionPipeWriter : PipeWriter
+    internal class SimpleNetworkConnectionPipeWriter : ReadOnlySequencePipeWriter
     {
         private readonly ISimpleNetworkConnection _connection;
         private readonly Pipe _pipe;
         private readonly List<ReadOnlyMemory<byte>> _sendBuffers = new(16);
+
+        /// <inheritdoc/>
+        public override void Advance(int bytes) => _pipe.Writer.Advance(bytes);
 
         /// <inheritdoc/>
         public override void CancelPendingFlush()
@@ -32,27 +35,22 @@
             WriteAsync(ReadOnlyMemory<byte>.Empty, cancel);
 
         /// <inheritdoc/>
-        public override void Advance(int bytes) => _pipe.Writer.Advance(bytes);
-
-        /// <inheritdoc/>
         public override Memory<byte> GetMemory(int sizeHint = 0) => _pipe.Writer.GetMemory(sizeHint);
 
         /// <inheritdoc/>
         public override Span<byte> GetSpan(int sizeHint = 0) => _pipe.Writer.GetSpan(sizeHint);
 
         /// <inheritdoc/>
-        public override async ValueTask<FlushResult> WriteAsync(ReadOnlyMemory<byte> source, CancellationToken _)
+        public override ValueTask<FlushResult> WriteAsync(ReadOnlyMemory<byte> source, CancellationToken cancel) =>
+            WriteAsync(new ReadOnlySequence<byte>(source), false, cancel);
+
+        public override async ValueTask<FlushResult> WriteAsync(
+            ReadOnlySequence<byte> source,
+            bool endStream,
+            CancellationToken cancel)
         {
-<<<<<<< HEAD
-            await WriteAsync(new ReadOnlySequence<byte>(source), ReadOnlySequence<byte>.Empty).ConfigureAwait(false);
-            return new FlushResult();
-=======
-            await WriteAsync(
-                new ReadOnlySequence<byte>(source),
-                ReadOnlySequence<byte>.Empty,
-                cancel).ConfigureAwait(false);
+            await WriteAsync(source, ReadOnlySequence<byte>.Empty, cancel).ConfigureAwait(false);
             return default;
->>>>>>> edcbb575
         }
 
         internal SimpleNetworkConnectionPipeWriter(
@@ -68,15 +66,12 @@
                 writerScheduler: PipeScheduler.Inline));
         }
 
-<<<<<<< HEAD
-        internal ValueTask WriteAsync(ReadOnlySequence<byte> source, CancellationToken _) =>
-            WriteAsync(source, ReadOnlySequence<byte>.Empty);
-=======
-        internal ValueTask WriteAsync(ReadOnlySequence<byte> source, CancellationToken cancel) =>
-            WriteAsync(source, ReadOnlySequence<byte>.Empty, cancel);
->>>>>>> edcbb575
-
-        internal async ValueTask WriteAsync(ReadOnlySequence<byte> source1, ReadOnlySequence<byte> source2)
+        /// <summary>Writes the two given sources to the underlying simple network connection. The cancellation token
+        /// is ignore because we don't want to want to interrupt the sending.</summary>
+        internal async ValueTask WriteAsync(
+            ReadOnlySequence<byte> source1,
+            ReadOnlySequence<byte> source2,
+            CancellationToken _)
         {
             if (_pipe.Writer.UnflushedBytes == 0 && source1.IsEmpty && source2.IsEmpty)
             {
