// Copyright (c) ZeroC, Inc. All rights reserved.

use crate::builders::{
    AttributeBuilder, CommentBuilder, ContainerBuilder, EncodingBlockBuilder, FunctionBuilder,
    FunctionType,
};
use crate::code_block::CodeBlock;
use crate::comments::doc_comment_message;
use crate::cs_util::*;
use crate::decoding::decode_data_members;
use crate::encoding::encode_data_members;
use crate::generated_code::GeneratedCode;
use crate::member_util::*;
use crate::slicec_ext::*;
use slice::code_gen_util::TypeContext;
use slice::grammar::{Encoding, Exception, Member, Type};
use slice::visitor::Visitor;

pub struct ExceptionVisitor<'a> {
    pub generated_code: &'a mut GeneratedCode,
}

impl<'a> Visitor for ExceptionVisitor<'_> {
    fn visit_exception_start(&mut self, exception_def: &Exception) {
        let exception_name = exception_def.escape_identifier();
        let has_base = exception_def.base.is_some();

        let namespace = &exception_def.namespace();

        let members = exception_def.members();

        let has_public_parameter_constructor = exception_def
            .all_members()
            .iter()
            .all(|m| m.is_default_initialized());
        let access = exception_def.access_modifier();

        let mut exception_class_builder =
            ContainerBuilder::new(&format!("{} partial class", access), &exception_name);

        exception_class_builder
            .add_comment("summary", &doc_comment_message(exception_def))
            .add_type_id_attribute(exception_def)
            .add_container_attributes(exception_def);

        if let Some(base) = exception_def.base_exception() {
            exception_class_builder.add_base(base.escape_scoped_identifier(namespace));
        } else {
            exception_class_builder.add_base("IceRpc.Slice.RemoteException".to_owned());
        }

        exception_class_builder.add_block(
            members
                .iter()
                .map(|m| data_member_declaration(m, FieldType::Exception))
                .collect::<Vec<_>>()
                .join("\n")
                .into(),
        );

        exception_class_builder.add_block(
            format!(
                "public static{}readonly string SliceTypeId = typeof({}).GetSliceTypeId()!;",
                if has_base { " new " } else { " " },
                exception_name
            )
            .into(),
        );

        exception_class_builder
            .add_block(one_shot_constructor(exception_def, false))
            .add_block(one_shot_constructor(exception_def, true));

        // public parameter-less constructor
        if has_public_parameter_constructor {
            exception_class_builder.add_block(
                FunctionBuilder::new(&access, "", &exception_name, FunctionType::BlockBody)
                    .add_parameter(
                        "IceRpc.RetryPolicy?",
                        "retryPolicy",
                        Some("null"),
                        Some("The retry policy for the exception"),
                    )
                    .add_base_parameter("retryPolicy")
                    .build(),
            );
        }

        let mut decode_body_slice2 = decode_data_members(&members, &namespace, FieldType::Exception);
        writeln!(decode_body_slice2, "decoder.SkipTaggedParams();");

        exception_class_builder.add_block(
            FunctionBuilder::new(&access, "", &exception_name, FunctionType::BlockBody)
                .add_parameter("ref SliceDecoder", "decoder", None, None)
                .add_base_parameter("ref decoder")
                .set_body(
                    EncodingBlockBuilder::new(
                        "decoder.Encoding",
                        &exception_name,
                        exception_def.supported_encodings(),
                        false,
                    )
                    .add_encoding_block(
                        Encoding::Slice1,
                        initialize_non_nullable_fields(&members, FieldType::Exception),
                    )
                    .add_encoding_block(Encoding::Slice2, decode_body_slice2)
                    .build(),
                )
                .add_never_editor_browsable_attribute()
                .build(),
        );

        if exception_def.supported_encodings().supports(&Encoding::Slice2) {
            exception_class_builder.add_block(encode_trait_method());
        }

        // Remote exceptions are always "preserved".
        exception_class_builder.add_block(
            FunctionBuilder::new(
                "protected override",
                "void",
                "DecodeCore",
                FunctionType::BlockBody,
            )
            .add_parameter("ref SliceDecoder", "decoder", None, None)
            .set_body({
                let mut code = CodeBlock::new();
                code.writeln("decoder.StartSlice();");
                code.writeln(&decode_data_members(
                    &members,
                    namespace,
                    FieldType::Exception,
                ));
                code.writeln("decoder.EndSlice();");

                if has_base {
                    code.writeln("base.DecodeCore(ref decoder);");
                }
                code
            })
            .build(),
        );

<<<<<<< HEAD
        exception_class_builder.add_block(encode_core_method(exception_def));
=======
        exception_class_builder.add_block(encode_method(exception_def));
        exception_class_builder.add_block(encode_trait_method(exception_def));
        if exception_def
            .supported_encodings()
            .supports(&Encoding::Slice1)
        {
            exception_class_builder.add_block(encode_core_method(exception_def));
        }
>>>>>>> bb71acaa

        self.generated_code.insert_scoped(exception_def, exception_class_builder.build().into());
    }
}

fn encode_trait_method() -> CodeBlock {
    FunctionBuilder::new(
        "public override",
        "void",
        "EncodeTrait",
        FunctionType::BlockBody,
    )
    .add_parameter("ref SliceEncoder", "encoder", None, Some("The Slice encoder."))
    .set_inherit_doc(true)
    .set_body(
<<<<<<< HEAD
        "\
=======
        EncodingBlockBuilder::new(
            "encoder.Encoding",
            &exception_def.escape_identifier(),
            exception_def.supported_encodings(),
            true,
        )
        .add_encoding_block(Encoding::Slice1, "this.EncodeCore(ref encoder);".into())
        .add_encoding_block(
            Encoding::Slice2,
            "\
>>>>>>> bb71acaa
encoder.EncodeString(SliceTypeId);
this.Encode(ref encoder);"
            .into(),
    )
    .build()
}

fn encode_core_method(exception_def: &Exception) -> CodeBlock {
    let members = &exception_def.members();
    let namespace = &exception_def.namespace();
    let has_base = exception_def.base.is_some();

    let body = EncodingBlockBuilder::new(
            "encoder.Encoding",
            &exception_def.escape_identifier(),
            exception_def.supported_encodings(),
            true,
        )
        .add_encoding_block(
            Encoding::Slice11,
            format!(
                "\
encoder.StartSlice(SliceTypeId);
{encode_data_members}
encoder.EndSlice(lastSlice: {is_last_slice});
{encode_base}",
                encode_data_members = &encode_data_members(members, namespace, FieldType::Exception),
                is_last_slice = !has_base,
                encode_base = if has_base {
                    "base.EncodeCore(ref encoder);"
                } else {
                    ""
                },
            ).into()
        )
        .add_encoding_block(
            Encoding::Slice2,
            format!(
                "\
encoder.EncodeString(Message);
{encode_data_members}
encoder.EncodeVarInt(Slice2Definitions.TagEndMarker);",
                encode_data_members = &encode_data_members(members, namespace, FieldType::Exception),
            ).into()
        )
        .build();

    FunctionBuilder::new(
        "protected override",
        "void",
        "EncodeCore",
        FunctionType::BlockBody,
    )
    .add_parameter("ref SliceEncoder", "encoder", None, None)
    .set_body(body)
    .build()
}

fn one_shot_constructor(
    exception_def: &Exception,
    add_message_and_exception_parameters: bool,
) -> CodeBlock {
    let access = exception_def.access_modifier();
    let exception_name = exception_def.escape_identifier();

    let namespace = &exception_def.namespace();

    let all_data_members = exception_def.all_members();

    if all_data_members.is_empty() && !add_message_and_exception_parameters {
        return CodeBlock::new();
    }

    let message_parameter_name = escape_parameter_name(&all_data_members, "message");
    let inner_exception_parameter_name = escape_parameter_name(&all_data_members, "innerException");
    let retry_policy_parameter_name = escape_parameter_name(&all_data_members, "retryPolicy");

    let base_parameters = if let Some(base) = exception_def.base_exception() {
        base.all_members()
            .iter()
            .map(|m| m.parameter_name())
            .collect::<Vec<_>>()
    } else {
        vec![]
    };

    let mut ctor_builder =
        FunctionBuilder::new(&access, "", &exception_name, FunctionType::BlockBody);

    ctor_builder.add_comment(
        "summary",
        &format!(
            r#"Constructs a new instance of <see cref="{}"/>."#,
            &exception_name
        ),
    );

    if add_message_and_exception_parameters {
        ctor_builder.add_parameter(
            "string?",
            &message_parameter_name,
            None,
            Some("Message that describes the exception."),
        );
        ctor_builder.add_base_parameter(&message_parameter_name);
    }

    for member in &all_data_members {
        ctor_builder.add_parameter(
            &member
                .data_type()
                .to_type_string(namespace, TypeContext::DataMember, false),
            member.parameter_name().as_str(),
            None,
            Some(&doc_comment_message(*member)),
        );
    }
    ctor_builder.add_base_parameters(&base_parameters);

    if add_message_and_exception_parameters {
        ctor_builder.add_parameter(
            "global::System.Exception?",
            &inner_exception_parameter_name,
            Some("null"),
            Some("The exception that is the cause of the current exception."),
        );
        ctor_builder.add_base_parameter(&inner_exception_parameter_name);
    }

    ctor_builder.add_parameter(
        "IceRpc.RetryPolicy?",
        &retry_policy_parameter_name,
        Some("null"),
        Some("The retry policy for the exception."),
    );
    ctor_builder.add_base_parameter(&retry_policy_parameter_name);

    // ctor impl
    let mut ctor_body = CodeBlock::new();
    for member in exception_def.members() {
        let member_name = member.field_name(FieldType::Exception);
        let parameter_name = member.parameter_name();

        writeln!(ctor_body, "this.{} = {};", member_name, parameter_name);
    }

    ctor_builder.set_body(ctor_body);

    ctor_builder.build()
}<|MERGE_RESOLUTION|>--- conflicted
+++ resolved
@@ -142,18 +142,7 @@
             .build(),
         );
 
-<<<<<<< HEAD
         exception_class_builder.add_block(encode_core_method(exception_def));
-=======
-        exception_class_builder.add_block(encode_method(exception_def));
-        exception_class_builder.add_block(encode_trait_method(exception_def));
-        if exception_def
-            .supported_encodings()
-            .supports(&Encoding::Slice1)
-        {
-            exception_class_builder.add_block(encode_core_method(exception_def));
-        }
->>>>>>> bb71acaa
 
         self.generated_code.insert_scoped(exception_def, exception_class_builder.build().into());
     }
@@ -169,20 +158,7 @@
     .add_parameter("ref SliceEncoder", "encoder", None, Some("The Slice encoder."))
     .set_inherit_doc(true)
     .set_body(
-<<<<<<< HEAD
         "\
-=======
-        EncodingBlockBuilder::new(
-            "encoder.Encoding",
-            &exception_def.escape_identifier(),
-            exception_def.supported_encodings(),
-            true,
-        )
-        .add_encoding_block(Encoding::Slice1, "this.EncodeCore(ref encoder);".into())
-        .add_encoding_block(
-            Encoding::Slice2,
-            "\
->>>>>>> bb71acaa
 encoder.EncodeString(SliceTypeId);
 this.Encode(ref encoder);"
             .into(),
