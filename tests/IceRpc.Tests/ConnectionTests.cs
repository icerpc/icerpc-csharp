--- conflicted
+++ resolved
@@ -73,12 +73,8 @@
 
         var proxy = new Proxy(connection.Protocol) { Path = "/foo" };
 
-<<<<<<< HEAD
         var request = new OutgoingRequest(proxy);
-        var invokeTask = proxy.Invoker.InvokeAsync(request);
-=======
         var invokeTask = connection.InvokeAsync(new OutgoingRequest(proxy));
->>>>>>> d1e58597
         await start.WaitAsync(); // Wait for dispatch to start
 
         // Act
