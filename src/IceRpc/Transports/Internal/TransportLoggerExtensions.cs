// Copyright (c) ZeroC, Inc. All rights reserved.

using Microsoft.Extensions.Logging;
using System;
using System.Net;

namespace IceRpc.Transports.Internal
{
    /// <summary>This class contains ILogger extensions methods for logging transport messages.</summary>
    internal static partial class TransportLoggerExtensions
    {
        private static readonly Func<ILogger, string, Protocol, string, string, IDisposable> _acceptorScope =
            LoggerMessage.DefineScope<string, Protocol, string, string>(
                "server(Transport={Transport}, Protocol={Protocol}, Server={Server}, Description={Description})");

        private static readonly Func<ILogger, string, Protocol, string, IDisposable> _outgoingConnectionScope =
            LoggerMessage.DefineScope<string, Protocol, string>(
                "connection(Transport={Transport}, Protocol={Protocol}, Description={Description})");

        private static readonly Func<ILogger, string, Protocol, string, IDisposable> _colocAcceptorScope =
            LoggerMessage.DefineScope<string, Protocol, string>(
                "server(Transport={Transport}, Protocol={Protocol}, Server={Server})");

        private static readonly Func<ILogger, long, IDisposable> _colocIncomingConnectionScope =
            LoggerMessage.DefineScope<long>("connection(ID={ID})");

        private static readonly Func<ILogger, string, Protocol, long, string, IDisposable> _colocOutgoingConnectionScope =
            LoggerMessage.DefineScope<string, Protocol, long, string>(
                "connection(Transport={Transport}, Protocol={Protocol}, ID={ID}, Server={Server})");

<<<<<<< HEAD
        private static readonly Func<ILogger, string, Protocol, string, string, IDisposable> _datagramOverSocketServerSocketScope =
=======
        private static readonly Action<ILogger, Exception> _connectionAccepted =
            LoggerMessage.Define(
                LogLevel.Debug,
                TransportEventIds.ConnectionAccepted,
                "accepted connection");

        private static readonly Action<ILogger, Exception> _connectionAcceptFailed =
            LoggerMessage.Define(
                LogLevel.Debug,
                TransportEventIds.ConnectionAcceptFailed,
                "failed to accept connection");

        private static readonly Action<ILogger, Exception> _connectionConnectFailed =
            LoggerMessage.Define(
                LogLevel.Debug,
                TransportEventIds.ConnectionConnectFailed,
                "connection establishment failed");

        private static readonly Action<ILogger, Exception> _connectionEstablished =
            LoggerMessage.Define(
                LogLevel.Debug,
                TransportEventIds.ConnectionConnected,
                "established connection");

        private static readonly Action<ILogger, string, Exception> _connectionEventHandlerException =
            LoggerMessage.Define<string>(
                LogLevel.Warning,
                TransportEventIds.ConnectionEventHandlerException,
                "{Name} event handler raised exception");

        private static readonly Action<ILogger, string, Exception> _connectionClosed =
            LoggerMessage.Define<string>(
                LogLevel.Debug,
                TransportEventIds.ConnectionConnectFailed,
                "closed connection (Reason={Reason})");

        private static readonly Func<ILogger, string, Protocol, string, string, IDisposable> _datagramOverConnectionIncomingConnectionScope =
>>>>>>> af381512
            LoggerMessage.DefineScope<string, Protocol, string, string>(
                "server(Transport={Transport}, Protocol={Protocol}, Server={Server}, " +
                "LocalEndPoint={LocalEndPoint})");

        private static readonly Func<ILogger, string, Protocol, string, string, IDisposable> _datagramIncomingConnectionScope =
            LoggerMessage.DefineScope<string, Protocol, string, string>(
                "server(Transport={Transport}, Protocol={Protocol}, Server={Server}, " +
                "Description={Description})");

        private static readonly Func<ILogger, string, IDisposable> _overConnectionIncomingConnectionScope =
            LoggerMessage.DefineScope<string>(
                "connection(RemoteEndPoint={RemoteEndpoint})");

        private static readonly Func<ILogger, string, Protocol, string, string, IDisposable> _overConnectionOutgoingConnectionScope =
            LoggerMessage.DefineScope<string, Protocol, string, string>(
                "connection(Transport={Transport}, Protocol={Protocol}, LocalEndPoint={LocalEndpoint}, " +
                "RemoteEndPoint={RemoteEndpoint})");

<<<<<<< HEAD
        private static readonly Func<ILogger, string, IDisposable> _serverSocketScope =
            LoggerMessage.DefineScope<string>("socket(Description={Description})");
=======
        private static readonly Action<ILogger, string, int, int, Exception> _receiveBufferSizeAdjusted =
            LoggerMessage.Define<string, int, int>(
                LogLevel.Debug,
                TransportEventIds.ReceiveBufferSizeAdjusted,
                "{Transport} receive buffer size: requested size of {RequestedSize} adjusted to {AdjustedSize}");

        private static readonly Action<ILogger, int, Exception> _receivedData =
            LoggerMessage.Define<int>(
                LogLevel.Trace,
                TransportEventIds.ReceivedData,
                "received {Size} bytes");

        private static readonly Action<ILogger, int, Exception> _receivedInvalidDatagram =
            LoggerMessage.Define<int>(
                LogLevel.Debug,
                TransportEventIds.ReceivedInvalidDatagram,
                "received invalid {Bytes} bytes datagram");

        private static readonly Action<ILogger, string, int, int, Exception> _sendBufferSizeAdjusted =
            LoggerMessage.Define<string, int, int>(
                LogLevel.Debug,
                TransportEventIds.SendBufferSizeAdjusted,
                "{Transport} send buffer size: requested size of {RequestedSize} adjusted to {AdjustedSize}");

        private static readonly Action<ILogger, int, Exception> _sentData =
            LoggerMessage.Define<int>(
                LogLevel.Trace,
                TransportEventIds.SentData,
                "sent {Size} bytes");

        private static readonly Func<ILogger, string, IDisposable> _incomingConnectionScope =
            LoggerMessage.DefineScope<string>("connection(Description={Description})");
>>>>>>> af381512

        private static readonly Func<ILogger, long, string, string, IDisposable> _streamScope =
            LoggerMessage.DefineScope<long, string, string>("stream(ID={ID}, InitiatedBy={InitiatedBy}, Kind={Kind})");

        private static readonly Func<ILogger, string, Protocol, string, EndPoint, IDisposable> _tcpAcceptorScope =
            LoggerMessage.DefineScope<string, Protocol, string, EndPoint>(
                "server(Transport={Transport}, Protocol={Protocol}, Server={Server}, " +
                "LocalEndPoint={LocalEndPoint})");

        [LoggerMessage(
            EventId = (int)TransportEvent.AcceptingConnectionFailed,
            EventName = nameof(TransportEvent.AcceptingConnectionFailed),
            Level = LogLevel.Error,
            Message = "unexpected failure to accept a new connection")]
        internal static partial void LogAcceptingConnectionFailed(this ILogger logger, Exception ex);

        [LoggerMessage(
            EventId = (int)TransportEvent.ConnectionAccepted,
            EventName = nameof(TransportEvent.ConnectionAccepted),
            Level = LogLevel.Debug,
            Message = "accepted connection")]
        internal static partial void LogConnectionAccepted(this ILogger logger);

        [LoggerMessage(
            EventId = (int)TransportEvent.ConnectionAcceptFailed,
            EventName = nameof(TransportEvent.ConnectionAcceptFailed),
            Level = LogLevel.Debug,
            Message = "failed to accept connection")]
        internal static partial void LogConnectionAcceptFailed(this ILogger logger, Exception exception);

        [LoggerMessage(
            EventId = (int)TransportEvent.ConnectionClosed,
            EventName = nameof(TransportEvent.ConnectionClosed),
            Level = LogLevel.Debug,
            Message = "closed connection (Reason={Reason})")]
        internal static partial void LogConnectionClosed(this ILogger logger, string reason, Exception? exception = null);

        [LoggerMessage(
            EventId = (int)TransportEvent.ConnectionConnectFailed,
            EventName = nameof(TransportEvent.ConnectionConnectFailed),
            Level = LogLevel.Debug,
            Message = "connection establishment failed")]
        internal static partial void LogConnectionConnectFailed(this ILogger logger, Exception exception);

        [LoggerMessage(
            EventId = (int)TransportEvent.ConnectionEstablished,
            EventName = nameof(TransportEvent.ConnectionEstablished),
            Level = LogLevel.Debug,
            Message = "established connection")]
        internal static partial void LogConnectionEstablished(this ILogger logger);

        [LoggerMessage(
            EventId = (int)TransportEvent.ConnectionEventHandlerException,
            EventName = nameof(TransportEvent.ConnectionEventHandlerException),
            Level = LogLevel.Warning,
            Message = "{Name} event handler raised exception")]
        internal static partial void LogConnectionEventHandlerException(this ILogger logger, string name, Exception ex);

        [LoggerMessage(
            EventId = (int)TransportEvent.ReceiveBufferSizeAdjusted,
            EventName = nameof(TransportEvent.ReceiveBufferSizeAdjusted),
            Level = LogLevel.Debug,
            Message = "{Transport} receive buffer size: requested size of {RequestedSize} adjusted to {AdjustedSize}")]
        internal static partial void LogReceiveBufferSizeAdjusted(
            this ILogger logger,
            Transport transport,
            int requestedSize,
            int adjustedSize);

        [LoggerMessage(
            EventId = (int)TransportEvent.ReceivedData,
            EventName = nameof(TransportEvent.ReceivedData),
            Level = LogLevel.Trace,
            Message = "received {Size} bytes")]
        internal static partial void LogReceivedData(this ILogger logger, int size);

        [LoggerMessage(
            EventId = (int)TransportEvent.ReceivedInvalidDatagram,
            EventName = nameof(TransportEvent.ReceivedInvalidDatagram),
            Level = LogLevel.Debug,
            Message = "received invalid {Bytes} bytes datagram")]
        internal static partial void LogReceivedInvalidDatagram(this ILogger logger, int bytes);

        [LoggerMessage(
            EventId = (int)TransportEvent.SendBufferSizeAdjusted,
            EventName = nameof(TransportEvent.SendBufferSizeAdjusted),
            Level = LogLevel.Debug,
            Message = "{Transport} send buffer size: requested size of {RequestedSize} adjusted to {AdjustedSize}")]
        internal static partial void LogSendBufferSizeAdjusted(
            this ILogger logger,
            Transport transport,
            int requestedSize,
            int adjustedSize);

        [LoggerMessage(
            EventId = (int)TransportEvent.SentData,
            EventName = nameof(TransportEvent.SentData),
            Level = LogLevel.Debug,
            Message = "sent {Size} bytes")]
        internal static partial void LogSentData(this ILogger logger, int size);

        [LoggerMessage(
           EventId = (int)TransportEvent.StartAcceptingConnections,
           EventName = nameof(TransportEvent.StartAcceptingConnections),
           Level = LogLevel.Information,
           Message = "starting to accept connections")]
        internal static partial void LogStartAcceptingConnections(this ILogger logger);

        [LoggerMessage(
            EventId = (int)TransportEvent.StartReceivingDatagrams,
            EventName = nameof(TransportEvent.StartReceivingDatagrams),
            Level = LogLevel.Information,
            Message = "starting to receive datagrams")]
        internal static partial void LogStartReceivingDatagrams(this ILogger logger);

        [LoggerMessage(
            EventId = (int)TransportEvent.StartReceivingDatagramsFailed,
            EventName = nameof(TransportEvent.StartReceivingDatagramsFailed),
            Level = LogLevel.Information,
            Message = "starting receiving datagrams failed")]
        internal static partial void LogStartReceivingDatagramsFailed(this ILogger logger, Exception exception);

        [LoggerMessage(
            EventId = (int)TransportEvent.StartSendingDatagrams,
            EventName = nameof(TransportEvent.StartSendingDatagrams),
            Level = LogLevel.Debug,
            Message = "starting to send datagrams")]
        internal static partial void LogStartSendingDatagrams(this ILogger logger);

        [LoggerMessage(
            EventId = (int)TransportEvent.StartSendingDatagramsFailed,
            EventName = nameof(TransportEvent.StartSendingDatagramsFailed),
            Level = LogLevel.Debug,
            Message = "starting sending datagrams failed")]
        internal static partial void LogStartSendingDatagramsFailed(this ILogger logger, Exception exception);

        [LoggerMessage(
            EventId = (int)TransportEvent.StopAcceptingConnections,
            EventName = nameof(TransportEvent.StopAcceptingConnections),
            Level = LogLevel.Information,
            Message = "stopping to accept connections")]
        internal static partial void LogStopAcceptingConnections(this ILogger logger);

        [LoggerMessage(
            EventId = (int)TransportEvent.StopReceivingDatagrams,
            EventName = nameof(TransportEvent.StopReceivingDatagrams),
            Level = LogLevel.Information,
            Message = "stopping to receive datagrams")]
        internal static partial void LogStopReceivingDatagrams(this ILogger logger);

        internal static IDisposable? StartAcceptorScope(this ILogger logger, Server server, IAcceptor acceptor)
        {
            if (!logger.IsEnabled(LogLevel.Error))
            {
                return null;
            }

            string transportName = acceptor.Endpoint.Transport.ToString().ToLowerInvariant();
            if (acceptor is TcpAcceptor tcpAcceptor)
            {
                return _tcpAcceptorScope(
                    logger,
                    acceptor.Endpoint.TransportName,
                    acceptor.Endpoint.Protocol,
                    server.ToString(),
                    tcpAcceptor.IPEndPoint);
            }
            else if (acceptor is ColocAcceptor)
            {
                return _colocAcceptorScope(
                    logger,
                    acceptor.Endpoint.TransportName,
                    acceptor.Endpoint.Protocol,
                    server.ToString());
            }
            else
            {
                return _acceptorScope(
                    logger,
                    acceptor.Endpoint.TransportName,
                    acceptor.Endpoint.Protocol,
                    server.ToString(),
                    acceptor.ToString()!);
            }
        }

        internal static IDisposable? StartConnectionScope(
            this ILogger logger,
            MultiStreamConnection connection,
            Server? server)
        {
            if (!logger.IsEnabled(LogLevel.Error))
            {
                return null;
            }

            try
            {
                if (connection is ColocConnection colocatedConnection)
                {
                    if (connection.IsIncoming)
                    {
                        return _colocIncomingConnectionScope(logger, colocatedConnection.Id);
                    }
                    else
                    {
                        // TODO: revisit
                        return _colocOutgoingConnectionScope(
                            logger,
                            connection.TransportName,
                            connection.Protocol,
                            colocatedConnection.Id,
                            connection.LocalEndpoint.ToString());
                    }
                }
                else if (connection.ConnectionInformation is ITcpConnectionInformation tcpConnection)
                {
                    if (connection.IsDatagram && server != null)
                    {
                        try
                        {
                            return _datagramOverConnectionIncomingConnectionScope(
                                logger,
                                connection.TransportName,
                                connection.Protocol,
                                server.ToString(),
                                tcpConnection.LocalEndPoint?.ToString() ?? "undefined");
                        }
                        catch (System.Net.Sockets.SocketException)
                        {
                            return _datagramIncomingConnectionScope(
                                logger,
                                connection.TransportName,
                                connection.Protocol,
                                server.ToString(),
                                "not connected");
                        }
                    }
                    else
                    {
                        try
                        {
                            if (connection.IsIncoming)
                            {
                                return _overConnectionIncomingConnectionScope(
                                    logger,
                                    tcpConnection.RemoteEndPoint?.ToString() ?? "undefined");
                            }
                            else
                            {
                                return _overConnectionOutgoingConnectionScope(
                                    logger,
                                    connection.TransportName,
                                    connection.Protocol,
                                    tcpConnection.LocalEndPoint?.ToString() ?? "undefined",
                                    tcpConnection.RemoteEndPoint?.ToString() ?? "undefined");
                            }
                        }
                        catch (System.Net.Sockets.SocketException)
                        {
                            if (connection.IsIncoming)
                            {
                                return _incomingConnectionScope(logger, "not connected");
                            }
                            else
                            {
                                return _outgoingConnectionScope(
                                    logger,
                                    connection.TransportName,
                                    connection.Protocol,
                                    "not connected");
                            }
                        }
                    }
                }
                else
                {
                    if (connection.IsDatagram && server != null)
                    {
                        return _datagramIncomingConnectionScope(
                            logger,
                            connection.TransportName,
                            connection.Protocol,
                            server.ToString(),
                            connection.ToString()!);
                    }
                    else if (connection.IsIncoming)
                    {
                        return _incomingConnectionScope(logger, connection.ToString()!);
                    }
                    else
                    {
                        return _outgoingConnectionScope(logger, connection.TransportName, connection.Protocol, connection.ToString()!);
                    }
                }
            }
            catch (ObjectDisposedException)
            {
                return null;
            }
        }

        internal static IDisposable? StartStreamScope(this ILogger logger, long id)
        {
            if (!logger.IsEnabled(LogLevel.Error))
            {
                return null;
            }

            (string initiatedBy, string kind) = (id % 4) switch
            {
                0 => ("Client", "Bidirectional"),
                1 => ("Server", "Bidirectional"),
                2 => ("Client", "Unidirectional"),
                _ => ("Server", "Unidirectional")
            };
            return _streamScope(logger, id, initiatedBy, kind);
        }
    }
}<|MERGE_RESOLUTION|>--- conflicted
+++ resolved
@@ -28,47 +28,7 @@
             LoggerMessage.DefineScope<string, Protocol, long, string>(
                 "connection(Transport={Transport}, Protocol={Protocol}, ID={ID}, Server={Server})");
 
-<<<<<<< HEAD
-        private static readonly Func<ILogger, string, Protocol, string, string, IDisposable> _datagramOverSocketServerSocketScope =
-=======
-        private static readonly Action<ILogger, Exception> _connectionAccepted =
-            LoggerMessage.Define(
-                LogLevel.Debug,
-                TransportEventIds.ConnectionAccepted,
-                "accepted connection");
-
-        private static readonly Action<ILogger, Exception> _connectionAcceptFailed =
-            LoggerMessage.Define(
-                LogLevel.Debug,
-                TransportEventIds.ConnectionAcceptFailed,
-                "failed to accept connection");
-
-        private static readonly Action<ILogger, Exception> _connectionConnectFailed =
-            LoggerMessage.Define(
-                LogLevel.Debug,
-                TransportEventIds.ConnectionConnectFailed,
-                "connection establishment failed");
-
-        private static readonly Action<ILogger, Exception> _connectionEstablished =
-            LoggerMessage.Define(
-                LogLevel.Debug,
-                TransportEventIds.ConnectionConnected,
-                "established connection");
-
-        private static readonly Action<ILogger, string, Exception> _connectionEventHandlerException =
-            LoggerMessage.Define<string>(
-                LogLevel.Warning,
-                TransportEventIds.ConnectionEventHandlerException,
-                "{Name} event handler raised exception");
-
-        private static readonly Action<ILogger, string, Exception> _connectionClosed =
-            LoggerMessage.Define<string>(
-                LogLevel.Debug,
-                TransportEventIds.ConnectionConnectFailed,
-                "closed connection (Reason={Reason})");
-
         private static readonly Func<ILogger, string, Protocol, string, string, IDisposable> _datagramOverConnectionIncomingConnectionScope =
->>>>>>> af381512
             LoggerMessage.DefineScope<string, Protocol, string, string>(
                 "server(Transport={Transport}, Protocol={Protocol}, Server={Server}, " +
                 "LocalEndPoint={LocalEndPoint})");
@@ -87,43 +47,8 @@
                 "connection(Transport={Transport}, Protocol={Protocol}, LocalEndPoint={LocalEndpoint}, " +
                 "RemoteEndPoint={RemoteEndpoint})");
 
-<<<<<<< HEAD
-        private static readonly Func<ILogger, string, IDisposable> _serverSocketScope =
-            LoggerMessage.DefineScope<string>("socket(Description={Description})");
-=======
-        private static readonly Action<ILogger, string, int, int, Exception> _receiveBufferSizeAdjusted =
-            LoggerMessage.Define<string, int, int>(
-                LogLevel.Debug,
-                TransportEventIds.ReceiveBufferSizeAdjusted,
-                "{Transport} receive buffer size: requested size of {RequestedSize} adjusted to {AdjustedSize}");
-
-        private static readonly Action<ILogger, int, Exception> _receivedData =
-            LoggerMessage.Define<int>(
-                LogLevel.Trace,
-                TransportEventIds.ReceivedData,
-                "received {Size} bytes");
-
-        private static readonly Action<ILogger, int, Exception> _receivedInvalidDatagram =
-            LoggerMessage.Define<int>(
-                LogLevel.Debug,
-                TransportEventIds.ReceivedInvalidDatagram,
-                "received invalid {Bytes} bytes datagram");
-
-        private static readonly Action<ILogger, string, int, int, Exception> _sendBufferSizeAdjusted =
-            LoggerMessage.Define<string, int, int>(
-                LogLevel.Debug,
-                TransportEventIds.SendBufferSizeAdjusted,
-                "{Transport} send buffer size: requested size of {RequestedSize} adjusted to {AdjustedSize}");
-
-        private static readonly Action<ILogger, int, Exception> _sentData =
-            LoggerMessage.Define<int>(
-                LogLevel.Trace,
-                TransportEventIds.SentData,
-                "sent {Size} bytes");
-
         private static readonly Func<ILogger, string, IDisposable> _incomingConnectionScope =
             LoggerMessage.DefineScope<string>("connection(Description={Description})");
->>>>>>> af381512
 
         private static readonly Func<ILogger, long, string, string, IDisposable> _streamScope =
             LoggerMessage.DefineScope<long, string, string>("stream(ID={ID}, InitiatedBy={InitiatedBy}, Kind={Kind})");
