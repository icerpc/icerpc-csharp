// Copyright (c) ZeroC, Inc. All rights reserved.

using IceRpc.Features.Internal;
using IceRpc.Slice;
using IceRpc.Slice.Internal;
using IceRpc.Transports;
using System.Buffers;
using System.Collections.Immutable;
using System.Diagnostics;
using System.IO.Pipelines;

namespace IceRpc.Internal
{
    internal sealed class IceRpcProtocolConnection : IProtocolConnection
    {
        /// <inheritdoc/>
        public bool HasDispatchesInProgress
        {
            get
            {
                lock (_mutex)
                {
                    return _cancelDispatchSources.Count > 0;
                }
            }
        }

        /// <inheritdoc/>
        public bool HasInvocationsInProgress
        {
            get
            {
                lock (_mutex)
                {
                    return _invocationCount > 0;
                }
            }
        }

        /// <inheritdoc/>
        public Action<string>? PeerShutdownInitiated { get; set; }

        private IMultiplexedStream? _controlStream;
        private readonly HashSet<CancellationTokenSource> _cancelDispatchSources = new();
        private readonly IDispatcher _dispatcher;
        private readonly TaskCompletionSource _streamsCompleted =
            new(TaskCreationOptions.RunContinuationsAsynchronously);
        private readonly HashSet<IMultiplexedStream> _streams = new();
        private int _invocationCount;
        private bool _isShuttingDown;
        private long _lastRemoteBidirectionalStreamId = -1;
        // TODO: to we really need to keep track of this since we don't keep track of one-way requests?
        private long _lastRemoteUnidirectionalStreamId = -1;
        private readonly IDictionary<ConnectionFieldKey, OutgoingFieldValue> _localFields;
        private readonly object _mutex = new();
        private readonly IMultiplexedNetworkConnection _networkConnection;
        private readonly Action<Dictionary<ConnectionFieldKey, ReadOnlySequence<byte>>>? _onConnect;
        private IMultiplexedStream? _remoteControlStream;
        private readonly CancellationTokenSource _shutdownCancellationSource = new();
        private readonly TaskCompletionSource _waitForGoAwayCompleted =
            new(TaskCreationOptions.RunContinuationsAsynchronously);

        public async Task AcceptRequestsAsync(Connection connection)
        {
            while (true)
            {
                // Accepts a new stream.
                IMultiplexedStream stream;
                try
                {
                    stream = await _networkConnection.AcceptStreamAsync(default).ConfigureAwait(false);
                }
                catch (MultiplexedNetworkConnectionClosedException exception)
                {
                    // The peer closed the connection following graceful shutdown, we can just return.
                    Debug.Assert(exception.ApplicationErrorCode == 0); // Only the 0 error code is used for now.
                    return;
                }

                PipeReader? fieldsPipeReader = null;

                try
                {
                    ReadResult readResult = await stream.Input.ReadSegmentAsync(
                        SliceEncoding.Slice2,
                        CancellationToken.None).ConfigureAwait(false);

                    if (readResult.Buffer.IsEmpty)
                    {
                        throw new InvalidDataException("received icerpc request with empty header");
                    }

                    bool isShuttingDown = false;
                    CancellationTokenSource? cancelDispatchSource = null;

                    lock (_mutex)
                    {
                        // If shutting down, ignore the incoming request.
                        if (_isShuttingDown)
                        {
                            isShuttingDown = true;
                        }
                        else
                        {
                            cancelDispatchSource = new();
                            _cancelDispatchSources.Add(cancelDispatchSource);

                            if (stream.IsBidirectional)
                            {
                                _lastRemoteBidirectionalStreamId = stream.Id;
                            }
                            else
                            {
                                _lastRemoteUnidirectionalStreamId = stream.Id;
                            }

                            AddStream(stream);
                        }
                    }

                    if (isShuttingDown)
                    {
                        // TODO: replace with payload exception and error code
                        Exception exception = IceRpcStreamError.ConnectionShutdownByPeer.ToException();
                        await stream.Input.CompleteAsync(exception).ConfigureAwait(false);
                        await stream.Output.CompleteAsync(exception).ConfigureAwait(false);
                    }
                    else
                    {
                        (IceRpcRequestHeader header, IDictionary<RequestFieldKey, ReadOnlySequence<byte>> fields, fieldsPipeReader) =
                            DecodeHeader(readResult.Buffer);
                        stream.Input.AdvanceTo(readResult.Buffer.End);

                        FeatureCollection features = FeatureCollection.Empty;

                        // Decode Context from Fields and set corresponding feature.
                        if (fields.DecodeValue(
                            RequestFieldKey.Context,
                            (ref SliceDecoder decoder) => decoder.DecodeDictionary(
                                minKeySize: 1,
                                minValueSize: 1,
                                size => new Dictionary<string, string>(size),
                                keyDecodeFunc: (ref SliceDecoder decoder) => decoder.DecodeString(),
                                valueDecodeFunc: (ref SliceDecoder decoder) => decoder.DecodeString()))
                                    is Dictionary<string, string> context && context.Count > 0)
                        {
                            features = features.WithContext(context);
                        }

                        var request = new IncomingRequest(connection)
                        {
                            Features = features,
                            Fields = fields,
                            IsOneway = !stream.IsBidirectional,
                            Operation = header.Operation,
                            Path = header.Path,
                            Payload = stream.Input
                        };

                        Debug.Assert(cancelDispatchSource != null);
                        _ = Task.Run(() => DispatchRequestAsync(
                            request,
                            stream,
                            fieldsPipeReader,
                            cancelDispatchSource));
                    }
                }
                catch (Exception exception)
                {
                    if (fieldsPipeReader != null)
                    {
                        await fieldsPipeReader.CompleteAsync().ConfigureAwait(false);
                    }
                    await stream.Input.CompleteAsync(exception).ConfigureAwait(false);
                    if (stream.IsBidirectional)
                    {
                        await stream.Output.CompleteAsync(exception).ConfigureAwait(false);
                    }

                    if (exception is MultiplexedStreamAbortedException streamAbortedException)
                    {
                        // The stream can be aborted if the invocation is canceled. It's not a fatal connection error,
                        // we can continue accepting new requests.
                        continue; // while (true)
                    }
                    else
                    {
                        throw;
                    }
                }
            }

            async Task DispatchRequestAsync(
                IncomingRequest request,
                IMultiplexedStream stream,
                PipeReader? fieldsPipeReader,
                CancellationTokenSource cancelDispatchSource)
            {
                // If the peer input pipe reader is completed while the request is being dispatched, we cancel the
                // dispatch. There's no point in continuing the dispatch if the peer is no longer interested in the
                // response.
                stream.OnPeerInputCompleted(() =>
                    {
                        try
                        {
                            cancelDispatchSource.Cancel();
                        }
                        catch (ObjectDisposedException)
                        {
                        }
                    });

                OutgoingResponse response;
                try
                {
                    // The dispatcher is responsible for completing the incoming request payload and payload stream.
                    response = await _dispatcher.DispatchAsync(
                        request,
                        cancelDispatchSource.Token).ConfigureAwait(false);
                }
                catch (Exception exception)
                {
                    // If we catch an exception, we return a failure response with a Slice-encoded payload.

<<<<<<< HEAD
                    if (exception is OperationCanceledException ||
                        exception is MultiplexedStreamAbortedException)
=======
                    if (exception is OperationCanceledException || exception is MultiplexedStreamAbortedException)
>>>>>>> eecac008
                    {
                        await stream.Output.CompleteAsync(
                            IceRpcStreamError.DispatchCanceled.ToException()).ConfigureAwait(false);

                        // We're done since the completion of the stream Output pipe writer aborted the stream or the
                        // stream was already aborted.
                        return;
                    }

                    if (exception is not RemoteException remoteException || remoteException.ConvertToUnhandled)
                    {
                        remoteException = new DispatchException(
                            message: null,
                            exception is InvalidDataException ?
                                DispatchErrorCode.InvalidData : DispatchErrorCode.UnhandledException,
                            exception);
                    }

                    // Attempt to encode this exception. If the encoding fails, we encode a DispatchException.
                    PipeReader responsePayload;
                    try
                    {
                        responsePayload = CreateExceptionPayload(remoteException);
                    }
                    catch (Exception encodeException)
                    {
                        // This should be extremely rare. For example, a middleware throwing a Slice1-only remote
                        // exception.
                        responsePayload = CreateExceptionPayload(
                            new DispatchException(
                                message: null,
                                DispatchErrorCode.UnhandledException,
                                encodeException));
                    }
                    response = new OutgoingResponse(request)
                    {
                        Payload = responsePayload,
                        ResultType = ResultType.Failure
                    };

                    if (remoteException.RetryPolicy != RetryPolicy.NoRetry)
                    {
                        RetryPolicy retryPolicy = remoteException.RetryPolicy;
                        response.Fields = response.Fields.With(
                            ResponseFieldKey.RetryPolicy,
                            (ref SliceEncoder encoder) => retryPolicy.Encode(ref encoder));
                    }

                    static PipeReader CreateExceptionPayload(RemoteException exception)
                    {
                        var pipe = new Pipe(); // TODO: pipe options

                        var encoder = new SliceEncoder(pipe.Writer, SliceEncoding.Slice2);
                        Span<byte> sizePlaceholder = encoder.GetPlaceholderSpan(4);
                        int startPos = encoder.EncodedByteCount;

                        // EncodeTrait throws for a Slice1-only exception.
                        exception.EncodeTrait(ref encoder);
                        SliceEncoder.EncodeVarUInt62((ulong)(encoder.EncodedByteCount - startPos), sizePlaceholder);
                        pipe.Writer.Complete(); // flush to reader and sets Is[Writer]Completed to true.
                        return pipe.Reader;
                    }
                }
                finally
                {
                    if (fieldsPipeReader != null)
                    {
                        await fieldsPipeReader.CompleteAsync().ConfigureAwait(false);

                        // The field values are now invalid - they point to potentially recycled and reused memory. We
                        // replace Fields by an empty dictionary to prevent accidental access to this reused memory.
                        request.Fields = ImmutableDictionary<RequestFieldKey, ReadOnlySequence<byte>>.Empty;
                    }

                    // Even when the code above throws an exception, we catch it and send a response. So we never want
                    // to give an exception to CompleteAsync when completing the incoming payload.
                    await request.Payload.CompleteAsync().ConfigureAwait(false);

                    lock (_mutex)
                    {
                        _cancelDispatchSources.Remove(cancelDispatchSource);
                        cancelDispatchSource.Dispose();
                    }
                }

                if (request.IsOneway)
                {
                    await response.CompleteAsync().ConfigureAwait(false);
                    return;
                }

                try
                {
                    EncodeHeader();

                    // SendPayloadAsync takes care of the completion of the response payload, payload stream and stream
                    // output.
                    await SendPayloadAsync(response, stream, CancellationToken.None).ConfigureAwait(false);
                }
                catch (Exception exception)
                {
                    await response.CompleteAsync(exception).ConfigureAwait(false);
                    await stream.Output.CompleteAsync(exception).ConfigureAwait(false);
                }

                void EncodeHeader()
                {
                    var encoder = new SliceEncoder(stream.Output, SliceEncoding.Slice2);

                    // Write the IceRpc response header.
                    Span<byte> sizePlaceholder = encoder.GetPlaceholderSpan(2);
                    int headerStartPos = encoder.EncodedByteCount;

                    new IceRpcResponseHeader(response.ResultType).Encode(ref encoder);

                    encoder.EncodeDictionary(
                        response.Fields,
                        (ref SliceEncoder encoder, ResponseFieldKey key) => encoder.EncodeResponseFieldKey(key),
                        (ref SliceEncoder encoder, OutgoingFieldValue value) => value.Encode(ref encoder));

                    // We're done with the header encoding, write the header size.
                    SliceEncoder.EncodeVarUInt62((ulong)(encoder.EncodedByteCount - headerStartPos), sizePlaceholder);
                }
            }

            static (IceRpcRequestHeader, IDictionary<RequestFieldKey, ReadOnlySequence<byte>>, PipeReader?) DecodeHeader(
                ReadOnlySequence<byte> buffer)
            {
                var decoder = new SliceDecoder(buffer, SliceEncoding.Slice2);
                var header = new IceRpcRequestHeader(ref decoder);
                (IDictionary<RequestFieldKey, ReadOnlySequence<byte>> fields, PipeReader? pipeReader) =
                    DecodeFieldDictionary(ref decoder, (ref SliceDecoder decoder) => decoder.DecodeRequestFieldKey());

                return (header, fields, pipeReader);
            }
        }

        public async ValueTask DisposeAsync()
        {
            _shutdownCancellationSource.Dispose();
            if (_controlStream != null)
            {
<<<<<<< HEAD
                await _controlStream.Output.CompleteAsync(null).ConfigureAwait(false);
            }
            if (_remoteControlStream != null)
            {
                await _remoteControlStream.Input.CompleteAsync(null).ConfigureAwait(false);
=======
                await _controlStream.Output.CompleteAsync().ConfigureAwait(false);
            }
            if (_remoteControlStream != null)
            {
                await _remoteControlStream.Input.CompleteAsync().ConfigureAwait(false);
>>>>>>> eecac008
            }

            await _networkConnection.DisposeAsync().ConfigureAwait(false);
        }

        public Task PingAsync(CancellationToken cancel) =>
            SendControlFrameAsync(IceRpcControlFrameType.Ping, encodeAction: null, cancel).AsTask();

        public async Task<IncomingResponse> InvokeAsync(
            OutgoingRequest request,
            Connection connection,
            CancellationToken cancel)
        {
            IMultiplexedStream? stream = null;
            try
            {
                if (request.Proxy.Fragment.Length > 0)
                {
                    throw new NotSupportedException("the icerpc protocol does not support fragments");
                }

                // Create the stream.
                stream = _networkConnection.CreateStream(bidirectional: !request.IsOneway);

                // Keep track of the invocation for the shutdown logic.
                if (!request.IsOneway || request.PayloadStream != null)
                {
                    lock (_mutex)
                    {
                        if (_isShuttingDown)
                        {
                            throw new ConnectionClosedException("connection shutdown");
                        }
                        else
                        {
                            AddStream(stream);
                        }
                    }
                }

                EncodeHeader(stream.Output);

                // SendPayloadAsync takes care of the completion of the request payloads and stream output.
                await SendPayloadAsync(request, stream, cancel).ConfigureAwait(false);
            }
            catch (Exception exception)
            {
                await request.CompleteAsync(exception).ConfigureAwait(false);
                if (stream != null)
                {
                    await stream.Output.CompleteAsync(exception).ConfigureAwait(false);
                    if (stream.IsBidirectional)
                    {
                        await stream.Input.CompleteAsync(exception).ConfigureAwait(false);
                    }
                }

                if (exception is MultiplexedStreamAbortedException streamAbortedException)
                {
                    if (streamAbortedException.ErrorKind == MultiplexedStreamErrorKind.Protocol)
                    {
                        throw streamAbortedException.ToIceRpcException();
                    }
                    else
                    {
                        throw new ConnectionLostException(exception);
                    }
                }
                else
                {
                    // TODO: Should we wrap unexpected exceptions with ConnectionLostException?
                    throw;
                }
            }

            request.IsSent = true;

            if (request.IsOneway)
            {
                return new IncomingResponse(request, connection);
            }

            Debug.Assert(stream != null);
            try
            {
                ReadResult readResult = await stream.Input.ReadSegmentAsync(
                    SliceEncoding.Slice2,
                    cancel).ConfigureAwait(false);

                // Nothing cancels the stream input pipe reader.
                Debug.Assert(!readResult.IsCanceled);

                if (readResult.Buffer.IsEmpty)
                {
                    throw new InvalidDataException($"received icerpc response with empty header");
                }

                (IceRpcResponseHeader header, IDictionary<ResponseFieldKey, ReadOnlySequence<byte>> fields, PipeReader? fieldsPipeReader) =
                    DecodeHeader(readResult.Buffer);
                stream.Input.AdvanceTo(readResult.Buffer.End);

                RetryPolicy? retryPolicy = fields.DecodeValue(
                    ResponseFieldKey.RetryPolicy,
                    (ref SliceDecoder decoder) => new RetryPolicy(ref decoder));
                if (retryPolicy != null)
                {
                    request.Features = request.Features.With(retryPolicy);
                }

                return new IncomingResponse(request, connection, fields, fieldsPipeReader)
                {
                    Payload = stream.Input,
                    ResultType = header.ResultType
                };
            }
            catch (OperationCanceledException)
            {
                // Notify the peer that we give up on receiving the response. The peer will cancel the dispatch upon
                // receiving this notification.
                await stream.Input.CompleteAsync(
                    IceRpcStreamError.InvocationCanceled.ToException()).ConfigureAwait(false);
                throw;
            }
            catch (Exception exception)
            {
                await stream.Input.CompleteAsync(exception).ConfigureAwait(false);

                if (exception is MultiplexedStreamAbortedException streamAbortedException)
                {
                    if (streamAbortedException.ErrorKind == MultiplexedStreamErrorKind.Protocol)
                    {
                        throw streamAbortedException.ToIceRpcException();
                    }
                    else
                    {
                        throw new ConnectionLostException(exception);
                    }
                }
                else
                {
                    // TODO: Should we wrap unexpected exceptions with ConnectionLostException?
                    throw;
                }
            }

            void EncodeHeader(PipeWriter writer)
            {
                var encoder = new SliceEncoder(writer, SliceEncoding.Slice2);

                // Write the IceRpc request header.
                Span<byte> sizePlaceholder = encoder.GetPlaceholderSpan(2);
                int headerStartPos = encoder.EncodedByteCount; // does not include the size

                var header = new IceRpcRequestHeader(request.Proxy.Path, request.Operation);

                header.Encode(ref encoder);

                // We cannot use request.Features.GetContext here because it doesn't distinguish between empty and not
                // set context.
                if (request.Features.Get<Context>()?.Value is IDictionary<string, string> context)
                {
                    if (context.Count == 0)
                    {
                        // make sure it's not set.
                        request.Fields = request.Fields.Without(RequestFieldKey.Context);
                    }
                    else
                    {
                        request.Fields = request.Fields.With(
                            RequestFieldKey.Context,
                            (ref SliceEncoder encoder) => encoder.EncodeDictionary(
                                context,
                                (ref SliceEncoder encoder, string value) => encoder.EncodeString(value),
                                (ref SliceEncoder encoder, string value) => encoder.EncodeString(value)));
                    }
                }

                encoder.EncodeDictionary(
                    request.Fields,
                    (ref SliceEncoder encoder, RequestFieldKey key) => encoder.EncodeRequestFieldKey(key),
                    (ref SliceEncoder encoder, OutgoingFieldValue value) => value.Encode(ref encoder));

                // We're done with the header encoding, write the header size.
                SliceEncoder.EncodeVarUInt62((ulong)(encoder.EncodedByteCount - headerStartPos), sizePlaceholder);
            }

            static (IceRpcResponseHeader, IDictionary<ResponseFieldKey, ReadOnlySequence<byte>>, PipeReader?) DecodeHeader(
                ReadOnlySequence<byte> buffer)
            {
                var decoder = new SliceDecoder(buffer, SliceEncoding.Slice2);
                var header = new IceRpcResponseHeader(ref decoder);

                (IDictionary<ResponseFieldKey, ReadOnlySequence<byte>> fields, PipeReader? pipeReader) =
                    DecodeFieldDictionary(ref decoder, (ref SliceDecoder decoder) => decoder.DecodeResponseFieldKey());

                return (header, fields, pipeReader);
            }
        }

        /// <inheritdoc/>
        public async Task ShutdownAsync(string message, CancellationToken cancel)
        {
            IceRpcGoAway goAwayFrame;
            lock (_mutex)
            {
                // Mark the connection as shutting down to prevent further requests from being accepted.
                _isShuttingDown = true;
                if (_streams.Count == 0)
                {
                    _streamsCompleted.SetResult();
                }
                goAwayFrame = new(_lastRemoteBidirectionalStreamId, _lastRemoteUnidirectionalStreamId, message);
            }

            // Canceling Shutdown will cancel dispatches and invocations to speed up shutdown.
            using CancellationTokenRegistration _ = cancel.Register(() =>
                {
                    try
                    {
                        _shutdownCancellationSource.Cancel();
                    }
                    catch (ObjectDisposedException)
                    {
                    }
                });

            // Send GoAway frame.
            await SendControlFrameAsync(
                IceRpcControlFrameType.GoAway,
                (ref SliceEncoder encoder) => goAwayFrame.Encode(ref encoder),
                CancellationToken.None).ConfigureAwait(false);

            // Ensure WaitForGoAway completes before continuing.
            await _waitForGoAwayCompleted.Task.ConfigureAwait(false);

            try
            {
                // Wait for streams to complete.
                await _streamsCompleted.Task.WaitAsync(_shutdownCancellationSource.Token).ConfigureAwait(false);
            }
            catch (OperationCanceledException)
            {
                IEnumerable<IMultiplexedStream> streams;
                IEnumerable<CancellationTokenSource> cancelDispatchSources;
                lock (_mutex)
                {
                    streams = _streams.ToArray();
                    cancelDispatchSources = _cancelDispatchSources.ToArray();
                }

                // Cancel pending dispatches.
                foreach (CancellationTokenSource cancelDispatchSource in cancelDispatchSources)
                {
                    try
                    {
                        cancelDispatchSource.Cancel();
                    }
                    catch (ObjectDisposedException)
                    {
                        // Ignore, the dispatch completed concurrently.
                    }
                }

                // Abort streams.
                MultiplexedStreamAbortedException exception = IceRpcStreamError.ConnectionShutdown.ToException();
                foreach (IMultiplexedStream stream in streams)
                {
                    stream.Abort(exception);
                }

                // Wait again for dispatches and invocations to complete.
                await _streamsCompleted.Task.ConfigureAwait(false);
            }

            // Close the control stream and wait for the peer to close its control stream.
            await _controlStream!.Output.CompleteAsync().ConfigureAwait(false);
            await _remoteControlStream!.Input.ReadAsync(CancellationToken.None).ConfigureAwait(false);

            // We can now close the connection. This will cause the peer AcceptStreamAsync call to return.
            try
            {
                // TODO: Error code constant?
                await _networkConnection.CloseAsync(0, CancellationToken.None).ConfigureAwait(false);
            }
<<<<<<< HEAD
            catch (Exception)
=======
            catch
>>>>>>> eecac008
            {
                // Ignore, the peer already closed the connection.
            }
        }

        /// <inheritdoc/>
        internal IceRpcProtocolConnection(
            IDispatcher dispatcher,
            IMultiplexedNetworkConnection networkConnection,
            IDictionary<ConnectionFieldKey, OutgoingFieldValue> localFields,
            Action<Dictionary<ConnectionFieldKey, ReadOnlySequence<byte>>>? onConnect)
        {
            _dispatcher = dispatcher;
            _networkConnection = networkConnection;
            _localFields = localFields;
            _onConnect = onConnect;
        }

        internal async Task InitializeAsync(CancellationToken cancel)
        {
            // Create the control stream and send the protocol initialize frame
            _controlStream = _networkConnection.CreateStream(false);

            await SendControlFrameAsync(
                IceRpcControlFrameType.Initialize,
                (ref SliceEncoder encoder) =>
                    encoder.EncodeDictionary(
                        _localFields,
                        (ref SliceEncoder encoder, ConnectionFieldKey key) => encoder.EncodeConnectionFieldKey(key),
                        (ref SliceEncoder encoder, OutgoingFieldValue value) => value.Encode(ref encoder)),
                cancel).ConfigureAwait(false);

            // Wait for the remote control stream to be accepted and read the protocol initialize frame
            _remoteControlStream = await _networkConnection.AcceptStreamAsync(cancel).ConfigureAwait(false);

            await ReceiveControlFrameHeaderAsync(IceRpcControlFrameType.Initialize, cancel).ConfigureAwait(false);
            await ReceiveInitializeFrameBody(cancel).ConfigureAwait(false);

            // Start a task to wait to receive the go away frame to initiate shutdown.
            _ = Task.Run(() => WaitForGoAwayAsync(), CancellationToken.None);
        }

        private static (IDictionary<TKey, ReadOnlySequence<byte>>, PipeReader?) DecodeFieldDictionary<TKey>(
            ref SliceDecoder decoder,
            DecodeFunc<TKey> decodeKeyFunc) where TKey : struct
        {
            // The value includes at least a size, encoded on at least 1 byte.
            int size = decoder.DecodeAndCheckDictionarySize(minKeySize: 1, minValueSize: 1);

            IDictionary<TKey, ReadOnlySequence<byte>> fields;
            PipeReader? pipeReader;
            if (size == 0)
            {
                fields = ImmutableDictionary<TKey, ReadOnlySequence<byte>>.Empty;
                pipeReader = null;
                decoder.CheckEndOfBuffer(skipTaggedParams: false);
            }
            else
            {
                // TODO: since this pipe is purely internal to the icerpc protocol implementation, it should be easy
                // to pool.
                var pipe = new Pipe();

                decoder.CopyTo(pipe.Writer);
                pipe.Writer.Complete();

                try
                {
                    _ = pipe.Reader.TryRead(out ReadResult readResult);
                    var fieldsDecoder = new SliceDecoder(readResult.Buffer, SliceEncoding.Slice2);

                    fields = fieldsDecoder.DecodeShallowFieldDictionary(size, decodeKeyFunc);
                    fieldsDecoder.CheckEndOfBuffer(skipTaggedParams: false);

                    pipe.Reader.AdvanceTo(readResult.Buffer.Start); // complete read without consuming anything

                    pipeReader = pipe.Reader;
                }
                catch
                {
                    pipe.Reader.Complete();
                    throw;
                }
            }

            // The caller is responsible for completing the pipe reader.
            return (fields, pipeReader);
        }

        private void AddStream(IMultiplexedStream stream)
        {
            lock (_mutex)
            {
                _streams.Add(stream);

                if (!stream.IsRemote)
                {
                    ++_invocationCount;
                }

                stream.OnShutdown(() =>
                    {
                        lock (_mutex)
                        {
                            if (!stream.IsRemote)
                            {
                                --_invocationCount;
                            }

                            _streams.Remove(stream);

                            // If no more streams and shutting down, we can set the _streamsCompleted task completion
                            // source as completed to allow shutdown to progress.
                            if (_isShuttingDown && _streams.Count == 0)
                            {
                                _streamsCompleted.SetResult();
                            }
                        }
                    });
            }
        }

        private async ValueTask ReceiveControlFrameHeaderAsync(
            IceRpcControlFrameType expectedFrameType,
            CancellationToken cancel)
        {
            Debug.Assert(expectedFrameType != IceRpcControlFrameType.Ping);
            PipeReader input = _remoteControlStream!.Input;

            while (true)
            {
                ReadResult readResult = await input.ReadAsync(cancel).ConfigureAwait(false);
                if (readResult.IsCanceled)
                {
                    throw new OperationCanceledException();
                }
                if (readResult.Buffer.IsEmpty)
                {
                    throw new InvalidDataException("invalid empty control frame");
                }

                IceRpcControlFrameType frameType = readResult.Buffer.FirstSpan[0].AsIceRpcControlFrameType();
                input.AdvanceTo(readResult.Buffer.GetPosition(1));

                if (frameType == IceRpcControlFrameType.Ping)
                {
                    continue;
                }

                if (frameType != expectedFrameType)
                {
                    throw new InvalidDataException(
                       $"received frame type {frameType} but expected {expectedFrameType}");
                }
                else
                {
                    // Received expected frame type, returning.
                    break; // while
                }
            }
        }

        private async ValueTask ReceiveInitializeFrameBody(CancellationToken cancel)
        {
            PipeReader input = _remoteControlStream!.Input;
            ReadResult readResult = await input.ReadSegmentAsync(SliceEncoding.Slice2, cancel).ConfigureAwait(false);
            if (readResult.IsCanceled)
            {
                throw new OperationCanceledException();
            }

            try
            {
                Dictionary<ConnectionFieldKey, ReadOnlySequence<byte>> fields =
                    SliceEncoding.Slice2.DecodeBuffer(readResult.Buffer, Decode);

                // TODO: consume fields specific to the icerpc protocol such as MaxHeaderSize

                _onConnect?.Invoke(fields);
            }
            finally
            {
                input.AdvanceTo(readResult.Buffer.End);
            }

            static Dictionary<ConnectionFieldKey, ReadOnlySequence<byte>> Decode(ref SliceDecoder decoder)
            {
                int size = decoder.DecodeAndCheckDictionarySize(minKeySize: 1, minValueSize: 1);
                return size == 0 ? new() : decoder.DecodeShallowFieldDictionary(
                    size,
                    (ref SliceDecoder decoder) => decoder.DecodeConnectionFieldKey());
            }
        }

        private async ValueTask<IceRpcGoAway> ReceiveGoAwayBodyAsync(CancellationToken cancel)
        {
            PipeReader input = _remoteControlStream!.Input;
            ReadResult readResult = await input.ReadSegmentAsync(SliceEncoding.Slice2, cancel).ConfigureAwait(false);
            if (readResult.IsCanceled)
            {
                throw new OperationCanceledException();
            }

            try
            {
                return SliceEncoding.Slice2.DecodeBuffer(
                    readResult.Buffer,
                    (ref SliceDecoder decoder) => new IceRpcGoAway(ref decoder));
            }
            finally
            {
                input.AdvanceTo(readResult.Buffer.End);
            }
        }

        private ValueTask<FlushResult> SendControlFrameAsync(
            IceRpcControlFrameType frameType,
            EncodeAction? encodeAction,
            CancellationToken cancel)
        {
            PipeWriter output = _controlStream!.Output;
            output.GetSpan()[0] = (byte)frameType;
            output.Advance(1);

            if (encodeAction != null)
            {
                var encoder = new SliceEncoder(output, SliceEncoding.Slice2);
                Span<byte> sizePlaceholder = encoder.GetPlaceholderSpan(2); // TODO: switch to MaxHeaderSize
                int startPos = encoder.EncodedByteCount; // does not include the size
                encodeAction?.Invoke(ref encoder);
                SliceEncoder.EncodeVarUInt62((ulong)(encoder.EncodedByteCount - startPos), sizePlaceholder);
            }

            return output.FlushAsync(cancel);
        }

        /// <summary>Sends the payload and payload stream of an outgoing frame. SendPayloadAsync completes the payload
        /// if successful. It completes the output only if there's no payload stream. Otherwise, it starts a streaming
        /// task that is responsible for completing the payload stream and the output.</summary>
        private static async ValueTask SendPayloadAsync(
            OutgoingFrame outgoingFrame,
            IMultiplexedStream stream,
            CancellationToken cancel)
        {
            PipeWriter payloadWriter = outgoingFrame.GetPayloadWriter(stream.Output);

            try
            {
                FlushResult flushResult = await CopyReaderToWriterAsync(
                    outgoingFrame.Payload,
                    payloadWriter,
                    endStream: outgoingFrame.PayloadStream == null,
                    cancel).ConfigureAwait(false);

                if (flushResult.IsCompleted)
                {
                    // The remote reader gracefully completed the stream input pipe. We're done.
                    await payloadWriter.CompleteAsync().ConfigureAwait(false);
                    await outgoingFrame.CompleteAsync().ConfigureAwait(false);
                    return;
                }
                else if (flushResult.IsCanceled)
                {
                    throw new InvalidOperationException(
                        "a payload writer is not allowed to return a canceled flush result");
                }
            }
            catch (Exception exception)
            {
                await payloadWriter.CompleteAsync(exception).ConfigureAwait(false);
                throw;
            }

            await outgoingFrame.Payload.CompleteAsync().ConfigureAwait(false);

            if (outgoingFrame.PayloadStream == null)
            {
                await payloadWriter.CompleteAsync().ConfigureAwait(false);
            }
            else
            {
                // Send PayloadStream in the background.
                _ = Task.Run(
                    async () =>
                    {
                        try
                        {
                            FlushResult flushResult = await CopyReaderToWriterAsync(
                                outgoingFrame.PayloadStream,
                                payloadWriter,
                                endStream: true,
                                CancellationToken.None).ConfigureAwait(false);

                            if (flushResult.IsCanceled)
                            {
                                throw new InvalidOperationException(
                                    "a payload writer interceptor is not allowed to return a canceled flush result");
                            }

                            await outgoingFrame.PayloadStream.CompleteAsync().ConfigureAwait(false);
                            await payloadWriter.CompleteAsync().ConfigureAwait(false);
                        }
                        catch (Exception exception)
                        {
                            await outgoingFrame.PayloadStream.CompleteAsync(exception).ConfigureAwait(false);
                            await payloadWriter.CompleteAsync(exception).ConfigureAwait(false);
                        }
                    },
                    cancel);
            }

            async Task<FlushResult> CopyReaderToWriterAsync(
                PipeReader reader,
                PipeWriter writer,
                bool endStream,
                CancellationToken cancel)
            {
                // If the peer completes its input pipe reader, we cancel the pending read on the payload.
                stream.OnPeerInputCompleted(reader.CancelPendingRead);

                FlushResult flushResult;
                do
                {
                    ReadResult readResult = await reader.ReadAsync(cancel).ConfigureAwait(false);

                    if (readResult.IsCanceled)
                    {
                        // If the peer input pipe reader was completed, this will throw with the reason of the pipe
                        // reader completion.
                        flushResult = await writer.FlushAsync(cancel).ConfigureAwait(false);
                    }
                    else
                    {
                        try
                        {
                            flushResult = await writer.WriteAsync(
                                readResult.Buffer,
                                readResult.IsCompleted && endStream,
                                cancel).ConfigureAwait(false);

                        }
                        finally
                        {
                            reader.AdvanceTo(readResult.Buffer.End);
                        }
                    }

                    if (readResult.IsCompleted)
                    {
                        // We're done if there's no more data to send for the payload.
                        break;
                    }
                    else if (readResult.IsCanceled)
                    {
                        throw new OperationCanceledException("payload pipe reader was canceled");
                    }
                } while (!flushResult.IsCanceled && !flushResult.IsCompleted);
                return flushResult;
            }
        }

        private async Task WaitForGoAwayAsync()
        {
            try
            {
                // Receive and decode GoAway frame

                await ReceiveControlFrameHeaderAsync(
                    IceRpcControlFrameType.GoAway,
                    CancellationToken.None).ConfigureAwait(false);

                IceRpcGoAway goAwayFrame = await ReceiveGoAwayBodyAsync(CancellationToken.None).ConfigureAwait(false);

                // Call the peer shutdown callback.
                try
                {
                    PeerShutdownInitiated?.Invoke(goAwayFrame.Message);
                }
                catch (Exception ex)
                {
                    Debug.Assert(false, $"{nameof(PeerShutdownInitiated)} raised unexpected exception\n{ex}");
                }

                IEnumerable<IMultiplexedStream> invocations;
                lock (_mutex)
                {
                    // Mark the connection as shutting down to prevent further requests from being accepted.
                    _isShuttingDown = true;

                    // Cancel the invocations that were not dispatched by the peer.
                    invocations = _streams.Where(stream =>
                        !stream.IsRemote &&
                        (!stream.IsStarted || (stream.Id > (stream.IsBidirectional ?
                            goAwayFrame.LastBidirectionalStreamId :
                            goAwayFrame.LastUnidirectionalStreamId)))).ToArray();
                }

                // Abort streams for invocations that were not dispatched by the peer. The invocations will throw
                // ConnectionClosedException which is retryable.
                MultiplexedStreamAbortedException exception = IceRpcStreamError.ConnectionShutdownByPeer.ToException();
                foreach (IMultiplexedStream stream in invocations)
                {
                    stream.Abort(exception);
                }
            }
            catch (OperationCanceledException)
            {
                // Expected if shutdown is initiated on the connection.
                throw;
            }
            finally
            {
                _waitForGoAwayCompleted.SetResult();
            }
        }
    }
}<|MERGE_RESOLUTION|>--- conflicted
+++ resolved
@@ -222,12 +222,7 @@
                 {
                     // If we catch an exception, we return a failure response with a Slice-encoded payload.
 
-<<<<<<< HEAD
-                    if (exception is OperationCanceledException ||
-                        exception is MultiplexedStreamAbortedException)
-=======
                     if (exception is OperationCanceledException || exception is MultiplexedStreamAbortedException)
->>>>>>> eecac008
                     {
                         await stream.Output.CompleteAsync(
                             IceRpcStreamError.DispatchCanceled.ToException()).ConfigureAwait(false);
@@ -370,19 +365,11 @@
             _shutdownCancellationSource.Dispose();
             if (_controlStream != null)
             {
-<<<<<<< HEAD
-                await _controlStream.Output.CompleteAsync(null).ConfigureAwait(false);
+                await _controlStream.Output.CompleteAsync().ConfigureAwait(false);
             }
             if (_remoteControlStream != null)
             {
-                await _remoteControlStream.Input.CompleteAsync(null).ConfigureAwait(false);
-=======
-                await _controlStream.Output.CompleteAsync().ConfigureAwait(false);
-            }
-            if (_remoteControlStream != null)
-            {
                 await _remoteControlStream.Input.CompleteAsync().ConfigureAwait(false);
->>>>>>> eecac008
             }
 
             await _networkConnection.DisposeAsync().ConfigureAwait(false);
@@ -667,11 +654,7 @@
                 // TODO: Error code constant?
                 await _networkConnection.CloseAsync(0, CancellationToken.None).ConfigureAwait(false);
             }
-<<<<<<< HEAD
-            catch (Exception)
-=======
             catch
->>>>>>> eecac008
             {
                 // Ignore, the peer already closed the connection.
             }
