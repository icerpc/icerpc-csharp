--- conflicted
+++ resolved
@@ -169,31 +169,13 @@
             {
                 return null;
             }
-<<<<<<< HEAD
-            return _acceptorScope(logger, acceptor.Endpoint.ToString());
-=======
-
-            string transportName = acceptor.Endpoint.Transport.ToString().ToLowerInvariant();
-
-            // TODO: add scope for SingleStreamConnectionAcceptor or remove scope for ColocAcceptor
-            if (acceptor is ColocAcceptor)
-            {
-                return _colocAcceptorScope(
-                    logger,
-                    acceptor.Endpoint.TransportName,
-                    acceptor.Endpoint.Protocol,
-                    server.ToString());
-            }
-            else
-            {
-                return _acceptorScope(
-                    logger,
-                    acceptor.Endpoint.TransportName,
-                    acceptor.Endpoint.Protocol,
-                    server.ToString(),
-                    acceptor.ToString()!);
-            }
->>>>>>> 65d3e613
+
+            return _acceptorScope(
+                logger,
+                acceptor.Endpoint.TransportName,
+                acceptor.Endpoint.Protocol,
+                server.ToString(),
+                acceptor.ToString()!);
         }
 
         internal static IDisposable? StartConnectionScope(this ILogger logger, Connection connection)
