--- conflicted
+++ resolved
@@ -333,105 +333,8 @@
             c.I is not null ||
             c.J is not null;
 
-<<<<<<< HEAD
         // Assert
         Assert.Multiple(() =>
-=======
-        var decoder = new SliceDecoder(buffer.WrittenMemory, SliceEncoding.Slice1);
-
-        Assert.That(decoder.DecodeSize(), Is.EqualTo(1)); // Instance marker
-        byte flags = (byte)Slice1Definitions.TypeIdKind.String | (byte)Slice1Definitions.SliceFlags.IsLastSlice;
-        if (hasTaggedMembers)
-        {
-            flags |= (byte)Slice1Definitions.SliceFlags.HasTaggedMembers;
-        }
-        Assert.That(decoder.DecodeUInt8(), Is.EqualTo(flags));
-
-        Assert.That(decoder.DecodeString(), Is.EqualTo(ClassWithTaggedMembers.SliceTypeId));
-
-        Assert.That(
-            decoder.DecodeTagged(
-                1,
-                TagFormat.F1,
-                (ref SliceDecoder decoder) => decoder.DecodeUInt8() as byte?,
-                useTagEndMarker: false),
-            Is.EqualTo(c.A));
-
-        Assert.That(
-            decoder.DecodeTagged(
-                2,
-                TagFormat.F2,
-                (ref SliceDecoder decoder) => decoder.DecodeInt16() as short?,
-                useTagEndMarker: false),
-            Is.EqualTo(c.B));
-
-        Assert.That(
-            decoder.DecodeTagged(
-                3,
-                TagFormat.F4,
-                (ref SliceDecoder decoder) => decoder.DecodeInt32() as int?,
-                useTagEndMarker: false),
-            Is.EqualTo(c.C));
-
-        Assert.That(
-            decoder.DecodeTagged(
-                4,
-                TagFormat.F8,
-                (ref SliceDecoder decoder) => decoder.DecodeInt64() as long?,
-                useTagEndMarker: false),
-            Is.EqualTo(c.D));
-
-        Assert.That(
-            decoder.DecodeTagged(
-                5,
-                TagFormat.VSize,
-                (ref SliceDecoder decoder) => new FixedLengthStruct(ref decoder) as FixedLengthStruct?,
-                useTagEndMarker: false),
-            Is.EqualTo(c.E));
-
-        Assert.That(
-            decoder.DecodeTagged(
-                6,
-                TagFormat.FSize,
-                (ref SliceDecoder decoder) => new VarLengthStruct(ref decoder) as VarLengthStruct?,
-                useTagEndMarker: false),
-            Is.EqualTo(c.F));
-
-        Assert.That(
-            decoder.DecodeTagged(
-                7,
-                TagFormat.Size,
-                (ref SliceDecoder decoder) =>
-                    Tagged.Slice1.MyEnumSliceDecoderExtensions.DecodeMyEnum(ref decoder) as Tagged.Slice1.MyEnum?,
-                useTagEndMarker: false),
-            Is.EqualTo(c.G));
-
-        Assert.That(
-            decoder.DecodeTagged(
-                8,
-                TagFormat.OptimizedVSize,
-                (ref SliceDecoder decoder) => decoder.DecodeSequence<byte>(),
-                useTagEndMarker: false),
-            Is.EqualTo(c.H));
-
-        Assert.That(
-            decoder.DecodeTagged(
-                9,
-                TagFormat.VSize,
-                (ref SliceDecoder decoder) => decoder.DecodeSequence<int>(),
-                useTagEndMarker: false),
-            Is.EqualTo(c.I));
-
-        Assert.That(
-            decoder.DecodeTagged(
-                10,
-                TagFormat.OptimizedVSize,
-                (ref SliceDecoder decoder) => decoder.DecodeString(),
-                useTagEndMarker: false),
-            Is.EqualTo(c.J));
-
-        if (hasTaggedMembers)
->>>>>>> 862d82a6
         {
             var decoder = new SliceDecoder(buffer.WrittenMemory, SliceEncoding.Slice1);
 
@@ -506,7 +409,7 @@
             Assert.That(
                 decoder.DecodeTagged(
                     8,
-                    TagFormat.OVSize,
+                    TagFormat.OptimizedVSize,
                     (ref SliceDecoder decoder) => decoder.DecodeSequence<byte>(),
                     useTagEndMarker: false),
                 Is.EqualTo(c.H));
@@ -522,7 +425,7 @@
             Assert.That(
                 decoder.DecodeTagged(
                     10,
-                    TagFormat.OVSize,
+                    TagFormat.OptimizedVSize,
                     (ref SliceDecoder decoder) => decoder.DecodeString(),
                     useTagEndMarker: false),
                 Is.EqualTo(c.J));
