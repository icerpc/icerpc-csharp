--- conflicted
+++ resolved
@@ -10,12 +10,7 @@
     // Each test case gets a fresh communicator, server and router.
     [Parallelizable(scope: ParallelScope.All)]
     [FixtureLifeCycle(LifeCycle.InstancePerTestCase)]
-<<<<<<< HEAD
-    [Timeout(30000)]
-    public class RouterTests
-=======
     public sealed class RouterTests : IAsyncDisposable
->>>>>>> eaf011eb
     {
         private static readonly IDispatcher _failDispatcher = new InlineDispatcher(
                 async (current, cancel) =>
