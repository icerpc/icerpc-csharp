<Project Sdk="Microsoft.NET.Sdk">

  <PropertyGroup>
    <AnalysisMode>AllEnabledByDefault</AnalysisMode>
    <TargetFramework>net5.0</TargetFramework>
    <IsPackable>false</IsPackable>
    <RunSettingsFilePath>$(MSBuildThisFileDirectory)..\test.runsettings</RunSettingsFilePath>
  </PropertyGroup>

  <ItemDefinitionGroup>
    <SliceCompile>
      <IncludeDirectories>.</IncludeDirectories>
    </SliceCompile>
  </ItemDefinitionGroup>

  <ItemGroup>
    <Compile Include="..\Shared\ColocatedTest.cs" Link="ColocatedTest.cs" />
    <Compile Include="..\Shared\TestHelper.cs" Link="TestHelper.cs" />
    <Compile Update="generated\SequenceMappingTests.cs">
      <SliceCompileSource>SequenceMappingTests.ice</SliceCompileSource>
    </Compile>
<<<<<<< HEAD
    <Compile Update="generated\ObjectForwardTests.cs">
      <SliceCompileSource>ObjectForwardTests.ice</SliceCompileSource>
=======
    <Compile Update="generated\TaggedTests.cs">
      <SliceCompileSource>TaggedTests.ice</SliceCompileSource>
>>>>>>> 675e650d
    </Compile>
  </ItemGroup>

  <ItemGroup>
    <PackageReference Include="coverlet.collector" Version="3.0.3">
      <IncludeAssets>runtime; build; native; contentfiles; analyzers; buildtransitive</IncludeAssets>
      <PrivateAssets>all</PrivateAssets>
    </PackageReference>
    <PackageReference Include="Microsoft.Extensions.Logging" Version="5.0.0" />
    <PackageReference Include="Microsoft.Extensions.Logging.Console" Version="5.0.0" />
    <PackageReference Include="Microsoft.NET.Test.Sdk" Version="16.9.1" />
    <PackageReference Include="NUnit" Version="3.13.1" />
    <PackageReference Include="NUnit.Analyzers" Version="3.0.0" />
    <PackageReference Include="NUnit3TestAdapter" Version="3.17.0" />
    <PackageReference Include="zeroc.icebuilder.msbuild" Version="5.0.7" />
  </ItemGroup>

  <ItemGroup>
    <ProjectReference Include="..\..\csharp\src\IceRpc\ice.csproj" />
  </ItemGroup>

</Project><|MERGE_RESOLUTION|>--- conflicted
+++ resolved
@@ -19,13 +19,8 @@
     <Compile Update="generated\SequenceMappingTests.cs">
       <SliceCompileSource>SequenceMappingTests.ice</SliceCompileSource>
     </Compile>
-<<<<<<< HEAD
-    <Compile Update="generated\ObjectForwardTests.cs">
-      <SliceCompileSource>ObjectForwardTests.ice</SliceCompileSource>
-=======
     <Compile Update="generated\TaggedTests.cs">
       <SliceCompileSource>TaggedTests.ice</SliceCompileSource>
->>>>>>> 675e650d
     </Compile>
   </ItemGroup>
 
