--- conflicted
+++ resolved
@@ -12,19 +12,12 @@
     /// <summary>The RpcStream class for the colocated transport.</summary>
     internal class ColocStream : SignaledStream<(object, bool)>
     {
-<<<<<<< HEAD
         private ReadOnlyMemory<ReadOnlyMemory<byte>> _receivedBuffers;
         private (int Segment, int Offset) _receivedPos;
         private bool _receivedEndStream;
         private readonly ColocConnection _connection;
         private SemaphoreSlim? _sendSemaphore;
         private SemaphoreSlim? _receiveSemaphore;
-=======
-        private ReadOnlyMemory<byte> _receiveBuffer;
-        private readonly ColocConnection _connection;
-        private ChannelWriter<ReadOnlyMemory<byte>>? _streamWriter;
-        private ChannelReader<ReadOnlyMemory<byte>>? _streamReader;
->>>>>>> d5cf9db6
 
         public override void AbortRead(RpcStreamError errorCode)
         {
@@ -47,7 +40,7 @@
             // Notify the peer of the abort if the stream or connection is not aborted already.
             if (!IsShutdown && errorCode != RpcStreamError.ConnectionAborted)
             {
-                _ = _connection.SendFrameAsync(this, frame: errorCode, fin: true, CancellationToken.None).AsTask();
+                _ = _connection.SendFrameAsync(this, frame: errorCode, endStream: true, CancellationToken.None).AsTask();
             }
 
             if (TrySetWriteCompleted(shutdown: false))
@@ -64,31 +57,11 @@
 
         public override void EnableSendFlowControl()
         {
-<<<<<<< HEAD
-            // If we are going to send stream data, we create a send semaphore and sent it to the peer's
+            // If we are going to send stream data, we create a send semaphore and send it to the peer's
             // stream. The semaphore is used to ensure the SendAsync call blocks until the peer received
             // the data.
             _sendSemaphore = new SemaphoreSlim(0);
-=======
-            // Create a channel to send the data directly to the peer's stream. It's a bounded channel
-            // of one element which requires the sender to wait if the channel is full. This ensures
-            // that the sender doesn't send the data faster than the receiver can process. Using channels
-            // for this purpose might be a little overkill, we could consider adding a small async queue
-            // class for this purpose instead.
-            var channelOptions = new BoundedChannelOptions(1)
-            {
-                SingleReader = true,
-                SingleWriter = true,
-                FullMode = BoundedChannelFullMode.Wait,
-                AllowSynchronousContinuations = false
-            };
-            var channel = Channel.CreateBounded<ReadOnlyMemory<byte>>(channelOptions);
-            _streamWriter = channel.Writer;
->>>>>>> d5cf9db6
-
-            // Send the channel decoder to the peer. Receiving data will first wait for the channel decoder
-            // to be transmitted.
-            _connection.SendFrameAsync(this, frame: _sendSemaphore, fin: false, cancel: default).AsTask();
+            _connection.SendFrameAsync(this, frame: _sendSemaphore, endStream: false, cancel: default).AsTask();
         }
 
         public override async ValueTask<int> ReceiveAsync(Memory<byte> buffer, CancellationToken cancel)
@@ -107,7 +80,6 @@
             // If there's still received buffered data, first consume it.
             if (_receivedPos.Segment < _receivedBuffers.Length)
             {
-<<<<<<< HEAD
                 int received = ReceiveFromBuffer(buffer);
                 if (received > 0)
                 {
@@ -119,12 +91,6 @@
             if (ReadCompleted)
             {
                 return 0;
-=======
-                (object frame, bool fin) = await WaitAsync(cancel).ConfigureAwait(false);
-                _streamReader = frame as ChannelReader<ReadOnlyMemory<byte>>;
-                Debug.Assert(_streamReader != null);
-                _connection.FinishedReceivedFrame();
->>>>>>> d5cf9db6
             }
 
             // If we couldn't get data from the previously received buffers, wait for additional data to be received
@@ -202,22 +168,7 @@
 
             if (_sendSemaphore != null)
             {
-<<<<<<< HEAD
                 await _sendSemaphore.WaitAsync(cancel).ConfigureAwait(false);
-=======
-                if (buffers.GetByteCount() > 0)
-                {
-                    // TODO: replace the channel with a lightweight asynchronous queue which doesn't require
-                    // copying the data from the sender. Copying the data is necessary here because WriteAsync
-                    // doesn't block if there's space in the channel and it's not possible to create a
-                    // bounded channel with a null capacity.
-                    await _streamWriter.WriteAsync(buffers.ToSingleBuffer(), cancel).ConfigureAwait(false);
-                }
-                if (endStream)
-                {
-                    _streamWriter.Complete();
-                }
->>>>>>> d5cf9db6
             }
 
             if (endStream)
@@ -247,7 +198,7 @@
         internal ColocStream(ColocConnection connection, bool bidirectional, bool control)
             : base(connection, bidirectional, control) => _connection = connection;
 
-        internal void ReceivedFrame(object frame, bool fin)
+        internal void ReceivedFrame(object frame, bool endStream)
         {
             if (frame is RpcStreamError errorCode)
             {
@@ -264,7 +215,7 @@
             }
             else
             {
-                QueueResult((frame, fin));
+                QueueResult((frame, endStream));
             }
         }
 
@@ -284,7 +235,7 @@
             byte expectedFrameType,
             CancellationToken cancel)
         {
-            (object frame, bool fin) = await WaitFrameAsync(cancel).ConfigureAwait(false);
+            (object frame, bool endStream) = await WaitFrameAsync(cancel).ConfigureAwait(false);
             if (frame is ReadOnlyMemory<ReadOnlyMemory<byte>> data)
             {
                 // Initialize or GoAway frame.
@@ -313,13 +264,13 @@
             await _connection.SendFrameAsync(
                 this,
                 frame.ToIncoming(),
-                fin: frame.StreamWriter == null,
+                endStream: frame.StreamWriter == null,
                 cancel).ConfigureAwait(false);
 
-        private async ValueTask<(object frameObject, bool fin)> WaitFrameAsync(CancellationToken cancel)
-        {
-            (object frameObject, bool fin) = await WaitAsync(cancel).ConfigureAwait(false);
-            if (ReadCompleted || (fin && !TrySetReadCompleted()))
+        private async ValueTask<(object frameObject, bool endStream)> WaitFrameAsync(CancellationToken cancel)
+        {
+            (object frameObject, bool endStream) = await WaitAsync(cancel).ConfigureAwait(false);
+            if (ReadCompleted || (endStream && !TrySetReadCompleted()))
             {
                 _connection.FinishedReceivedFrame();
                 throw AbortException ?? new InvalidOperationException("stream receive is completed");
@@ -329,7 +280,7 @@
             // to ensure the stream is shutdown before. It's important to ensure the stream is removed from the
             // connection before the connection is shutdown if the next frame is a close connection frame.
             _connection.FinishedReceivedFrame();
-            return (frameObject, fin);
+            return (frameObject, endStream);
         }
     }
 }