--- conflicted
+++ resolved
@@ -10,7 +10,7 @@
 namespace IceRpc.IntegrationTests;
 
 [Parallelizable(ParallelScope.All)]
-public partial class IceObjectTests
+public class IceObjectTests
 {
     /// <summary>Verifies that the service implements <see cref="IIceObject" /> correctly.</summary>
     [Test]
@@ -37,12 +37,7 @@
         Assert.DoesNotThrowAsync(() => proxy.IcePingAsync());
     }
 
-<<<<<<< HEAD
-    [SliceService]
-    private partial class PingableService : IPingableService
-=======
     private class PingableService : Service, IPingableService, IIceObjectService
->>>>>>> 5e60d302
     {
         public ValueTask PingAsync(IFeatureCollection features, CancellationToken cancellationToken) => default;
     }
