--- conflicted
+++ resolved
@@ -64,12 +64,7 @@
                 var locEndpoint = LocEndpoint.Create(new EndpointData(Transport.Loc,
                                                                       host: identity.Name,
                                                                       port: 0,
-<<<<<<< HEAD
                                                                       options: new string[] { identity.Category}),
-=======
-                                                                      options: new string[] { identity.Category }),
-                                                     server.Communicator,
->>>>>>> 911ac5c1
                                                      protocol);
 
                 var options = new InteropServicePrxOptions()
@@ -399,42 +394,6 @@
 
                     if (source == null)
                     {
-<<<<<<< HEAD
-                        if (connection.Protocol != protocol)
-                        {
-                            throw new InvalidDataException(
-                                $"received a relative proxy with invalid protocol {protocol.GetName()}");
-                        }
-
-                        var options = new ServicePrxOptions()
-                        {
-                            Communicator = istr.Communicator!,
-                            Connection = connection,
-                            Encoding = encoding,
-                            Path = path,
-                            Protocol = protocol
-                        };
-
-                        return factory.Create(options);
-                    }
-                    else if(istr.SourceProxy is ServicePrx source)
-                    {
-                        if (source.Protocol != protocol)
-                        {
-                            throw new InvalidDataException(
-                                $"received a relative proxy with invalid protocol {protocol.GetName()}");
-                        }
-
-                        return factory.Clone(source,
-                                             encoding: encoding,
-                                             path: path);
-                    }
-                    else
-                    {
-                        throw new InvalidOperationException(
-                            "cannot read a relative proxy from an InputStream created without a connection or proxy");
-                    }
-=======
                         throw new InvalidOperationException("cannot read a relative proxy from this input stream");
                     }
 
@@ -447,7 +406,6 @@
                     // When source.Connection is not null, source.Endpoints must be empty.
                     options.Connection = source.Connection;
                     options.Endpoints = source.Endpoints;
->>>>>>> 911ac5c1
                 }
                 return factory.Create(options);
             }
