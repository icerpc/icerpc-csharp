--- conflicted
+++ resolved
@@ -12,11 +12,7 @@
             IMultiplexedNetworkConnection networkConnection,
             NetworkConnectionInformation connectionInfo,
             Configure.ConnectionOptions connectionOptions,
-<<<<<<< HEAD
-            FeatureCollection features,
-=======
             Action<Dictionary<ConnectionFieldKey, ReadOnlySequence<byte>>>? onConnect,
->>>>>>> c5b0d988
             bool _,
             CancellationToken cancel)
         {
@@ -24,11 +20,7 @@
                 connectionOptions.Dispatcher,
                 networkConnection,
                 connectionOptions.Fields,
-<<<<<<< HEAD
-                connectionOptions.OnConnect == null ? null : fields => connectionOptions.OnConnect(fields, features));
-=======
                 onConnect);
->>>>>>> c5b0d988
 
             try
             {
