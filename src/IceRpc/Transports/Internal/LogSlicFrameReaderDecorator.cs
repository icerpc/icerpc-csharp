// Copyright (c) ZeroC, Inc. All rights reserved.

using IceRpc.Internal;
using IceRpc.Slice;
using IceRpc.Slice.Internal;
using Microsoft.Extensions.Logging;
using System.Diagnostics;

namespace IceRpc.Transports.Internal
{
    /// <summary>The LogSlicFrameReaderDecorator is a decorator to log Slic frames read from the
    /// decorated Slic frame reader.</summary>
    internal sealed class LogSlicFrameReaderDecorator : ISlicFrameReader
    {
        private readonly ISlicFrameReader _decoratee;
        private FrameType _frameType;
        private int _frameDataSize;
        private long? _frameStreamId;
        private readonly ILogger _logger;

        public async ValueTask ReadFrameDataAsync(Memory<byte> buffer, CancellationToken cancel)
        {
            await _decoratee.ReadFrameDataAsync(buffer, cancel).ConfigureAwait(false);
            if (_frameType != FrameType.Stream && _frameType != FrameType.StreamLast)
            {
                LogReadFrame(_frameType, _frameDataSize, null, buffer);
            }
        }

        public async ValueTask<(FrameType, int, long?)> ReadFrameHeaderAsync(CancellationToken cancel)
        {
            (_frameType, _frameDataSize, _frameStreamId) =
<<<<<<< HEAD
                 await _decoratee.ReadFrameHeaderAsync(cancel).ConfigureAwait(false);
=======
                await _decoratee.ReadStreamFrameHeaderAsync(cancel).ConfigureAwait(false);
>>>>>>> 69b63bd3

            if (_frameType == FrameType.Stream || _frameType == FrameType.StreamLast)
            {
                using IDisposable? scope = _logger.StartStreamScope(_frameStreamId!.Value);
                _logger.LogReceivingSlicDataFrame(_frameType, _frameDataSize);
            }

            return (_frameType, _frameDataSize, _frameStreamId);
        }

        internal LogSlicFrameReaderDecorator(ISlicFrameReader decoratee, ILogger logger)
        {
            _decoratee = decoratee;
            _logger = logger;
        }

        private void LogReadFrame(FrameType type, int dataSize, long? streamId, ReadOnlyMemory<byte> buffer)
        {
            // Create a reader to read again the frame from the memory buffer.
            using var reader = new BufferedReceiverSlicFrameReader(new BufferedReceiver(buffer));

            switch (type)
            {
                case FrameType.Initialize:
                {
                    (uint version, InitializeBody? initializeBody) =
                        ReadFrame(() => reader.ReadInitializeAsync(type, dataSize, default));
                    if (initializeBody == null)
                    {
                        _logger.LogReceivedSlicUnsupportedInitializeFrame(dataSize, version);
                    }
                    else
                    {
                        _logger.LogReceivedSlicInitializeFrame(dataSize, version, initializeBody.Value);
                    }
                    break;
                }
                case FrameType.InitializeAck:
                case FrameType.Version:
                {
                    (InitializeAckBody? initializeAckBody, VersionBody? versionBody) =
                        ReadFrame(() => reader.ReadInitializeAckOrVersionAsync(type, dataSize, default));
                    if (initializeAckBody != null)
                    {
                        _logger.LogReceivedSlicInitializeAckFrame(dataSize, initializeAckBody.Value);
                    }
                    else
                    {
                        _logger.LogReceivedSlicVersionFrame(dataSize, versionBody!.Value);
                    }
                    break;
                }
                case FrameType.StreamReset:
                {
                    StreamResetBody body = ReadFrame(() => reader.ReadStreamResetAsync(dataSize, default));
                    _logger.LogReceivedSlicResetFrame(dataSize, (StreamError)body.ApplicationProtocolErrorCode);
                    break;
                }
                case FrameType.StreamConsumed:
                {
                    StreamConsumedBody body = ReadFrame(() => reader.ReadStreamConsumedAsync(dataSize, default));
                    _logger.LogReceivedSlicConsumedFrame(dataSize, (int)body.Size);
                    break;
                }
                case FrameType.StreamStopSending:
                {
                    StreamStopSendingBody body = ReadFrame(() => reader.ReadStreamStopSendingAsync(dataSize, default));
                    _logger.LogReceivedSlicStopSendingFrame(dataSize, (StreamError)body.ApplicationProtocolErrorCode);
                    break;
                }
                default:
                {
                    Debug.Assert(false, $"unexpected Slic frame {type}");
                    break;
                }
            }

            static T ReadFrame<T>(Func<ValueTask<T>> readFunc)
            {
                try
                {
                    // The reading of the frame should always complete synchronously since we're reading the
                    // frame from a memory buffer.
                    ValueTask<T> task = readFunc();
                    Debug.Assert(task.IsCompleted);
                    return task.Result;
                }
                catch (Exception ex)
                {
                    Debug.Assert(false, $"failed to read Slic frame\n{ex}");
                    return default;
                }
            }
        }
    }
}<|MERGE_RESOLUTION|>--- conflicted
+++ resolved
@@ -30,11 +30,7 @@
         public async ValueTask<(FrameType, int, long?)> ReadFrameHeaderAsync(CancellationToken cancel)
         {
             (_frameType, _frameDataSize, _frameStreamId) =
-<<<<<<< HEAD
-                 await _decoratee.ReadFrameHeaderAsync(cancel).ConfigureAwait(false);
-=======
-                await _decoratee.ReadStreamFrameHeaderAsync(cancel).ConfigureAwait(false);
->>>>>>> 69b63bd3
+                await _decoratee.ReadFrameHeaderAsync(cancel).ConfigureAwait(false);
 
             if (_frameType == FrameType.Stream || _frameType == FrameType.StreamLast)
             {
