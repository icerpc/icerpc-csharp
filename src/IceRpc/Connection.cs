--- conflicted
+++ resolved
@@ -2,6 +2,7 @@
 
 using Microsoft.Extensions.Logging;
 using System;
+using System.Collections.Generic;
 using System.Diagnostics;
 using System.Net.Security;
 using System.Threading;
@@ -57,11 +58,7 @@
             {
                 lock (_mutex)
                 {
-<<<<<<< HEAD
                     return _socket.IdleTimeout;
-=======
-                    return MultiStreamSocket.IdleTimeout;
->>>>>>> 636f35a2
                 }
             }
             set
@@ -78,11 +75,7 @@
                         // Setting the IdleTimeout might throw if it's not supported by the underlying transport. For
                         // example with Slic, the idle timeout is negotiated when the connection is established, it
                         // can't be updated after.
-<<<<<<< HEAD
                         _socket.IdleTimeout = value;
-=======
-                        MultiStreamSocket.IdleTimeout = value;
->>>>>>> 636f35a2
 
                         _timer?.Dispose();
                         _timer = null;
@@ -117,11 +110,7 @@
 
         /// <summary>The peer's incoming frame maximum size. This is only supported with ice2 connections. For
         /// ice1 connections, the value is always -1.</summary>
-<<<<<<< HEAD
         public int PeerIncomingFrameMaxSize => Protocol == Protocol.Ice1 ? -1 : _socket.PeerIncomingFrameMaxSize!.Value;
-=======
-        public int PeerIncomingFrameMaxSize => Protocol == Protocol.Ice1 ? -1 : MultiStreamSocket.PeerIncomingFrameMaxSize!.Value;
->>>>>>> 636f35a2
 
         /// <summary>The protocol used by the connection.</summary>
         public Protocol Protocol => _socket.Protocol;
@@ -134,7 +123,6 @@
         public Server? Server { get; }
 
         /// <summary>The socket interface provides information on the socket used by the connection.</summary>
-<<<<<<< HEAD
         public ISocket Socket => _socket.Socket;
 
         /// <summary>The socket transport.</summary>
@@ -142,16 +130,10 @@
 
         /// <summary>The socket transport name.</summary>
         public string TransportName => _socket.TransportName;
-=======
-        public ISocket Socket => MultiStreamSocket.Socket;
->>>>>>> 636f35a2
 
         internal CompressionLevel CompressionLevel { get; }
         internal int CompressionMinSize { get; }
         internal int ClassGraphMaxDepth { get; }
-
-        // This property should be private but it's used for testing as well.
-        internal MultiStreamSocket MultiStreamSocket { get; }
 
         // Delegate used to remove the connection once it has been closed.
         internal Action<Connection>? Remove
@@ -209,11 +191,7 @@
         /// <param name="message">A description of the connection abortion reason.</param>
         public Task AbortAsync(string? message = null)
         {
-<<<<<<< HEAD
             using IDisposable? scope = _socket.StartScope(Server);
-=======
-            using IDisposable? scope = MultiStreamSocket.StartScope(Server);
->>>>>>> 636f35a2
             return AbortAsync(new ConnectionClosedException(message ?? "connection closed forcefully",
                                                             isClosedByPeer: false,
                                                             RetryPolicy.AfterDelay(TimeSpan.Zero)));
@@ -258,13 +236,8 @@
         /// passed as the event sender argument.</summary>
         public event EventHandler? PingReceived
         {
-<<<<<<< HEAD
             add => _socket.Ping += value;
             remove => _socket.Ping -= value;
-=======
-            add => MultiStreamSocket.Ping += value;
-            remove => MultiStreamSocket.Ping -= value;
->>>>>>> 636f35a2
         }
 
         /// <summary>Returns <c>true</c> if the connection is active. Outgoing streams can be created and incoming
@@ -279,11 +252,7 @@
         /// <param name="cancel">A cancellation token that receives the cancellation requests.</param>
         public async Task PingAsync(IProgress<bool>? progress = null, CancellationToken cancel = default)
         {
-<<<<<<< HEAD
             await _socket.PingAsync(cancel).ConfigureAwait(false);
-=======
-            await MultiStreamSocket.PingAsync(cancel).ConfigureAwait(false);
->>>>>>> 636f35a2
             progress?.Report(true);
         }
 
@@ -297,15 +266,8 @@
             CompressionLevel = options.CompressionLevel;
             CompressionMinSize = options.CompressionMinSize;
             ClassGraphMaxDepth = options.ClassGraphMaxDepth;
-<<<<<<< HEAD
-            KeepAlive = options.KeepAlive;
-            IsIncoming = server != null;
-=======
-            MultiStreamSocket = socket;
-            Endpoint = endpoint;
             KeepAlive = options.KeepAlive;
             _closeTimeout = options.CloseTimeout;
->>>>>>> 636f35a2
             Server = server;
             _closeTimeout = options.CloseTimeout;
             _options = options;
@@ -315,7 +277,6 @@
 
         internal async Task AcceptAsync(CancellationToken cancel)
         {
-<<<<<<< HEAD
             if (_options is IncomingConnectionOptions options)
             {
                 await _socket.AcceptAsync(options.AuthenticationOptions, cancel).ConfigureAwait(false);
@@ -335,22 +296,6 @@
                 else
                 {
                     _socket.Logger.LogConnectionAccepted();
-=======
-            await MultiStreamSocket.AcceptAsync(
-                Server?.ConnectionOptions.AuthenticationOptions,
-                cancel).ConfigureAwait(false);
-
-            lock (_mutex)
-            {
-                using IDisposable? scope = MultiStreamSocket.StartScope(Server);
-                if (Endpoint.IsDatagram)
-                {
-                    MultiStreamSocket.Logger.LogStartReceivingDatagrams();
-                }
-                else
-                {
-                    MultiStreamSocket.Logger.LogConnectionAccepted();
->>>>>>> 636f35a2
                 }
 
                 _state = ConnectionState.Initializing;
@@ -362,7 +307,6 @@
 
         internal async Task ConnectAsync(CancellationToken cancel)
         {
-<<<<<<< HEAD
             if (_options is OutgoingConnectionOptions options)
             {
                 // If the endpoint is secure, connect with the SSL client authentication options.
@@ -392,20 +336,6 @@
                 else
                 {
                     _socket.Logger.LogConnectionEstablished();
-=======
-            await MultiStreamSocket.ConnectAsync(authentication, cancel).ConfigureAwait(false);
-
-            lock (_mutex)
-            {
-                using IDisposable? scope = MultiStreamSocket.StartScope(Server);
-                if (Endpoint.IsDatagram)
-                {
-                    MultiStreamSocket.Logger.LogStartSendingDatagrams();
-                }
-                else
-                {
-                    MultiStreamSocket.Logger.LogConnectionEstablished();
->>>>>>> 636f35a2
                 }
 
                 _state = ConnectionState.Initializing;
@@ -426,21 +356,13 @@
                     throw new ConnectionClosedException(isClosedByPeer: false,
                                                         RetryPolicy.AfterDelay(TimeSpan.Zero));
                 }
-<<<<<<< HEAD
                 return _socket.CreateStream(bidirectional);
-=======
-                return MultiStreamSocket.CreateStream(bidirectional);
->>>>>>> 636f35a2
             }
         }
 
         internal async Task GoAwayAsync(Exception exception, CancellationToken cancel = default)
         {
-<<<<<<< HEAD
             using IDisposable? socketScope = _socket.StartScope(Server);
-=======
-            using IDisposable? socketScope = MultiStreamSocket.StartScope(Server);
->>>>>>> 636f35a2
             try
             {
                 Task goAwayTask;
@@ -472,20 +394,12 @@
                 // the incoming streams to complete before sending the GoAway frame but instead provide the ID
                 // of the latest incoming stream IDs to the peer. The peer will close the connection only once
                 // the streams with IDs inferior or equal to the largest stream IDs are complete.
-<<<<<<< HEAD
                 (long, long) lastIncomingStreamIds = _socket.AbortStreams(exception, stream => !stream.IsIncoming);
-=======
-                (long, long) lastIncomingStreamIds = MultiStreamSocket.AbortStreams(exception, stream => !stream.IsIncoming);
->>>>>>> 636f35a2
 
                 // With Ice1, we first wait for all incoming streams to complete before sending the GoAway frame.
                 if (Protocol == Protocol.Ice1)
                 {
-<<<<<<< HEAD
                     await _socket.WaitForEmptyStreamsAsync().ConfigureAwait(false);
-=======
-                    await MultiStreamSocket.WaitForEmptyStreamsAsync().ConfigureAwait(false);
->>>>>>> 636f35a2
                 }
 
                 try
@@ -529,34 +443,19 @@
 
         internal async Task InitializeAsync(CancellationToken cancel)
         {
-<<<<<<< HEAD
             using IDisposable? socketScope = _socket.StartScope(Server);
             try
             {
                 // Initialize the transport.
                 await _socket.InitializeAsync(cancel).ConfigureAwait(false);
-=======
-            using IDisposable? socketScope = MultiStreamSocket.StartScope(Server);
-            try
-            {
-                // Initialize the transport.
-                await MultiStreamSocket.InitializeAsync(cancel).ConfigureAwait(false);
->>>>>>> 636f35a2
 
                 if (!IsDatagram)
                 {
                     // Create the control stream and send the initialize frame
-<<<<<<< HEAD
                     _controlStream = await _socket.SendInitializeFrameAsync(cancel).ConfigureAwait(false);
 
                     // Wait for the peer control stream to be accepted and read the initialize frame
                     _peerControlStream = await _socket.ReceiveInitializeFrameAsync(cancel).ConfigureAwait(false);
-=======
-                    _controlStream = await MultiStreamSocket.SendInitializeFrameAsync(cancel).ConfigureAwait(false);
-
-                    // Wait for the peer control stream to be accepted and read the initialize frame
-                    _peerControlStream = await MultiStreamSocket.ReceiveInitializeFrameAsync(cancel).ConfigureAwait(false);
->>>>>>> 636f35a2
                 }
             }
             catch (Exception ex)
@@ -597,15 +496,9 @@
                     return;
                 }
 
-<<<<<<< HEAD
                 TimeSpan idleTime = Time.Elapsed - _socket.LastActivity;
 
                 if (idleTime > IdleTimeout / 4 && (KeepAlive || _socket.IncomingStreamCount > 0))
-=======
-                TimeSpan idleTime = Time.Elapsed - MultiStreamSocket.LastActivity;
-
-                if (idleTime > IdleTimeout / 4 && (KeepAlive || MultiStreamSocket.IncomingStreamCount > 0))
->>>>>>> 636f35a2
                 {
                     // We send a ping if there was no activity in the last (IdleTimeout / 4) period. Sending a ping
                     // sooner than really needed is safer to ensure that the receiver will receive the ping in
@@ -615,19 +508,11 @@
                     //
                     // Note that this doesn't imply that we are sending 4 heartbeats per timeout period because
                     // Monitor is still only called every (IdleTimeout / 2) period.
-<<<<<<< HEAD
                     _ = _socket.PingAsync(CancellationToken.None);
                 }
                 else if (idleTime > IdleTimeout)
                 {
                     if (_socket.OutgoingStreamCount > 0)
-=======
-                    _ = MultiStreamSocket.PingAsync(CancellationToken.None);
-                }
-                else if (idleTime > IdleTimeout)
-                {
-                    if (MultiStreamSocket.OutgoingStreamCount > 0)
->>>>>>> 636f35a2
                     {
                         // Close the connection if we didn't receive a heartbeat or if read/write didn't update the
                         // ACM activity in the last period.
@@ -658,36 +543,23 @@
                         // accepted before printing out the connection closed trace.
                         if (IsDatagram)
                         {
-<<<<<<< HEAD
                             _socket.Logger.LogStartReceivingDatagrams();
                         }
                         else
                         {
                             _socket.Logger.LogConnectionAccepted();
-=======
-                            MultiStreamSocket.Logger.LogStartReceivingDatagrams();
-                        }
-                        else
-                        {
-                            MultiStreamSocket.Logger.LogConnectionAccepted();
->>>>>>> 636f35a2
                         }
                     }
 
                     if (IsDatagram && IsIncoming)
                     {
-<<<<<<< HEAD
                         _socket.Logger.LogStopReceivingDatagrams();
-=======
-                        MultiStreamSocket.Logger.LogStopReceivingDatagrams();
->>>>>>> 636f35a2
                     }
                     else
                     {
                         // Trace the cause of unexpected connection closures
                         if (exception is ConnectionClosedException closedException)
                         {
-<<<<<<< HEAD
                             _socket.Logger.LogConnectionClosed(exception.Message, closedException.IsClosedByPeer);
                         }
                         else if (_state == ConnectionState.Closing)
@@ -701,21 +573,6 @@
                         else
                         {
                             _socket.Logger.LogConnectionClosed(exception.Message, closedByPeer: false, exception);
-=======
-                            MultiStreamSocket.Logger.LogConnectionClosed(exception.Message, closedException.IsClosedByPeer);
-                        }
-                        else if (_state == ConnectionState.Closing)
-                        {
-                            MultiStreamSocket.Logger.LogConnectionClosed(exception.Message, closedByPeer: false);
-                        }
-                        else if (exception.IsConnectionLost())
-                        {
-                            MultiStreamSocket.Logger.LogConnectionClosed("connection lost", closedByPeer: true);
-                        }
-                        else
-                        {
-                            MultiStreamSocket.Logger.LogConnectionClosed(exception.Message, closedByPeer: false, exception);
->>>>>>> 636f35a2
                         }
                     }
 
@@ -728,17 +585,10 @@
 
             async Task PerformAbortAsync()
             {
-<<<<<<< HEAD
                 _socket.Abort(exception);
 
                 // Dispose of the socket.
                 _socket.Dispose();
-=======
-                MultiStreamSocket.Abort(exception);
-
-                // Dispose of the socket.
-                MultiStreamSocket.Dispose();
->>>>>>> 636f35a2
 
                 _timer?.Dispose();
 
@@ -753,11 +603,7 @@
                 }
                 catch (Exception ex)
                 {
-<<<<<<< HEAD
                     _socket.Logger.LogConnectionEventHandlerException("close", ex);
-=======
-                    MultiStreamSocket.Logger.LogConnectionEventHandlerException("close", ex);
->>>>>>> 636f35a2
                 }
 
                 // Remove the connection from its factory. This must be called without the connection's mutex locked
@@ -767,11 +613,7 @@
             }
         }
 
-<<<<<<< HEAD
         internal IDisposable? StartScope() => _socket.StartScope();
-=======
-        internal IDisposable? StartScope() => MultiStreamSocket.StartScope();
->>>>>>> 636f35a2
 
         private async ValueTask AcceptStreamAsync()
         {
@@ -781,11 +623,7 @@
                 try
                 {
                     // Accept a new stream.
-<<<<<<< HEAD
                     stream = await _socket.AcceptStreamAsync(CancellationToken.None).ConfigureAwait(false);
-=======
-                    stream = await MultiStreamSocket.AcceptStreamAsync(CancellationToken.None).ConfigureAwait(false);
->>>>>>> 636f35a2
                 }
                 catch (ConnectionClosedException) when (
                     (_state != ConnectionState.Closed && _peerControlStream!.ReceivedEndOfStream) ||
@@ -833,11 +671,7 @@
                 // TODO Use CreateActivity from ActivitySource once we move to .NET 6, to avoid starting the activity
                 // before we restore its context.
                 activity = Server?.ActivitySource?.StartActivity("IceRpc.Dispatch", ActivityKind.Server);
-<<<<<<< HEAD
                 if (activity == null && (_socket.Logger.IsEnabled(LogLevel.Critical) || Activity.Current != null))
-=======
-                if (activity == null && (MultiStreamSocket.Logger.IsEnabled(LogLevel.Critical) || Activity.Current != null))
->>>>>>> 636f35a2
                 {
                     activity = new Activity("IceRpc.Dispatch");
                     // TODO we should start the activity after restoring its context, we should update this once
@@ -854,11 +688,7 @@
 
                 // It is important to start the activity above before logging in case the logger has been configured to
                 // include the activity tracking options.
-<<<<<<< HEAD
                 _socket.Logger.LogReceivedRequest(request);
-=======
-                MultiStreamSocket.Logger.LogReceivedRequest(request);
->>>>>>> 636f35a2
 
                 OutgoingResponse? response;
 
@@ -888,11 +718,7 @@
                         response = new OutgoingResponse(request, ex);
                         await stream.SendResponseFrameAsync(response, cancel).ConfigureAwait(false);
                     }
-<<<<<<< HEAD
                     _socket.Logger.LogSentResponse(response);
-=======
-                    MultiStreamSocket.Logger.LogSentResponse(response);
->>>>>>> 636f35a2
                 }
             }
             catch (Exception ex)
@@ -935,11 +761,7 @@
                 catch (OperationCanceledException) when (cancel.IsCancellationRequested)
                 {
                     // The client requested cancellation, we log it and let it propagate.
-<<<<<<< HEAD
                     _socket.Logger.LogDispatchCanceledByClient(request);
-=======
-                    MultiStreamSocket.Logger.LogDispatchCanceledByClient(request);
->>>>>>> 636f35a2
                     throw;
                 }
                 catch (Exception ex)
@@ -957,11 +779,7 @@
                     if (request.IsOneway)
                     {
                         // We log this exception, since otherwise it would be lost.
-<<<<<<< HEAD
                         _socket.Logger.LogDispatchException(request, ex);
-=======
-                        MultiStreamSocket.Logger.LogDispatchException(request, ex);
->>>>>>> 636f35a2
                         return OutgoingResponse.WithVoidReturnValue(new Dispatch(request));
                     }
                     else
@@ -976,11 +794,7 @@
                             actualEx = new UnhandledException(ex);
 
                             // We log the "source" exception as UnhandledException may not include all details.
-<<<<<<< HEAD
                             _socket.Logger.LogDispatchException(request, ex);
-=======
-                            MultiStreamSocket.Logger.LogDispatchException(request, ex);
->>>>>>> 636f35a2
                         }
                         return new OutgoingResponse(request, actualEx);
                     }
@@ -1004,15 +818,9 @@
             {
                 // Setup a timer to check for the connection idle time every IdleTimeout / 2 period. If the transport
                 // doesn't support idle timeout (e.g.: the colocated transport), IdleTimeout will be infinite.
-<<<<<<< HEAD
                 if (_socket.IdleTimeout != Timeout.InfiniteTimeSpan)
                 {
                     TimeSpan period = _socket.IdleTimeout / 2;
-=======
-                if (MultiStreamSocket.IdleTimeout != Timeout.InfiniteTimeSpan)
-                {
-                    TimeSpan period = MultiStreamSocket.IdleTimeout / 2;
->>>>>>> 636f35a2
                     _timer = new Timer(value => Monitor(), null, period, period);
                 }
             }
@@ -1061,17 +869,7 @@
             async Task PerformGoAwayAsync((long Bidirectional, long Unidirectional) lastStreamIds, Exception exception)
             {
                 // Abort non-processed outgoing streams and all incoming streams.
-<<<<<<< HEAD
-                _socket.AbortStreams(exception,
-                                    stream => stream.IsIncoming ||
-                                              stream.IsBidirectional ?
-                                                  stream.Id > lastStreamIds.Bidirectional :
-                                                  stream.Id > lastStreamIds.Unidirectional);
-
-                // Wait for all the streams to complete.
-                await _socket.WaitForEmptyStreamsAsync().ConfigureAwait(false);
-=======
-                MultiStreamSocket.AbortStreams(
+                _socket.AbortStreams(
                     exception,
                     stream => stream.IsIncoming ||
                                 stream.IsBidirectional ?
@@ -1079,17 +877,12 @@
                                     stream.Id > lastStreamIds.Unidirectional);
 
                 // Wait for all the streams to complete.
-                await MultiStreamSocket.WaitForEmptyStreamsAsync().ConfigureAwait(false);
->>>>>>> 636f35a2
+                await _socket.WaitForEmptyStreamsAsync().ConfigureAwait(false);
 
                 try
                 {
                     // Close the transport
-<<<<<<< HEAD
                     await _socket.CloseAsync(exception, CancellationToken.None).ConfigureAwait(false);
-=======
-                    await MultiStreamSocket.CloseAsync(exception, CancellationToken.None).ConfigureAwait(false);
->>>>>>> 636f35a2
                 }
                 finally
                 {
