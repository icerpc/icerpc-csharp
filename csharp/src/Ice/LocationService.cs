--- conflicted
+++ resolved
@@ -314,42 +314,12 @@
                 try
                 {
                     IReadOnlyList<Endpoint> endpoints = ImmutableArray<Endpoint>.Empty;
-                    IObjectPrx? proxy = null;
+                    IServicePrx? proxy = null;
                     try
                     {
-<<<<<<< HEAD
-                        IServicePrx? proxy = null;
-                        try
-                        {
-                            proxy = await _locator.FindAdapterByIdAsync(
-                                location[0],
-                                cancel: CancellationToken.None).ConfigureAwait(false);
-                        }
-                        catch (AdapterNotFoundException)
-                        {
-                            // We treat AdapterNotFoundException just like a null return value.
-                            proxy = null;
-                        }
-
-                        ServicePrx? resolved = proxy?.Impl;
-
-                        if (resolved != null && (resolved.Endpoints.Count == 0 || resolved.Protocol != Protocol.Ice1))
-                        {
-                            if (_locator.Communicator.LocationLogger.IsEnabled(LogLevel.Debug))
-                            {
-                                _locator.Communicator.LocationLogger.LogInvalidProxyResolvingLocation(
-                                    location.ToLocationString(),
-                                    resolved);
-                            }
-                            resolved = null;
-                        }
-
-                        endpoints = resolved?.Endpoints ?? endpoints;
-=======
                         proxy = await _locator.FindAdapterByIdAsync(
                             location,
                             cancel: CancellationToken.None).ConfigureAwait(false);
->>>>>>> a3a9d80a
                     }
                     catch (AdapterNotFoundException)
                     {
@@ -357,7 +327,7 @@
                         proxy = null;
                     }
 
-                    ObjectPrx? resolved = proxy?.Impl;
+                    ServicePrx? resolved = proxy?.Impl;
 
                     if (resolved != null && (resolved.Endpoints.Count == 0 || resolved.Protocol != Protocol.Ice1))
                     {
@@ -437,26 +407,9 @@
                     IReadOnlyList<Endpoint> endpoints = ImmutableList<Endpoint>.Empty;
                     string location = "";
 
-                    IObjectPrx? obj = null;
+                    IServicePrx? obj = null;
                     try
                     {
-<<<<<<< HEAD
-                        IServicePrx? obj = null;
-                        try
-                        {
-                            obj = await _locator.FindObjectByIdAsync(
-                                identity,
-                                facet,
-                                cancel: CancellationToken.None).ConfigureAwait(false);
-                        }
-                        catch (ObjectNotFoundException)
-                        {
-                            // We treat ObjectNotFoundException just like a null return value.
-                            obj = null;
-                        }
-
-                        ServicePrx? resolved = obj?.Impl;
-=======
                         obj = await _locator.FindObjectByIdAsync(
                             identity,
                             cancel: CancellationToken.None).ConfigureAwait(false);
@@ -467,8 +420,7 @@
                         obj = null;
                     }
 
-                    ObjectPrx? resolved = obj?.Impl;
->>>>>>> a3a9d80a
+                    ServicePrx? resolved = obj?.Impl;
 
                     if (resolved != null && (resolved.IsWellKnown || resolved.Protocol != Protocol.Ice1))
                     {
