--- conflicted
+++ resolved
@@ -81,19 +81,10 @@
             };
             server.Listen();
 
-<<<<<<< HEAD
-            IRetryBidirServicePrx proxy = server.CreateProxy<IRetryBidirServicePrx>("/");
+            var proxy = IRetryBidirServicePrx.FromServer(server, "/");
             await proxy.IcePingAsync();
             proxy.Connection!.Dispatcher = server.Dispatcher;
             IRetryBidirServicePrx bidir = proxy.Clone(); // keeps Connection
-=======
-            IRetryBidirServicePrx proxy = IRetryBidirServicePrx.FromServer(server, "/");
-
-            Connection connection = await proxy.GetConnectionAsync();
-            connection.Dispatcher = server.Dispatcher;
-            IRetryBidirServicePrx bidir = proxy.Clone();
-            bidir.Connection = connection;
->>>>>>> 27baa764
             bidir.Endpoint = null; // endpointless proxy with a connection
 
             Assert.ThrowsAsync<ServiceNotFoundException>(
@@ -350,7 +341,7 @@
                     prx = prx1.Clone();
                     prx.AltEndpoints = ImmutableList.Create(prx3.Endpoint!, prx2.Endpoint!);
 
-                    // TODO
+                    // TODO: reenable
                     /*
                     Assert.ThrowsAsync<ConnectionLostException>(async () => await prx.OtherReplicaAsync());
                     Assert.AreEqual(servers[0].ToString(), calls[0]);
