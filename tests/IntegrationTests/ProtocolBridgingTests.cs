--- conflicted
+++ resolved
@@ -126,9 +126,7 @@
     {
         private readonly Proxy _target;
 
-        async ValueTask<OutgoingResponse> IDispatcher.DispatchAsync(
-            IncomingRequest incomingRequest,
-            CancellationToken cancel)
+        async ValueTask IDispatcher.DispatchAsync(IncomingRequest incomingRequest, CancellationToken cancel)
         {
             // First create an outgoing request to _target from the incoming request:
 
@@ -143,69 +141,6 @@
                 features = features.WithContext(incomingRequest.Features.GetContext());
             }
 
-<<<<<<< HEAD
-            async ValueTask IDispatcher.DispatchAsync(
-                IncomingRequest incomingRequest,
-                CancellationToken cancel)
-            {
-                // First create an outgoing request to _target from the incoming request:
-
-                Protocol targetProtocol = _target.Protocol;
-
-                // Context forwarding
-                FeatureCollection features = FeatureCollection.Empty;
-                if (incomingRequest.Protocol == Protocol.Ice || targetProtocol == Protocol.Ice)
-                {
-                    // When Protocol or targetProtocol is ice, we put the request context in the initial features of the
-                    // new outgoing request to ensure it gets forwarded.
-                    features = features.WithContext(incomingRequest.Features.GetContext());
-                }
-
-                var outgoingRequest = new OutgoingRequest(_target)
-                {
-                    Features = features,
-                    // mostly ignored by ice, with the exception of Idempotent
-                    Fields = new Dictionary<RequestFieldKey, OutgoingFieldValue>(
-                        incomingRequest.Fields.Select(
-                            pair => new KeyValuePair<RequestFieldKey, OutgoingFieldValue>(
-                                pair.Key,
-                                new OutgoingFieldValue(pair.Value)))),
-                    IsOneway = incomingRequest.IsOneway,
-                    Operation = incomingRequest.Operation,
-                    Payload = incomingRequest.Payload
-                };
-
-                // Then invoke
-
-                IncomingResponse incomingResponse = await _target.Invoker!.InvokeAsync(outgoingRequest, cancel);
-
-                // Then create an outgoing response from the incoming response.
-
-                // When ResultType == Failure and the protocols are different, we need to transcode the exception
-                // (typically a dispatch exception). Fortunately, we can simply decode it and throw it.
-                if (incomingRequest.Protocol != incomingResponse.Protocol &&
-                    incomingResponse.ResultType == ResultType.Failure)
-                {
-                    RemoteException remoteException = await incomingResponse.DecodeFailureAsync(cancel: cancel);
-                    remoteException.ConvertToUnhandled = false;
-                    throw remoteException;
-                }
-
-                // Don't forward RetryPolicy
-                var fields = new Dictionary<ResponseFieldKey, OutgoingFieldValue>(
-                        incomingResponse.Fields.Select(
-                            pair => new KeyValuePair<ResponseFieldKey, OutgoingFieldValue>(
-                                pair.Key,
-                                new OutgoingFieldValue(pair.Value))));
-                _ = fields.Remove(ResponseFieldKey.RetryPolicy);
-
-                incomingRequest.Response = new OutgoingResponse(incomingRequest)
-                {
-                    Fields = fields,
-                    Payload = incomingResponse.Payload,
-                    ResultType = incomingResponse.ResultType
-                };
-=======
             var outgoingRequest = new OutgoingRequest(_target)
             {
                 Features = features,
@@ -234,7 +169,6 @@
                 RemoteException remoteException = await incomingResponse.DecodeFailureAsync(cancel: cancel);
                 remoteException.ConvertToUnhandled = false;
                 throw remoteException;
->>>>>>> 37268885
             }
 
             // Don't forward RetryPolicy
@@ -245,7 +179,7 @@
                             new OutgoingFieldValue(pair.Value))));
             _ = fields.Remove(ResponseFieldKey.RetryPolicy);
 
-            return new OutgoingResponse(incomingRequest)
+            incomingRequest.Response = new OutgoingResponse(incomingRequest)
             {
                 Fields = fields,
                 Payload = incomingResponse.Payload,
