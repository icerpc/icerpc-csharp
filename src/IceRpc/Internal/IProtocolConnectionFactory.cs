// Copyright (c) ZeroC, Inc. All rights reserved.

using IceRpc.Transports;
using System.Buffers;

namespace IceRpc.Internal
{
    internal interface IProtocolConnectionFactory<T> where T : INetworkConnection
    {
        /// <summary>Creates a protocol connection from a network connection.</summary>
        Task<IProtocolConnection> CreateProtocolConnectionAsync(
            T networkConnection,
            NetworkConnectionInformation connectionInformation,
            Configure.ConnectionOptions connectionOptions,
<<<<<<< HEAD
            FeatureCollection features,
=======
            Action<Dictionary<ConnectionFieldKey, ReadOnlySequence<byte>>>? onConnect,
>>>>>>> c5b0d988
            bool isServer,
            CancellationToken cancel);
    }
}<|MERGE_RESOLUTION|>--- conflicted
+++ resolved
@@ -12,11 +12,7 @@
             T networkConnection,
             NetworkConnectionInformation connectionInformation,
             Configure.ConnectionOptions connectionOptions,
-<<<<<<< HEAD
-            FeatureCollection features,
-=======
             Action<Dictionary<ConnectionFieldKey, ReadOnlySequence<byte>>>? onConnect,
->>>>>>> c5b0d988
             bool isServer,
             CancellationToken cancel);
     }
