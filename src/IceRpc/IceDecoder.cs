--- conflicted
+++ resolved
@@ -1,11 +1,12 @@
 // Copyright (c) ZeroC, Inc. All rights reserved.
 
 using IceRpc.Internal;
-using IceRpc.Transports;
+using IceRpc.Interop;
 using IceRpc.Transports.Internal;
 using System;
 using System.Collections;
 using System.Collections.Generic;
+using System.Collections.Immutable;
 using System.Diagnostics;
 using System.Globalization;
 using System.Linq;
@@ -949,14 +950,7 @@
                 }
                 else if (protocol == Protocol.Ice1)
                 {
-<<<<<<< HEAD
                     endpoint = Connection.EndpointCodex.DecodeEndpoint(transportCode, this);
-=======
-                    var data = new EndpointData(transport,
-                                                host: DecodeString(),
-                                                port: DecodeUShort(),
-                                                options: DecodeArray(1, decoder => decoder.DecodeString()));
->>>>>>> 68b4a077
 
                     if (endpoint == null)
                     {
