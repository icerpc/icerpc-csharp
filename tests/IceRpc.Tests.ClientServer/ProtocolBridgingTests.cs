--- conflicted
+++ resolved
@@ -99,18 +99,9 @@
 
                 var dispatchException = Assert.ThrowsAsync<DispatchException>(
                     () => prx.OpServiceNotFoundExceptionAsync());
-<<<<<<< HEAD
-
-                Assert.That(dispatchException!.ErrorCode, Is.EqualTo(DispatchErrorCode.ServiceNotFound));
-
-                // Verifies the exception is correctly populated:
-                Assert.AreEqual("/target", dispatchException!.Origin.Path);
-                Assert.AreEqual("opServiceNotFoundException", dispatchException.Origin.Operation);
-=======
 
                 Assert.That(dispatchException!.ErrorCode, Is.EqualTo(DispatchErrorCode.ServiceNotFound));
                 Assert.That(dispatchException!.Origin, Is.Not.Null);
->>>>>>> 42844ac1
 
                 ProtocolBridgingTestPrx newProxy = await prx.OpNewProxyAsync();
                 return newProxy;
