// Copyright (c) ZeroC, Inc. All rights reserved.

using IceRpc.Configure;
using Microsoft.Extensions.DependencyInjection;
using NUnit.Framework;
using System.IO.Pipelines;

namespace IceRpc.Tests.Slice
{
    [Timeout(30000)]
    [Parallelizable(ParallelScope.All)]
    [TestFixture("1.1")]
    [TestFixture("2.0")]
    public sealed class OperationTagTests
    {
        private readonly ServiceProvider _serviceProvider;
        private readonly OperationTagPrx _prx;

        public OperationTagTests(string encoding)
        {
            _serviceProvider = new IntegrationTestServiceCollection()
                .AddTransient<IDispatcher>(_ =>
                {
                    var router = new Router();
                    router.Map<IOperationTagDouble>(new OperationTagDouble());
                    router.Map<IOperationTagEncodedResult>(new OperationTagEncodedResult());
                    router.Map<IOperationTag>(new OperationTag());
                    return router;
                })
                .BuildServiceProvider();

            _prx = OperationTagPrx.FromConnection(_serviceProvider.GetRequiredService<Connection>());
        }

        [OneTimeTearDown]
        public ValueTask DisposeAsync() => _serviceProvider.DisposeAsync();

        [Test]
        public async Task OperationTag_Double()
        {
            var doublePrx = OperationTagDoublePrx.FromConnection(_prx.Proxy.Connection!);

            {
                (byte? r1, byte? r2) = await doublePrx.OpByteAsync(null);
                Assert.That(r1, Is.Null);
                Assert.That(r2, Is.Null);

                (r1, r2) = await doublePrx.OpByteAsync(42);
                Assert.That(r1, Is.EqualTo(42));
                Assert.That(r2, Is.EqualTo(42));
            }

            {
                (bool? r1, bool? r2) = await doublePrx.OpBoolAsync(null);
                Assert.That(r1, Is.Null);
                Assert.That(r2, Is.Null);

                (r1, r2) = await doublePrx.OpBoolAsync(true);
                Assert.That(r1, Is.True);
                Assert.That(r2, Is.True);
            }

            {
                (short? r1, short? r2) = await doublePrx.OpShortAsync(null);
                Assert.That(r1, Is.Null);
                Assert.That(r2, Is.Null);

                (r1, r2) = await doublePrx.OpShortAsync(42);
                Assert.That(r1, Is.EqualTo(42));
                Assert.That(r2, Is.EqualTo(42));
            }

            {
                (int? r1, int? r2) = await doublePrx.OpIntAsync(null);
                Assert.That(r1, Is.Null);
                Assert.That(r2, Is.Null);

                (r1, r2) = await doublePrx.OpIntAsync(42);
                Assert.That(r1, Is.EqualTo(42));
                Assert.That(r2, Is.EqualTo(42));
            }

            {
                (long? r1, long? r2) = await doublePrx.OpLongAsync(null);
                Assert.That(r1, Is.Null);
                Assert.That(r2, Is.Null);

                (r1, r2) = await doublePrx.OpLongAsync(42);
                Assert.That(r1, Is.EqualTo(42));
                Assert.That(r2, Is.EqualTo(42));
            }

            {
                (float? r1, float? r2) = await doublePrx.OpFloatAsync(null);
                Assert.That(r1, Is.Null);
                Assert.That(r2, Is.Null);

                (r1, r2) = await doublePrx.OpFloatAsync(42);
                Assert.That(r1, Is.EqualTo(42));
                Assert.That(r2, Is.EqualTo(42));
            }

            {
                (double? r1, double? r2) = await doublePrx.OpDoubleAsync(null);
                Assert.That(r1, Is.Null);
                Assert.That(r2, Is.Null);

                (r1, r2) = await doublePrx.OpDoubleAsync(42);
                Assert.That(r1, Is.EqualTo(42));
                Assert.That(r2, Is.EqualTo(42));
            }

            {
                (string? r1, string? r2) = await doublePrx.OpStringAsync(null);
                Assert.That(r1, Is.Null);
                Assert.That(r2, Is.Null);

                (r1, r2) = await doublePrx.OpStringAsync("hello");
                Assert.That(r1, Is.EqualTo("hello"));
                Assert.That(r2, Is.EqualTo("hello"));
            }

            {
                (MyEnum? r1, MyEnum? r2) = await doublePrx.OpMyEnumAsync(null);
                Assert.That(r1, Is.Null);
                Assert.That(r2, Is.Null);

                (r1, r2) = await doublePrx.OpMyEnumAsync(MyEnum.enum1);
                Assert.That(r1, Is.EqualTo(MyEnum.enum1));
                Assert.That(r2, Is.EqualTo(MyEnum.enum1));
            }

            {
                (MyCompactStruct? r1, MyCompactStruct? r2) = await doublePrx.OpMyCompactStructAsync(null);
                Assert.That(r1, Is.Null);
                Assert.That(r2, Is.Null);

                var p1 = new MyCompactStruct(1, 1);
                (r1, r2) = await doublePrx.OpMyCompactStructAsync(p1);
                Assert.That(r1, Is.EqualTo(p1));
                Assert.That(r2, Is.EqualTo(p1));
            }

            {
                (AnotherCompactStruct? r1, AnotherCompactStruct? r2) = await doublePrx.OpAnotherCompactStructAsync(null);
                Assert.That(r1, Is.Null);
                Assert.That(r2, Is.Null);

                var p1 = new AnotherCompactStruct(
                    "hello",
                    OperationsPrx.Parse("icerpc://localhost/hello"),
                    MyEnum.enum1,
                    new MyCompactStruct(1, 1));
                (r1, r2) = await doublePrx.OpAnotherCompactStructAsync(p1);
                Assert.That(r1, Is.EqualTo(p1));
                Assert.That(r2, Is.EqualTo(p1));
            }

            {
                (byte[]? r1, byte[]? r2) = await doublePrx.OpByteSeqAsync(null);
                Assert.That(r1, Is.Null);
                Assert.That(r2, Is.Null);

                byte[] p1 = new byte[] { 42 };
                (r1, r2) = await doublePrx.OpByteSeqAsync(p1);
                Assert.That(r1, Is.EqualTo(p1));
                Assert.That(r2, Is.EqualTo(p1));
            }

            {
                (List<byte>? r1, List<byte>? r2) = await doublePrx.OpByteListAsync(null);
                Assert.That(r1, Is.Null);
                Assert.That(r2, Is.Null);

                var p1 = new List<byte> { 42 };
                (r1, r2) = await doublePrx.OpByteListAsync(p1);
                Assert.That(r1, Is.EqualTo(p1));
                Assert.That(r2, Is.EqualTo(p1));
            }

            {
                (bool[]? r1, bool[]? r2) = await doublePrx.OpBoolSeqAsync(null);
                Assert.That(r1, Is.Null);
                Assert.That(r2, Is.Null);

                bool[] p1 = new bool[] { true };
                (r1, r2) = await doublePrx.OpBoolSeqAsync(p1);
                Assert.That(r1, Is.EqualTo(p1));
                Assert.That(r2, Is.EqualTo(p1));
            }

            {
                (List<bool>? r1, List<bool>? r2) = await doublePrx.OpBoolListAsync(null);
                Assert.That(r1, Is.Null);
                Assert.That(r2, Is.Null);

                var p1 = new List<bool> { true };
                (r1, r2) = await doublePrx.OpBoolListAsync(p1);
                Assert.That(r1, Is.EqualTo(p1));
                Assert.That(r2, Is.EqualTo(p1));
            }

            {
                (short[]? r1, short[]? r2) = await doublePrx.OpShortSeqAsync(null);
                Assert.That(r1, Is.Null);
                Assert.That(r2, Is.Null);

                short[] p1 = new short[] { 42 };
                (r1, r2) = await doublePrx.OpShortSeqAsync(p1);
                Assert.That(r1, Is.EqualTo(p1));
                Assert.That(r2, Is.EqualTo(p1));
            }

            {
                (List<short>? r1, List<short>? r2) = await doublePrx.OpShortListAsync(null);
                Assert.That(r1, Is.Null);
                Assert.That(r2, Is.Null);

                var p1 = new List<short> { 42 };
                (r1, r2) = await doublePrx.OpShortListAsync(p1);
                Assert.That(r1, Is.EqualTo(p1));
                Assert.That(r2, Is.EqualTo(p1));
            }

            {
                (int[]? r1, int[]? r2) = await doublePrx.OpIntSeqAsync(null);
                Assert.That(r1, Is.Null);
                Assert.That(r2, Is.Null);

                int[] p1 = new int[] { 42 };
                (r1, r2) = await doublePrx.OpIntSeqAsync(p1);
                Assert.That(r1, Is.EqualTo(p1));
                Assert.That(r2, Is.EqualTo(p1));
            }

            {
                (List<int>? r1, List<int>? r2) = await doublePrx.OpIntListAsync(null);
                Assert.That(r1, Is.Null);
                Assert.That(r2, Is.Null);

                var p1 = new List<int> { 42 };
                (r1, r2) = await doublePrx.OpIntListAsync(p1);
                Assert.That(r1, Is.EqualTo(p1));
                Assert.That(r2, Is.EqualTo(p1));
            }

            {
                (long[]? r1, long[]? r2) = await doublePrx.OpLongSeqAsync(null);
                Assert.That(r1, Is.Null);
                Assert.That(r2, Is.Null);

                long[] p1 = new long[] { 42 };
                (r1, r2) = await doublePrx.OpLongSeqAsync(p1);
                Assert.That(r1, Is.EqualTo(p1));
                Assert.That(r2, Is.EqualTo(p1));
            }

            {
                (List<long>? r1, List<long>? r2) = await doublePrx.OpLongListAsync(null);
                Assert.That(r1, Is.Null);
                Assert.That(r2, Is.Null);

                var p1 = new List<long> { 42 };
                (r1, r2) = await doublePrx.OpLongListAsync(p1);
                Assert.That(r1, Is.EqualTo(p1));
                Assert.That(r2, Is.EqualTo(p1));
            }

            {
                (float[]? r1, float[]? r2) = await doublePrx.OpFloatSeqAsync(null);
                Assert.That(r1, Is.Null);
                Assert.That(r2, Is.Null);

                float[] p1 = new float[] { 42 };
                (r1, r2) = await doublePrx.OpFloatSeqAsync(p1);
                Assert.That(r1, Is.EqualTo(p1));
                Assert.That(r2, Is.EqualTo(p1));
            }

            {
                (List<float>? r1, List<float>? r2) = await doublePrx.OpFloatListAsync(null);
                Assert.That(r1, Is.Null);
                Assert.That(r2, Is.Null);

                var p1 = new List<float> { 42 };
                (r1, r2) = await doublePrx.OpFloatListAsync(p1);
                Assert.That(r1, Is.EqualTo(p1));
                Assert.That(r2, Is.EqualTo(p1));
            }

            {
                (double[]? r1, double[]? r2) = await doublePrx.OpDoubleSeqAsync(null);
                Assert.That(r1, Is.Null);
                Assert.That(r2, Is.Null);

                double[] p1 = new double[] { 42 };
                (r1, r2) = await doublePrx.OpDoubleSeqAsync(p1);
                Assert.That(r1, Is.EqualTo(p1));
                Assert.That(r2, Is.EqualTo(p1));
            }

            {
                (List<double>? r1, List<double>? r2) = await doublePrx.OpDoubleListAsync(null);
                Assert.That(r1, Is.Null);
                Assert.That(r2, Is.Null);

                var p1 = new List<double> { 42 };
                (r1, r2) = await doublePrx.OpDoubleListAsync(p1);
                Assert.That(r1, Is.EqualTo(p1));
                Assert.That(r2, Is.EqualTo(p1));
            }

            {
                (string[]? r1, string[]? r2) = await doublePrx.OpStringSeqAsync(null);
                Assert.That(r1, Is.Null);
                Assert.That(r2, Is.Null);

                string[] p1 = new string[] { "hello" };
                (r1, r2) = await doublePrx.OpStringSeqAsync(p1);
                Assert.That(r1, Is.EqualTo(p1));
                Assert.That(r2, Is.EqualTo(p1));
            }

            {
                (List<string>? r1, List<string>? r2) = await doublePrx.OpStringListAsync(null);
                Assert.That(r1, Is.Null);
                Assert.That(r2, Is.Null);

                var p1 = new List<string> { "hello" };
                (r1, r2) = await doublePrx.OpStringListAsync(p1);
                Assert.That(r1, Is.EqualTo(p1));
                Assert.That(r2, Is.EqualTo(p1));
            }

            {
                (MyCompactStruct[]? r1, MyCompactStruct[]? r2) = await doublePrx.OpMyCompactStructSeqAsync(null);
                Assert.That(r1, Is.Null);
                Assert.That(r2, Is.Null);

                var p1 = new MyCompactStruct[] { new MyCompactStruct(1, 1) };
                (r1, r2) = await doublePrx.OpMyCompactStructSeqAsync(p1);
                Assert.That(r1, Is.EqualTo(p1));
                Assert.That(r2, Is.EqualTo(p1));
            }

            {
                (List<MyCompactStruct>? r1, List<MyCompactStruct>? r2) = await doublePrx.OpMyCompactStructListAsync(null);
                Assert.That(r1, Is.Null);
                Assert.That(r2, Is.Null);

                var p1 = new List<MyCompactStruct> { new MyCompactStruct(1, 1) };
                (r1, r2) = await doublePrx.OpMyCompactStructListAsync(p1);
                Assert.That(r1, Is.EqualTo(p1));
                Assert.That(r2, Is.EqualTo(p1));
            }

            {
                (AnotherCompactStruct[]? r1, AnotherCompactStruct[]? r2) = await doublePrx.OpAnotherCompactStructSeqAsync(null);
                Assert.That(r1, Is.Null);
                Assert.That(r2, Is.Null);

                var p1 = new AnotherCompactStruct[]
                {
                    new AnotherCompactStruct(
                        "hello",
                        OperationsPrx.Parse("icerpc://localhost/hello"),
                        MyEnum.enum1,
                        new MyCompactStruct(1, 1))
                };
                (r1, r2) = await doublePrx.OpAnotherCompactStructSeqAsync(p1);
                Assert.That(r1, Is.EqualTo(p1));
                Assert.That(r2, Is.EqualTo(p1));
            }

            {
                (List<AnotherCompactStruct>? r1, List<AnotherCompactStruct>? r2) = await doublePrx.OpAnotherCompactStructListAsync(null);
                Assert.That(r1, Is.Null);
                Assert.That(r2, Is.Null);

                var p1 = new List<AnotherCompactStruct>
                {
                    new AnotherCompactStruct(
                        "hello",
                        OperationsPrx.Parse("icerpc://localhost/hello"),
                        MyEnum.enum1,
                        new MyCompactStruct(1, 1))
                };
                (r1, r2) = await doublePrx.OpAnotherCompactStructListAsync(p1);
                Assert.That(r1, Is.EqualTo(p1));
                Assert.That(r2, Is.EqualTo(p1));
            }

            {
                (Dictionary<int, int>? r1, Dictionary<int, int>? r2) = await doublePrx.OpIntDictAsync(null);
                Assert.That(r1, Is.Null);
                Assert.That(r2, Is.Null);

                var p1 = new Dictionary<int, int> { { 1, 1 } };
                (r1, r2) = await doublePrx.OpIntDictAsync(p1);
                Assert.That(r1, Is.EqualTo(p1));
                Assert.That(r2, Is.EqualTo(p1));
            }

            {
                (CustomDictionary<int, int>? r1, CustomDictionary<int, int>? r2) = await doublePrx.OpIntCustomDictAsync(null);
                Assert.That(r1, Is.Null);
                Assert.That(r2, Is.Null);

                var p1 = new CustomDictionary<int, int> { { 1, 1 } };
                (r1, r2) = await doublePrx.OpIntCustomDictAsync(p1);
                Assert.That(r1, Is.EqualTo(p1));
                Assert.That(r2, Is.EqualTo(p1));
            }

            {
                (Dictionary<string, string>? r1, Dictionary<string, string>? r2) = await doublePrx.OpStringDictAsync(null);
                Assert.That(r1, Is.Null);
                Assert.That(r2, Is.Null);

                var p1 = new Dictionary<string, string> { { "a", "b" } };
                (r1, r2) = await doublePrx.OpStringDictAsync(p1);
                Assert.That(r1, Is.EqualTo(p1));
                Assert.That(r2, Is.EqualTo(p1));
            }

            {
                (CustomDictionary<string, string>? r1, CustomDictionary<string, string>? r2) =
                    await doublePrx.OpStringCustomDictAsync(null);
                Assert.That(r1, Is.Null);
                Assert.That(r2, Is.Null);

                var p1 = new CustomDictionary<string, string> { { "a", "b" } };
                (r1, r2) = await doublePrx.OpStringCustomDictAsync(p1);
                Assert.That(r1, Is.EqualTo(p1));
                Assert.That(r2, Is.EqualTo(p1));
            }
        }

        [Test]
        public async Task OperationTag_EncodedResult()
        {
            var encodedResultPrx = OperationTagEncodedResultPrx.FromConnection(_prx.Proxy.Connection!);

            {
                MyCompactStruct? r1 = await encodedResultPrx.OpMyCompactStructAsync(null);
                Assert.That(r1, Is.Null);

                var p1 = new MyCompactStruct(1, 1);
                r1 = await encodedResultPrx.OpMyCompactStructAsync(p1);
                Assert.That(r1, Is.EqualTo(p1));
            }

            {
                Dictionary<int, int>? r1 = await encodedResultPrx.OpIntDictAsync(null);
                Assert.That(r1, Is.Null);

                var p1 = new Dictionary<int, int> { { 1, 1 } };
                r1 = await encodedResultPrx.OpIntDictAsync(p1);
                Assert.That(r1, Is.EqualTo(p1));
            }

            {
                string[]? r1 = await encodedResultPrx.OpStringSeqAsync(null);
                Assert.That(r1, Is.Null);

                string[] p1 = new string[] { "hello" };
                r1 = await encodedResultPrx.OpStringSeqAsync(p1);
                Assert.That(r1, Is.EqualTo(p1));
            }
        }

        [Test]
        public async Task OperationTag_DuplicateTag()
        {
            PipeReader requestPayload = CreatePayload();
            var request = new OutgoingRequest(_prx.Proxy)
            {
                Operation = "opVoid",
<<<<<<< HEAD
                PayloadSource = requestPayload
=======
                PayloadEncoding = _prx.Proxy.Encoding,
                Payload = requestPayload
>>>>>>> 457ddc37
            };

            IncomingResponse response = await _prx.Proxy.Invoker.InvokeAsync(request);

            Assert.DoesNotThrowAsync(async () => await response.CheckVoidReturnValueAsync(
                Encoding.Slice20,
                SliceDecoder.GetActivator(typeof(OperationTagTests).Assembly),
                hasStream: false,
                default));

            PipeReader CreatePayload()
            {
                // Build a request payload with 2 tagged values
                var pipe = new Pipe(); // TODO: pipe options

                var encoder = new SliceEncoder(pipe.Writer, Encoding.Slice20, default);
                Span<byte> sizePlaceholder = encoder.GetPlaceholderSpan(2);
                int startPos = encoder.EncodedByteCount;

                encoder.EncodeTagged(
                    1,
                    TagFormat.F4,
                    size: 4,
                    15,
                    (ref SliceEncoder encoder, int v) => encoder.EncodeInt(v));

                encoder.EncodeTagged(
                    1, // duplicate tag ignored by the server
                    TagFormat.OVSize,
                    "test",
                    (ref SliceEncoder encoder, string v) => encoder.EncodeString(v));

                SliceEncoder.EncodeVarULong((ulong)(encoder.EncodedByteCount - startPos), sizePlaceholder);

                pipe.Writer.Complete();  // flush to reader and sets Is[Writer]Completed to true.
                return pipe.Reader;
            }
        }

        [Test]
        public async Task OperationTag_MinusTag()
        {
            // We use a compatible interface with fewer tags:
            var minusPrx = new OperationTagMinusPrx(_prx.Proxy);
            int? r1 = await minusPrx.OpIntAsync();
            Assert.That(r1, Is.Null);
        }

        [Test]
        public async Task OperationTag_PlusTag()
        {
            // We use a compatible interface with more tags:
            var plusPrx = new OperationTagPlusPrx(_prx.Proxy);

            {
                (int? r1, string? r2) = await plusPrx.OpIntAsync(42, "42");
                Assert.That(r1, Is.EqualTo(42));
                Assert.That(r2, Is.Null);
            }

            {
                string? r1 = await plusPrx.OpVoidAsync("42");
                Assert.That(r1, Is.Null);
            }
        }
    }

    public class OperationTagDouble : Service, IOperationTagDouble
    {
        public ValueTask<(AnotherCompactStruct? R1, AnotherCompactStruct? R2)> OpAnotherCompactStructAsync(
            AnotherCompactStruct? p1,
            Dispatch dispatch,
            CancellationToken cancel) => new((p1, p1));

        public ValueTask<(IEnumerable<AnotherCompactStruct>? R1, IEnumerable<AnotherCompactStruct>? R2)> OpAnotherCompactStructListAsync(
            List<AnotherCompactStruct>? p1,
            Dispatch dispatch,
            CancellationToken cancel) => new((p1, p1));

        public ValueTask<(IEnumerable<AnotherCompactStruct>? R1, IEnumerable<AnotherCompactStruct>? R2)> OpAnotherCompactStructSeqAsync(
            AnotherCompactStruct[]? p1,
            Dispatch dispatch,
            CancellationToken cancel) => new((p1, p1));

        public ValueTask<(bool? R1, bool? R2)> OpBoolAsync(
            bool? p1,
            Dispatch dispatch,
            CancellationToken cancel) => new((p1, p1));

        public ValueTask<(IEnumerable<bool>? R1, IEnumerable<bool>? R2)> OpBoolListAsync(
            List<bool>? p1,
            Dispatch dispatch,
            CancellationToken cancel) => new((p1, p1));

        public ValueTask<(ReadOnlyMemory<bool> R1, ReadOnlyMemory<bool> R2)> OpBoolSeqAsync(
            bool[]? p1,
            Dispatch dispatch,
            CancellationToken cancel) => new((p1, p1));

        public ValueTask<(byte? R1, byte? R2)> OpByteAsync(
            byte? p1,
            Dispatch dispatch,
            CancellationToken cancel) => new((p1, p1));

        public ValueTask<(IEnumerable<byte>? R1, IEnumerable<byte>? R2)> OpByteListAsync(
            List<byte>? p1,
            Dispatch dispatch,
            CancellationToken cancel) => new((p1, p1));

        public ValueTask<(ReadOnlyMemory<byte> R1, ReadOnlyMemory<byte> R2)> OpByteSeqAsync(
            byte[]? p1,
            Dispatch dispatch,
            CancellationToken cancel) => new((p1, p1));

        public ValueTask<(double? R1, double? R2)> OpDoubleAsync(
            double? p1,
            Dispatch dispatch,
            CancellationToken cancel) => new((p1, p1));

        public ValueTask<(IEnumerable<double>? R1, IEnumerable<double>? R2)> OpDoubleListAsync(
            List<double>? p1,
            Dispatch dispatch,
            CancellationToken cancel) => new((p1, p1));

        public ValueTask<(ReadOnlyMemory<double> R1, ReadOnlyMemory<double> R2)> OpDoubleSeqAsync(
            double[]? p1,
            Dispatch dispatch,
            CancellationToken cancel) => new((p1, p1));

        public ValueTask<(float? R1, float? R2)> OpFloatAsync(
            float? p1,
            Dispatch dispatch,
            CancellationToken cancel) => new((p1, p1));

        public ValueTask<(IEnumerable<float>? R1, IEnumerable<float>? R2)> OpFloatListAsync(
            List<float>? p1,
            Dispatch dispatch,
            CancellationToken cancel) => new((p1, p1));

        public ValueTask<(ReadOnlyMemory<float> R1, ReadOnlyMemory<float> R2)> OpFloatSeqAsync(
            float[]? p1,
            Dispatch dispatch,
            CancellationToken cancel) => new((p1, p1));

        public ValueTask<(int? R1, int? R2)> OpIntAsync(
            int? p1,
            Dispatch dispatch,
            CancellationToken cancel) => new((p1, p1));

        public ValueTask<(IEnumerable<KeyValuePair<int, int>>? R1, IEnumerable<KeyValuePair<int, int>>? R2)> OpIntDictAsync(
            Dictionary<int, int>? p1,
            Dispatch dispatch,
            CancellationToken cancel) => new((p1, p1));

        public ValueTask<(IEnumerable<KeyValuePair<int, int>>? R1, IEnumerable<KeyValuePair<int, int>>? R2)> OpIntCustomDictAsync(
            CustomDictionary<int, int>? p1,
            Dispatch dispatch,
            CancellationToken cancel) => new((p1, p1));

        public ValueTask<(IEnumerable<int>? R1, IEnumerable<int>? R2)> OpIntListAsync(
            List<int>? p1,
            Dispatch dispatch,
            CancellationToken cancel) => new((p1, p1));

        public ValueTask<(ReadOnlyMemory<int> R1, ReadOnlyMemory<int> R2)> OpIntSeqAsync(
            int[]? p1,
            Dispatch dispatch,
            CancellationToken cancel) => new((p1, p1));

        public ValueTask<(long? R1, long? R2)> OpLongAsync(
            long? p1,
            Dispatch dispatch,
            CancellationToken cancel) => new((p1, p1));

        public ValueTask<(IEnumerable<long>? R1, IEnumerable<long>? R2)> OpLongListAsync(
            List<long>? p1,
            Dispatch dispatch,
            CancellationToken cancel) => new((p1, p1));

        public ValueTask<(ReadOnlyMemory<long> R1, ReadOnlyMemory<long> R2)> OpLongSeqAsync(
            long[]? p1,
            Dispatch dispatch,
            CancellationToken cancel) => new((p1, p1));

        public ValueTask<(MyEnum? R1, MyEnum? R2)> OpMyEnumAsync(
            MyEnum? p1,
            Dispatch dispatch,
            CancellationToken cancel) => new((p1, p1));

        public ValueTask<(MyCompactStruct? R1, MyCompactStruct? R2)> OpMyCompactStructAsync(
            MyCompactStruct? p1,
            Dispatch dispatch,
            CancellationToken cancel) => new((p1, p1));

        public ValueTask<(IEnumerable<MyCompactStruct>? R1, IEnumerable<MyCompactStruct>? R2)> OpMyCompactStructListAsync(
            List<MyCompactStruct>? p1,
            Dispatch dispatch,
            CancellationToken cancel) => new((p1, p1));

        public ValueTask<(IEnumerable<MyCompactStruct>? R1, IEnumerable<MyCompactStruct>? R2)> OpMyCompactStructSeqAsync(
            MyCompactStruct[]? p1,
            Dispatch dispatch,
            CancellationToken cancel) => new((p1, p1));

        public ValueTask<(short? R1, short? R2)> OpShortAsync(
            short? p1,
            Dispatch dispatch,
            CancellationToken cancel) => new((p1, p1));

        public ValueTask<(IEnumerable<short>? R1, IEnumerable<short>? R2)> OpShortListAsync(
            List<short>? p1,
            Dispatch dispatch,
            CancellationToken cancel) => new((p1, p1));

        public ValueTask<(ReadOnlyMemory<short> R1, ReadOnlyMemory<short> R2)> OpShortSeqAsync(
            short[]? p1,
            Dispatch dispatch,
            CancellationToken cancel) => new((p1, p1));

        public ValueTask<(string? R1, string? R2)> OpStringAsync(
            string? p1,
            Dispatch dispatch,
            CancellationToken cancel) => new((p1, p1));

        public ValueTask<(IEnumerable<KeyValuePair<string, string>>? R1, IEnumerable<KeyValuePair<string, string>>? R2)> OpStringDictAsync(
            Dictionary<string, string>? p1,
            Dispatch dispatch,
            CancellationToken cancel) => new((p1, p1));

        public ValueTask<(IEnumerable<KeyValuePair<string, string>>? R1, IEnumerable<KeyValuePair<string, string>>? R2)> OpStringCustomDictAsync(
            CustomDictionary<string, string>? p1,
            Dispatch dispatch,
            CancellationToken cancel) => new((p1, p1));

        public ValueTask<(IEnumerable<string>? R1, IEnumerable<string>? R2)> OpStringListAsync(
            List<string>? p1,
            Dispatch dispatch,
            CancellationToken cancel) => new((p1, p1));

        public ValueTask<(IEnumerable<string>? R1, IEnumerable<string>? R2)> OpStringSeqAsync(
            string[]? p1,
            Dispatch dispatch,
            CancellationToken cancel) => new((p1, p1));

        public ValueTask<(IEnumerable<MyEnum>? R1, IEnumerable<MyEnum>? R2)> OpMyEnumSeqAsync(
            MyEnum[]? p1,
            Dispatch dispatch,
            CancellationToken cancel) => new((p1, p1));

        public ValueTask<(IEnumerable<MyEnum>? R1, IEnumerable<MyEnum>? R2)> OpMyEnumListAsync(
            List<MyEnum>? p1,
            Dispatch dispatch,
            CancellationToken cancel) => new((p1, p1));

        public ValueTask<(ReadOnlyMemory<MyFixedLengthEnum> R1, ReadOnlyMemory<MyFixedLengthEnum> R2)> OpMyFixedLengthEnumSeqAsync(
            MyFixedLengthEnum[]? p1,
            Dispatch dispatch,
            CancellationToken cancel) => new((p1, p1));

        public ValueTask<(IEnumerable<MyFixedLengthEnum>? R1, IEnumerable<MyFixedLengthEnum>? R2)> OpMyFixedLengthEnumListAsync(
            List<MyFixedLengthEnum>? p1,
            Dispatch dispatch,
            CancellationToken cancel) => new((p1, p1));
    }

    public class OperationTagEncodedResult : Service, IOperationTagEncodedResult
    {
        public ValueTask<IOperationTagEncodedResult.OpIntDictEncodedResult> OpIntDictAsync(
            Dictionary<int, int>? p1,
            Dispatch dispatch,
            CancellationToken cancel) => new(new IOperationTagEncodedResult.OpIntDictEncodedResult(p1, dispatch));

        public ValueTask<IOperationTagEncodedResult.OpStringSeqEncodedResult> OpStringSeqAsync(
            string[]? p1,
            Dispatch dispatch,
            CancellationToken cancel) => new(new IOperationTagEncodedResult.OpStringSeqEncodedResult(p1, dispatch));

        public ValueTask<IOperationTagEncodedResult.OpMyCompactStructEncodedResult> OpMyCompactStructAsync(
            MyCompactStruct? p1,
            Dispatch dispatch,
            CancellationToken cancel) =>
            new(new IOperationTagEncodedResult.OpMyCompactStructEncodedResult(p1, dispatch));
    }

    public class OperationTag : Service, IOperationTag
    {
        public ValueTask OpVoidAsync(Dispatch dispatch, CancellationToken cancel) => default;

        public ValueTask<int?> OpIntAsync(int? p1, Dispatch dispatch, CancellationToken cancel) => new(p1);
    }
}<|MERGE_RESOLUTION|>--- conflicted
+++ resolved
@@ -476,12 +476,7 @@
             var request = new OutgoingRequest(_prx.Proxy)
             {
                 Operation = "opVoid",
-<<<<<<< HEAD
-                PayloadSource = requestPayload
-=======
-                PayloadEncoding = _prx.Proxy.Encoding,
                 Payload = requestPayload
->>>>>>> 457ddc37
             };
 
             IncomingResponse response = await _prx.Proxy.Invoker.InvokeAsync(request);
