--- conflicted
+++ resolved
@@ -98,12 +98,7 @@
 
                 var istr = new InputStream(Payload.AsReadOnlyMemory(1),
                                            Protocol.GetEncoding(),
-<<<<<<< HEAD
-                                           proxy.Communicator,
-                                           sourceProxy: proxy.Impl,
-=======
                                            proxyOptions: proxy.Impl.CloneOptions(),
->>>>>>> 911ac5c1
                                            startEncapsulation: true);
                 T value = reader(istr, SocketStream);
                 // Clear the socket stream to ensure it's not disposed with the response frame. It's now the
@@ -303,12 +298,7 @@
             {
                 istr = new InputStream(Payload.Slice(1),
                                        Protocol.GetEncoding(),
-<<<<<<< HEAD
-                                       communicator: proxy.Communicator,
-                                       sourceProxy: proxy.Impl,
-=======
                                        proxyOptions: proxy.Impl.CloneOptions(),
->>>>>>> 911ac5c1
                                        startEncapsulation: true);
 
                 if (Protocol == Protocol.Ice2 && PayloadEncoding == Encoding.V11)
