--- conflicted
+++ resolved
@@ -173,87 +173,6 @@
             await pingTask;
         }
 
-<<<<<<< HEAD
-        [TestCase("icerpc", false)]
-        [TestCase("ice", false)]
-        [TestCase("icerpc", true)]
-        [TestCase("ice", true)]
-        public async Task Connection_Resumable(string protocol, bool closeClientSide)
-        {
-            // Don't use the connection factory since it doesn't create resumable connections.
-            Connection? serverConnection = null;
-            await using ServiceProvider serviceProvider = new IntegrationTestServiceCollection()
-                .UseResumableConnection()
-                .UseProtocol(protocol)
-                .AddTransient<IDispatcher>(_ => new InlineDispatcher(async (request, cancel) =>
-                    {
-                        await request.Payload.CompleteAsync();
-                        serverConnection = request.Connection;
-                        return new OutgoingResponse(request);
-                    }))
-                .BuildServiceProvider();
-
-            ServicePrx prx = serviceProvider.GetProxy<ServicePrx>();
-
-            await prx.IcePingAsync(default);
-
-            Connection clientConnection = prx.Proxy.Connection!;
-            Assert.That(serverConnection, Is.Not.Null);
-
-            if (closeClientSide)
-            {
-                await clientConnection.ShutdownAsync(default);
-                Assert.That(clientConnection.State, Is.EqualTo(ConnectionState.NotConnected));
-                Assert.That(serverConnection!.State, Is.GreaterThan(ConnectionState.Active));
-            }
-            else
-            {
-                await serverConnection!.ShutdownAsync(default);
-                Assert.That(serverConnection.State, Is.EqualTo(ConnectionState.Closed));
-            }
-
-            Assert.That(
-                clientConnection.State,
-                Is.GreaterThan(ConnectionState.Active).Or.EqualTo(ConnectionState.NotConnected));
-
-            Assert.DoesNotThrowAsync(() => prx.IcePingAsync());
-
-            Assert.That(prx.Proxy.Connection, Is.EqualTo(clientConnection));
-            Assert.That(clientConnection.State, Is.EqualTo(ConnectionState.Active));
-        }
-
-        [TestCase("icerpc", false)]
-        [TestCase("ice", false)]
-        [TestCase("icerpc", true)]
-        [TestCase("ice", true)]
-        public async Task Connection_NotResumable(string protocol, bool closeClientSide)
-        {
-            await using var factory = new ConnectionFactory(
-                new ConnectionTestServiceCollection(
-                    protocol: protocol,
-                    dispatcher: new InlineDispatcher(async (request, cancel) =>
-                    {
-                        await request.Payload.CompleteAsync();
-                        return new OutgoingResponse(request);
-                    })));
-
-            await factory.ServicePrx.IcePingAsync(default);
-            if (closeClientSide)
-            {
-                await factory.ClientConnection.ShutdownAsync(default);
-                Assert.That(factory.ClientConnection.State, Is.EqualTo(ConnectionState.Closed));
-            }
-            else
-            {
-                await factory.ServerConnection.ShutdownAsync(default);
-                Assert.That(factory.ServerConnection.State, Is.EqualTo(ConnectionState.Closed));
-            }
-
-            Assert.ThrowsAsync<ConnectionClosedException>(() => factory.ServicePrx.IcePingAsync());
-        }
-
-=======
->>>>>>> 6f49dd00
         [TestCase("icerpc", "tcp", false)]
         [TestCase("icerpc", "tcp", true)]
         [TestCase("ice", "tcp", false)]
