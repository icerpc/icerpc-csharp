// Copyright (c) ZeroC, Inc. All rights reserved.

using IceRpc.Internal;
using IceRpc.Transports;

namespace IceRpc
{
    /// <summary>A connection pool manages a pool of client connections and is a connection provider for the
    /// <see cref="BinderInterceptor"/> interceptor.</summary>
    public sealed partial class ConnectionPool : IConnectionProvider, IAsyncDisposable
    {
        /// <summary>The <see cref="IClientTransport"/> used by the connections created by this pool.
        /// </summary>
        public IClientTransport ClientTransport { get; init; } = Connection.DefaultClientTransport;

        /// <summary>The connection options.</summary>
        public ConnectionOptions ConnectionOptions { get; init; } = new();

        /// <summary>The dispatcher that will be set on connections from the pool to enable connections to
        /// receive requests over the client conneciton.</summary>
        /// <value>The dispatcher of this connection pool.</value>
        /// <seealso cref="IDispatcher"/>
        public IDispatcher? Dispatcher { get; init; }

        /// <summary>Indicates whether or not <see cref="GetConnectionAsync"/> prefers returning an existing connection
        /// over creating a new one.</summary>
        /// <value>When <c>true</c>, GetConnectionAsync first iterates over all endpoints (in order) to look for an
        /// existing compatible active connection; if it cannot find such a connection, it creates one by iterating again over
        /// the endpoints. When <c>false</c>, GetConnectionAsync iterates over the endpoints only once to retrieve or
        /// create an active connection. The default value is <c>true</c>.</value>
        public bool PreferExistingConnection { get; set; } = true;

        private readonly Dictionary<Endpoint, List<Connection>> _connections = new(EndpointComparer.ParameterLess);
        private readonly object _mutex = new();
        private CancellationTokenSource? _shutdownCancelSource;
        private Task? _shutdownTask;

        /// <summary>An alias for <see cref="ShutdownAsync"/>, except this method returns a <see cref="ValueTask"/>.
        /// </summary>
        /// <returns>A value task constructed using the task returned by ShutdownAsync.</returns>
        public ValueTask DisposeAsync() => new(ShutdownAsync());

        /// <summary>Returns a connection to one of the specified endpoints. The behavior of this method depends on
        /// <see cref="PreferExistingConnection"/>.</summary>
        /// <param name="endpoint">The first endpoint to try.</param>
        /// <param name="altEndpoints">The alternative endpoints.</param>
        /// <param name="cancel">The cancellation token.</param>
        public ValueTask<Connection> GetConnectionAsync(
            Endpoint endpoint,
            IEnumerable<Endpoint> altEndpoints,
            CancellationToken cancel)
        {
            if (PreferExistingConnection)
            {
                Connection? connection = null;
                lock (_mutex)
                {
                    connection = GetCachedConnection(endpoint);
                    if (connection == null)
                    {
                        foreach (Endpoint altEndpoint in altEndpoints)
                        {
                            connection = GetCachedConnection(altEndpoint);
                            if (connection != null)
                            {
                                break; // foreach
                            }
                        }
                    }
                }
                if (connection != null)
                {
                    return new(connection);
                }
            }

            return CreateConnectionAsync();

            async ValueTask<Connection> CreateConnectionAsync()
            {
                try
                {
                    return await ConnectAsync(endpoint, cancel).ConfigureAwait(false);
                }
                catch (Exception ex)
                {
                    List<Exception>? exceptionList = null;

                    foreach (Endpoint altEndpoint in altEndpoints)
                    {
                        try
                        {
                            return await ConnectAsync(altEndpoint, cancel).ConfigureAwait(false);
                        }
                        catch (UnknownTransportException)
                        {
                            // ignored, continue for loop
                        }
                        catch (Exception altEx)
                        {
                            if (exceptionList == null)
                            {
                                if (ex is UnknownTransportException)
                                {
                                    // keep in ex the first exception that is not an UnknownTransportException
                                    ex = altEx;
                                }
                                else
                                {
                                    // we have at least 2 exceptions that are not UnknownTransportException
                                    exceptionList = new List<Exception> { ex, altEx };
                                }
                            }
                            else
                            {
                                exceptionList.Add(altEx);
                            }
                            // and keep trying
                        }
                    }

                    throw exceptionList == null ?
                        (ex is UnknownTransportException ? new NoEndpointException() : ExceptionUtil.Throw(ex)) :
                        new AggregateException(exceptionList);
                }
            }

            Connection? GetCachedConnection(Endpoint endpoint) =>
                _connections.TryGetValue(endpoint, out List<Connection>? connections) &&
                connections.FirstOrDefault(
                    connection => connection.HasCompatibleParams(endpoint)) is Connection connection ?
                        connection : null;
        }

        /// <summary>Releases all resources used by this connection pool. This method can be called multiple times.
        /// </summary>
        /// <param name="cancel">A cancellation token that receives the cancellation requests.</param>
        /// <returns>A task that completes when the destruction is complete.</returns>
        public async Task ShutdownAsync(CancellationToken cancel = default)
        {
            lock (_mutex)
            {
                _shutdownCancelSource ??= new();
                _shutdownTask ??= PerformShutdownAsync();
            }

            // Cancel shutdown task if this call is canceled.
            using CancellationTokenRegistration _ = cancel.Register(() =>
            {
                try
                {
                    _shutdownCancelSource!.Cancel();
                }
                catch (ObjectDisposedException)
                {
                    // Expected if server shutdown completed already.
                }
            });

            await _shutdownTask.ConfigureAwait(false);

            async Task PerformShutdownAsync()
            {
                // Yield to ensure we don't hold the mutex while performing the shutdown.
                await Task.Yield();
                try
                {
                    CancellationToken cancel = _shutdownCancelSource!.Token;
                    // Shutdown all connections managed by this pool.
                    await Task.WhenAll(_connections.Values.SelectMany(connections => connections).Select(
                        connection => connection.ShutdownAsync(
                            "connection pool shutdown",
                            cancel))).ConfigureAwait(false);
                }
                finally
                {
                    _shutdownCancelSource!.Dispose();
                }
            }
        }

        private async ValueTask<Connection> ConnectAsync(Endpoint endpoint, CancellationToken cancel)
        {
            Connection? connection = null;
            lock (_mutex)
            {
                if (_shutdownTask != null)
                {
                    throw new ObjectDisposedException($"{typeof(ConnectionPool).FullName}");
                }

                // Check if there is an active or pending connection that we can use according to the endpoint
                // settings.
                if (_connections.TryGetValue(endpoint, out List<Connection>? connections))
                {
                    connection = connections.FirstOrDefault(connection => connection.State <= ConnectionState.Active);
                }

                if (connection != null)
                {
                    if (connection.State == ConnectionState.Active)
                    {
                        return connection;
                    }
                }
                else
                {
                    connection = new Connection(ConnectionOptions)
                    {
                        Dispatcher = Dispatcher,
                        ClientTransport = ClientTransport,
                        RemoteEndpoint = endpoint,
                    };
                    if (!_connections.TryGetValue(endpoint, out connections))
                    {
                        connections = new List<Connection>();
                        _connections[endpoint] = connections;
                    }
                    connections.Add(connection);
<<<<<<< HEAD

                    // Set the callback used to remove the connection from the pool. This can throw if the
                    // connection is closed but it's not possible here since we've just constructed the
                    // connection.
                    connection.Closed += (sender, state) => Remove(connection);
=======
                    // Set the callback used to remove the connection from the pool.
                    connection.Remove = connection => Remove(endpoint, connection);
>>>>>>> 40978572
                }
            }
            await connection.ConnectAsync(cancel).ConfigureAwait(false);
            return connection;
        }

        private void Remove(Endpoint endpoint, Connection connection)
        {
            lock (_mutex)
            {
                // _connections is immutable after shutdown
                if (_shutdownTask == null)
                {
                    List<Connection> list = _connections[endpoint];
                    list.Remove(connection);
                    if (list.Count == 0)
                    {
                        _connections.Remove(endpoint);
                    }
                }
            }
        }
    }
}<|MERGE_RESOLUTION|>--- conflicted
+++ resolved
@@ -217,16 +217,11 @@
                         _connections[endpoint] = connections;
                     }
                     connections.Add(connection);
-<<<<<<< HEAD
 
                     // Set the callback used to remove the connection from the pool. This can throw if the
                     // connection is closed but it's not possible here since we've just constructed the
                     // connection.
-                    connection.Closed += (sender, state) => Remove(connection);
-=======
-                    // Set the callback used to remove the connection from the pool.
-                    connection.Remove = connection => Remove(endpoint, connection);
->>>>>>> 40978572
+                    connection.Closed += (sender, state) => Remove(endpoint, connection);
                 }
             }
             await connection.ConnectAsync(cancel).ConfigureAwait(false);
