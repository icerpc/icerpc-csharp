// Copyright (c) ZeroC, Inc. All rights reserved.

using IceRpc.Configure;
using IceRpc.Internal;
using IceRpc.Slice;
using IceRpc.Transports;
using Microsoft.Extensions.DependencyInjection;
using NUnit.Framework;
using System.IO.Pipelines;

namespace IceRpc.Tests;

[Timeout(5000)]
[Parallelizable(ParallelScope.All)]
public sealed class ProtocolConnectionTests
{
    public enum ConnectionType
    {
        Client,
        Server
    }

    private static readonly List<Protocol> _protocols = new() { Protocol.Ice, Protocol.IceRpc };

    private static IEnumerable<TestCaseData> Payload_completed_on_request
    {
        get
        {
            foreach (Protocol protocol in _protocols)
            {
                yield return new TestCaseData(protocol);
            }
        }
    }

    private static IEnumerable<TestCaseData> Payload_completed_on_twoway_and_oneway_request
    {
        get
        {
            foreach (Protocol protocol in _protocols)
            {
                yield return new TestCaseData(protocol, false);
                yield return new TestCaseData(protocol, true);
            }
        }
    }

    private static IEnumerable<TestCaseData> Protocol_on_server_and_client_connection
    {
        get
        {
            foreach (Protocol protocol in _protocols)
            {
                yield return new TestCaseData(protocol, ConnectionType.Client);
                yield return new TestCaseData(protocol, ConnectionType.Server);
            }
        }
    }

    /// <summary>Ensures that AcceptRequestsAsync returns successfully when the connection is gracefully
    /// shutdown.</summary>
    [Test, TestCaseSource(nameof(_protocols))]
    public async Task AcceptRequests_returns_successfully_on_graceful_shutdown(Protocol protocol)
    {
        // Arrange
        await using var serviceProvider = new ProtocolServiceCollection()
            .UseProtocol(protocol)
            .BuildServiceProvider();
        Connection connection = serviceProvider.GetInvalidConnection();

        ClientServerProtocolConnection sut = await serviceProvider.GetClientServerProtocolConnectionAsync();
        Task clientAcceptRequestsTask = sut.Client.AcceptRequestsAsync(connection);
        Task serverAcceptRequestsTask = sut.Server.AcceptRequestsAsync(connection);

        // Act
        _ = sut.Client.ShutdownAsync("");
        _ = sut.Server.ShutdownAsync("");

        // Assert
        Assert.DoesNotThrowAsync(() => clientAcceptRequestsTask);
        Assert.DoesNotThrowAsync(() => serverAcceptRequestsTask);
    }

    /// <summary>Verifies that calling CancelPendingInvocationsAndDispatchesOnShutdown results in the cancellation of
    /// the the pending dispatches.</summary>
    [Test, TestCaseSource(nameof(_protocols))]
    public async Task Shutdown_dispatch_cancellation(Protocol protocol)
    {
        // Arrange
        using var start = new SemaphoreSlim(0);
        using var hold = new SemaphoreSlim(0);

        await using var serviceProvider = new ProtocolServiceCollection()
            .UseProtocol(protocol)
            .UseServerConnectionOptions(new ConnectionOptions()
            {
                Dispatcher = new InlineDispatcher(async (request, cancel) =>
                {
                    start.Release();
                    await hold.WaitAsync(cancel);
                    return new OutgoingResponse(request);
                })
            })
            .BuildServiceProvider();

        Connection connection = serviceProvider.GetInvalidConnection();

        var sut = await serviceProvider.GetClientServerProtocolConnectionAsync();
        _ = sut.Client.AcceptRequestsAsync(connection);
        _ = sut.Server.AcceptRequestsAsync(connection);
        sut.Client.PeerShutdownInitiated += (message) => sut.Client.ShutdownAsync("shutdown", default);
        var invokeTask = sut.Client.InvokeAsync(new OutgoingRequest(new Proxy(protocol)), connection);
        await start.WaitAsync(); // Wait for the dispatch to start
        Task shutdownTask = sut.Server.ShutdownAsync("");

        // Act
        sut.Server.CancelPendingInvocationsAndDispatchesOnShutdown();

        // Assert
        Exception? ex = Assert.CatchAsync(async () =>
        {
            IncomingResponse response = await invokeTask;
            DecodeAndThrowException(response);
        });
        Assert.Multiple(() =>
        {
            Assert.That(ex!, Is.TypeOf<OperationCanceledException>());
            Assert.That(async () => await shutdownTask, Throws.Nothing);
        });

        // TODO should we raise OperationCanceledException directly from Ice, here with Ice we get a DispatchException
        // with DispatchErrorCode.Canceled and with IceRpc we get OperationCanceledException
        static void DecodeAndThrowException(IncomingResponse response)
        {
            if (response.Payload.TryRead(out ReadResult readResult))
            {
                var decoder = new SliceDecoder(readResult.Buffer, response.Protocol.SliceEncoding);
                DispatchException dispatchException = decoder.DecodeSystemException();
                if (dispatchException.ErrorCode == DispatchErrorCode.Canceled)
                {
                    throw new OperationCanceledException();
                }
                throw dispatchException;
            }
        }
    }

    /// <summary>Verifies that shutdown cancellation cancels shutdown even if a dispatch hangs.</summary>
    [Test, TestCaseSource(nameof(_protocols))]
    public async Task Shutdown_completes_on_cancellation_and_dispatch_hang(Protocol protocol)
    {
        // Arrange
        using var start = new SemaphoreSlim(0);
        using var hold = new SemaphoreSlim(0);
        // var dispatchCanceled = new TaskCompletionSource();

        await using var serviceProvider = new ProtocolServiceCollection()
            .UseProtocol(protocol)
            .UseServerConnectionOptions(new ConnectionOptions()
            {
                Dispatcher = new InlineDispatcher(async (request, cancel) =>
                {
                    start.Release();
                    await hold.WaitAsync(CancellationToken.None);
                    return new OutgoingResponse(request);
                })
            })
            .BuildServiceProvider();

        Connection connection = serviceProvider.GetInvalidConnection();

        var sut = await serviceProvider.GetClientServerProtocolConnectionAsync();
        _ = sut.Client.AcceptRequestsAsync(connection);
        _ = sut.Server.AcceptRequestsAsync(connection);
        var invokeTask = sut.Client.InvokeAsync(new OutgoingRequest(new Proxy(protocol)), connection);
        await start.WaitAsync(); // Wait for the dispatch to start
        using var cancellationTokenSource = new CancellationTokenSource(TimeSpan.FromMilliseconds(10));

        // Act
        Task shutdownTask = sut.Server.ShutdownAsync("", cancel: cancellationTokenSource.Token);

        // Assert
        Assert.CatchAsync<OperationCanceledException>(() => shutdownTask);
        hold.Release();
    }

    /// <summary>Ensures that the connection HasInvocationInProgress works.</summary>
    [Test, TestCaseSource(nameof(_protocols))]
    public async Task Connection_has_invocation_in_progress(Protocol protocol)
    {
        // Arrange
        var result = new TaskCompletionSource<bool>();
        ClientServerProtocolConnection? sut = null;
        await using var serviceProvider = new ProtocolServiceCollection()
            .UseProtocol(protocol)
            .UseServerConnectionOptions(new ConnectionOptions()
            {
                Dispatcher = new InlineDispatcher((request, cancel) =>
                {
                    result.SetResult(sut!.Value.Client.HasInvocationsInProgress);
                    return new(new OutgoingResponse(request));
                })
            })
            .BuildServiceProvider();
        Connection connection = serviceProvider.GetInvalidConnection();

        sut = await serviceProvider.GetClientServerProtocolConnectionAsync();
        _ = sut.Value.Server.AcceptRequestsAsync(connection);
        _ = sut.Value.Client.AcceptRequestsAsync(connection);

        // Act
        await sut.Value.Client.InvokeAsync(new OutgoingRequest(new Proxy(protocol)), connection);

        // Assert
        Assert.That(await result.Task, Is.True);
        await sut!.Value.DisposeAsync();
    }

    /// <summary>Ensures that the connection HasDispatchInProgress works.</summary>
    [Test, TestCaseSource(nameof(_protocols))]
    public async Task Connection_has_dispatch_in_progress(Protocol protocol)
    {
        // Arrange
        var result = new TaskCompletionSource<bool>();
        ClientServerProtocolConnection? sut = null;
        await using var serviceProvider = new ProtocolServiceCollection()
            .UseProtocol(protocol)
            .UseServerConnectionOptions(new ConnectionOptions()
            {
                Dispatcher = new InlineDispatcher((request, cancel) =>
                {
                    result.SetResult(sut!.Value.Server.HasDispatchesInProgress);
                    return new(new OutgoingResponse(request));
                })
            })
            .BuildServiceProvider();
        Connection connection = serviceProvider.GetInvalidConnection();

        sut = await serviceProvider.GetClientServerProtocolConnectionAsync();
        _ = sut.Value.Server.AcceptRequestsAsync(connection);
        _ = sut.Value.Client.AcceptRequestsAsync(connection);

        // Act
        await sut.Value.Client.InvokeAsync(new OutgoingRequest(new Proxy(protocol)), connection);

        // Assert
        Assert.That(await result.Task, Is.True);
        await sut!.Value.DisposeAsync();
    }

    [Test, TestCaseSource(nameof(_protocols))]
    public async Task Dispose_the_protocol_connections(Protocol protocol)
    {
        // Arrange
        await using var serviceProvider = new ProtocolServiceCollection().UseProtocol(protocol).BuildServiceProvider();
        await using var sut = await serviceProvider.GetClientServerProtocolConnectionAsync();

        // Act
        await sut.Client.DisposeAsync();
        await sut.Server.DisposeAsync();
    }

    /// <summary>Verifies that disposing the server connection kills pending invocations, peer invocations will fail
    /// with <see cref="ConnectionLostException"/>.</summary>
    [Test, TestCaseSource(nameof(_protocols))]
    public async Task Dispose_server_connection_kills_pending_invocations(Protocol protocol)
    {
        // Arrange
        using var start = new SemaphoreSlim(0);
        using var hold = new SemaphoreSlim(0);

        await using var serviceProvider = new ProtocolServiceCollection()
            .UseProtocol(protocol)
            .UseServerConnectionOptions(new ConnectionOptions()
            {
                Dispatcher = new InlineDispatcher(async (request, cancel) =>
                {
                    start.Release();
                    await hold.WaitAsync(cancel);
                    return new OutgoingResponse(request);

                })
            })
            .BuildServiceProvider();
        Connection connection = serviceProvider.GetInvalidConnection();

        var sut = await serviceProvider.GetClientServerProtocolConnectionAsync();
        var invokeTask = sut.Client.InvokeAsync(new OutgoingRequest(new Proxy(protocol)), connection);
        _ = sut.Server.AcceptRequestsAsync(connection);
        _ = sut.Client.AcceptRequestsAsync(connection);
        await start.WaitAsync(); // Wait for the dispatch to start

        // Act
        await sut.Server.DisposeAsync();
        await sut.ServerNetworkConnection.DisposeAsync(); // TODO BUGFIX remove when #1032 is fixed

        // Assert
        Assert.That(async () => await invokeTask, Throws.TypeOf<ConnectionLostException>());
        hold.Release();
    }

    /// <summary>Verifies that disposing the client connection kills pending invocations, the invocations will fail
    /// with <see cref="ObjectDisposedException"/>.</summary>
    [Test, TestCaseSource(nameof(_protocols))]
    public async Task Dispose_client_connection_kills_pending_invocations(Protocol protocol)
    {
        // Arrange
        using var start = new SemaphoreSlim(0);
        using var hold = new SemaphoreSlim(0);

        await using var serviceProvider = new ProtocolServiceCollection()
            .UseProtocol(protocol)
            .UseServerConnectionOptions(new ConnectionOptions()
            {
                Dispatcher = new InlineDispatcher(async (request, cancel) =>
                {
                    start.Release();
                    await hold.WaitAsync(cancel);
                    return new OutgoingResponse(request);
                })
            })
            .BuildServiceProvider();
        Connection connection = serviceProvider.GetInvalidConnection();

        var sut = await serviceProvider.GetClientServerProtocolConnectionAsync();
        var invokeTask = sut.Client.InvokeAsync(new OutgoingRequest(new Proxy(protocol)), connection);
        _ = sut.Server.AcceptRequestsAsync(connection);
        await start.WaitAsync(); // Wait for the dispatch to start

        // Act
        await sut.Client.DisposeAsync();
        await sut.ClientNetworkConnection.DisposeAsync(); // TODO BUGFIX remove when #1032 is fixed

        // Assert
        Assert.That(async () => await invokeTask, Throws.TypeOf<ObjectDisposedException>());

        hold.Release();
    }

    /// <summary>Ensures that the sending a request after shutdown fails.</summary>
    [Test, TestCaseSource(nameof(_protocols))]
    public async Task Invoke_on_shutdown_connection_fails(Protocol protocol)
    {
        // Arrange
        await using var serviceProvider = new ProtocolServiceCollection().UseProtocol(protocol).BuildServiceProvider();
        Connection connection = serviceProvider.GetInvalidConnection();

        await using var sut = await serviceProvider.GetClientServerProtocolConnectionAsync();
        _ = sut.Client.ShutdownAsync("");

        // Act
        Task<IncomingResponse> invokeTask = sut.Client.InvokeAsync(
            new OutgoingRequest(new Proxy(protocol)),
            connection);

        // Assert
        Assert.ThrowsAsync<ConnectionClosedException>(async () => await invokeTask);
    }

    /// <summary>Ensures that the request payload is completed on a valid request.</summary>
    [Test, TestCaseSource(nameof(Payload_completed_on_twoway_and_oneway_request))]
    public async Task Payload_completed_on_valid_request(Protocol protocol, bool isOneway)
    {
        // Arrange
        await using var serviceProvider = new ProtocolServiceCollection()
            .UseProtocol(protocol)
            .BuildServiceProvider();
        Connection connection = serviceProvider.GetInvalidConnection();
        await using var sut = await serviceProvider.GetClientServerProtocolConnectionAsync();

        var payloadDecorator = new PayloadPipeReaderDecorator(EmptyPipeReader.Instance);
        var request = new OutgoingRequest(new Proxy(protocol))
        {
            IsOneway = isOneway,
            Payload = payloadDecorator
        };

        // Act
        _ = sut.Client.InvokeAsync(request, connection);

        // Assert
        Assert.That(await payloadDecorator.Completed, Is.Null);
    }

<<<<<<< HEAD
    /// <summary>Ensures that the request payload is completed if the payload is invalid.</summary>
    [Test, TestCaseSource(nameof(Payload_completed_on_twoway_and_oneway_request))]
    public async Task Payload_completed_on_invalid_request_payload(Protocol protocol, bool isOneway)
    {
        // Arrange
        await using var serviceProvider = new ProtocolServiceCollection()
            .UseProtocol(protocol)
            .BuildServiceProvider();
        Connection connection = serviceProvider.GetInvalidConnection();
        await using var sut = await serviceProvider.GetClientServerProtocolConnectionAsync();

        var payloadDecorator = new PayloadPipeReaderDecorator(InvalidPipeReader.Instance);
        var request = new OutgoingRequest(new Proxy(protocol))
        {
            IsOneway = isOneway,
            Payload = payloadDecorator
        };

        // Act
        _ = sut.Client.InvokeAsync(request, connection);

        // Assert
        Assert.That(await payloadDecorator.Completed, Is.InstanceOf<NotSupportedException>());
    }

    /// <summary>Ensures that the request payload is completed if the payload writer is invalid.</summary>
    [Test, TestCaseSource(nameof(Payload_completed_on_twoway_and_oneway_request))]
    public async Task Payload_completed_on_invalid_request_payload_writer(Protocol protocol, bool isOneway)
    {
        // Arrange
        await using var serviceProvider = new ProtocolServiceCollection()
            .UseProtocol(protocol)
            .BuildServiceProvider();
        Connection connection = serviceProvider.GetInvalidConnection();
        await using var sut = await serviceProvider.GetClientServerProtocolConnectionAsync();

        var payloadDecorator = new PayloadPipeReaderDecorator(EmptyPipeReader.Instance);
        var request = new OutgoingRequest(new Proxy(protocol))
        {
            IsOneway = isOneway,
            Payload = payloadDecorator
        };
        request.Use(writer => InvalidPipeWriter.Instance);

        // Act
        _ = sut.Client.InvokeAsync(request, connection);

        // Assert
        Assert.That(await payloadDecorator.Completed, Is.InstanceOf<NotSupportedException>());
    }

    /// <summary>Ensures that the request payload is completed if the connection is shutdown.</summary>
    [Test, TestCaseSource(nameof(Payload_completed_on_request))]
    public async Task Payload_completed_on_request_when_connection_is_shutdown(Protocol protocol)
    {
        // Arrange
        await using var serviceProvider = new ProtocolServiceCollection().UseProtocol(protocol).BuildServiceProvider();
        Connection connection = serviceProvider.GetInvalidConnection();
        await using var sut = await serviceProvider.GetClientServerProtocolConnectionAsync();
        _ = sut.Client.ShutdownAsync("");

        var payloadDecorator = new PayloadPipeReaderDecorator(EmptyPipeReader.Instance);
        var request = new OutgoingRequest(new Proxy(protocol))
        {
            Connection = connection,
            Payload = payloadDecorator,
        };

        // Act
        Task<IncomingResponse> invokeTask = sut.Client.InvokeAsync(request, connection);

        // Assert
        Assert.That(await payloadDecorator.Completed, Is.InstanceOf<ConnectionClosedException>());
    }

=======
>>>>>>> 3f53e3c7
    /// <summary>Ensures that the response payload is completed on a valid response.</summary>
    [Test, TestCaseSource(nameof(_protocols))]
    public async Task Payload_completed_on_valid_response(Protocol protocol)
    {
        // Arrange
        var payloadDecorator = new PayloadPipeReaderDecorator(EmptyPipeReader.Instance);
        var dispatcher = new InlineDispatcher((request, cancel) =>
                new(new OutgoingResponse(request)
                {
                    Payload = payloadDecorator
                }));

        await using var serviceProvider = new ProtocolServiceCollection()
            .UseProtocol(protocol)
            .UseServerConnectionOptions(new ConnectionOptions() { Dispatcher = dispatcher })
            .BuildServiceProvider();
        Connection connection = serviceProvider.GetInvalidConnection();

        await using var sut = await serviceProvider.GetClientServerProtocolConnectionAsync();
        _ = sut.Server.AcceptRequestsAsync(connection);

        // Act
        _ = sut.Client.InvokeAsync(new OutgoingRequest(new Proxy(protocol)), connection);

        // Assert
        Assert.That(await payloadDecorator.Completed, Is.Null);
    }

    /// <summary>Ensures that the response payload is completed on an invalid response payload.</summary>
    [Test, TestCaseSource(nameof(_protocols))]
    public async Task Payload_completed_on_invalid_response_payload(Protocol protocol)
    {
        // Arrange
        var payloadDecorator = new PayloadPipeReaderDecorator(InvalidPipeReader.Instance);
        var dispatcher = new InlineDispatcher((request, cancel) =>
                new(new OutgoingResponse(request)
                {
                    Payload = payloadDecorator
                }));

        await using var serviceProvider = new ProtocolServiceCollection()
            .UseProtocol(protocol)
            .UseServerConnectionOptions(new ConnectionOptions() { Dispatcher = dispatcher })
            .BuildServiceProvider();
        Connection connection = serviceProvider.GetInvalidConnection();

        await using var sut = await serviceProvider.GetClientServerProtocolConnectionAsync();
        _ = sut.Server.AcceptRequestsAsync(connection);

        // Act
        _ = sut.Client.InvokeAsync(new OutgoingRequest(new Proxy(protocol)), connection);

        // Assert
        Assert.That(await payloadDecorator.Completed, Is.InstanceOf<NotSupportedException>());
    }

    /// <summary>Ensures that the response payload is completed on an invalid response payload writer.</summary>
    [Test, TestCaseSource(nameof(_protocols))]
    public async Task Payload_completed_on_invalid_response_payload_writer(Protocol protocol)
    {
        // Arrange
        var payloadDecorator = new PayloadPipeReaderDecorator(EmptyPipeReader.Instance);
        var dispatcher = new InlineDispatcher((request, cancel) =>
            {
                var response = new OutgoingResponse(request)
                {
                    Payload = payloadDecorator
                };
                response.Use(writer => InvalidPipeWriter.Instance);
                return new(response);
            });

        await using var serviceProvider = new ProtocolServiceCollection()
            .UseProtocol(protocol)
            .UseServerConnectionOptions(new ConnectionOptions() { Dispatcher = dispatcher })
            .BuildServiceProvider();
        Connection connection = serviceProvider.GetInvalidConnection();
        await using var sut = await serviceProvider.GetClientServerProtocolConnectionAsync();
        _ = sut.Server.AcceptRequestsAsync(connection);

        // Act
        _ = sut.Client.InvokeAsync(new OutgoingRequest(new Proxy(protocol)), connection);

        // Assert
        Assert.That(await payloadDecorator.Completed, Is.InstanceOf<NotSupportedException>());
    }

    /// <summary>Ensures that the request payload writer is completed on valid request.</summary>
    [Test, TestCaseSource(nameof(_protocols))]
    public async Task PayloadWriter_completed_with_valid_request(Protocol protocol)
    {
        // Arrange
        await using var serviceProvider = new ProtocolServiceCollection()
            .UseProtocol(protocol)
            .BuildServiceProvider();
        Connection connection = serviceProvider.GetInvalidConnection();
        await using var sut = await serviceProvider.GetClientServerProtocolConnectionAsync();
        _ = sut.Server.AcceptRequestsAsync(connection);

        var request = new OutgoingRequest(new Proxy(protocol));
        var payloadWriterSource = new TaskCompletionSource<PayloadPipeWriterDecorator>();
        request.Use(writer =>
            {
                var payloadWriterDecorator = new PayloadPipeWriterDecorator(writer);
                payloadWriterSource.SetResult(payloadWriterDecorator);
                return payloadWriterDecorator;
            });

        // Act
        _ = sut.Client.InvokeAsync(request, connection);

        // Assert
        Assert.That(await (await payloadWriterSource.Task).Completed, Is.Null);
    }

    /// <summary>Ensures that the request payload writer is completed on valid response.</summary>
    [Test, TestCaseSource(nameof(_protocols))]
    public async Task PayloadWriter_completed_with_valid_response(Protocol protocol)
    {
        // Arrange
        var payloadWriterSource = new TaskCompletionSource<PayloadPipeWriterDecorator>();
        var dispatcher = new InlineDispatcher((request, cancel) =>
            {
                var response = new OutgoingResponse(request);
                response.Use(writer =>
                    {
                        var payloadWriterDecorator = new PayloadPipeWriterDecorator(writer);
                        payloadWriterSource.SetResult(payloadWriterDecorator);
                        return payloadWriterDecorator;
                    });
                return new(response);
            });

        await using var serviceProvider = new ProtocolServiceCollection()
            .UseProtocol(protocol)
            .UseServerConnectionOptions(new ConnectionOptions() { Dispatcher = dispatcher })
            .BuildServiceProvider();
        Connection connection = serviceProvider.GetInvalidConnection();
        await using var sut = await serviceProvider.GetClientServerProtocolConnectionAsync();
        _ = sut.Server.AcceptRequestsAsync(connection);

        // Act
        _ = sut.Client.InvokeAsync(new OutgoingRequest(new Proxy(protocol)), connection);

        // Assert
        Assert.That(await (await payloadWriterSource.Task).Completed, Is.Null);
    }

    /// <summary>Ensures that the request payload writer is completed on an invalid request.</summary>
    /// <remarks>This test only works with the icerpc protocol since it relies on reading the payload after the payload
    /// writer is created.</remarks>
    [Test]
    public async Task PayloadWriter_completed_with_invalid_request()
    {
        // Arrange
        await using var serviceProvider = new ProtocolServiceCollection()
            .UseProtocol(Protocol.IceRpc)
            .BuildServiceProvider();
        await using var sut = await serviceProvider.GetClientServerProtocolConnectionAsync();
        _ = sut.Server.AcceptRequestsAsync(InvalidConnection.IceRpc);

        var request = new OutgoingRequest(new Proxy(Protocol.IceRpc))
        {
            Payload = InvalidPipeReader.Instance
        };
        var payloadWriterSource = new TaskCompletionSource<PayloadPipeWriterDecorator>();
        request.Use(writer =>
            {
                var payloadWriterDecorator = new PayloadPipeWriterDecorator(writer);
                payloadWriterSource.SetResult(payloadWriterDecorator);
                return payloadWriterDecorator;
            });

        // Act
        _ = sut.Client.InvokeAsync(request, InvalidConnection.IceRpc);

        // Assert
        Assert.That(await (await payloadWriterSource.Task).Completed, Is.InstanceOf<NotSupportedException>());
    }

    /// <summary>Ensures that the request payload writer is completed on an invalid response.</summary>
    /// <remarks>This test only works with the icerpc protocol since it relies on reading the payload after the payload
    /// writer is created.</remarks>
    [Test]
    public async Task PayloadWriter_completed_with_invalid_response()
    {
        // Arrange
        var payloadWriterSource = new TaskCompletionSource<PayloadPipeWriterDecorator>();
        var dispatcher = new InlineDispatcher((request, cancel) =>
        {
            var response = new OutgoingResponse(request)
            {
                Payload = InvalidPipeReader.Instance
            };
            response.Use(writer =>
                {
                    var payloadWriterDecorator = new PayloadPipeWriterDecorator(writer);
                    payloadWriterSource.SetResult(payloadWriterDecorator);
                    return payloadWriterDecorator;
                });
            return new(response);
        });

        await using var serviceProvider = new ProtocolServiceCollection()
            .UseProtocol(Protocol.IceRpc)
            .UseServerConnectionOptions(new ConnectionOptions() { Dispatcher = dispatcher })
            .BuildServiceProvider();
        await using var sut = await serviceProvider.GetClientServerProtocolConnectionAsync();
        _ = sut.Server.AcceptRequestsAsync(InvalidConnection.IceRpc);

        // Act
        _ = sut.Client.InvokeAsync(new OutgoingRequest(new Proxy(Protocol.IceRpc)), InvalidConnection.IceRpc);

        // Assert
        Assert.That(await (await payloadWriterSource.Task).Completed, Is.InstanceOf<NotSupportedException>());
    }

    /// <summary>Ensures that the PeerShutdownInitiated callback is called when the peer initiates the
    /// shutdown.</summary>
    [Test, TestCaseSource(nameof(Protocol_on_server_and_client_connection))]
    public async Task PeerShutdownInitiated_callback_is_called(Protocol protocol, ConnectionType connectionType)
    {
        // Arrange
        await using var serviceProvider = new ProtocolServiceCollection().UseProtocol(protocol).BuildServiceProvider();
        Connection connection = serviceProvider.GetInvalidConnection();
        await using var sut = await serviceProvider.GetClientServerProtocolConnectionAsync();

        IProtocolConnection connection1 = connectionType == ConnectionType.Client ? sut.Server : sut.Client;
        IProtocolConnection connection2 = connectionType == ConnectionType.Client ? sut.Client : sut.Server;
        _ = connection1.AcceptRequestsAsync(connection);
        _ = connection2.AcceptRequestsAsync(connection);

        var shutdownInitiatedCalled = new TaskCompletionSource<string>();
        connection2.PeerShutdownInitiated = message =>
        {
            shutdownInitiatedCalled.SetResult(message);
            _ = connection2.ShutdownAsync("");
        };

        // Act
        _ = connection1.ShutdownAsync("hello world");

        // Assert
        string message = protocol == Protocol.Ice ? "connection shutdown by peer" : "hello world";
        Assert.That(await shutdownInitiatedCalled.Task, Is.EqualTo(message));
    }

    [Test, TestCaseSource(nameof(_protocols))]
    public async Task Request_with_large_header(Protocol protocol)
    {
        // Arrange
        // This large value should be large enough to create multiple buffers for the request header.
        string expectedValue = new('A', 4096);
        IDictionary<string, string>? context = null;
        var dispatcher = new InlineDispatcher((request, cancel) =>
        {
            context = request.Features.GetContext();
            return new(new OutgoingResponse(request));
        });
        await using var serviceProvider = new ProtocolServiceCollection()
            .UseProtocol(protocol)
            .UseServerConnectionOptions(new ConnectionOptions() { Dispatcher = dispatcher })
            .BuildServiceProvider();
        Connection connection = serviceProvider.GetInvalidConnection();
        await using var sut = await serviceProvider.GetClientServerProtocolConnectionAsync();

        var payloadDecorator = new PayloadPipeReaderDecorator(EmptyPipeReader.Instance);
        var request = new OutgoingRequest(new Proxy(protocol))
        {
            Features = new FeatureCollection().WithContext(new Dictionary<string, string> { ["foo"] = expectedValue })
        };
        _ = sut.Server.AcceptRequestsAsync(connection);
        _ = sut.Client.AcceptRequestsAsync(connection);

        // Act
        _ = await sut.Client.InvokeAsync(request, connection);

        // Assert
        Assert.That(context, Is.Not.Null);
        Assert.That(context!["foo"], Is.EqualTo(expectedValue));
    }

    /// <summary>Verifies that a connection will not accept further request after shutdown was called, and it will
    /// allow pending dispatches to finish.</summary>
    [Test, TestCaseSource(nameof(_protocols))]
    public async Task Shutdown_prevents_accepting_new_requests_and_let_pending_dispatches_complete(Protocol protocol)
    {
        // Arrange
        using var start = new SemaphoreSlim(0);
        using var hold = new SemaphoreSlim(0);

        await using var serviceProvider = new ProtocolServiceCollection()
            .UseProtocol(protocol)
            .UseServerConnectionOptions(new ConnectionOptions()
            {
                Dispatcher = new InlineDispatcher(async (request, cancel) =>
                {
                    start.Release();
                    await hold.WaitAsync(cancel);
                    return new OutgoingResponse(request);
                })
            })
            .BuildServiceProvider();
        Connection connection = serviceProvider.GetInvalidConnection();

        var sut = await serviceProvider.GetClientServerProtocolConnectionAsync();
        sut.Client.PeerShutdownInitiated = message => _ = sut.Client.ShutdownAsync(message);
        var invokeTask1 = sut.Client.InvokeAsync(new OutgoingRequest(new Proxy(protocol)), connection);
        _ = sut.Client.AcceptRequestsAsync(connection);
        var serverAcceptTask = sut.Server.AcceptRequestsAsync(connection);
        await start.WaitAsync(); // Wait for the dispatch to start

        // Act
        var shutdownTask = sut.Server.ShutdownAsync("");

        // Assert
        var invokeTask2 = sut.Client.InvokeAsync(new OutgoingRequest(new Proxy(protocol)), connection);
        hold.Release();
        Assert.Multiple(() =>
        {
            Assert.That(async () => await invokeTask1, Throws.Nothing);
            Assert.That(async () => await invokeTask2, Throws.TypeOf<ConnectionClosedException>());
            Assert.That(async () => await shutdownTask, Throws.Nothing);
        });
    }
}<|MERGE_RESOLUTION|>--- conflicted
+++ resolved
@@ -382,84 +382,6 @@
         Assert.That(await payloadDecorator.Completed, Is.Null);
     }
 
-<<<<<<< HEAD
-    /// <summary>Ensures that the request payload is completed if the payload is invalid.</summary>
-    [Test, TestCaseSource(nameof(Payload_completed_on_twoway_and_oneway_request))]
-    public async Task Payload_completed_on_invalid_request_payload(Protocol protocol, bool isOneway)
-    {
-        // Arrange
-        await using var serviceProvider = new ProtocolServiceCollection()
-            .UseProtocol(protocol)
-            .BuildServiceProvider();
-        Connection connection = serviceProvider.GetInvalidConnection();
-        await using var sut = await serviceProvider.GetClientServerProtocolConnectionAsync();
-
-        var payloadDecorator = new PayloadPipeReaderDecorator(InvalidPipeReader.Instance);
-        var request = new OutgoingRequest(new Proxy(protocol))
-        {
-            IsOneway = isOneway,
-            Payload = payloadDecorator
-        };
-
-        // Act
-        _ = sut.Client.InvokeAsync(request, connection);
-
-        // Assert
-        Assert.That(await payloadDecorator.Completed, Is.InstanceOf<NotSupportedException>());
-    }
-
-    /// <summary>Ensures that the request payload is completed if the payload writer is invalid.</summary>
-    [Test, TestCaseSource(nameof(Payload_completed_on_twoway_and_oneway_request))]
-    public async Task Payload_completed_on_invalid_request_payload_writer(Protocol protocol, bool isOneway)
-    {
-        // Arrange
-        await using var serviceProvider = new ProtocolServiceCollection()
-            .UseProtocol(protocol)
-            .BuildServiceProvider();
-        Connection connection = serviceProvider.GetInvalidConnection();
-        await using var sut = await serviceProvider.GetClientServerProtocolConnectionAsync();
-
-        var payloadDecorator = new PayloadPipeReaderDecorator(EmptyPipeReader.Instance);
-        var request = new OutgoingRequest(new Proxy(protocol))
-        {
-            IsOneway = isOneway,
-            Payload = payloadDecorator
-        };
-        request.Use(writer => InvalidPipeWriter.Instance);
-
-        // Act
-        _ = sut.Client.InvokeAsync(request, connection);
-
-        // Assert
-        Assert.That(await payloadDecorator.Completed, Is.InstanceOf<NotSupportedException>());
-    }
-
-    /// <summary>Ensures that the request payload is completed if the connection is shutdown.</summary>
-    [Test, TestCaseSource(nameof(Payload_completed_on_request))]
-    public async Task Payload_completed_on_request_when_connection_is_shutdown(Protocol protocol)
-    {
-        // Arrange
-        await using var serviceProvider = new ProtocolServiceCollection().UseProtocol(protocol).BuildServiceProvider();
-        Connection connection = serviceProvider.GetInvalidConnection();
-        await using var sut = await serviceProvider.GetClientServerProtocolConnectionAsync();
-        _ = sut.Client.ShutdownAsync("");
-
-        var payloadDecorator = new PayloadPipeReaderDecorator(EmptyPipeReader.Instance);
-        var request = new OutgoingRequest(new Proxy(protocol))
-        {
-            Connection = connection,
-            Payload = payloadDecorator,
-        };
-
-        // Act
-        Task<IncomingResponse> invokeTask = sut.Client.InvokeAsync(request, connection);
-
-        // Assert
-        Assert.That(await payloadDecorator.Completed, Is.InstanceOf<ConnectionClosedException>());
-    }
-
-=======
->>>>>>> 3f53e3c7
     /// <summary>Ensures that the response payload is completed on a valid response.</summary>
     [Test, TestCaseSource(nameof(_protocols))]
     public async Task Payload_completed_on_valid_response(Protocol protocol)
