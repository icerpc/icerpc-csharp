--- conflicted
+++ resolved
@@ -39,11 +39,7 @@
         /// path was not found.
         /// @throws ObjectNotFoundException Thrown if a service with the requested path was not found. The caller
         /// should treat this exception like a null return value.
-<<<<<<< HEAD
-        idempotent findObjectById(path: IdentityPath) -> IceRpc::Service?;
-=======
-        idempotent findObjectById(id: Identity) -> IceRpc::Slice::Service?;
->>>>>>> 572226e4
+        idempotent findObjectById(path: IdentityPath) -> IceRpc::Slice::Service?;
 
         /// Finds an object adapter by id and returns a proxy that provides the object adapter's endpoint(s). This
         /// operation is for object adapters using the ice protocol.
