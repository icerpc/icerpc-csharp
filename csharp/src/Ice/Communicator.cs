--- conflicted
+++ resolved
@@ -114,18 +114,12 @@
         /// </summary>
         public TimeSpan DefaultInvocationTimeout { get; }
 
-<<<<<<< HEAD
         /// <summary>The logger for this communicator.</summary>
         public ILogger Logger
         {
             get => _logger;
             set => _logger = value;
         }
-=======
-        /// <summary>Gets the default value for the locator cache timeout used by proxies created with this
-        /// communicator.</summary>
-        public TimeSpan DefaultLocatorCacheTimeout { get; }
->>>>>>> 40cfe367
 
         /// <summary>Gets the communicator observer used by the Ice run-time or null if a communicator observer
         /// was not set during communicator construction.</summary>
@@ -159,8 +153,6 @@
         internal int IncomingFrameMaxSize { get; }
         internal bool IsDisposed => _shutdownTask != null;
         internal bool KeepAlive { get; }
-        /// <summary>The default logger for this communicator.</summary>
-        internal ILogger Logger { get; }
         internal ILogger LocationLogger { get; }
         internal ILoggerFactory LoggerFactory { get; }
         internal int MaxBidirectionalStreams { get; }
@@ -214,12 +206,8 @@
         private readonly IDictionary<string, (Ice2EndpointParser, Transport)> _ice2TransportNameRegistry =
             new ConcurrentDictionary<string, (Ice2EndpointParser, Transport)>();
 
-<<<<<<< HEAD
         private volatile ILogger _logger;
-=======
-        private readonly ConcurrentDictionary<ILocatorPrx, LocatorInfo> _locatorInfoMap = new();
-
->>>>>>> 40cfe367
+
         private readonly object _mutex = new object();
 
         private readonly ConcurrentDictionary<string, Func<string?, RemoteExceptionOrigin?, RemoteException>?> _remoteExceptionFactoryCache =
