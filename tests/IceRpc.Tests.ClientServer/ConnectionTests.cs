--- conflicted
+++ resolved
@@ -102,11 +102,7 @@
             };
 
             server.Add("/test", new ConnectionTestService());
-<<<<<<< HEAD
-            _  = server.ListenAndServeAsync();
-=======
-            server.Activate();
->>>>>>> 8a638795
+            _ = server.ListenAndServeAsync();
 
             var prx = IConnectionTestServicePrx.Parse(GetTestProxy("test", protocol: protocol), communicator);
             Connection connection = await prx.GetConnectionAsync();
@@ -137,11 +133,7 @@
             };
 
             server.Add("/test", new ConnectionTestService());
-<<<<<<< HEAD
-            _  = server.ListenAndServeAsync();
-=======
-            server.Activate();
->>>>>>> 8a638795
+            _ = server.ListenAndServeAsync();
 
             await using var clientCommunicator = new Communicator(
                 connectionOptions: new()
@@ -178,11 +170,7 @@
             };
 
             server.Add("/test", new ConnectionTestService());
-<<<<<<< HEAD
-            _ = server.ListenAndServeAsync();
-=======
-            server.Activate();
->>>>>>> 8a638795
+            _ = server.ListenAndServeAsync();
 
             var prx = IConnectionTestServicePrx.Parse(GetTestProxy("test", protocol: protocol), communicator);
             Connection connection = await prx.GetConnectionAsync();
@@ -195,7 +183,6 @@
         }
 
         [TestCase(Protocol.Ice1)]
-        [TestCase(Protocol.Ice2)]
         public async Task Connection_HeartbeatManual(Protocol protocol)
         {
             await WithServerAsync(async (server, prx) =>
@@ -229,11 +216,7 @@
             };
 
             server.Add("/test", new ConnectionTestService());
-<<<<<<< HEAD
-            _ = server.ListenAndServeAsync();
-=======
-            server.Activate();
->>>>>>> 8a638795
+            _ = server.ListenAndServeAsync();
 
             await using var communicator = new Communicator(
                 connectionOptions: new()
@@ -262,7 +245,6 @@
                 {
                     ConnectTimeout = TimeSpan.FromMilliseconds(100)
                 });
-<<<<<<< HEAD
             await using var server = new Server
             {
                 Communicator = communicator,
@@ -272,17 +254,6 @@
             };
             server.Add("/test", new ConnectionTestService());
             _ = server.ListenAndServeAsync();
-=======
-            await using var server = new Server(communicator,
-                                                new()
-                                                {
-                                                    ColocationScope = ColocationScope.None,
-                                                    Endpoints = GetTestEndpoint(),
-                                                    TaskScheduler = schedulerPair.ExclusiveScheduler
-                                                });
-            server.Add("/test", new ConnectionTestService());
-            server.Activate();
->>>>>>> 8a638795
             _ = Task.Factory.StartNew(async () => await semaphore.WaitAsync(),
                                       default,
                                       TaskCreationOptions.None,
@@ -308,7 +279,6 @@
                 {
                     CloseTimeout = TimeSpan.FromSeconds(60)
                 });
-<<<<<<< HEAD
             await using var server = new Server
             {
                 Communicator = communicator1,
@@ -318,17 +288,6 @@
             };
             server.Add("/test", new ConnectionTestService());
             _ = server.ListenAndServeAsync();
-=======
-            await using var server = new Server(communicator1,
-                                                new()
-                                                {
-                                                    ColocationScope = ColocationScope.None,
-                                                    Endpoints = GetTestEndpoint(),
-                                                    TaskScheduler = schedulerPair.ExclusiveScheduler
-                                                });
-            server.Add("/test", new ConnectionTestService());
-            server.Activate();
->>>>>>> 8a638795
 
             var prx1 = IConnectionTestServicePrx.Parse(GetTestProxy("test"), communicator1);
             // No close timeout
@@ -365,7 +324,6 @@
             Protocol protocol = Protocol.Ice2)
         {
             await using var communicator = new Communicator();
-<<<<<<< HEAD
             await using var server = new Server
             {
                 Communicator = communicator,
@@ -374,17 +332,6 @@
             };
             var prx = server.Add("/test", new ConnectionTestService(), IConnectionTestServicePrx.Factory);
             _ = server.ListenAndServeAsync();
-=======
-            await using var server = new Server(
-                communicator,
-                new ServerOptions()
-                {
-                    ColocationScope = ColocationScope.None,
-                    Endpoints = GetTestEndpoint(protocol: protocol)
-                });
-            var prx = server.Add("/test", new ConnectionTestService(), IConnectionTestServicePrx.Factory);
-            server.Activate();
->>>>>>> 8a638795
             await closure(server, prx);
         }
 
