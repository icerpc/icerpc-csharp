// Copyright (c) ZeroC, Inc. All rights reserved.

using Microsoft.Extensions.Logging;
using System;
using System.Diagnostics;
using System.Net.Security;
using System.Threading;
using System.Threading.Channels;
using System.Threading.Tasks;

namespace IceRpc.Transports.Internal
{
    /// <summary>The MultiStreamConnection class for the colocated transport.</summary>
    internal class ColocConnection : MultiStreamConnection
    {
        /// <inheritdoc/>
        public override TimeSpan IdleTimeout
        {
            get => Timeout.InfiniteTimeSpan;
            internal set => throw new NotSupportedException("IdleTimeout is not supported with colocated connections");
        }

        /// <inheritdoc/>
        public long Id { get; }

        /// <inheritdoc/>
        public override ConnectionInformation ConnectionInformation =>
            _connectionInformation ??= new ColocConnectionInformation { Id = Id };

        static private readonly object _pingFrame = new();
        private readonly int _bidirectionalStreamMaxCount;
        private AsyncSemaphore? _bidirectionalStreamSemaphore;
        private ColocConnectionInformation? _connectionInformation;
        private readonly object _mutex = new();
        private long _nextBidirectionalId;
        private long _nextUnidirectionalId;
        private AsyncSemaphore? _peerUnidirectionalStreamSemaphore;
        private readonly ChannelReader<(long, object, bool)> _reader;
        private readonly int _unidirectionalStreamMaxCount;
        private AsyncSemaphore? _unidirectionalStreamSemaphore;
        private readonly ChannelWriter<(long, object, bool)> _writer;

        public override ValueTask AcceptAsync(
            SslServerAuthenticationOptions? authenticationOptions,
            CancellationToken cancel) => default;

        public override async ValueTask<RpcStream> AcceptStreamAsync(CancellationToken cancel)
        {
            while (true)
            {
                try
                {
                    (long streamId, object frame, bool fin) = await _reader.ReadAsync(cancel).ConfigureAwait(false);
                    if (streamId == -1)
                    {
                        if (frame == _pingFrame)
                        {
                            PingReceived?.Invoke();
                        }
                        else if (fin)
                        {
                            throw new ConnectionClosedException();
                        }
                        else
                        {
                            Debug.Assert(false);
                        }
                    }
                    else if (TryGetStream(streamId, out ColocStream? stream))
                    {
                        try
                        {
                            stream.ReceivedFrame(frame, fin);
                        }
                        catch
                        {
                            // Ignore the stream has been aborted.
                        }
                    }
                    else if (frame is IncomingRequest || streamId == (IsServer ? 2 : 3))
                    {
                        // If we received an incoming request frame or a frame for the incoming control stream,
                        // create a new stream and provide it the received frame.
                        Debug.Assert(frame != null);
                        try
                        {
                            stream = new ColocStream(this, streamId);
                            stream.ReceivedFrame(frame, fin);
                            return stream;
                        }
                        catch
                        {
                            // Ignore, the stream got aborted or the socket is being shutdown.
                        }
                    }
                    else
                    {
                        // Canceled request, ignore
                    }
                }
                catch (ChannelClosedException exception)
                {
                    throw new ConnectionLostException(exception);
                }
            }
        }

        public override ValueTask ConnectAsync(
            SslClientAuthenticationOptions? authenticationOptions,
            CancellationToken cancel) => default;

        public override ValueTask CloseAsync(ConnectionErrorCode errorCode, CancellationToken cancel) =>
            _writer.WriteAsync((-1, errorCode, true), cancel);

        public override RpcStream CreateStream(bool bidirectional) =>
            // The first unidirectional stream is always the control stream
            new ColocStream(
                this,
                bidirectional,
                !bidirectional && (_nextUnidirectionalId == 2 || _nextUnidirectionalId == 3));

        public async override ValueTask InitializeAsync(CancellationToken cancel)
        {
            // Send our unidirectional semaphore to the peer. The peer will decrease the semaphore when the stream is
            // disposed.
            try
            {
                await _writer.WriteAsync((-1, this, false), cancel).ConfigureAwait(false);
                (_, object? peer, _) = await _reader.ReadAsync(cancel).ConfigureAwait(false);

                var peerSocket = (ColocConnection)peer!;

                // We're responsible for creating the peer's semaphores with our configured stream max count.
                peerSocket._bidirectionalStreamSemaphore = new AsyncSemaphore(_bidirectionalStreamMaxCount);
                peerSocket._unidirectionalStreamSemaphore = new AsyncSemaphore(_unidirectionalStreamMaxCount);
                _peerUnidirectionalStreamSemaphore = peerSocket._unidirectionalStreamSemaphore;
            }
            catch (Exception exception)
            {
                throw new TransportException(exception);
            }
        }

        public override async Task PingAsync(CancellationToken cancel)
        {
            cancel.ThrowIfCancellationRequested();
            try
            {
                await _writer.WriteAsync((-1, _pingFrame, false), cancel).ConfigureAwait(false);
            }
            catch (Exception exception)
            {
                throw new TransportException(exception);
            }
        }

        protected override void Dispose(bool disposing)
        {
            base.Dispose(disposing);
            if (disposing)
            {
                _writer.TryComplete();

                var exception = new ConnectionClosedException();
                _bidirectionalStreamSemaphore!.Complete(exception);
                _unidirectionalStreamSemaphore!.Complete(exception);
            }
        }

        internal ColocConnection(
            ColocEndpoint endpoint,
            long id,
            ChannelWriter<(long, object, bool)> writer,
            ChannelReader<(long, object, bool)> reader,
            ConnectionOptions options,
            ILogger logger)
            : base(endpoint, options, logger)
        {
            LocalEndpoint = endpoint;
            RemoteEndpoint = endpoint;

            Id = id;
            _writer = writer;
            _reader = reader;

            _bidirectionalStreamMaxCount = options.BidirectionalStreamMaxCount;
            _unidirectionalStreamMaxCount = options.UnidirectionalStreamMaxCount;

            // We use the same stream ID numbering scheme as Quic
            if (IsServer)
            {
                _nextBidirectionalId = 1;
                _nextUnidirectionalId = 3;
            }
            else
            {
                _nextBidirectionalId = 0;
                _nextUnidirectionalId = 2;
            }
        }

<<<<<<< HEAD
=======
        internal override void AbortStreams(RpcStreamError errorCode)
        {
            base.AbortStreams(errorCode);

            var exception = new ConnectionClosedException();
            _bidirectionalStreamSemaphore!.Complete(exception);
            _unidirectionalStreamSemaphore!.Complete(exception);
        }

>>>>>>> c96d430a
        internal void ReleaseStream(ColocStream stream)
        {
            if (stream.IsIncoming && !stream.IsBidirectional && !stream.IsControl)
            {
                // This client side stream acquires the semaphore before opening an unidirectional stream. The
                // semaphore is released when this server side stream is disposed.
                _peerUnidirectionalStreamSemaphore?.Release();
            }
            else if (!stream.IsIncoming && stream.IsBidirectional && stream.IsStarted)
            {
                // This client side stream acquires the semaphore before opening a bidirectional stream. The
                // semaphore is released when this client side stream is disposed.
                _bidirectionalStreamSemaphore?.Release();
            }
        }

        internal async ValueTask SendFrameAsync(
            ColocStream stream,
            object frame,
            bool fin,
            CancellationToken cancel)
        {
            AsyncSemaphore streamSemaphore = stream.IsBidirectional ?
                _bidirectionalStreamSemaphore! :
                _unidirectionalStreamSemaphore!;

            if (!stream.IsStarted && !stream.IsControl)
            {
                // Wait on the stream semaphore to ensure that we don't open more streams than the peer
                // allows. The wait is done on the client side to ensure the sent callback for the request
                // isn't called until the server is ready to dispatch a new request.
                await streamSemaphore.EnterAsync(cancel).ConfigureAwait(false);
            }

            try
            {
                // If the stream is aborted, stop sending stream frames.
                if (stream.AbortException is Exception exception)
                {
                    throw exception;
                }

                ValueTask task;
                lock (_mutex)
                {
                    // Allocate stream ID if the stream isn't started.
                    if (!stream.IsStarted)
                    {
                        // Allocate a new ID according to the Quic numbering scheme.
                        if (stream.IsBidirectional)
                        {
                            stream.Id = _nextBidirectionalId;
                            _nextBidirectionalId += 4;
                        }
                        else
                        {
                            stream.Id = _nextUnidirectionalId;
                            _nextUnidirectionalId += 4;
                        }
                    }

                    // Write the frame. It's important to allocate the ID and to send the frame within the
                    // synchronization block to ensure the reader won't receive frames with out-of-order
                    // stream IDs.
                    task = _writer.WriteAsync((stream.Id, frame, fin), cancel);
                }

                await task.ConfigureAwait(false);

                if (fin)
                {
                    stream.TrySetWriteCompleted();
                }
            }
            catch (ChannelClosedException ex)
            {
                Debug.Assert(stream.IsStarted);
                throw new TransportException(ex);
            }
            catch
            {
                if (!stream.IsStarted && !stream.IsControl)
                {
                    streamSemaphore.Release();
                }
                throw;
            }
        }
    }
}<|MERGE_RESOLUTION|>--- conflicted
+++ resolved
@@ -199,18 +199,6 @@
             }
         }
 
-<<<<<<< HEAD
-=======
-        internal override void AbortStreams(RpcStreamError errorCode)
-        {
-            base.AbortStreams(errorCode);
-
-            var exception = new ConnectionClosedException();
-            _bidirectionalStreamSemaphore!.Complete(exception);
-            _unidirectionalStreamSemaphore!.Complete(exception);
-        }
-
->>>>>>> c96d430a
         internal void ReleaseStream(ColocStream stream)
         {
             if (stream.IsIncoming && !stream.IsBidirectional && !stream.IsControl)
