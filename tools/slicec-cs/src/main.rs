// Copyright (c) ZeroC, Inc.

mod builders;
mod code_block;
mod code_gen_util;
mod comments;
mod cs_attributes;
mod cs_compile;
mod cs_options;
mod cs_util;
mod decoding;
mod encoding;
mod generators;
mod member_util;
mod slicec_ext;

#[cfg(test)]
mod attribute_tests;

use crate::cs_options::{CsOptions, RpcProvider};
use clap::Parser;
use cs_compile::{cs_patcher, cs_validator};
use cs_options::SLICEC_CS;
use generators::generate_from_slice_file;
use slicec::diagnostics::{Diagnostic, Error};
<<<<<<< HEAD
use slicec::slice_file::SliceFileHashable;
=======
use slicec::slice_file::SliceFile;
>>>>>>> 83533e75
use std::fs::File;
use std::io;
use std::io::prelude::*;
use std::path::Path;

pub fn main() {
    let mut cs_options = CsOptions::parse();
    cs_options.slice_options.defined_symbols.push(SLICEC_CS.to_owned());
    let slice_options = &cs_options.slice_options;

    let mut compilation_state = slicec::compile_from_options(slice_options, cs_patcher, cs_validator);
    let hash = compilation_state.files.as_slice().compute_sha256_hash();
    let mut updated_files = false;
    if !compilation_state.diagnostics.has_errors() && !slice_options.dry_run {
        for slice_file in compilation_state.files.iter().filter(|file| file.is_source) {
            let code = generate_from_slice_file(slice_file, false, &cs_options);
            updated_files = write_code(
                &slice_file.filename,
                &slice_options.output_dir,
                &code,
                &mut compilation_state.diagnostics,
            );

            if cs_options.rpc_provider == RpcProvider::IceRpc {
                let interface_code = generate_from_slice_file(slice_file, true, &cs_options);
                updated_files = write_code(
                    &format!("{}.IceRpc", &slice_file.filename),
                    &slice_options.output_dir,
                    &interface_code,
                    &mut compilation_state.diagnostics,
                );
            }
        }
    }

<<<<<<< HEAD
    // Emit diagnostics and totals.
    let exit_code = i32::from(compilation_state.emit_diagnostics(slice_options));

    // If we're not in dry-run mode and verbose mode is enabled, output verbose compilation
    // information.
    if cs_options.verbose && !slice_options.dry_run {
        // Create an output JSON object.
        let mut json_output = serde_json::json!({});

        // Add the hash and exit code to the JSON object.
        json_output["hash"] = serde_json::Value::String(hash);
        json_output["exit_code"] = serde_json::Value::Number(exit_code.into());
        json_output["updated_files"] = serde_json::Value::Bool(updated_files);

        // Write the JSON object to stdout.
        println!("{}", json_output);
    }

=======
    // If the telemetry flag is set, output additional compilation information.
    if cs_options.telemetry {
        let hash = SliceFile::compute_sha256_hash(&compilation_state.files);
        println!(r#"{{ "hash": "{hash}" }}"#);
    }

    // Emit diagnostics and totals.
    let exit_code = i32::from(compilation_state.emit_diagnostics(slice_options));

>>>>>>> 83533e75
    std::process::exit(exit_code);
}

fn write_file(path: &Path, contents: &str) -> Result<(), io::Error> {
    let mut file = File::create(path)?;
    file.write_all(contents.as_bytes())
}

/// Writes the generated code to a file.
///
/// # Returns
/// A boolean indicating whether the file should be considered updated.
fn write_code(
    filename: &str,
    output_dir: &Option<String>,
    code: &str,
    diagnostics: &mut slicec::diagnostics::Diagnostics,
) -> bool {
    let path = match &output_dir {
        Some(value) => Path::new(value),
        _ => Path::new("."),
    }
    .join(format!("{}.cs", &filename));

    // If the file already exists and its contents match the generated code, we don't re-write it.
    let update_file = !matches!(std::fs::read(&path), Ok(file_bytes) if file_bytes == code.as_bytes());
    if update_file {
        if let Err(error) = write_file(&path, code) {
            Diagnostic::new(Error::IO {
                action: "write",
                path: path.display().to_string(),
                error,
            })
            .push_into(diagnostics);
        }
    }
    update_file
}<|MERGE_RESOLUTION|>--- conflicted
+++ resolved
@@ -23,11 +23,7 @@
 use cs_options::SLICEC_CS;
 use generators::generate_from_slice_file;
 use slicec::diagnostics::{Diagnostic, Error};
-<<<<<<< HEAD
-use slicec::slice_file::SliceFileHashable;
-=======
 use slicec::slice_file::SliceFile;
->>>>>>> 83533e75
 use std::fs::File;
 use std::io;
 use std::io::prelude::*;
@@ -39,12 +35,11 @@
     let slice_options = &cs_options.slice_options;
 
     let mut compilation_state = slicec::compile_from_options(slice_options, cs_patcher, cs_validator);
-    let hash = compilation_state.files.as_slice().compute_sha256_hash();
-    let mut updated_files = false;
+
     if !compilation_state.diagnostics.has_errors() && !slice_options.dry_run {
         for slice_file in compilation_state.files.iter().filter(|file| file.is_source) {
             let code = generate_from_slice_file(slice_file, false, &cs_options);
-            updated_files = write_code(
+            write_code(
                 &slice_file.filename,
                 &slice_options.output_dir,
                 &code,
@@ -53,7 +48,7 @@
 
             if cs_options.rpc_provider == RpcProvider::IceRpc {
                 let interface_code = generate_from_slice_file(slice_file, true, &cs_options);
-                updated_files = write_code(
+                write_code(
                     &format!("{}.IceRpc", &slice_file.filename),
                     &slice_options.output_dir,
                     &interface_code,
@@ -63,26 +58,6 @@
         }
     }
 
-<<<<<<< HEAD
-    // Emit diagnostics and totals.
-    let exit_code = i32::from(compilation_state.emit_diagnostics(slice_options));
-
-    // If we're not in dry-run mode and verbose mode is enabled, output verbose compilation
-    // information.
-    if cs_options.verbose && !slice_options.dry_run {
-        // Create an output JSON object.
-        let mut json_output = serde_json::json!({});
-
-        // Add the hash and exit code to the JSON object.
-        json_output["hash"] = serde_json::Value::String(hash);
-        json_output["exit_code"] = serde_json::Value::Number(exit_code.into());
-        json_output["updated_files"] = serde_json::Value::Bool(updated_files);
-
-        // Write the JSON object to stdout.
-        println!("{}", json_output);
-    }
-
-=======
     // If the telemetry flag is set, output additional compilation information.
     if cs_options.telemetry {
         let hash = SliceFile::compute_sha256_hash(&compilation_state.files);
@@ -92,7 +67,6 @@
     // Emit diagnostics and totals.
     let exit_code = i32::from(compilation_state.emit_diagnostics(slice_options));
 
->>>>>>> 83533e75
     std::process::exit(exit_code);
 }
 
@@ -101,16 +75,12 @@
     file.write_all(contents.as_bytes())
 }
 
-/// Writes the generated code to a file.
-///
-/// # Returns
-/// A boolean indicating whether the file should be considered updated.
 fn write_code(
     filename: &str,
     output_dir: &Option<String>,
     code: &str,
     diagnostics: &mut slicec::diagnostics::Diagnostics,
-) -> bool {
+) {
     let path = match &output_dir {
         Some(value) => Path::new(value),
         _ => Path::new("."),
@@ -118,16 +88,17 @@
     .join(format!("{}.cs", &filename));
 
     // If the file already exists and its contents match the generated code, we don't re-write it.
-    let update_file = !matches!(std::fs::read(&path), Ok(file_bytes) if file_bytes == code.as_bytes());
-    if update_file {
-        if let Err(error) = write_file(&path, code) {
-            Diagnostic::new(Error::IO {
-                action: "write",
-                path: path.display().to_string(),
-                error,
-            })
-            .push_into(diagnostics);
+    if !matches!(std::fs::read(&path), Ok(file_bytes) if file_bytes == code.as_bytes()) {
+        match write_file(&path, code) {
+            Ok(_) => (),
+            Err(error) => {
+                Diagnostic::new(Error::IO {
+                    action: "write",
+                    path: path.display().to_string(),
+                    error,
+                })
+                .push_into(diagnostics);
+            }
         }
     }
-    update_file
 }