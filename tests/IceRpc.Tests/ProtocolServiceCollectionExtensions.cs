--- conflicted
+++ resolved
@@ -125,10 +125,6 @@
             acceptServerConnectionAsync: async () => new IceProtocolConnection(
                 (await listener.AcceptAsync()).Connection,
                 isServer: true,
-<<<<<<< HEAD
-                observer: logger == NullLogger.Instance ? null : new LogProtocolConnectionObserver(logger),
-=======
->>>>>>> 15663f44
                 serverOptions.Value.ConnectionOptions))
     {
     }
@@ -158,10 +154,6 @@
                 clientConnectionOptions.Value),
             acceptServerConnectionAsync: async () => new IceRpcProtocolConnection(
                 (await listener.AcceptAsync()).Connection,
-<<<<<<< HEAD
-                observer: logger == NullLogger.Instance ? null : new LogProtocolConnectionObserver(logger),
-=======
->>>>>>> 15663f44
                 serverOptions.Value.ConnectionOptions))
     {
     }
