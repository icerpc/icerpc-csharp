--- conflicted
+++ resolved
@@ -290,10 +290,6 @@
     /// <summary>Creates a connection and attempts to connect this connection unless there is an active or pending
     /// connection for the desired server address.</summary>
     /// <param name="serverAddress">The server address.</param>
-<<<<<<< HEAD
-=======
-    /// <param name="cancellationToken">A cancellation token that receives the cancellation requests.</param>
->>>>>>> 1574c9ec
     /// <returns>A connected connection.</returns>
     private async Task<IProtocolConnection> ConnectAsync(ServerAddress serverAddress)
     {
