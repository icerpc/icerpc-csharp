--- conflicted
+++ resolved
@@ -493,7 +493,6 @@
                 _isAborted = true;
             }
 
-<<<<<<< HEAD
             // Close the network connection and cancel the pending receive.
             await _networkConnection.DisposeAsync().ConfigureAwait(false);
             _receiveCancelSource.Cancel();
@@ -503,15 +502,8 @@
             await _receiveSemaphore.CompleteAndWaitAsync(exception).ConfigureAwait(false);
 
             // It's now safe to dispose of the reader/writer since no more threads are sending/receiving data.
-=======
-            // First close the network connection and its reader/writer. This ensures that pending dispatches won't send
-            // responses and in particular it will ensure that the dispatch cancellation below doesn't send a
-            // DispatchException. If dispatches are in progress and the connection forcefully closed, the peer
-            // invocations should fail with ConnectionLostException.
->>>>>>> eecac008
             _networkConnectionReader.Dispose();
             _networkConnectionWriter.Dispose();
-            await _networkConnection.DisposeAsync().ConfigureAwait(false);
 
             CancelInvocations(exception);
             CancelDispatches();
@@ -683,22 +675,6 @@
 
                             // Call the peer shutdown initiated callback.
                             PeerShutdownInitiated?.Invoke("connection shutdown by peer");
-<<<<<<< HEAD
-=======
-                        }
-                        catch (Exception ex)
-                        {
-                            Debug.Assert(
-                                false,
-                                $"{nameof(PeerShutdownInitiated)} raised unexpected exception\n{ex}");
-                        }
-
-                        // The peer waits for the network connection to be closed.
-                        await _networkConnection.DisposeAsync().ConfigureAwait(false);
-
-                        await AbortAsync(new ConnectionClosedException(
-                            "connection shutdown by peer")).ConfigureAwait(false);
->>>>>>> eecac008
 
                             // The peer waits for the network connection to be closed.
                             await _networkConnection.DisposeAsync().ConfigureAwait(false);
