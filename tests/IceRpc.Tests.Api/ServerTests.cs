// Copyright (c) ZeroC, Inc. All rights reserved.

using NUnit.Framework;
using System;
using System.Collections.Generic;
using System.Net;
using System.Threading;
using System.Threading.Tasks;

namespace IceRpc.Tests.Api
{
    public class ServerTests
    {
        [Test]
        public async Task Server_Exceptions()
        {
            await using var communicator = new Communicator();

            {
                await using var server = new Server
                {
                    Communicator = communicator,
                    Endpoint = "tcp -h foo -p 10000"
                };

                // A DNS name cannot be used with a server endpoint
                Assert.Throws<NotSupportedException>(() => server.Listen());

                // ProxyHost can't be empty
                Assert.Throws<ArgumentException>(() => server.ProxyHost = "");

                Assert.DoesNotThrow(() => server.CreateProxy<IServicePrx>("/foo"));
                server.Endpoint = "";
                Assert.Throws<InvalidOperationException>(() => server.CreateProxy<IServicePrx>("/foo"));
            }

            {
                // Listen twice is incorrect
                await using var server = new Server
                {
                    Communicator = communicator,
                    Endpoint = TestHelper.GetUniqueColocEndpoint()
                };
                server.Listen();
                Assert.Throws<InvalidOperationException>(() => server.Listen());
            }

            {
                await using var server = new Server
                {
                    Communicator = communicator,
                    Dispatcher = new ProxyTest(),
                    Endpoint = TestHelper.GetUniqueColocEndpoint()
                };
                var proxy = server.CreateProxy<IProxyTestPrx>("/foo");

                Assert.ThrowsAsync<ConnectionRefusedException>(async () => await proxy.IcePingAsync());
                server.Listen();
                Assert.DoesNotThrowAsync(async () => await proxy.IcePingAsync());

                // Throws ServiceNotFoundException when Dispatcher is null
                server.Dispatcher = null;
                Assert.ThrowsAsync<ServiceNotFoundException>(async () => await proxy.IcePingAsync());
            }

            {
                // Cannot add a middleware to a router after adding a route
                var router = new Router();
                router.Map("/test", new ProxyTest());

                Assert.Throws<InvalidOperationException>(() => router.Use(next => next));
            }

            {
                await using var server1 = new Server
                {
                    Communicator = communicator,
                    Endpoint = "ice+tcp://127.0.0.1:15001"
                };
                server1.Listen();

                Assert.ThrowsAsync<TransportException>(async () =>
                    {
                        await using var server2 = new Server
                        {
                            Communicator = communicator,
                            Endpoint = "ice+tcp://127.0.0.1:15001"
                        };
                        server2.Listen();
                    });
            }

            {
                string endpoint = TestHelper.GetUniqueColocEndpoint();
                await using var server1 = new Server
                {
                    Communicator = communicator,
                    Endpoint = endpoint
                };
                server1.Listen();

                Assert.ThrowsAsync<TransportException>(async () =>
                    {
                        await using var server2 = new Server
                        {
                            Communicator = communicator,
                            Endpoint = endpoint
                        };
                        server2.Listen();
                    });
            }

            {
                await using var server1 = new Server
                {
                    Communicator = communicator,
                    Endpoint = "ice+tcp://127.0.0.1:15001"
                };

                server1.Listen();

                var prx = IServicePrx.Parse("ice+tcp://127.0.0.1:15001/hello", communicator);
                Connection connection = await prx.GetConnectionAsync();

                IDispatcher dispatcher = new ProxyTest();

                // We can set Dispatcher on an outgoing connection
                Assert.DoesNotThrow(() => connection.Dispatcher = dispatcher);
                Assert.DoesNotThrow(() => connection.Dispatcher = null);
            }
        }

        [TestCase("ice+tcp://127.0.0.1:0?tls=false")]
        [TestCase("tcp -h 127.0.0.1 -p 0 -t 15000")]
        public async Task Server_EndpointInformation(string endpoint)
        {
            await using var communicator = new Communicator();
            await using var server = new Server
            {
                Communicator = communicator,
                Endpoint = endpoint
            };

            Assert.AreEqual(Dns.GetHostName().ToLowerInvariant(), Endpoint.Parse(server.ProxyEndpoint).Host);
            server.ProxyHost = "localhost";
            Assert.AreEqual("localhost", Endpoint.Parse(server.ProxyEndpoint).Host);

            server.Listen();

            var serverEndpoint = Endpoint.Parse(server.Endpoint);
            var proxyEndpoint = Endpoint.Parse(server.ProxyEndpoint);

            Assert.AreEqual(Transport.TCP, serverEndpoint.Transport);
            Assert.AreEqual("127.0.0.1", serverEndpoint.Host);
            Assert.That(serverEndpoint.Port, Is.GreaterThan(0));

            if (serverEndpoint.Protocol == Protocol.Ice1)
            {
                Assert.AreEqual("15000", serverEndpoint["timeout"]);
            }

            Assert.AreEqual(Transport.TCP, proxyEndpoint.Transport);
            Assert.AreEqual("localhost", proxyEndpoint.Host);
            Assert.AreEqual(serverEndpoint.Port, proxyEndpoint.Port);

            if (proxyEndpoint.Protocol == Protocol.Ice1)
            {
                Assert.AreEqual("15000", proxyEndpoint["timeout"]);
            }
        }

        [Test]
        public async Task Server_EndpointAsync()
        {
            // Verifies that changing Endpoint or ProxyHost updates ProxyEndpoint.

            await using var communicator = new Communicator();
            await using var server = new Server
            {
                Communicator = communicator
            };

            Assert.IsEmpty(server.ProxyEndpoint);
            server.Endpoint = "ice+tcp://127.0.0.1";
            Assert.AreEqual(server.Endpoint.Replace("127.0.0.1", server.ProxyHost), server.ProxyEndpoint);
            server.ProxyHost = "foobar";
            Assert.AreEqual(server.Endpoint.Replace("127.0.0.1", server.ProxyHost), server.ProxyEndpoint);

            // Verifies that changing Endpoint updates Protocol
            Assert.AreEqual(Protocol.Ice2, server.Protocol);
            server.Endpoint = "tcp -h 127.0.0.1 -p 0";
            Assert.AreEqual(Protocol.Ice1, server.Protocol);
            server.Endpoint = "";
            Assert.AreEqual(Protocol.Ice2, server.Protocol);
        }

        [Test]
        public async Task Server_ProxyOptionsAsync()
        {
            await using var communicator = new Communicator();

            var proxyOptions = new ProxyOptions()
            {
                CacheConnection = false,
                // no need to set Communicator
                Context = new Dictionary<string, string>() { ["speed"] = "fast" },
                InvocationTimeout = TimeSpan.FromSeconds(10)
            };

            var service = new ProxyTest();

            await using var server = new Server
            {
                Communicator = communicator,
                ProxyOptions = proxyOptions,
                Dispatcher = service,
                Endpoint = TestHelper.GetUniqueColocEndpoint()
            };

            IProxyTestPrx? proxy = server.CreateProxy<IProxyTestPrx>("/foo/bar");
            CheckProxy(proxy);

            // change some properties
            proxy.Context = new Dictionary<string, string>();
            proxy.InvocationTimeout = TimeSpan.FromSeconds(20);

            server.Listen();
            await proxy.SendProxyAsync(proxy);
            Assert.IsNotNull(service.Proxy);
            CheckProxy(service.Proxy!);

            IProxyTestPrx received = await proxy.ReceiveProxyAsync();

            // received inherits the proxy properties not the server options
            Assert.AreEqual(received.CacheConnection, proxy.CacheConnection);
            CollectionAssert.IsEmpty(received.Context);
            Assert.AreEqual(received.InvocationTimeout, proxy.InvocationTimeout);
            Assert.AreEqual(received.IsOneway, proxy.IsOneway);

            static void CheckProxy(IProxyTestPrx proxy)
            {
                Assert.IsFalse(proxy.CacheConnection);
                Assert.AreEqual("fast", proxy.Context["speed"]);
                Assert.AreEqual(TimeSpan.FromSeconds(10), proxy.InvocationTimeout);
                Assert.AreEqual("/foo/bar", proxy.Path);
            }
        }

        [TestCase(" :")]
        [TestCase("tcp: ")]
        [TestCase(":tcp")]
        public async Task Server_InvalidEndpoints(string endpoint)
        {
            await using var communicator = new Communicator();
            Assert.Throws<FormatException>(() => new Server { Communicator = communicator, Endpoint = endpoint });
        }

        [Test]
        // When a client cancels a request, the dispatch is canceled.
        public async Task Server_RequestCancelAsync()
        {
            await using var communicator = new Communicator();
            var service = new ProxyTest();

            await using var server = new Server
            {
                Communicator = communicator,
                Dispatcher = service,
                Endpoint = TestHelper.GetUniqueColocEndpoint()
            };

            server.Listen();

            var proxy = server.CreateProxy<IProxyTestPrx>("/");

            using var cancellationSource = new CancellationTokenSource();
            Task task = proxy.WaitForCancelAsync(cancel: cancellationSource.Token);
            await service.WaitForCancelInProgress;
            Assert.IsFalse(task.IsCompleted);
            cancellationSource.Cancel();
            Assert.CatchAsync<OperationCanceledException>(async () => await task);

            // Verify service still works
            Assert.DoesNotThrowAsync(async () => await proxy.IcePingAsync());
            Assert.DoesNotThrowAsync(async () => await server.ShutdownAsync());
        }

        [Test]
        // When a client cancels a request, the dispatch is canceled. Works also when the dispatch is performed by
        // an outgoing connection.
        public async Task Server_CallbackRequestCancelAsync()
        {
            await using var communicator = new Communicator();
            var service = new ProxyTest();
            var serverTest = new ServerTest(service);

            await using var server = new Server
            {
                Communicator = communicator,
                Dispatcher = serverTest,
                Endpoint = TestHelper.GetUniqueColocEndpoint()
            };

            server.Listen();
            var proxy = server.CreateProxy<IServerTestPrx>("/");

            await proxy.IcePingAsync();
            proxy.Connection!.Dispatcher = service;

            await proxy.CallbackAsync(server.CreateEndpointlessProxy<IProxyTestPrx>("/callback"));
        }

        [Test]
        // Canceling the cancellation token (source) of ShutdownAsync results in a ServerException when the operation
        // completes with an OperationCanceledException.
        public async Task Server_ShutdownCancelAsync()
        {
            await using var communicator = new Communicator();
            var service = new ProxyTest();

            await using var server = new Server
            {
                Communicator = communicator,
                Dispatcher = service,
                Endpoint = TestHelper.GetUniqueColocEndpoint()
            };

            server.Listen();

            var proxy = server.CreateProxy<IProxyTestPrx>("/");

            Task task = proxy.WaitForCancelAsync();
            await service.WaitForCancelInProgress;

            using var cancellationSource = new CancellationTokenSource();
            Task shutdownTask = server.ShutdownAsync(cancellationSource.Token);
            Assert.IsFalse(task.IsCompleted);
            Assert.IsFalse(shutdownTask.IsCompleted);

            cancellationSource.Cancel();
            Assert.ThrowsAsync<ServerException>(async () => await task);
            Assert.DoesNotThrowAsync(async () => await shutdownTask);
        }

        [Test]
        // Like Server_ShutdownCancelAsync, except ShutdownAsync with a canceled token is called by DisposeAsync.
        public async Task Server_DisposeAsync()
        {
            await using var communicator = new Communicator();
            var service = new ProxyTest();

            var server = new Server
            {
                Communicator = communicator,
                Dispatcher = service,
                Endpoint = TestHelper.GetUniqueColocEndpoint()
            };

            server.Listen();

            var proxy = server.CreateProxy<IProxyTestPrx>("/");

            Task task = proxy.WaitForCancelAsync();
            await service.WaitForCancelInProgress;
            Assert.IsFalse(task.IsCompleted);
            ValueTask disposeTask = server.DisposeAsync();
            Assert.ThrowsAsync<ServerException>(async () => await task);
            Assert.DoesNotThrowAsync(async () => await disposeTask);
        }

        private class ProxyTest : IAsyncProxyTest
        {
            internal IProxyTestPrx? Proxy { get; set; }

            internal Task WaitForCancelInProgress => _waitForCancelInProgressSource.Task;

            private TaskCompletionSource<object?> _waitForCancelInProgressSource =
                new(TaskCreationOptions.RunContinuationsAsynchronously);

<<<<<<< HEAD
            public ValueTask<IProxyTestPrx> ReceiveProxyAsync(Current current, CancellationToken cancel) =>
                new(current.Server!.CreateEndpointlessProxy<IProxyTestPrx>(current.Path));
=======
            public ValueTask<IProxyTestPrx> ReceiveProxyAsync(Dispatch dispatch, CancellationToken cancel) =>
                new(dispatch.Server!.CreateRelativeProxy<IProxyTestPrx>(dispatch.Path));
>>>>>>> cdaf95bf

            public ValueTask SendProxyAsync(IProxyTestPrx proxy, Dispatch dispatch, CancellationToken cancel)
            {
                Proxy = proxy;
                return default;
            }

            public async ValueTask WaitForCancelAsync(Dispatch dispatch, CancellationToken cancel)
            {
                Assert.IsTrue(cancel.CanBeCanceled);
                _waitForCancelInProgressSource.SetResult(null);
                while (!cancel.IsCancellationRequested)
                {
                    await Task.Yield();
                }
                cancel.ThrowIfCancellationRequested(); // to make it typical
            }
        }

        private class ServerTest : IAsyncServerTest
        {
            private readonly ProxyTest _service;

            public async ValueTask CallbackAsync(
                IProxyTestPrx callback,
                Dispatch dispatch,
                CancellationToken cancel)
            {
                using var cancellationSource = new CancellationTokenSource();
                Task task = callback.WaitForCancelAsync(cancel: cancellationSource.Token);
                await _service.WaitForCancelInProgress;
                Assert.IsFalse(task.IsCompleted);
                cancellationSource.Cancel();
                Assert.CatchAsync<OperationCanceledException>(async () => await task);

                // Verify callback still works
                Assert.DoesNotThrowAsync(async () => await callback.IcePingAsync());
            }

            internal ServerTest(ProxyTest service) => _service = service;
        }
    }
}<|MERGE_RESOLUTION|>--- conflicted
+++ resolved
@@ -377,13 +377,8 @@
             private TaskCompletionSource<object?> _waitForCancelInProgressSource =
                 new(TaskCreationOptions.RunContinuationsAsynchronously);
 
-<<<<<<< HEAD
-            public ValueTask<IProxyTestPrx> ReceiveProxyAsync(Current current, CancellationToken cancel) =>
-                new(current.Server!.CreateEndpointlessProxy<IProxyTestPrx>(current.Path));
-=======
             public ValueTask<IProxyTestPrx> ReceiveProxyAsync(Dispatch dispatch, CancellationToken cancel) =>
-                new(dispatch.Server!.CreateRelativeProxy<IProxyTestPrx>(dispatch.Path));
->>>>>>> cdaf95bf
+                new(dispatch.Server!.CreateEndpointlessProxy<IProxyTestPrx>(dispatch.Path));
 
             public ValueTask SendProxyAsync(IProxyTestPrx proxy, Dispatch dispatch, CancellationToken cancel)
             {
