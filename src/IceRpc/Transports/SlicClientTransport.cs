--- conflicted
+++ resolved
@@ -36,7 +36,6 @@
     public bool CheckParams(Endpoint endpoint) => _duplexClientTransport.CheckParams(endpoint);
 
     /// <inheritdoc/>
-<<<<<<< HEAD
     public IMultiplexedConnection CreateConnection(MultiplexedClientConnectionOptions options)
     {
         // TODO: temporary until #1536 is fixed
@@ -46,13 +45,8 @@
             duplexClientTransport = new LogDuplexClientTransportDecorator(duplexClientTransport, options.Logger);
         }
 
-        return new SlicMultiplexedConnection(
+        return new SlicConnection(
             duplexClientTransport.CreateConnection(
-=======
-    public IMultiplexedConnection CreateConnection(MultiplexedClientConnectionOptions options) =>
-        new SlicConnection(
-            _duplexClientTransport.CreateConnection(
->>>>>>> fb129c67
                 new DuplexClientConnectionOptions
                 {
                     ClientAuthenticationOptions = options.ClientAuthenticationOptions,
