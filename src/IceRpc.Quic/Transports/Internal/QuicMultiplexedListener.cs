// Copyright (c) ZeroC, Inc. All rights reserved.

using System.Diagnostics;
using System.Net;
using System.Net.Quic;
using System.Net.Security;
using System.Security.Authentication;

namespace IceRpc.Transports.Internal;

[System.Runtime.Versioning.SupportedOSPlatform("macOS")]
[System.Runtime.Versioning.SupportedOSPlatform("linux")]
[System.Runtime.Versioning.SupportedOSPlatform("windows")]
internal class QuicMultiplexedListener : IListener<IMultiplexedConnection>
{
    public ServerAddress ServerAddress { get; }

    private readonly QuicListener _listener;
    private readonly MultiplexedConnectionOptions _options;
    private readonly QuicServerConnectionOptions _quicServerOptions;

    public async Task<(IMultiplexedConnection, EndPoint)> AcceptAsync(CancellationToken cancellationToken)
    {
        QuicConnection connection;
        while (true)
        {
            try
            {
                connection = await _listener.AcceptConnectionAsync(cancellationToken).ConfigureAwait(false);
                break;
            }
            catch (QuicException exception) when (exception.QuicError == QuicError.OperationAborted)
            {
                // Listener was disposed while accept was in progress.
                throw new TransportException(TransportErrorCode.OperationAborted, exception);
            }
            catch (OperationCanceledException exception) when (exception.CancellationToken != cancellationToken)
            {
                // WORKAROUND QuicListener TLS handshake internal timeout.
                // TODO rework depending on the resolution of:
                // - https://github.com/dotnet/runtime/issues/78096
            }
            catch (QuicException)
            {
                // There was a problem establishing the connection.
                // TODO Log this exception
            }
            catch (AuthenticationException)
            {
                // The connection was rejected due to an authentication exception.
                // TODO Log this exception
            }
        }
        return (new QuicMultiplexedServerConnection(ServerAddress, connection, _options), connection.RemoteEndPoint);
    }

    public ValueTask DisposeAsync() => _listener.DisposeAsync();

    internal QuicMultiplexedListener(
        ServerAddress serverAddress,
        MultiplexedConnectionOptions options,
        QuicServerTransportOptions quicTransportOptions,
        SslServerAuthenticationOptions authenticationOptions)
    {
        _options = options;

        authenticationOptions = authenticationOptions.Clone();
        authenticationOptions.ApplicationProtocols ??= new List<SslApplicationProtocol> // Mandatory with Quic
        {
            new SslApplicationProtocol(serverAddress.Protocol.Name)
        };

        _quicServerOptions = new QuicServerConnectionOptions
        {
            DefaultCloseErrorCode = 0,
            DefaultStreamErrorCode = 0,
            IdleTimeout = quicTransportOptions.IdleTimeout,
            ServerAuthenticationOptions = authenticationOptions,
            MaxInboundBidirectionalStreams = options.MaxBidirectionalStreams,
            MaxInboundUnidirectionalStreams = options.MaxUnidirectionalStreams
        };

        if (!IPAddress.TryParse(serverAddress.Host, out IPAddress? ipAddress))
        {
            throw new NotSupportedException(
                $"serverAddress '{serverAddress}' cannot accept connections because it has a DNS name");
        }

<<<<<<< HEAD
        // ListenAsync implementation is synchronous so it's safe to get the result synchronously.
        ValueTask<QuicListener> task = QuicListener.ListenAsync(
            new QuicListenerOptions
            {
                ListenEndPoint = new IPEndPoint(ipAddress, serverAddress.Port),
                ListenBacklog = quicTransportOptions.ListenBacklog,
                ApplicationProtocols = authenticationOptions.ApplicationProtocols,
                ConnectionOptionsCallback = (connection, sslInfo, cancellationToken) => new(_quicServerOptions)
            },
            CancellationToken.None);
=======
        try
        {
            // ListenAsync implementation is synchronous so it's safe to get the result synchronously.
            ValueTask<QuicListener> task = QuicListener.ListenAsync(
                new QuicListenerOptions
                {
                    ListenEndPoint = new IPEndPoint(ipAddress, serverAddress.Port),
                    ListenBacklog = quicTransportOptions.ListenBacklog,
                    ApplicationProtocols = authenticationOptions.ApplicationProtocols,
                    ConnectionOptionsCallback = GetConnectionOptionsAsync
                },
                CancellationToken.None);
>>>>>>> 68eae455

            Debug.Assert(task.IsCompleted);
            _listener = task.Result;

            ServerAddress = serverAddress with { Port = (ushort)_listener.LocalEndPoint.Port };
        }
        catch (QuicException exception)
        {
            throw exception.ToTransportException();
        }
    }
}<|MERGE_RESOLUTION|>--- conflicted
+++ resolved
@@ -86,18 +86,6 @@
                 $"serverAddress '{serverAddress}' cannot accept connections because it has a DNS name");
         }
 
-<<<<<<< HEAD
-        // ListenAsync implementation is synchronous so it's safe to get the result synchronously.
-        ValueTask<QuicListener> task = QuicListener.ListenAsync(
-            new QuicListenerOptions
-            {
-                ListenEndPoint = new IPEndPoint(ipAddress, serverAddress.Port),
-                ListenBacklog = quicTransportOptions.ListenBacklog,
-                ApplicationProtocols = authenticationOptions.ApplicationProtocols,
-                ConnectionOptionsCallback = (connection, sslInfo, cancellationToken) => new(_quicServerOptions)
-            },
-            CancellationToken.None);
-=======
         try
         {
             // ListenAsync implementation is synchronous so it's safe to get the result synchronously.
@@ -107,11 +95,9 @@
                     ListenEndPoint = new IPEndPoint(ipAddress, serverAddress.Port),
                     ListenBacklog = quicTransportOptions.ListenBacklog,
                     ApplicationProtocols = authenticationOptions.ApplicationProtocols,
-                    ConnectionOptionsCallback = GetConnectionOptionsAsync
+                    ConnectionOptionsCallback = (connection, sslInfo, cancellationToken) => new(_quicServerOptions)
                 },
                 CancellationToken.None);
->>>>>>> 68eae455
-
             Debug.Assert(task.IsCompleted);
             _listener = task.Result;
 
