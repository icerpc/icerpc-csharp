// Copyright (c) ZeroC, Inc.

encoding = Slice1

module IceRpc::Internal

// These definitions help with the encoding of ice frames.

/// Each ice frame has a type identified by this enumeration.
[cs::internal]
enum IceFrameType {
    Request = 0
    RequestBatch = 1
    Reply = 2
    ValidateConnection = 3
    CloseConnection = 4
}

/// The ice frame prologue.
[cs::internal]
[cs::readonly]
compact struct IcePrologue {
    magic1: uint8
    magic2: uint8
    magic3: uint8
    magic4: uint8
    protocolMajor: uint8
    protocolMinor: uint8
    encodingMajor: uint8
    encodingMinor: uint8
    frameType: IceFrameType
    compressionStatus: uint8
    frameSize: int32
}

/// Determines the retry behavior an invocation in case of a (potentially) recoverable error. OperationMode is
/// sent with each ice request to allow the server to verify the assumptions made by the caller.
[cs::internal]
enum OperationMode {
    /// Ordinary operations have <c>Normal</c> mode. These operations can modify object state; invoking such
    /// an operation twice in a row may have different semantics than invoking it once. The Ice run time guarantees
    /// that it will not violate at-most-once semantics for <c>Normal</c> operations.
    Normal

    /// <c>Nonmutating</c> is deprecated; use <c>Idempotent</c> instead.
    Nonmutating

    /// Operations that use the Slice <c>idempotent</c> keyword can modify object state, but invoking an
    /// operation twice in a row must result in the same object state as invoking it once. For example,
    /// <c>x = 1</c> is an idempotent statement, whereas <c>x += 1</c> is not. For idempotent
    /// operations, the Ice run-time does not guarantee at-most-once semantics.
    \Idempotent
}

/// The payload of most request and response frames starts with an encapsulation header that specifies the size of
/// the encapsulation and its encoding.
[cs::internal]
[cs::readonly]
compact struct EncapsulationHeader {
    encapsulationSize: int32
    payloadEncodingMajor: uint8
    payloadEncodingMinor: uint8
}

/// Each ice request frame has:
/// - a frame prologue, with the frame type and the overall frame size
/// - a request ID
/// - a request header (below)
/// - a request payload, with encapsulationSize - 6 bytes
[cs::internal]
[cs::readonly]
compact struct IceRequestHeader {
<<<<<<< HEAD
    identity: Identity
=======
    identity: Ice::Identity
>>>>>>> f7f90282
    fragment: Fragment
    operation: string
    operationMode: OperationMode
    // Manually encoded/decoded
    // context: dictionary<string, string>
    // encapsulationHeader: EncapsulationHeader
}

/// The reply status of an ice response frame.
/// Each ice response frame has:
/// - a frame prologue, with the frame type and the overall frame size
/// - a request ID
/// - a reply status
/// - when reply status is OK or UserException, an encapsulation header followed by a response payload, with
/// encapsulationSize - 6 bytes
[cs::internal]
enum ReplyStatus {
    /// A successful reply message.
    Ok = 0

    /// A user exception reply message.
    UserException = 1

    /// The target object does not exist.
    ObjectNotExistException = 2

    /// The target object does not support the facet.
    FacetNotExistException = 3

    /// The target object does not support the operation.
    OperationNotExistException = 4

    /// The reply message carries an unknown Ice local exception.
    UnknownLocalException = 5

    /// The reply message carries an unknown Ice user exception.
    UnknownUserException = 6

    /// The reply message carries an unknown exception.
    UnknownException = 7
}

/// The data carried by a RequestFailedException (ObjectNotExistException, FacetNotExistException or
/// OperationNotExistException).
[cs::internal]
[cs::readonly]
compact struct RequestFailedExceptionData {
<<<<<<< HEAD
    identity: Identity
=======
    identity: Ice::Identity
>>>>>>> f7f90282
    fragment: Fragment
    operation: string
}<|MERGE_RESOLUTION|>--- conflicted
+++ resolved
@@ -70,11 +70,7 @@
 [cs::internal]
 [cs::readonly]
 compact struct IceRequestHeader {
-<<<<<<< HEAD
-    identity: Identity
-=======
     identity: Ice::Identity
->>>>>>> f7f90282
     fragment: Fragment
     operation: string
     operationMode: OperationMode
@@ -122,11 +118,7 @@
 [cs::internal]
 [cs::readonly]
 compact struct RequestFailedExceptionData {
-<<<<<<< HEAD
-    identity: Identity
-=======
     identity: Ice::Identity
->>>>>>> f7f90282
     fragment: Fragment
     operation: string
 }