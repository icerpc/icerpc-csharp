// Copyright (c) ZeroC, Inc. All rights reserved.

using IceRpc.Transports;
using NUnit.Framework;

namespace IceRpc.Tests.Internal
{
    [Timeout(5000)]
    [Parallelizable(scope: ParallelScope.Fixtures)]
    [TestFixture("tcp")]
    [TestFixture("coloc")]
    public class NetworkStreamTests
    {
<<<<<<< HEAD
        private INetworkStream ClientStream => _clientNetworkStream!;
        private INetworkStream ServerStream => _serverNetworkStream!;

        private INetworkConnection? _clientConnection;
        private INetworkStream? _clientNetworkStream;
        private INetworkConnection? _serverConnection;
        private INetworkStream? _serverNetworkStream;
        private readonly string _transport;

        public NetworkStreamTests(string transport) => _transport = transport;
=======
        [SetUp]
        public Task SetUp() => SetUpConnectionsAsync();

        [TearDown]
        public void TearDown() => TearDownConnections();

        [TestCase(StreamError.DispatchCanceled)]
        [TestCase(StreamError.InvocationCanceled)]
        [TestCase((StreamError)10)]
        public async Task Stream_Abort(StreamError errorCode)
        {
            Task<(int, IMultiplexedNetworkStream)> serverTask = ReceiveAsync();

            // Create client stream and send one byte.
            IMultiplexedNetworkStream clientStream = ClientMultiStreamConnection.CreateStream(true);
            await clientStream.WriteAsync(CreateSendPayload(clientStream, 1), false, default);

            (int received, IMultiplexedNetworkStream serverStream) = await serverTask;

            Assert.That(received, Is.EqualTo(1));
            var dispatchCanceled = new TaskCompletionSource();
            serverStream.ShutdownAction = () => dispatchCanceled.SetResult();

            // Abort the stream
            clientStream.Abort(errorCode);

            // Ensure that receive on the server connection raises RpcStreamAbortedException
            StreamAbortedException? ex = Assert.CatchAsync<StreamAbortedException>(
                async () => await serverStream.ReadAsync(new byte[1], default));
            Assert.That(ex!.ErrorCode, Is.EqualTo(errorCode));

            await dispatchCanceled.Task;

            // Ensure we can still create a new stream after the cancellation
            IMultiplexedNetworkStream clientStream2 = ClientMultiStreamConnection.CreateStream(true);
            await clientStream2.WriteAsync(CreateSendPayload(clientStream2, 1), true, default);

            async Task<(int, IMultiplexedNetworkStream)> ReceiveAsync()
            {
                IMultiplexedNetworkStream serverStream = await ServerMultiStreamConnection.AcceptStreamAsync(default);

                // Continue reading from the server connection and receive the byte sent over the client stream.
                _ = ServerMultiStreamConnection.AcceptStreamAsync(default).AsTask();

                return (await serverStream.ReadAsync(new byte[256], default), serverStream);
            }
        }
>>>>>>> 7d5deace

        [TestCase]
        public void SingleStreamConnection_Canceled()
        {
<<<<<<< HEAD
            Memory<byte> buffer = new byte[1];
            var buffers = new ReadOnlyMemory<byte>[] { buffer };

=======
            IMultiplexedNetworkStream clientStream = ClientMultiStreamConnection.CreateStream(true);
            Memory<ReadOnlyMemory<byte>> sendBuffers = new ReadOnlyMemory<byte>[bufferCount];
            byte[] buffer;
            if (bufferCount == 1)
            {
                var sendBuffer = new ArraySegment<byte>(new byte[clientStream.TransportHeader.Length + sendSize]);
                clientStream.TransportHeader.CopyTo(sendBuffer);
                new Random().NextBytes(sendBuffer[clientStream.TransportHeader.Length..]);
                sendBuffers.Span[0] = sendBuffer;
            }
            else
            {
                sendBuffers.Span[0] = clientStream.TransportHeader.ToArray();
                for (int i = 1; i < bufferCount; ++i)
                {
                    buffer = new byte[sendSize / bufferCount];
                    new Random().NextBytes(buffer);
                    sendBuffers.Span[i] = buffer;
                }
            }
            _ = ClientMultiStreamConnection.AcceptStreamAsync(default).AsTask();
            _ = clientStream.WriteAsync(sendBuffers, false, default).AsTask();

            IMultiplexedNetworkStream serverStream = await ServerMultiStreamConnection.AcceptStreamAsync(default);
            _ = ServerMultiStreamConnection.AcceptStreamAsync(default).AsTask();

            int segment = 0;
            int offset = 0;
            buffer = new byte[recvSize];
            ReadOnlyMemory<byte> receiveBuffer = ReadOnlyMemory<byte>.Empty;
            while (segment < bufferCount)
            {
                ReadOnlyMemory<byte> sendBuffer = sendBuffers.Span[segment];
                if (clientStream.TransportHeader.Length > 0 && segment == 0 && offset == 0)
                {
                    // Don't compare the transport header from the buffer since it's never returned by ReceiveAsync
                    if (sendBuffer.Length == clientStream.TransportHeader.Length)
                    {
                        sendBuffer = sendBuffers.Span[++segment];
                    }
                    else
                    {
                        offset = clientStream.TransportHeader.Length;
                    }
                }

                if (receiveBuffer.Length == 0)
                {
                    int count = await serverStream.ReadAsync(buffer, default);
                    receiveBuffer = buffer.AsMemory()[0..count];
                }

                if (receiveBuffer.Length < (sendBuffer.Length - offset))
                {
                    // Received buffer is smaller than the data from the send buffer segment
                    Assert.That(receiveBuffer.ToArray(),
                                Is.EqualTo(sendBuffer[offset..(offset + receiveBuffer.Length)].ToArray()));
                    offset += receiveBuffer.Length;
                    if (offset == sendBuffer.Length)
                    {
                        offset = 0;
                        ++segment;
                    }
                    receiveBuffer = Memory<byte>.Empty;
                }
                else
                {
                    // Received buffer is larger or equal than from the send buffer segment
                    int length = sendBuffer.Length - offset;
                    Assert.That(receiveBuffer[0..length].ToArray(), Is.EqualTo(sendBuffer[offset..].ToArray()));
                    ++segment;
                    offset = 0;
                    receiveBuffer = receiveBuffer[length..];
                }
            }
        }

        [Test]
        public void Stream_SendAsync_Cancellation()
        {
            IMultiplexedNetworkStream stream = ClientMultiStreamConnection.CreateStream(true);
>>>>>>> 7d5deace
            using var source = new CancellationTokenSource();
            source.Cancel();
            CancellationToken token = source.Token;

<<<<<<< HEAD
            Assert.CatchAsync<OperationCanceledException>(async () => await ClientStream.WriteAsync(buffers, token));
            Assert.CatchAsync<OperationCanceledException>(async () => await ClientStream.ReadAsync(buffer, token));
=======
            Assert.CatchAsync<OperationCanceledException>(
                async () => await stream.WriteAsync(CreateSendPayload(stream), true, source.Token));
        }

        [Test]
        public void Stream_ReceiveAsync_Cancellation()
        {
            IMultiplexedNetworkStream stream = ClientMultiStreamConnection.CreateStream(true);
            using var source = new CancellationTokenSource();
            source.Cancel();
            Assert.CatchAsync<OperationCanceledException>(
                async () => await stream.ReadAsync(CreateReceivePayload(), source.Token));
>>>>>>> 7d5deace
        }

        [TestCase]
        public async Task SingleStreamConnection_ReceiveCancellation()
        {
<<<<<<< HEAD
            Memory<byte> buffer = new byte[1];
            var buffers = new ReadOnlyMemory<byte>[] { buffer };

            using var source = new CancellationTokenSource();
            CancellationToken token = source.Token;
=======
            IMultiplexedNetworkStream stream = ClientMultiStreamConnection.CreateStream(true);
            _ = ClientMultiStreamConnection.AcceptStreamAsync(default).AsTask();
            await stream.WriteAsync(CreateSendPayload(stream), true, default);

            IMultiplexedNetworkStream serverStream = await ServerMultiStreamConnection.AcceptStreamAsync(default);
            await serverStream.ReadAsync(CreateReceivePayload(), default);
            _ = ServerMultiStreamConnection.AcceptStreamAsync(default).AsTask();
>>>>>>> 7d5deace

            Task<int> task = ClientStream.ReadAsync(buffer, token).AsTask();
            await Task.Delay(500);

            Assert.That(task.IsCompleted, Is.False);
            source.Cancel();
            Assert.CatchAsync<OperationCanceledException>(async () => await task);
        }

        [TestCase]
        public async Task SingleStreamConnection_SendCancellation()
        {
<<<<<<< HEAD
            Memory<byte> buffer = new byte[1024 * 1024];
            var buffers = new ReadOnlyMemory<byte>[] { buffer };
=======
            Task<IMultiplexedNetworkStream> serverAcceptStream = AcceptServerStreamAsync();

            IMultiplexedNetworkStream stream = ClientMultiStreamConnection.CreateStream(true);
            _ = ClientMultiStreamConnection.AcceptStreamAsync(default).AsTask();
            _ = stream.WriteAsync(CreateSendPayload(stream, 1), false, default).AsTask();

            IMultiplexedNetworkStream serverStream = await serverAcceptStream;

            byte[] sendBuffer = new byte[sendSize];
            new Random().NextBytes(sendBuffer);
>>>>>>> 7d5deace

            using var source = new CancellationTokenSource();
            while (ClientStream.WriteAsync(buffers, source.Token).AsTask().IsCompleted)
            {
                // Wait for send to block.
            }

<<<<<<< HEAD
            Task task = ClientStream.WriteAsync(buffers, source.Token).AsTask();
            await Task.Delay(500);
=======
            async Task<IMultiplexedNetworkStream> AcceptServerStreamAsync()
            {
                IMultiplexedNetworkStream serverStream = await ServerMultiStreamConnection.AcceptStreamAsync(default);

                // Continue reading from the server connection and receive the byte sent over the client stream.
                _ = ServerMultiStreamConnection.AcceptStreamAsync(default).AsTask();
>>>>>>> 7d5deace

            Assert.That(task.IsCompleted, Is.False);
            source.Cancel();
            Assert.CatchAsync<OperationCanceledException>(async () => await task);
        }

        [TestCase]
        [Log(LogAttributeLevel.Trace)]
        public async Task SingleStreamConnection_SendReceive()
        {
<<<<<<< HEAD
            ReadOnlyMemory<byte> sendBuffer = new byte[] { 0x05, 0x06 };
            var sendBuffers = new ReadOnlyMemory<byte>[] { sendBuffer };
            Memory<byte> receiveBuffer = new byte[10];

            ValueTask task = ClientStream.WriteAsync(sendBuffers, default);
            Assert.That(await ServerStream.ReadAsync(receiveBuffer, default), Is.EqualTo(sendBuffer.Length));
            await task;
            Assert.That(receiveBuffer.ToArray()[0..2], Is.EqualTo(sendBuffer.ToArray()));

            ValueTask task2 = ClientStream.WriteAsync(new ReadOnlyMemory<byte>[] { sendBuffer, sendBuffer }, default);
            Assert.That(await ServerStream.ReadAsync(receiveBuffer, default), Is.EqualTo(sendBuffer.Length * 2));
            await task2;
            Assert.That(receiveBuffer.ToArray()[0..2], Is.EqualTo(sendBuffer.ToArray()));
            Assert.That(receiveBuffer.ToArray()[2..4], Is.EqualTo(sendBuffer.ToArray()));
=======
            Task<IMultiplexedNetworkStream> serverAcceptStream = AcceptServerStreamAsync();

            IMultiplexedNetworkStream stream = ClientMultiStreamConnection.CreateStream(true);
            _ = ClientMultiStreamConnection.AcceptStreamAsync(default).AsTask();
            _ = stream.WriteAsync(CreateSendPayload(stream, 1), false, default).AsTask();

            IMultiplexedNetworkStream serverStream = await serverAcceptStream;

            var sendStream = new TestMemoryStream(new byte[100]);

            IStreamParamSender writer = new ByteStreamParamSender(sendStream);
            _ = Task.Run(() => writer.SendAsync(stream, null), CancellationToken.None);

            byte[] readBuffer = new byte[100];
            Stream receiveStream = new StreamParamReceiver(serverStream, null).ToByteStream();

            ValueTask<int> readTask = receiveStream.ReadAsync(readBuffer);

            Assert.That(readTask.IsCompleted, Is.False);
            sendStream.Semaphore.Release();
            Assert.That(await readTask, Is.EqualTo(100));

            ValueTask<int> readTask2 = receiveStream.ReadAsync(readBuffer);
            await Task.Delay(100);
            Assert.That(readTask2.IsCompleted, Is.False);

            if (cancelClientSide)
            {
                sendStream.Exception = new InvalidOperationException();
                sendStream.Semaphore.Release();
            }
            else
            {
                receiveStream.Dispose();
            }

            // Make sure that the read fails with an IOException, the send stream should be disposed as well.
            IOException? ex = Assert.ThrowsAsync<IOException>(async () => await readTask2);
            if (cancelClientSide)
            {
                Assert.That(ex!.Message, Is.EqualTo("streaming canceled by the writer"));
            }
            else
            {
                Assert.That(ex!.Message, Is.EqualTo("streaming canceled by the reader"));

                // Release the semaphore, the stream should be disposed once the stop sending frame is received.
                sendStream.Semaphore.Release(10000);
            }
            await sendStream.Completed.Task;

            // Ensure the server can still send data to the client even if the client can no longer send data to
            // the server.
            await serverStream.WriteAsync(CreateSendPayload(serverStream, 1), false, default);
            await stream.ReadAsync(new byte[1], default);

            async Task<IMultiplexedNetworkStream> AcceptServerStreamAsync()
            {
                IMultiplexedNetworkStream serverStream = await ServerMultiStreamConnection.AcceptStreamAsync(default);

                // Continue reading from the server connection and receive the byte sent over the client stream.
                _ = ServerMultiStreamConnection.AcceptStreamAsync(default).AsTask();

                int received = await serverStream.ReadAsync(new byte[256], default);
                Assert.That(received, Is.EqualTo(1));
                return serverStream;
            }
>>>>>>> 7d5deace
        }

        [TestCase]
        public void SingleStreamConnection_Close()
        {
<<<<<<< HEAD
            _clientConnection!.Close();
            _serverConnection!.Close();
=======
            IMultiplexedNetworkStream clientStream = ClientMultiStreamConnection.CreateStream(true);
            _ = ClientMultiStreamConnection.AcceptStreamAsync(default).AsTask();
            _ = clientStream.WriteAsync(CreateSendPayload(clientStream, 1), false, default).AsTask();

            IMultiplexedNetworkStream serverStream = await ServerMultiStreamConnection.AcceptStreamAsync(default);
            _ = ServerMultiStreamConnection.AcceptStreamAsync(default).AsTask();
            await serverStream.ReadAsync(new byte[1], default);
>>>>>>> 7d5deace

            Memory<byte> buffer = new byte[1];
            var buffers = new ReadOnlyMemory<byte>[] { buffer };

            Assert.CatchAsync<TransportException>(async () => await ClientStream.WriteAsync(buffers, default));
            Assert.CatchAsync <TransportException>(async () => await ClientStream.ReadAsync(buffer, default));

            Assert.CatchAsync<TransportException>(async () => await ServerStream.WriteAsync(buffers, default));
            Assert.CatchAsync<TransportException>(async () => await ServerStream.ReadAsync(buffer, default));
        }

        [SetUp]
        public async Task SetUp()
        {
            Endpoint endpoint = TestHelper.GetTestEndpoint(transport: _transport);
            using IListener listener = TestHelper.CreateServerTransport(endpoint).Listen(endpoint);

            IClientTransport clientTransport = TestHelper.CreateClientTransport(listener.Endpoint);
            _clientConnection = clientTransport.CreateConnection(listener.Endpoint);

            ValueTask<INetworkConnection> acceptTask = listener.AcceptAsync();
            Task<NetworkConnectionInformation> connectTask = _clientConnection.ConnectAsync(default);
            _serverConnection = await acceptTask;
            await connectTask;
            await _serverConnection.ConnectAsync(default);

            _clientNetworkStream = _clientConnection.GetNetworkStream();
            _serverNetworkStream = _serverConnection.GetNetworkStream();
        }

        [TearDown]
        public void TearDown()
        {
            _clientConnection?.Close(new ConnectionClosedException());
            _serverConnection?.Close(new ConnectionClosedException());
        }
    }
}<|MERGE_RESOLUTION|>--- conflicted
+++ resolved
@@ -11,7 +11,6 @@
     [TestFixture("coloc")]
     public class NetworkStreamTests
     {
-<<<<<<< HEAD
         private INetworkStream ClientStream => _clientNetworkStream!;
         private INetworkStream ServerStream => _serverNetworkStream!;
 
@@ -22,187 +21,29 @@
         private readonly string _transport;
 
         public NetworkStreamTests(string transport) => _transport = transport;
-=======
-        [SetUp]
-        public Task SetUp() => SetUpConnectionsAsync();
-
-        [TearDown]
-        public void TearDown() => TearDownConnections();
-
-        [TestCase(StreamError.DispatchCanceled)]
-        [TestCase(StreamError.InvocationCanceled)]
-        [TestCase((StreamError)10)]
-        public async Task Stream_Abort(StreamError errorCode)
-        {
-            Task<(int, IMultiplexedNetworkStream)> serverTask = ReceiveAsync();
-
-            // Create client stream and send one byte.
-            IMultiplexedNetworkStream clientStream = ClientMultiStreamConnection.CreateStream(true);
-            await clientStream.WriteAsync(CreateSendPayload(clientStream, 1), false, default);
-
-            (int received, IMultiplexedNetworkStream serverStream) = await serverTask;
-
-            Assert.That(received, Is.EqualTo(1));
-            var dispatchCanceled = new TaskCompletionSource();
-            serverStream.ShutdownAction = () => dispatchCanceled.SetResult();
-
-            // Abort the stream
-            clientStream.Abort(errorCode);
-
-            // Ensure that receive on the server connection raises RpcStreamAbortedException
-            StreamAbortedException? ex = Assert.CatchAsync<StreamAbortedException>(
-                async () => await serverStream.ReadAsync(new byte[1], default));
-            Assert.That(ex!.ErrorCode, Is.EqualTo(errorCode));
-
-            await dispatchCanceled.Task;
-
-            // Ensure we can still create a new stream after the cancellation
-            IMultiplexedNetworkStream clientStream2 = ClientMultiStreamConnection.CreateStream(true);
-            await clientStream2.WriteAsync(CreateSendPayload(clientStream2, 1), true, default);
-
-            async Task<(int, IMultiplexedNetworkStream)> ReceiveAsync()
-            {
-                IMultiplexedNetworkStream serverStream = await ServerMultiStreamConnection.AcceptStreamAsync(default);
-
-                // Continue reading from the server connection and receive the byte sent over the client stream.
-                _ = ServerMultiStreamConnection.AcceptStreamAsync(default).AsTask();
-
-                return (await serverStream.ReadAsync(new byte[256], default), serverStream);
-            }
-        }
->>>>>>> 7d5deace
 
         [TestCase]
-        public void SingleStreamConnection_Canceled()
+        public void NetworkStream_Canceled()
         {
-<<<<<<< HEAD
             Memory<byte> buffer = new byte[1];
             var buffers = new ReadOnlyMemory<byte>[] { buffer };
 
-=======
-            IMultiplexedNetworkStream clientStream = ClientMultiStreamConnection.CreateStream(true);
-            Memory<ReadOnlyMemory<byte>> sendBuffers = new ReadOnlyMemory<byte>[bufferCount];
-            byte[] buffer;
-            if (bufferCount == 1)
-            {
-                var sendBuffer = new ArraySegment<byte>(new byte[clientStream.TransportHeader.Length + sendSize]);
-                clientStream.TransportHeader.CopyTo(sendBuffer);
-                new Random().NextBytes(sendBuffer[clientStream.TransportHeader.Length..]);
-                sendBuffers.Span[0] = sendBuffer;
-            }
-            else
-            {
-                sendBuffers.Span[0] = clientStream.TransportHeader.ToArray();
-                for (int i = 1; i < bufferCount; ++i)
-                {
-                    buffer = new byte[sendSize / bufferCount];
-                    new Random().NextBytes(buffer);
-                    sendBuffers.Span[i] = buffer;
-                }
-            }
-            _ = ClientMultiStreamConnection.AcceptStreamAsync(default).AsTask();
-            _ = clientStream.WriteAsync(sendBuffers, false, default).AsTask();
-
-            IMultiplexedNetworkStream serverStream = await ServerMultiStreamConnection.AcceptStreamAsync(default);
-            _ = ServerMultiStreamConnection.AcceptStreamAsync(default).AsTask();
-
-            int segment = 0;
-            int offset = 0;
-            buffer = new byte[recvSize];
-            ReadOnlyMemory<byte> receiveBuffer = ReadOnlyMemory<byte>.Empty;
-            while (segment < bufferCount)
-            {
-                ReadOnlyMemory<byte> sendBuffer = sendBuffers.Span[segment];
-                if (clientStream.TransportHeader.Length > 0 && segment == 0 && offset == 0)
-                {
-                    // Don't compare the transport header from the buffer since it's never returned by ReceiveAsync
-                    if (sendBuffer.Length == clientStream.TransportHeader.Length)
-                    {
-                        sendBuffer = sendBuffers.Span[++segment];
-                    }
-                    else
-                    {
-                        offset = clientStream.TransportHeader.Length;
-                    }
-                }
-
-                if (receiveBuffer.Length == 0)
-                {
-                    int count = await serverStream.ReadAsync(buffer, default);
-                    receiveBuffer = buffer.AsMemory()[0..count];
-                }
-
-                if (receiveBuffer.Length < (sendBuffer.Length - offset))
-                {
-                    // Received buffer is smaller than the data from the send buffer segment
-                    Assert.That(receiveBuffer.ToArray(),
-                                Is.EqualTo(sendBuffer[offset..(offset + receiveBuffer.Length)].ToArray()));
-                    offset += receiveBuffer.Length;
-                    if (offset == sendBuffer.Length)
-                    {
-                        offset = 0;
-                        ++segment;
-                    }
-                    receiveBuffer = Memory<byte>.Empty;
-                }
-                else
-                {
-                    // Received buffer is larger or equal than from the send buffer segment
-                    int length = sendBuffer.Length - offset;
-                    Assert.That(receiveBuffer[0..length].ToArray(), Is.EqualTo(sendBuffer[offset..].ToArray()));
-                    ++segment;
-                    offset = 0;
-                    receiveBuffer = receiveBuffer[length..];
-                }
-            }
-        }
-
-        [Test]
-        public void Stream_SendAsync_Cancellation()
-        {
-            IMultiplexedNetworkStream stream = ClientMultiStreamConnection.CreateStream(true);
->>>>>>> 7d5deace
             using var source = new CancellationTokenSource();
             source.Cancel();
             CancellationToken token = source.Token;
 
-<<<<<<< HEAD
             Assert.CatchAsync<OperationCanceledException>(async () => await ClientStream.WriteAsync(buffers, token));
             Assert.CatchAsync<OperationCanceledException>(async () => await ClientStream.ReadAsync(buffer, token));
-=======
-            Assert.CatchAsync<OperationCanceledException>(
-                async () => await stream.WriteAsync(CreateSendPayload(stream), true, source.Token));
-        }
-
-        [Test]
-        public void Stream_ReceiveAsync_Cancellation()
-        {
-            IMultiplexedNetworkStream stream = ClientMultiStreamConnection.CreateStream(true);
-            using var source = new CancellationTokenSource();
-            source.Cancel();
-            Assert.CatchAsync<OperationCanceledException>(
-                async () => await stream.ReadAsync(CreateReceivePayload(), source.Token));
->>>>>>> 7d5deace
         }
 
         [TestCase]
-        public async Task SingleStreamConnection_ReceiveCancellation()
+        public async Task NetworkStream_ReceiveCancellation()
         {
-<<<<<<< HEAD
             Memory<byte> buffer = new byte[1];
             var buffers = new ReadOnlyMemory<byte>[] { buffer };
 
             using var source = new CancellationTokenSource();
             CancellationToken token = source.Token;
-=======
-            IMultiplexedNetworkStream stream = ClientMultiStreamConnection.CreateStream(true);
-            _ = ClientMultiStreamConnection.AcceptStreamAsync(default).AsTask();
-            await stream.WriteAsync(CreateSendPayload(stream), true, default);
-
-            IMultiplexedNetworkStream serverStream = await ServerMultiStreamConnection.AcceptStreamAsync(default);
-            await serverStream.ReadAsync(CreateReceivePayload(), default);
-            _ = ServerMultiStreamConnection.AcceptStreamAsync(default).AsTask();
->>>>>>> 7d5deace
 
             Task<int> task = ClientStream.ReadAsync(buffer, token).AsTask();
             await Task.Delay(500);
@@ -213,23 +54,10 @@
         }
 
         [TestCase]
-        public async Task SingleStreamConnection_SendCancellation()
+        public async Task NetworkStream_SendCancellation()
         {
-<<<<<<< HEAD
             Memory<byte> buffer = new byte[1024 * 1024];
             var buffers = new ReadOnlyMemory<byte>[] { buffer };
-=======
-            Task<IMultiplexedNetworkStream> serverAcceptStream = AcceptServerStreamAsync();
-
-            IMultiplexedNetworkStream stream = ClientMultiStreamConnection.CreateStream(true);
-            _ = ClientMultiStreamConnection.AcceptStreamAsync(default).AsTask();
-            _ = stream.WriteAsync(CreateSendPayload(stream, 1), false, default).AsTask();
-
-            IMultiplexedNetworkStream serverStream = await serverAcceptStream;
-
-            byte[] sendBuffer = new byte[sendSize];
-            new Random().NextBytes(sendBuffer);
->>>>>>> 7d5deace
 
             using var source = new CancellationTokenSource();
             while (ClientStream.WriteAsync(buffers, source.Token).AsTask().IsCompleted)
@@ -237,17 +65,8 @@
                 // Wait for send to block.
             }
 
-<<<<<<< HEAD
             Task task = ClientStream.WriteAsync(buffers, source.Token).AsTask();
             await Task.Delay(500);
-=======
-            async Task<IMultiplexedNetworkStream> AcceptServerStreamAsync()
-            {
-                IMultiplexedNetworkStream serverStream = await ServerMultiStreamConnection.AcceptStreamAsync(default);
-
-                // Continue reading from the server connection and receive the byte sent over the client stream.
-                _ = ServerMultiStreamConnection.AcceptStreamAsync(default).AsTask();
->>>>>>> 7d5deace
 
             Assert.That(task.IsCompleted, Is.False);
             source.Cancel();
@@ -256,9 +75,8 @@
 
         [TestCase]
         [Log(LogAttributeLevel.Trace)]
-        public async Task SingleStreamConnection_SendReceive()
+        public async Task NetworkStream_SendReceive()
         {
-<<<<<<< HEAD
             ReadOnlyMemory<byte> sendBuffer = new byte[] { 0x05, 0x06 };
             var sendBuffers = new ReadOnlyMemory<byte>[] { sendBuffer };
             Memory<byte> receiveBuffer = new byte[10];
@@ -273,92 +91,13 @@
             await task2;
             Assert.That(receiveBuffer.ToArray()[0..2], Is.EqualTo(sendBuffer.ToArray()));
             Assert.That(receiveBuffer.ToArray()[2..4], Is.EqualTo(sendBuffer.ToArray()));
-=======
-            Task<IMultiplexedNetworkStream> serverAcceptStream = AcceptServerStreamAsync();
-
-            IMultiplexedNetworkStream stream = ClientMultiStreamConnection.CreateStream(true);
-            _ = ClientMultiStreamConnection.AcceptStreamAsync(default).AsTask();
-            _ = stream.WriteAsync(CreateSendPayload(stream, 1), false, default).AsTask();
-
-            IMultiplexedNetworkStream serverStream = await serverAcceptStream;
-
-            var sendStream = new TestMemoryStream(new byte[100]);
-
-            IStreamParamSender writer = new ByteStreamParamSender(sendStream);
-            _ = Task.Run(() => writer.SendAsync(stream, null), CancellationToken.None);
-
-            byte[] readBuffer = new byte[100];
-            Stream receiveStream = new StreamParamReceiver(serverStream, null).ToByteStream();
-
-            ValueTask<int> readTask = receiveStream.ReadAsync(readBuffer);
-
-            Assert.That(readTask.IsCompleted, Is.False);
-            sendStream.Semaphore.Release();
-            Assert.That(await readTask, Is.EqualTo(100));
-
-            ValueTask<int> readTask2 = receiveStream.ReadAsync(readBuffer);
-            await Task.Delay(100);
-            Assert.That(readTask2.IsCompleted, Is.False);
-
-            if (cancelClientSide)
-            {
-                sendStream.Exception = new InvalidOperationException();
-                sendStream.Semaphore.Release();
-            }
-            else
-            {
-                receiveStream.Dispose();
-            }
-
-            // Make sure that the read fails with an IOException, the send stream should be disposed as well.
-            IOException? ex = Assert.ThrowsAsync<IOException>(async () => await readTask2);
-            if (cancelClientSide)
-            {
-                Assert.That(ex!.Message, Is.EqualTo("streaming canceled by the writer"));
-            }
-            else
-            {
-                Assert.That(ex!.Message, Is.EqualTo("streaming canceled by the reader"));
-
-                // Release the semaphore, the stream should be disposed once the stop sending frame is received.
-                sendStream.Semaphore.Release(10000);
-            }
-            await sendStream.Completed.Task;
-
-            // Ensure the server can still send data to the client even if the client can no longer send data to
-            // the server.
-            await serverStream.WriteAsync(CreateSendPayload(serverStream, 1), false, default);
-            await stream.ReadAsync(new byte[1], default);
-
-            async Task<IMultiplexedNetworkStream> AcceptServerStreamAsync()
-            {
-                IMultiplexedNetworkStream serverStream = await ServerMultiStreamConnection.AcceptStreamAsync(default);
-
-                // Continue reading from the server connection and receive the byte sent over the client stream.
-                _ = ServerMultiStreamConnection.AcceptStreamAsync(default).AsTask();
-
-                int received = await serverStream.ReadAsync(new byte[256], default);
-                Assert.That(received, Is.EqualTo(1));
-                return serverStream;
-            }
->>>>>>> 7d5deace
         }
 
         [TestCase]
-        public void SingleStreamConnection_Close()
+        public void NetworkStream_Close()
         {
-<<<<<<< HEAD
             _clientConnection!.Close();
             _serverConnection!.Close();
-=======
-            IMultiplexedNetworkStream clientStream = ClientMultiStreamConnection.CreateStream(true);
-            _ = ClientMultiStreamConnection.AcceptStreamAsync(default).AsTask();
-            _ = clientStream.WriteAsync(CreateSendPayload(clientStream, 1), false, default).AsTask();
-
-            IMultiplexedNetworkStream serverStream = await ServerMultiStreamConnection.AcceptStreamAsync(default);
-            _ = ServerMultiStreamConnection.AcceptStreamAsync(default).AsTask();
-            await serverStream.ReadAsync(new byte[1], default);
->>>>>>> 7d5deace
 
             Memory<byte> buffer = new byte[1];
             var buffers = new ReadOnlyMemory<byte>[] { buffer };
@@ -380,13 +119,13 @@
             _clientConnection = clientTransport.CreateConnection(listener.Endpoint);
 
             ValueTask<INetworkConnection> acceptTask = listener.AcceptAsync();
-            Task<NetworkConnectionInformation> connectTask = _clientConnection.ConnectAsync(default);
+
+            Task<(INetworkStream, NetworkConnectionInformation)> connectTask =
+                _clientConnection.ConnectAndGetNetworkStreamAsync(default);
             _serverConnection = await acceptTask;
-            await connectTask;
-            await _serverConnection.ConnectAsync(default);
 
-            _clientNetworkStream = _clientConnection.GetNetworkStream();
-            _serverNetworkStream = _serverConnection.GetNetworkStream();
+            (_serverNetworkStream, _) = await _serverConnection.ConnectAndGetNetworkStreamAsync(default);
+            (_clientNetworkStream, _) = await connectTask;
         }
 
         [TearDown]
