--- conflicted
+++ resolved
@@ -351,25 +351,6 @@
     /// <param name="size">The amount of data consumed by the application on the stream <see cref="Input" />.</param>
     internal void WriteStreamWindowUpdateFrame(int size)
     {
-<<<<<<< HEAD
-        try
-        {
-            // Send the stream consumed frame.
-            _connection.WriteStreamFrame(
-                stream: this,
-                FrameType.StreamWindowUpdate,
-                new StreamWindowUpdateBody((ulong)size).Encode,
-                writeReadsClosedFrame: false);
-        }
-        catch (IceRpcException)
-        {
-            // Ignore connection failures.
-        }
-        catch (Exception exception)
-        {
-            Debug.Fail($"Writing of the StreamWindowUpdate frame failed due to an unhandled exception: {exception}");
-            throw;
-=======
         _ = WriteStreamConsumedFrame();
 
         async Task WriteStreamConsumedFrame()
@@ -379,8 +360,8 @@
                 // Send the stream consumed frame.
                 await _connection.WriteStreamFrameAsync(
                     stream: this,
-                    FrameType.StreamConsumed,
-                    new StreamConsumedBody((ulong)size).Encode,
+                    FrameType.StreamWindowUpdate,
+                    new StreamWindowUpdateBody((ulong)size).Encode,
                     writeReadsClosedFrame: false).ConfigureAwait(false);
             }
             catch (IceRpcException)
@@ -389,10 +370,9 @@
             }
             catch (Exception exception)
             {
-                Debug.Fail($"Writing of the StreamConsumed frame failed due to an unhandled exception: {exception}");
+                Debug.Fail($"Writing of the StreamWindowUpdate frame failed due to an unhandled exception: {exception}");
                 throw;
             }
->>>>>>> ffb88a14
         }
     }
 
