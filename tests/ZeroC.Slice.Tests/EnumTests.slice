--- conflicted
+++ resolved
@@ -31,7 +31,6 @@
     E4 = 16
 }
 
-<<<<<<< HEAD
 enum Shape {
     Circle(diameter: int32?)
     Rectangle(name: string, tag(1) width: int32?, height: int32?)
@@ -44,6 +43,4 @@
     Triangle()
     Square
 }
-=======
-unchecked enum MyVarInt62Alias : varint62 {}
->>>>>>> 2f86fb1b
+unchecked enum MyVarInt62Alias : varint62 {}