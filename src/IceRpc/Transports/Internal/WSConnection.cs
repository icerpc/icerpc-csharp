--- conflicted
+++ resolved
@@ -17,49 +17,6 @@
     internal sealed class WSConnection : SingleStreamConnection
     {
         /// <inheritdoc/>
-<<<<<<< HEAD
-        public bool CheckCertRevocationStatus => _tcpConnectionInformation.CheckCertRevocationStatus;
-
-        /// <inheritdoc/>
-        public IReadOnlyDictionary<string, string> Headers => _parser.GetHeaders();
-
-        /// <inheritdoc/>
-        public bool IsEncrypted => _tcpConnectionInformation.IsEncrypted;
-
-        /// <inheritdoc/>
-        public bool IsMutuallyAuthenticated => _tcpConnectionInformation.IsMutuallyAuthenticated;
-
-        /// <inheritdoc/>
-        public bool IsSecure => _tcpConnectionInformation.IsSecure;
-
-        /// <inheritdoc/>
-        public bool IsSigned => _tcpConnectionInformation.IsSigned;
-
-        /// <inheritdoc/>
-        public X509Certificate? LocalCertificate => _tcpConnectionInformation.LocalCertificate;
-
-        /// <inheritdoc/>
-        public IPEndPoint? LocalEndPoint => _tcpConnectionInformation.LocalEndPoint;
-
-        /// <inheritdoc/>
-        public SslApplicationProtocol? NegotiatedApplicationProtocol =>
-            _tcpConnectionInformation.NegotiatedApplicationProtocol;
-
-        /// <inheritdoc/>
-        public TlsCipherSuite? NegotiatedCipherSuite => _tcpConnectionInformation.NegotiatedCipherSuite;
-
-        /// <inheritdoc/>
-        public X509Certificate? RemoteCertificate => _tcpConnectionInformation.RemoteCertificate;
-
-        /// <inheritdoc/>
-        public IPEndPoint? RemoteEndPoint => _tcpConnectionInformation.RemoteEndPoint;
-
-        /// <inheritdoc/>
-        public override IConnectionInformation ConnectionInformation => this;
-
-        /// <inheritdoc/>
-        public SslProtocols? SslProtocol => _tcpConnectionInformation.SslProtocol;
-=======
         public override ConnectionInformation ConnectionInformation =>
             new WSConnectionInformation(
                 _bufferedConnection.NetworkSocket!,
@@ -67,7 +24,6 @@
             {
                 Headers = _parser.GetHeaders()
             };
->>>>>>> 4475b77b
 
         /// <inheritdoc/>
         internal override System.Net.Sockets.Socket? NetworkSocket => _bufferedConnection.NetworkSocket;
@@ -332,15 +288,6 @@
             }
         }
 
-        private void Mask(Memory<byte> buffer)
-        {
-            Span<byte> bufferAsSpan = buffer.Span;
-            for (int i = 0; i < buffer.Length; ++i)
-            {
-                bufferAsSpan[i] = (byte)(bufferAsSpan[i] ^ _sendMask[i % 4]);
-            }
-        }
-
         private int PrepareHeaderForSend(OpCode opCode, int payloadSize, Memory<byte> buffer)
         {
             int i = 0;
@@ -719,6 +666,15 @@
                 }
                 await _bufferedConnection.SendAsync(sendBuffer, cancel).ConfigureAwait(false);
                 return size;
+
+                void Mask(Memory<byte> payload)
+                {
+                    Span<byte> bufferAsSpan = payload.Span;
+                    for (int i = 0; i < payload.Length; ++i)
+                    {
+                        bufferAsSpan[i] = (byte)(bufferAsSpan[i] ^ _sendMask[i % 4]);
+                    }
+                }
             }
         }
 
