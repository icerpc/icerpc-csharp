// Copyright (c) ZeroC, Inc. All rights reserved.

module IceRpc
{
    /// Represents RPC protocols supported by IceRPC.
    unchecked enum ProtocolCode : byte
    {
<<<<<<< HEAD
        /// The ice1 protocol supported by all Ice versions since Ice 1.0.
        Ice1 = 1,
        /// The ice2 protocol introduced in IceRpc.
        Ice2 = 2,
=======
        /// The RPC protocol used by ZeroC Ice.
        Ice = 1,

        /// The preferred RPC protocol, based on multiplexed streams.
        IceRpc = 2
>>>>>>> b9e3efaa
    }
}<|MERGE_RESOLUTION|>--- conflicted
+++ resolved
@@ -5,17 +5,10 @@
     /// Represents RPC protocols supported by IceRPC.
     unchecked enum ProtocolCode : byte
     {
-<<<<<<< HEAD
-        /// The ice1 protocol supported by all Ice versions since Ice 1.0.
-        Ice1 = 1,
-        /// The ice2 protocol introduced in IceRpc.
-        Ice2 = 2,
-=======
         /// The RPC protocol used by ZeroC Ice.
         Ice = 1,
 
         /// The preferred RPC protocol, based on multiplexed streams.
-        IceRpc = 2
->>>>>>> b9e3efaa
+        IceRpc = 2,
     }
 }