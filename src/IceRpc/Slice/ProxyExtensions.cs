// Copyright (c) ZeroC, Inc. All rights reserved.

using System.IO.Pipelines;

namespace IceRpc.Slice
{
    /// <summary>A function that decodes the return value from a Slice-encoded response.</summary>
    /// <typeparam name="T">The type of the return value to read.</typeparam>
    /// <param name="response">The incoming response.</param>
    /// <param name="cancel">The cancellation token.</param>
    /// <returns>A value task that contains the return value or a <see cref="RemoteException"/> when the response
    /// carries a failure.</returns>
    public delegate ValueTask<T> ResponseDecodeFunc<T>(IncomingResponse response, CancellationToken cancel);

    /// <summary>Provides extension methods for class Proxy.</summary>
    public static class ProxyExtensions
    {
        /// <summary>Computes the Slice encoding to use when encoding a Slice-generated request.</summary>
        public static SliceEncoding GetSliceEncoding(this Proxy proxy) =>
            proxy.Encoding as SliceEncoding ?? proxy.Protocol?.SliceEncoding ??
                throw new NotSupportedException($"unknown protocol {proxy.Protocol}");

        /// <summary>Sends a request to a service and decodes the response.</summary>
        /// <param name="proxy">A proxy for the remote service.</param>
        /// <param name="operation">The name of the operation, as specified in Slice.</param>
        /// <param name="payloadEncoding">The encoding of the request payload.</param>
        /// <param name="payloadSource">The payload source of the request.</param>
        /// <param name="payloadSourceStream">The optional payload source stream of the request.</param>
        /// <param name="responseDecodeFunc">The decode function for the response payload. It decodes and throws a
        /// <see cref="RemoteException"/> when the response payload contains a failure.</param>
        /// <param name="invocation">The invocation properties.</param>
        /// <param name="idempotent">When <c>true</c>, the request is idempotent.</param>
        /// <param name="cancel">The cancellation token.</param>
        /// <returns>The operation's return value.</returns>
        /// <exception cref="RemoteException">Thrown if the response carries a failure.</exception>
        /// <remarks>This method stores the response features into the invocation's response features when
        /// invocation is not null.</remarks>
        public static Task<T> InvokeAsync<T>(
            this Proxy proxy,
            string operation,
            SliceEncoding payloadEncoding,
            PipeReader payloadSource,
            PipeReader? payloadSourceStream,
            ResponseDecodeFunc<T> responseDecodeFunc,
            Invocation? invocation,
            bool idempotent = false,
            CancellationToken cancel = default)
        {
            if (invocation?.IsOneway == true)
            {
                throw new ArgumentException(
                    "cannot send request for an operation with a return value as oneway",
                    nameof(invocation));
            }

            var request = new OutgoingRequest(proxy, operation)
            {
<<<<<<< HEAD
                Features = invocation?.RequestFeatures ?? FeatureCollection.Empty,
=======
                Deadline = invocation?.Deadline ?? DateTime.MaxValue,
                Features = invocation?.Features ?? FeatureCollection.Empty,
>>>>>>> 764c100b
                IsIdempotent = idempotent || (invocation?.IsIdempotent ?? false),
                PayloadEncoding = payloadEncoding,
                PayloadSource = payloadSource,
                PayloadSourceStream = payloadSourceStream
            };

            IInvoker invoker = proxy.Invoker;
            if (invocation != null)
            {
                ConfigureTimeout(ref invoker, invocation);
                CheckCancellationToken(invocation, cancel);
            }

            // We perform as much work as possible in a non async method to throw exceptions synchronously.
            return ReadResponseAsync(invoker.InvokeAsync(request, cancel));

            async Task<T> ReadResponseAsync(Task<IncomingResponse> responseTask)
            {
                IncomingResponse response = await responseTask.ConfigureAwait(false);

                if (invocation != null)
                {
                    invocation.Features = request.Features;
                }

                return await responseDecodeFunc(response, cancel).ConfigureAwait(false);
            }
        }

        /// <summary>Sends a request to a service and decodes the "void" response.</summary>
        /// <param name="proxy">A proxy for the remote service.</param>
        /// <param name="operation">The name of the operation, as specified in Slice.</param>
        /// <param name="payloadEncoding">The encoding of the request payload.</param>
        /// <param name="payloadSource">The payload source of the request.</param>
        /// <param name="payloadSourceStream">The payload source stream of the request.</param>
        /// <param name="defaultActivator">The default activator.</param>
        /// <param name="invocation">The invocation properties.</param>
        /// <param name="idempotent">When true, the request is idempotent.</param>
        /// <param name="oneway">When true, the request is sent oneway and an empty response is returned immediately
        /// after sending the request.</param>
        /// <param name="cancel">The cancellation token.</param>
        /// <returns>A task that completes when the void response is returned.</returns>
        /// <exception cref="RemoteException">Thrown if the response carries a failure.</exception>
        /// <remarks>This method stores the response features into the invocation's response features when invocation is
        /// not null.</remarks>
        public static Task InvokeAsync(
            this Proxy proxy,
            string operation,
            SliceEncoding payloadEncoding,
            PipeReader payloadSource,
            PipeReader? payloadSourceStream,
            IActivator defaultActivator,
            Invocation? invocation,
            bool idempotent = false,
            bool oneway = false,
            CancellationToken cancel = default)
        {
            var request = new OutgoingRequest(proxy, operation)
            {
<<<<<<< HEAD
                Features = invocation?.RequestFeatures ?? FeatureCollection.Empty,
=======
                Deadline = invocation?.Deadline ?? DateTime.MaxValue,
                Features = invocation?.Features ?? FeatureCollection.Empty,
>>>>>>> 764c100b
                IsIdempotent = idempotent || (invocation?.IsIdempotent ?? false),
                IsOneway = oneway || (invocation?.IsOneway ?? false),
                PayloadEncoding = payloadEncoding,
                PayloadSource = payloadSource,
                PayloadSourceStream = payloadSourceStream
            };

            IInvoker invoker = proxy.Invoker;
            if (invocation != null)
            {
                ConfigureTimeout(ref invoker, invocation);
                CheckCancellationToken(invocation, cancel);
            }

            // We perform as much work as possible in a non async method to throw exceptions synchronously.
            return ReadResponseAsync(invoker.InvokeAsync(request, cancel));

            async Task ReadResponseAsync(Task<IncomingResponse> responseTask)
            {
                IncomingResponse response = await responseTask.ConfigureAwait(false);

                if (invocation != null)
                {
                    invocation.Features = request.Features;
                }

                await response.CheckVoidReturnValueAsync(
                    defaultActivator,
                    hasStream: false,
                    cancel).ConfigureAwait(false);
            }
        }

        /// <summary>When <paramref name="invocation"/> does not carry a deadline but sets a timeout, adds the
        /// <see cref="TimeoutInterceptor"/> to <paramref name="invoker"/> with the invocation's timeout.
        /// </summary>
        private static void ConfigureTimeout(ref IInvoker invoker, Invocation invocation)
        {
            if (invocation.Deadline == DateTime.MaxValue && invocation.Timeout != Timeout.InfiniteTimeSpan)
            {
                invoker = new TimeoutInterceptor(invoker, invocation.Timeout);
            }
        }

        /// <summary>Verifies that when <paramref name="invocation"/> carries a deadline, <paramref name="cancel"/> is
        /// cancellable.</summary>
        /// <exception cref="ArgumentException">Thrown when the invocation carries a deadline but
        /// <paramref name="cancel"/> is not cancellable.</exception>
        private static void CheckCancellationToken(Invocation invocation, CancellationToken cancel)
        {
            if (invocation.Deadline != DateTime.MaxValue && !cancel.CanBeCanceled)
            {
                throw new ArgumentException(
                    $"{nameof(cancel)} must be cancelable when the invocation deadline is set",
                    nameof(cancel));
            }
        }
    }
}<|MERGE_RESOLUTION|>--- conflicted
+++ resolved
@@ -55,12 +55,7 @@
 
             var request = new OutgoingRequest(proxy, operation)
             {
-<<<<<<< HEAD
-                Features = invocation?.RequestFeatures ?? FeatureCollection.Empty,
-=======
-                Deadline = invocation?.Deadline ?? DateTime.MaxValue,
                 Features = invocation?.Features ?? FeatureCollection.Empty,
->>>>>>> 764c100b
                 IsIdempotent = idempotent || (invocation?.IsIdempotent ?? false),
                 PayloadEncoding = payloadEncoding,
                 PayloadSource = payloadSource,
@@ -120,12 +115,7 @@
         {
             var request = new OutgoingRequest(proxy, operation)
             {
-<<<<<<< HEAD
-                Features = invocation?.RequestFeatures ?? FeatureCollection.Empty,
-=======
-                Deadline = invocation?.Deadline ?? DateTime.MaxValue,
                 Features = invocation?.Features ?? FeatureCollection.Empty,
->>>>>>> 764c100b
                 IsIdempotent = idempotent || (invocation?.IsIdempotent ?? false),
                 IsOneway = oneway || (invocation?.IsOneway ?? false),
                 PayloadEncoding = payloadEncoding,
