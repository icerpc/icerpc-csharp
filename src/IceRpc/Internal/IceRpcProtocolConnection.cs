--- conflicted
+++ resolved
@@ -595,30 +595,13 @@
                 .ConfigureAwait(false);
 
             // Abort streams for outgoing requests that were not dispatched by the peer. The invocations will throw
-            // ConnectionClosedException which can be retried. Since _isReadOnly is true, _pendingInvocationCts
+            // ConnectionClosedException which can be retried. Since _isReadOnly is true, _pendingInvocations
             // is read-only at this point.
-            foreach ((IMultiplexedStream stream, CancellationTokenSource cts) in _pendingInvocationCts)
-            {
-<<<<<<< HEAD
+            foreach ((IMultiplexedStream stream, CancellationTokenSource cts) in _pendingInvocations)
+            {
                 if (!stream.IsStarted ||
                     stream.Id >= (stream.IsBidirectional ?
                         peerGoAwayFrame.BidirectionalStreamId : peerGoAwayFrame.UnidirectionalStreamId))
-=======
-                await SendControlFrameAsync(
-                    IceRpcControlFrameType.GoAway,
-                    goAwayFrame.Encode,
-                    cancellationToken).ConfigureAwait(false);
-
-                // Wait for the peer to send back a GoAway frame. The task should already be completed if the shutdown
-                // has been initiated by the remote peer.
-                IceRpcGoAway peerGoAwayFrame = await _readGoAwayTask!.WaitAsync(cancellationToken)
-                    .ConfigureAwait(false);
-
-                // Abort streams for outgoing requests that were not dispatched by the peer. The invocations will throw
-                // ConnectionClosedException which can be retried. Since _isReadOnly is true, _pendingInvocations
-                // is read-only at this point.
-                foreach ((IMultiplexedStream stream, CancellationTokenSource cts) in _pendingInvocations)
->>>>>>> 723149c7
                 {
                     try
                     {
