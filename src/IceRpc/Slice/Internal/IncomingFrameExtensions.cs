// Copyright (c) ZeroC, Inc. All rights reserved.

using IceRpc.Configure;
using IceRpc.Internal;
using System.Buffers;
using System.Diagnostics;
using System.IO.Pipelines;

namespace IceRpc.Slice.Internal
{
    /// <summary>Extension methods to decode the payload of an incoming frame when this payload is encoded with the
    /// Slice encoding.</summary>
    internal static class IncomingFrameExtensions
    {
        /// <summary>Decodes arguments or a response value from a pipe reader.</summary>
        /// <param name="frame">The incoming frame.</param>
        /// <param name="encoding">The Slice encoding version.</param>
        /// <param name="decodePayloadOptions">The decode payload options.</param>
        /// <param name="defaultActivator">The default activator.</param>
        /// <param name="defaultInvoker">The default invoker.</param>
        /// <param name="decodeFunc">The decode function for the payload arguments or return value.</param>
        /// <param name="cancel">The cancellation token.</param>
        /// <returns>The decode value.</returns>
        internal static ValueTask<T> DecodeValueAsync<T>(
            this IncomingFrame frame,
            SliceEncoding encoding,
            SliceDecodePayloadOptions decodePayloadOptions,
            IActivator? defaultActivator,
            IInvoker defaultInvoker,
            DecodeFunc<T> decodeFunc,
            CancellationToken cancel)
        {
            return frame.Payload.TryReadSegment(
                encoding,
                decodePayloadOptions.MaxSegmentSize,
                out ReadResult readResult) ? new(DecodeSegment(readResult)) :
                PerformDecodeAsync();

            // All the logic is in this local function.
            T DecodeSegment(ReadResult readResult)
            {
                if (readResult.IsCanceled)
                {
                    throw new OperationCanceledException();
                }

                var decoder = new SliceDecoder(
                    readResult.Buffer,
                    encoding,
                    frame.Connection,
                    decodePayloadOptions.ProxyInvoker ?? defaultInvoker,
                    decodePayloadOptions.Activator ?? defaultActivator,
                    maxCollectionAllocation: decodePayloadOptions.MaxCollectionAllocation,
                    maxDepth: decodePayloadOptions.MaxDepth);
                T value = decodeFunc(ref decoder);
                decoder.CheckEndOfBuffer(skipTaggedParams: true);

                frame.Payload.AdvanceTo(readResult.Buffer.End);
                return value;
            }

            async ValueTask<T> PerformDecodeAsync() =>
                DecodeSegment(await frame.Payload.ReadSegmentAsync(
                    encoding,
                    decodePayloadOptions.MaxSegmentSize,
                    cancel).ConfigureAwait(false));
        }

        /// <summary>Reads/decodes empty args or a void return value.</summary>
        /// <param name="frame">The incoming frame.</param>
        /// <param name="encoding">The Slice encoding version.</param>
        /// <param name="decodePayloadOptions">The decode payload options.</param>
        /// <param name="cancel">The cancellation token.</param>
        internal static ValueTask DecodeVoidAsync(
            this IncomingFrame frame,
            SliceEncoding encoding,
            SliceDecodePayloadOptions decodePayloadOptions,
            CancellationToken cancel)
        {
            if (frame.Payload.TryReadSegment(
                    encoding,
                    decodePayloadOptions.MaxSegmentSize,
                    out ReadResult readResult))
            {
                DecodeSegment(readResult);
                return default;
            }

            return PerformDecodeAsync();

            // All the logic is in this local function.
            void DecodeSegment(ReadResult readResult)
            {
                if (readResult.IsCanceled)
                {
                    throw new OperationCanceledException();
                }

                if (!readResult.Buffer.IsEmpty)
                {
                    // no need to pass maxCollectionAllocation and other args since the only thing this decoding can
                    // do is skip unknown tags
                    var decoder = new SliceDecoder(readResult.Buffer, encoding);
                    decoder.CheckEndOfBuffer(skipTaggedParams: true);
                }
                frame.Payload.AdvanceTo(readResult.Buffer.End);
            }

            async ValueTask PerformDecodeAsync() =>
                DecodeSegment(await frame.Payload.ReadSegmentAsync(
                    encoding,
                    decodePayloadOptions.MaxSegmentSize,
                    cancel).ConfigureAwait(false));
        }

        /// <summary>Creates an async enumerable over a pipe reader to decode streamed members.</summary>
        /// <param name="frame">The incoming frame.</param>
        /// <param name="encoding">The Slice encoding version.</param>
        /// <param name="decodePayloadOptions">The decode payload options.</param>
        /// <param name="defaultInvoker">The default invoker.</param>
        /// <param name="defaultActivator">The optional default activator.</param>
        /// <param name="decodeFunc">The function used to decode the streamed member.</param>
        /// <param name="elementSize">The size in bytes of the streamed elements, or -1 for variable size elements.</param>
        /// <returns>The async enumerable to decode and return the streamed members.</returns>
        internal static IAsyncEnumerable<T> ToAsyncEnumerable<T>(
            this IncomingFrame frame,
            SliceEncoding encoding,
            SliceDecodePayloadOptions decodePayloadOptions,
            IActivator? defaultActivator,
            IInvoker defaultInvoker,
            DecodeFunc<T> decodeFunc,
            int elementSize)
        {
            if(elementSize < 0 && elementSize != -1)
            {
                throw new ArgumentException($"element size must be greater than 0, or -1 for variable size elements");
            }
            IConnection connection = frame.Connection;
            var streamDecoder = new StreamDecoder<T>(DecodeBufferFunc, decodePayloadOptions.StreamDecoderOptions);

            PipeReader payload = frame.Payload;
            frame.Payload = InvalidPipeReader.Instance; // payload is now our responsibility

            // We read the payload and fill the writer (streamDecoder) in a separate thread. We don't give the frame to
            // this thread since frames are not thread-safe.
            _ = Task.Run(
<<<<<<< HEAD
                () =>_ = FillWriterAsync(payload, encoding, streamDecoder, elementSize),
=======
                () => FillWriterAsync(
                    payload,
                    encoding,
                    decodePayloadOptions,
                    streamDecoder),
>>>>>>> af0f13f8
                CancellationToken.None);

            // when CancelPendingRead is called on reader, ReadSegmentAsync returns a ReadResult with IsCanceled
            // set to true.
            return streamDecoder.ReadAsync(() => payload.CancelPendingRead());

            IEnumerable<T> DecodeBufferFunc(ReadOnlySequence<byte> buffer)
            {
                var decoder = new SliceDecoder(
                    buffer,
                    encoding,
                    connection,
                    decodePayloadOptions.ProxyInvoker ?? defaultInvoker,
                    decodePayloadOptions.Activator ?? defaultActivator,
                    maxCollectionAllocation: decodePayloadOptions.MaxCollectionAllocation,
                    maxDepth: decodePayloadOptions.MaxDepth);

                var items = new List<T>();
                do
                {
                    items.Add(decodeFunc(ref decoder));
                }
                while (decoder.Consumed < buffer.Length);

                return items;
            }

            async static Task FillWriterAsync(
                PipeReader payload,
                SliceEncoding encoding,
<<<<<<< HEAD
                StreamDecoder<T> streamDecoder,
                int elementSize)
=======
                SliceDecodePayloadOptions decodePayloadOptions,
                StreamDecoder<T> streamDecoder)
>>>>>>> af0f13f8
            {
                while (true)
                {
                    // Each iteration decodes a segment with n values.

                    // If the reader of the async enumerable misbehaves, we can be left "hanging" in a paused
                    // streamDecoder.WriteAsync. The fix is to fix the application code: set the cancellation token
                    // with WithCancellation and cancel when the async enumerable reader is done and the iteration is
                    // not over (= streamDecoder writer is not completed).
                    CancellationToken cancel = CancellationToken.None;

                    ReadResult readResult;
<<<<<<< HEAD
                    bool streamReaderCompleted = false;
                    if (elementSize > 0)
=======

                    try
                    {
                        readResult = await payload.ReadSegmentAsync(
                            encoding,
                            decodePayloadOptions.MaxSegmentSize,
                            cancel).ConfigureAwait(false);
                    }
                    catch (Exception ex)
>>>>>>> af0f13f8
                    {
                        try
                        {
                            readResult = await payload.ReadAsync(cancel).ConfigureAwait(false);

                        }
                        catch (Exception ex)
                        {
                            streamDecoder.CompleteWriter();
                            await payload.CompleteAsync(ex).ConfigureAwait(false);
                            break; // done
                        }

                        if (readResult.IsCanceled)
                        {
                            streamDecoder.CompleteWriter();

                            var ex = new OperationCanceledException();
                            await payload.CompleteAsync(ex).ConfigureAwait(false);
                            break; // done
                        }

                        if (readResult.Buffer.Length < elementSize)
                        {
                            payload.AdvanceTo(readResult.Buffer.Start, readResult.Buffer.End);
                        }
                        else
                        {
                            try
                            {
                                long remaining = readResult.Buffer.Length % elementSize;
                                var buffer = readResult.Buffer.Slice(0, readResult.Buffer.Length - remaining);
                                streamReaderCompleted =
                                    await streamDecoder.WriteAsync(buffer, cancel).ConfigureAwait(false);
                                payload.AdvanceTo(buffer.End);
                            }
                            catch (Exception ex)
                            {
                                streamDecoder.CompleteWriter();
                                await payload.CompleteAsync(ex).ConfigureAwait(false);
                                break;
                            }
                        }
                    }
                    else
                    {
                        try
                        {
                            readResult = await payload.ReadSegmentAsync(
                                encoding,
                                maxSize: 4_000_000, // TODO: configuration
                                cancel).ConfigureAwait(false);

                        }
                        catch (Exception ex)
                        {
                            streamDecoder.CompleteWriter();
                            await payload.CompleteAsync(ex).ConfigureAwait(false);
                            break; // done
                        }

                        if (readResult.IsCanceled)
                        {
                            streamDecoder.CompleteWriter();

                            var ex = new OperationCanceledException();
                            await payload.CompleteAsync(ex).ConfigureAwait(false);
                            break; // done
                        }

                        if (!readResult.Buffer.IsEmpty)
                        {
                            try
                            {
                                streamReaderCompleted = await streamDecoder.WriteAsync(
                                    readResult.Buffer,
                                    cancel).ConfigureAwait(false);

                                payload.AdvanceTo(readResult.Buffer.End);
                            }
                            catch (Exception ex)
                            {
                                streamDecoder.CompleteWriter();
                                await payload.CompleteAsync(ex).ConfigureAwait(false);
                                break;
                            }
                        }
                    }

                    if (streamReaderCompleted || readResult.IsCompleted)
                    {
                        streamDecoder.CompleteWriter();
                        await payload.CompleteAsync().ConfigureAwait(false);
                        break;
                    }
                }
            }
        }
    }
}<|MERGE_RESOLUTION|>--- conflicted
+++ resolved
@@ -3,7 +3,6 @@
 using IceRpc.Configure;
 using IceRpc.Internal;
 using System.Buffers;
-using System.Diagnostics;
 using System.IO.Pipelines;
 
 namespace IceRpc.Slice.Internal
@@ -50,7 +49,6 @@
                     frame.Connection,
                     decodePayloadOptions.ProxyInvoker ?? defaultInvoker,
                     decodePayloadOptions.Activator ?? defaultActivator,
-                    maxCollectionAllocation: decodePayloadOptions.MaxCollectionAllocation,
                     maxDepth: decodePayloadOptions.MaxDepth);
                 T value = decodeFunc(ref decoder);
                 decoder.CheckEndOfBuffer(skipTaggedParams: true);
@@ -144,15 +142,7 @@
             // We read the payload and fill the writer (streamDecoder) in a separate thread. We don't give the frame to
             // this thread since frames are not thread-safe.
             _ = Task.Run(
-<<<<<<< HEAD
-                () =>_ = FillWriterAsync(payload, encoding, streamDecoder, elementSize),
-=======
-                () => FillWriterAsync(
-                    payload,
-                    encoding,
-                    decodePayloadOptions,
-                    streamDecoder),
->>>>>>> af0f13f8
+                () =>_ = FillWriterAsync(payload, encoding, decodePayloadOptions, streamDecoder, elementSize),
                 CancellationToken.None);
 
             // when CancelPendingRead is called on reader, ReadSegmentAsync returns a ReadResult with IsCanceled
@@ -183,13 +173,9 @@
             async static Task FillWriterAsync(
                 PipeReader payload,
                 SliceEncoding encoding,
-<<<<<<< HEAD
+                SliceDecodePayloadOptions decodePayloadOptions,
                 StreamDecoder<T> streamDecoder,
                 int elementSize)
-=======
-                SliceDecodePayloadOptions decodePayloadOptions,
-                StreamDecoder<T> streamDecoder)
->>>>>>> af0f13f8
             {
                 while (true)
                 {
@@ -202,20 +188,8 @@
                     CancellationToken cancel = CancellationToken.None;
 
                     ReadResult readResult;
-<<<<<<< HEAD
                     bool streamReaderCompleted = false;
                     if (elementSize > 0)
-=======
-
-                    try
-                    {
-                        readResult = await payload.ReadSegmentAsync(
-                            encoding,
-                            decodePayloadOptions.MaxSegmentSize,
-                            cancel).ConfigureAwait(false);
-                    }
-                    catch (Exception ex)
->>>>>>> af0f13f8
                     {
                         try
                         {
@@ -266,7 +240,7 @@
                         {
                             readResult = await payload.ReadSegmentAsync(
                                 encoding,
-                                maxSize: 4_000_000, // TODO: configuration
+                                decodePayloadOptions.MaxSegmentSize,
                                 cancel).ConfigureAwait(false);
 
                         }
