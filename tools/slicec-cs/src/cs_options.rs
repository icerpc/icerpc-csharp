// Copyright (c) ZeroC, Inc.

use clap::{Parser, ValueEnum};
use slicec::slice_options::SliceOptions;

/// `slicec-cs` automatically defines this preprocessor symbol when compiling.
pub const SLICEC_CS: &str = "SLICEC_CS";

// Note: Clap uses the doc-comments of fields to populate the '--help' output of slicec-cs.
//       boolean flags automatically default to false, and strings automatically default to empty.

/// This struct is responsible for parsing the command line options specific to 'slicec-cs'.
/// The option parsing capabilities are generated on the struct by the `clap` macro.
#[derive(Debug, Parser)]
#[command(author, version, about, long_about=DESCRIPTION, rename_all = "kebab-case")]
pub struct CsOptions {
    /// Generate code for the specified RPC framework.
    #[arg(long = "rpc", value_enum, default_value_t = RpcProvider::IceRpc, ignore_case = true)]
    pub rpc_provider: RpcProvider,

<<<<<<< HEAD
    /// Enable additional compilation information output.
    #[arg(long, short)]
    pub verbose: bool,
=======
    /// Output additional compilation information for the telemetry service.
    #[arg(long)]
    pub telemetry: bool,
>>>>>>> 83533e75

    // Import the options common to all slice compilers.
    #[command(flatten)]
    pub slice_options: SliceOptions,
}

impl Default for CsOptions {
    fn default() -> Self {
        let mut slice_options = SliceOptions::default();
        slice_options.defined_symbols.push(SLICEC_CS.to_owned());

        CsOptions {
            rpc_provider: RpcProvider::default(),
<<<<<<< HEAD
            verbose: false,
=======
            telemetry: false,
>>>>>>> 83533e75
            slice_options,
        }
    }
}

/// Short description of slicec-cs that is displayed in its help dialogue.
const DESCRIPTION: &str = "\
The Slice compiler for C#.
Generates C# code from Slice files for use with IceRpc.";

/// This enum is used to specify which RPC framework (if any) the generated code will be used with.
#[derive(Clone, Copy, Debug, Default, Eq, PartialEq, ValueEnum)]
pub enum RpcProvider {
    /// No RPC framework is being used.
    /// With this set, the generated code is purely for encoding and decoding data.
    #[default]
    None,

    /// IceRPC is being used.
    /// With this set, a `using IceRpc.Slice` statement is added to the preamble of any generated code.
    #[clap(name = "icerpc")]
    IceRpc,
}<|MERGE_RESOLUTION|>--- conflicted
+++ resolved
@@ -18,15 +18,9 @@
     #[arg(long = "rpc", value_enum, default_value_t = RpcProvider::IceRpc, ignore_case = true)]
     pub rpc_provider: RpcProvider,
 
-<<<<<<< HEAD
-    /// Enable additional compilation information output.
-    #[arg(long, short)]
-    pub verbose: bool,
-=======
     /// Output additional compilation information for the telemetry service.
     #[arg(long)]
     pub telemetry: bool,
->>>>>>> 83533e75
 
     // Import the options common to all slice compilers.
     #[command(flatten)]
@@ -40,11 +34,7 @@
 
         CsOptions {
             rpc_provider: RpcProvider::default(),
-<<<<<<< HEAD
-            verbose: false,
-=======
             telemetry: false,
->>>>>>> 83533e75
             slice_options,
         }
     }
