// Copyright (c) ZeroC, Inc.

using IceRpc.Slice;
using IceRpc.Slice.Internal;
using IceRpc.Tests.Slice.Tagged.Slice1;
using NUnit.Framework;

namespace IceRpc.Tests.Slice;

public class TaggedTests
{
    public static IEnumerable<TestCaseData> EncodeSlice1TaggedFieldsSource
    {
        get
        {
            yield return new TestCaseData(_classWithTaggedFields[0]).SetName(
                "Encode_slice1_tagged_fields(all_fields_set)");

            yield return new TestCaseData(_classWithTaggedFields[1]).SetName(
                "Encode_slice1_tagged_fields(no_fields_set)");

            yield return new TestCaseData(_classWithTaggedFields[2]).SetName(
                "Encode_slice1_tagged_fields(some_fields_set)");
        }
    }

    public static IEnumerable<TestCaseData> EncodeSlice2TaggedFieldsSource
    {
        get
        {
            yield return new TestCaseData(_structWithTaggedFields[0]).SetName(
                "Encode_slice2_tagged_fields(all_fields_set)");

            yield return new TestCaseData(_structWithTaggedFields[1]).SetName(
                "Encode_slice2_tagged_fields(no_fields_set)");

            yield return new TestCaseData(_structWithTaggedFields[2]).SetName(
                "Encode_slice2_tagged_fields(some_fields_set)");
        }
    }

    public static IEnumerable<TestCaseData> DecodeSlice1TaggedFieldsSource
    {
        get
        {
            yield return new TestCaseData(_classWithTaggedFields[0]).SetName(
                "Decode_slice1_tagged_fields(all_fields_set)");

            yield return new TestCaseData(_classWithTaggedFields[1]).SetName(
                "Decode_slice1_tagged_fields(no_fields_set)");

            yield return new TestCaseData(_classWithTaggedFields[2]).SetName(
                "Decode_slice1_tagged_fields(some_fields_set)");
        }
    }

    public static IEnumerable<TestCaseData> SkipSlice1TaggedFieldsSourceWithClassFormat
    {
        get
        {
            yield return new TestCaseData(_classWithTaggedFields[0], ClassFormat.Sliced).SetName(
                "Decode_slice1_tagged_fields(all_fields_set, ClassFormat.Sliced)");

            yield return new TestCaseData(_classWithTaggedFields[0], ClassFormat.Compact).SetName(
                "Decode_slice1_tagged_fields(all_fields_set, ClassFormat.Compact)");

            yield return new TestCaseData(_classWithTaggedFields[1], ClassFormat.Sliced).SetName(
                "Decode_slice1_tagged_fields(no_fields_set, ClassFormat.Sliced)");

            yield return new TestCaseData(_classWithTaggedFields[1], ClassFormat.Compact).SetName(
                "Decode_slice1_tagged_fields(no_fields_set, ClassFormat.Compact)");

            yield return new TestCaseData(_classWithTaggedFields[2], ClassFormat.Sliced).SetName(
                "Decode_slice1_tagged_fields(some_fields_set, ClassFormat.Sliced)");

            yield return new TestCaseData(_classWithTaggedFields[2], ClassFormat.Compact).SetName(
                "Decode_slice1_tagged_fields(some_fields_set, ClassFormat.Compact)");
        }
    }

    public static IEnumerable<TestCaseData> DecodeSlice2TaggedFieldsSource
    {
        get
        {
            yield return new TestCaseData(_structWithTaggedFields[0]).SetName(
                "Decode_slice2_tagged_fields(all_fields_set)");

            yield return new TestCaseData(_structWithTaggedFields[1]).SetName(
                "Decode_slice2_tagged_fields(no_fields_set)");

            yield return new TestCaseData(_structWithTaggedFields[2]).SetName(
                "Decode_slice2_tagged_fields(some_fields_set)");
        }
    }

    private static readonly ClassWithTaggedFields[] _classWithTaggedFields = new ClassWithTaggedFields[]
    {
        new ClassWithTaggedFields(
                    10,
                    20,
                    30,
                    40,
                    new FixedLengthStruct(1, 1),
                    new VarSizeStruct("hello world!"),
                    Tagged.Slice1.MyEnum.Two,
                    new byte[] { 1, 2, 3 },
                    new int[] { 4, 5, 6 },
                    "hello world!"),
        new ClassWithTaggedFields(),
        new ClassWithTaggedFields(
                    10,
                    null,
                    30,
                    null,
                    new FixedLengthStruct(1, 1),
                    null,
                    Tagged.Slice1.MyEnum.Two,
                    null,
                    new int[] { 4, 5, 6 },
                    null)
    };

    private static readonly MyStructWithTaggedFields[] _structWithTaggedFields = new MyStructWithTaggedFields[]
    {
        new MyStructWithTaggedFields(10,
                                      new MyStruct(20, 20),
                                      MyEnum.Enum1,
                                      new byte[] { 1, 2, 3},
                                      "hello world!"),
        new MyStructWithTaggedFields(),
        new MyStructWithTaggedFields(10,
                                      null,
                                      MyEnum.Enum1,
                                      null,
                                      "hello world!"),
    };

    [Test, TestCaseSource(nameof(DecodeSlice1TaggedFieldsSource))]
    public void Decode_slice1_tagged_fields(ClassWithTaggedFields expected)
    {
        // Arrange
        var buffer = new MemoryBufferWriter(new byte[256]);
        var encoder = new SliceEncoder(buffer, SliceEncoding.Slice1);
        bool hasTaggedFields =
            expected.A is not null ||
            expected.B is not null ||
            expected.D is not null ||
            expected.E is not null ||
            expected.F is not null ||
            expected.G is not null ||
            expected.H is not null ||
            expected.I is not null ||
            expected.J is not null;

        encoder.EncodeSize(1); // Instance marker
        byte flags = (byte)Slice1Definitions.TypeIdKind.String | (byte)Slice1Definitions.SliceFlags.IsLastSlice;
        if (hasTaggedFields)
        {
            flags |= (byte)Slice1Definitions.SliceFlags.HasTaggedFields;
        }
        encoder.EncodeUInt8(flags);
        encoder.EncodeString(typeof(ClassWithTaggedFields).GetSliceTypeId()!);

        if (expected.A is not null)
        {
            encoder.EncodeTagged(
                1,
                TagFormat.F1,
                expected.A.Value,
                (ref SliceEncoder encoder, byte value) => encoder.EncodeUInt8(value));
        }

        if (expected.B is not null)
        {
            encoder.EncodeTagged(
                2,
                TagFormat.F2,
                expected.B.Value,
                (ref SliceEncoder encoder, short value) => encoder.EncodeInt16(value));
        }

        if (expected.C is not null)
        {
            encoder.EncodeTagged(
                3,
                TagFormat.F4,
                expected.C.Value,
                (ref SliceEncoder encoder, int value) => encoder.EncodeInt32(value));
        }

        if (expected.D is not null)
        {
            encoder.EncodeTagged(
                4,
                TagFormat.F8,
                expected.D.Value,
                (ref SliceEncoder encoder, long value) => encoder.EncodeInt64(value));
        }

        if (expected.E is not null)
        {
            encoder.EncodeTagged(
                5,
                size: 8,
                expected.E.Value,
                (ref SliceEncoder encoder, FixedLengthStruct value) => value.Encode(ref encoder));
        }

        if (expected.F is not null)
        {
            encoder.EncodeTagged(
                6,
                TagFormat.FSize,
                expected.F.Value,
                (ref SliceEncoder encoder, VarSizeStruct value) => value.Encode(ref encoder));
        }

        if (expected.G is not null)
        {
            encoder.EncodeTagged(
                7,
                TagFormat.Size,
                expected.G.Value,
                (ref SliceEncoder encoder, Tagged.Slice1.MyEnum value) => encoder.EncodeMyEnum(value));
        }

        if (expected.H is not null)
        {
            encoder.EncodeTagged(
                8,
                TagFormat.OptimizedVSize,
                expected.H,
                (ref SliceEncoder encoder, IList<byte> value) => encoder.EncodeSequence(value));
        }

        if (expected.I is not null)
        {
            encoder.EncodeTagged(
                9,
                size: encoder.GetSizeLength(expected.I.Count) + (4 * expected.I.Count),
                expected.I,
                (ref SliceEncoder encoder, IList<int> value) => encoder.EncodeSequence(value));
        }

        if (expected.J is not null)
        {
            encoder.EncodeTagged(
                10,
                TagFormat.OptimizedVSize,
                expected.J,
                (ref SliceEncoder encoder, string value) => encoder.EncodeString(value));
        }

        if (hasTaggedFields)
        {
            encoder.EncodeUInt8(Slice1Definitions.TagEndMarker);
        }
        var decoder = new SliceDecoder(
            buffer.WrittenMemory,
            SliceEncoding.Slice1,
            activator: IActivator.FromAssembly(typeof(ClassWithTaggedFields).Assembly));

        // Act
        var c = decoder.DecodeClass<ClassWithTaggedFields>();

        // Assert
        Assert.That(c.A, Is.EqualTo(expected.A));
        Assert.That(c.B, Is.EqualTo(expected.B));
        Assert.That(c.C, Is.EqualTo(expected.C));
        Assert.That(c.D, Is.EqualTo(expected.D));
        Assert.That(c.E, Is.EqualTo(expected.E));
        Assert.That(c.F, Is.EqualTo(expected.F));
        Assert.That(c.G, Is.EqualTo(expected.G));
        Assert.That(c.H, Is.EqualTo(expected.H));
        Assert.That(c.I, Is.EqualTo(expected.I));
        Assert.That(c.J, Is.EqualTo(expected.J));
        Assert.That(decoder.Consumed, Is.EqualTo(buffer.WrittenMemory.Length));
    }

    [Test, TestCaseSource(nameof(DecodeSlice2TaggedFieldsSource))]
    public void Decode_slice2_tagged_fields(MyStructWithTaggedFields expected)
    {
        var buffer = new MemoryBufferWriter(new byte[256]);
        var encoder = new SliceEncoder(buffer, SliceEncoding.Slice2);
        if (expected.A is byte a)
        {
            encoder.EncodeTagged(1, a, (ref SliceEncoder encoder, byte value) => encoder.EncodeUInt8(value));
        }
        if (expected.B is MyStruct b)
        {
            encoder.EncodeTagged(2, b, (ref SliceEncoder encoder, MyStruct value) => value.Encode(ref encoder));
        }
        if (expected.C is MyEnum c)
        {
            encoder.EncodeTagged(
                3,
                c,
                (ref SliceEncoder encoder, MyEnum value) => encoder.EncodeMyEnum(value));
        }
        if (expected.D is IList<byte> d)
        {
            encoder.EncodeTagged(4, d, (ref SliceEncoder encoder, IList<byte> value) => encoder.EncodeSequence(d));
        }
        if (expected.E is string e)
        {
            encoder.EncodeTagged(5, e, (ref SliceEncoder encoder, string value) => encoder.EncodeString(e));
        }
        encoder.EncodeVarInt32(Slice2Definitions.TagEndMarker);
        var decoder = new SliceDecoder(buffer.WrittenMemory, SliceEncoding.Slice2);

        var decoded = new MyStructWithTaggedFields(ref decoder);
        Assert.That(decoded.A, Is.EqualTo(expected.A));
        Assert.That(decoded.B, Is.EqualTo(expected.B));
        Assert.That(decoded.C, Is.EqualTo(expected.C));
        Assert.That(decoded.D, Is.EqualTo(expected.D));
        Assert.That(decoded.E, Is.EqualTo(expected.E));
        Assert.That(decoder.Consumed, Is.EqualTo(buffer.WrittenMemory.Length));
    }

    [Test, TestCaseSource(nameof(EncodeSlice1TaggedFieldsSource))]
    public void Encode_slice1_tagged_fields(ClassWithTaggedFields c)
    {
        // Arrange
        var buffer = new MemoryBufferWriter(new byte[256]);
        var encoder = new SliceEncoder(buffer, SliceEncoding.Slice1);

        // Act
        encoder.EncodeClass(c);

        // Assert
        bool hasTaggedFields =
            c.A is not null ||
            c.B is not null ||
            c.D is not null ||
            c.E is not null ||
            c.F is not null ||
            c.G is not null ||
            c.H is not null ||
            c.I is not null ||
            c.J is not null;

        var decoder = new SliceDecoder(buffer.WrittenMemory, SliceEncoding.Slice1);

        Assert.That(decoder.DecodeSize(), Is.EqualTo(1)); // Instance marker
        byte flags = (byte)Slice1Definitions.TypeIdKind.String | (byte)Slice1Definitions.SliceFlags.IsLastSlice;
        if (hasTaggedFields)
        {
            flags |= (byte)Slice1Definitions.SliceFlags.HasTaggedFields;
        }
        Assert.That(decoder.DecodeUInt8(), Is.EqualTo(flags));

        Assert.That(decoder.DecodeString(), Is.EqualTo(typeof(ClassWithTaggedFields).GetSliceTypeId()));

        Assert.That(
            decoder.DecodeTagged(
                1,
                TagFormat.F1,
                (ref SliceDecoder decoder) => decoder.DecodeUInt8() as byte?,
                useTagEndMarker: false),
            Is.EqualTo(c.A));

        Assert.That(
            decoder.DecodeTagged(
                2,
                TagFormat.F2,
                (ref SliceDecoder decoder) => decoder.DecodeInt16() as short?,
                useTagEndMarker: false),
            Is.EqualTo(c.B));

        Assert.That(
            decoder.DecodeTagged(
                3,
                TagFormat.F4,
                (ref SliceDecoder decoder) => decoder.DecodeInt32() as int?,
                useTagEndMarker: false),
            Is.EqualTo(c.C));

        Assert.That(
            decoder.DecodeTagged(
                4,
                TagFormat.F8,
                (ref SliceDecoder decoder) => decoder.DecodeInt64() as long?,
                useTagEndMarker: false),
            Is.EqualTo(c.D));

        Assert.That(
            decoder.DecodeTagged(
                5,
                TagFormat.VSize,
                (ref SliceDecoder decoder) => new FixedLengthStruct(ref decoder) as FixedLengthStruct?,
                useTagEndMarker: false),
            Is.EqualTo(c.E));

        Assert.That(
            decoder.DecodeTagged(
                6,
                TagFormat.FSize,
                (ref SliceDecoder decoder) => new VarSizeStruct(ref decoder) as VarSizeStruct?,
                useTagEndMarker: false),
            Is.EqualTo(c.F));

        Assert.That(
            decoder.DecodeTagged(
                7,
                TagFormat.Size,
                (ref SliceDecoder decoder) =>
                    Tagged.Slice1.MyEnumSliceDecoderExtensions.DecodeMyEnum(ref decoder) as Tagged.Slice1.MyEnum?,
                useTagEndMarker: false),
            Is.EqualTo(c.G));

        Assert.That(
            decoder.DecodeTagged(
                8,
                TagFormat.OptimizedVSize,
                (ref SliceDecoder decoder) => decoder.DecodeSequence<byte>(),
                useTagEndMarker: false),
            Is.EqualTo(c.H));

        Assert.That(
            decoder.DecodeTagged(
                9,
                TagFormat.VSize,
                (ref SliceDecoder decoder) => decoder.DecodeSequence<int>(),
                useTagEndMarker: false),
            Is.EqualTo(c.I));

        Assert.That(
            decoder.DecodeTagged(
                10,
                TagFormat.OptimizedVSize,
                (ref SliceDecoder decoder) => decoder.DecodeString(),
                useTagEndMarker: false),
            Is.EqualTo(c.J));

        if (hasTaggedFields)
        {
            Assert.That(decoder.DecodeUInt8(), Is.EqualTo(Slice1Definitions.TagEndMarker));
        }

        Assert.That(decoder.Consumed, Is.EqualTo(buffer.WrittenMemory.Length));
    }

    [Test, TestCaseSource(nameof(EncodeSlice2TaggedFieldsSource))]
    public void Encode_slice2_tagged_fields(MyStructWithTaggedFields expected)
    {
        var buffer = new MemoryBufferWriter(new byte[256]);
        var encoder = new SliceEncoder(buffer, SliceEncoding.Slice2);

        expected.Encode(ref encoder);

        var decoder = new SliceDecoder(buffer.WrittenMemory, SliceEncoding.Slice2);

        Assert.That(
            decoder.DecodeTagged(
                1,
                (ref SliceDecoder decoder) => decoder.DecodeUInt8() as byte?,
                useTagEndMarker: true),
            Is.EqualTo(expected.A));

        Assert.That(
            decoder.DecodeTagged(
                2,
                (ref SliceDecoder decoder) => new MyStruct(ref decoder) as MyStruct?,
                useTagEndMarker: true),
            Is.EqualTo(expected.B));

        Assert.That(
            decoder.DecodeTagged(
                3,
                (ref SliceDecoder decoder) => decoder.DecodeMyEnum() as MyEnum?,
                useTagEndMarker: true),
            Is.EqualTo(expected.C));

        Assert.That(
            decoder.DecodeTagged(
                4,
                (ref SliceDecoder decoder) => decoder.DecodeSequence<byte>(),
                useTagEndMarker: true),
            Is.EqualTo(expected.D));

        Assert.That(
            decoder.DecodeTagged(
                5,
                (ref SliceDecoder decoder) => decoder.DecodeString(),
                useTagEndMarker: true),
            Is.EqualTo(expected.E));

        Assert.That(decoder.DecodeVarInt32(), Is.EqualTo(Slice2Definitions.TagEndMarker));
        Assert.That(decoder.Consumed, Is.EqualTo(buffer.WrittenMemory.Length));
    }

<<<<<<< HEAD
    [Test, TestCaseSource(nameof(DecodeSlice1TaggedFieldsSource))]
    public void Skip_tagged_fields(ClassWithTaggedFields expected)
    {
        // Arrange
        var buffer = new MemoryBufferWriter(new byte[256]);
        var encoder = new SliceEncoder(buffer, SliceEncoding.Slice1);
        bool hasTaggedFields =
            expected.A is not null ||
            expected.B is not null ||
            expected.D is not null ||
            expected.E is not null ||
            expected.F is not null ||
            expected.G is not null ||
            expected.H is not null ||
            expected.I is not null ||
            expected.J is not null;

        encoder.EncodeSize(1); // Instance marker
        byte flags = (byte)Slice1Definitions.TypeIdKind.String | (byte)Slice1Definitions.SliceFlags.IsLastSlice;
        if (hasTaggedFields)
        {
            flags |= (byte)Slice1Definitions.SliceFlags.HasTaggedFields;
        }
        encoder.EncodeUInt8(flags);
        encoder.EncodeString(typeof(ClassWithTaggedFields).GetSliceTypeId()!);

        if (expected.A is not null)
        {
            encoder.EncodeTagged(
                1,
                TagFormat.F1,
                expected.A.Value,
                (ref SliceEncoder encoder, byte value) => encoder.EncodeUInt8(value));
        }

        if (expected.B is not null)
        {
            encoder.EncodeTagged(
                2,
                TagFormat.F2,
                expected.B.Value,
                (ref SliceEncoder encoder, short value) => encoder.EncodeInt16(value));
        }

        if (expected.C is not null)
        {
            encoder.EncodeTagged(
                3,
                TagFormat.F4,
                expected.C.Value,
                (ref SliceEncoder encoder, int value) => encoder.EncodeInt32(value));
        }

        if (expected.D is not null)
        {
            encoder.EncodeTagged(
                4,
                TagFormat.F8,
                expected.D.Value,
                (ref SliceEncoder encoder, long value) => encoder.EncodeInt64(value));
        }

        if (expected.E is not null)
        {
            encoder.EncodeTagged(
                5,
                size: 8,
                expected.E.Value,
                (ref SliceEncoder encoder, FixedLengthStruct value) => value.Encode(ref encoder));
        }

        if (expected.F is not null)
        {
            encoder.EncodeTagged(
                6,
                TagFormat.FSize,
                expected.F.Value,
                (ref SliceEncoder encoder, VarSizeStruct value) => value.Encode(ref encoder));
        }

        if (expected.G is not null)
        {
            encoder.EncodeTagged(
                7,
                TagFormat.Size,
                expected.G.Value,
                (ref SliceEncoder encoder, Tagged.Slice1.MyEnum value) => encoder.EncodeMyEnum(value));
        }

        if (expected.H is not null)
        {
            encoder.EncodeTagged(
                8,
                TagFormat.OptimizedVSize,
                expected.H,
                (ref SliceEncoder encoder, IList<byte> value) => encoder.EncodeSequence(value));
        }

        if (expected.I is not null)
        {
            encoder.EncodeTagged(
                9,
                size: encoder.GetSizeLength(expected.I.Count) + (4 * expected.I.Count),
                expected.I,
                (ref SliceEncoder encoder, IList<int> value) => encoder.EncodeSequence(value));
        }

        if (expected.J is not null)
        {
            encoder.EncodeTagged(
                10,
                TagFormat.OptimizedVSize,
                expected.J,
                (ref SliceEncoder encoder, string value) => encoder.EncodeString(value));
        }

        if (hasTaggedFields)
        {
            encoder.EncodeUInt8(Slice1Definitions.TagEndMarker);
        }

        // Create an activator that replaces ClassWithTaggedFields by ClassWithoutTaggedFields, both classes
        // are equal except that ClassWithoutTaggedFields doesn't contain any of the tagged fields. Decoding
        // ClassWithTaggedFields as  ClassWithoutTaggedFields exercise skipping of tagged values.
        var activator = new TypeReplacementActivator(
            SliceDecoder.GetActivator(typeof(ClassWithTaggedFields).Assembly),
=======
    [Test, TestCaseSource(nameof(SkipSlice1TaggedFieldsSourceWithClassFormat))]
    public void Skip_tagged_fields(ClassWithTaggedFields expected, ClassFormat classFormat)
    {
        // Arrange
        var buffer = new MemoryBufferWriter(new byte[256]);
        var encoder = new SliceEncoder(buffer, SliceEncoding.Slice1, classFormat);
        encoder.EncodeClass(expected);

        // Create an activator that replaces ClassWithTaggedFields by ClassWithoutTaggedFields, both classes
        // are equal except that ClassWithoutTaggedFields doesn't contain any of the tagged fields. Decoding
        // ClassWithTaggedFields as ClassWithoutTaggedFields exercise skipping of tagged values.
        var activator = new TypeReplacementActivator(
            IActivator.FromAssembly(typeof(ClassWithTaggedFields).Assembly),
>>>>>>> 337c5df0
            typeof(ClassWithTaggedFields).GetSliceTypeId()!,
            typeof(ClassWithoutTaggedFields).GetSliceTypeId()!);

        var decoder = new SliceDecoder(buffer.WrittenMemory, SliceEncoding.Slice1, activator: activator);

        // Act
<<<<<<< HEAD
        var c = decoder.DecodeClass<ClassWithoutTaggedFields>();
=======
        _ = decoder.DecodeClass<ClassWithoutTaggedFields>();
>>>>>>> 337c5df0

        // Assert
        Assert.That(decoder.Consumed, Is.EqualTo(buffer.WrittenMemory.Length));
    }

<<<<<<< HEAD
    internal class TypeReplacementActivator : IActivator
=======
    private class TypeReplacementActivator : IActivator
>>>>>>> 337c5df0
    {
        private readonly IActivator _decoratee;
        private readonly string _replacementTypeId;
        private readonly string _typeId;

        public object? CreateClassInstance(string typeId, ref SliceDecoder decoder) =>
            _decoratee.CreateClassInstance(typeId == _typeId ? _replacementTypeId : typeId, ref decoder);

        public object? CreateExceptionInstance(string typeId, ref SliceDecoder decoder, string? message) =>
            _decoratee.CreateExceptionInstance(typeId, ref decoder, message);

        internal TypeReplacementActivator(IActivator decoratee, string typeId, string replacementTypeId)
        {
            _decoratee = decoratee;
            _typeId = typeId;
            _replacementTypeId = replacementTypeId;
        }
    }
}<|MERGE_RESOLUTION|>--- conflicted
+++ resolved
@@ -489,134 +489,6 @@
         Assert.That(decoder.Consumed, Is.EqualTo(buffer.WrittenMemory.Length));
     }
 
-<<<<<<< HEAD
-    [Test, TestCaseSource(nameof(DecodeSlice1TaggedFieldsSource))]
-    public void Skip_tagged_fields(ClassWithTaggedFields expected)
-    {
-        // Arrange
-        var buffer = new MemoryBufferWriter(new byte[256]);
-        var encoder = new SliceEncoder(buffer, SliceEncoding.Slice1);
-        bool hasTaggedFields =
-            expected.A is not null ||
-            expected.B is not null ||
-            expected.D is not null ||
-            expected.E is not null ||
-            expected.F is not null ||
-            expected.G is not null ||
-            expected.H is not null ||
-            expected.I is not null ||
-            expected.J is not null;
-
-        encoder.EncodeSize(1); // Instance marker
-        byte flags = (byte)Slice1Definitions.TypeIdKind.String | (byte)Slice1Definitions.SliceFlags.IsLastSlice;
-        if (hasTaggedFields)
-        {
-            flags |= (byte)Slice1Definitions.SliceFlags.HasTaggedFields;
-        }
-        encoder.EncodeUInt8(flags);
-        encoder.EncodeString(typeof(ClassWithTaggedFields).GetSliceTypeId()!);
-
-        if (expected.A is not null)
-        {
-            encoder.EncodeTagged(
-                1,
-                TagFormat.F1,
-                expected.A.Value,
-                (ref SliceEncoder encoder, byte value) => encoder.EncodeUInt8(value));
-        }
-
-        if (expected.B is not null)
-        {
-            encoder.EncodeTagged(
-                2,
-                TagFormat.F2,
-                expected.B.Value,
-                (ref SliceEncoder encoder, short value) => encoder.EncodeInt16(value));
-        }
-
-        if (expected.C is not null)
-        {
-            encoder.EncodeTagged(
-                3,
-                TagFormat.F4,
-                expected.C.Value,
-                (ref SliceEncoder encoder, int value) => encoder.EncodeInt32(value));
-        }
-
-        if (expected.D is not null)
-        {
-            encoder.EncodeTagged(
-                4,
-                TagFormat.F8,
-                expected.D.Value,
-                (ref SliceEncoder encoder, long value) => encoder.EncodeInt64(value));
-        }
-
-        if (expected.E is not null)
-        {
-            encoder.EncodeTagged(
-                5,
-                size: 8,
-                expected.E.Value,
-                (ref SliceEncoder encoder, FixedLengthStruct value) => value.Encode(ref encoder));
-        }
-
-        if (expected.F is not null)
-        {
-            encoder.EncodeTagged(
-                6,
-                TagFormat.FSize,
-                expected.F.Value,
-                (ref SliceEncoder encoder, VarSizeStruct value) => value.Encode(ref encoder));
-        }
-
-        if (expected.G is not null)
-        {
-            encoder.EncodeTagged(
-                7,
-                TagFormat.Size,
-                expected.G.Value,
-                (ref SliceEncoder encoder, Tagged.Slice1.MyEnum value) => encoder.EncodeMyEnum(value));
-        }
-
-        if (expected.H is not null)
-        {
-            encoder.EncodeTagged(
-                8,
-                TagFormat.OptimizedVSize,
-                expected.H,
-                (ref SliceEncoder encoder, IList<byte> value) => encoder.EncodeSequence(value));
-        }
-
-        if (expected.I is not null)
-        {
-            encoder.EncodeTagged(
-                9,
-                size: encoder.GetSizeLength(expected.I.Count) + (4 * expected.I.Count),
-                expected.I,
-                (ref SliceEncoder encoder, IList<int> value) => encoder.EncodeSequence(value));
-        }
-
-        if (expected.J is not null)
-        {
-            encoder.EncodeTagged(
-                10,
-                TagFormat.OptimizedVSize,
-                expected.J,
-                (ref SliceEncoder encoder, string value) => encoder.EncodeString(value));
-        }
-
-        if (hasTaggedFields)
-        {
-            encoder.EncodeUInt8(Slice1Definitions.TagEndMarker);
-        }
-
-        // Create an activator that replaces ClassWithTaggedFields by ClassWithoutTaggedFields, both classes
-        // are equal except that ClassWithoutTaggedFields doesn't contain any of the tagged fields. Decoding
-        // ClassWithTaggedFields as  ClassWithoutTaggedFields exercise skipping of tagged values.
-        var activator = new TypeReplacementActivator(
-            SliceDecoder.GetActivator(typeof(ClassWithTaggedFields).Assembly),
-=======
     [Test, TestCaseSource(nameof(SkipSlice1TaggedFieldsSourceWithClassFormat))]
     public void Skip_tagged_fields(ClassWithTaggedFields expected, ClassFormat classFormat)
     {
@@ -630,28 +502,19 @@
         // ClassWithTaggedFields as ClassWithoutTaggedFields exercise skipping of tagged values.
         var activator = new TypeReplacementActivator(
             IActivator.FromAssembly(typeof(ClassWithTaggedFields).Assembly),
->>>>>>> 337c5df0
             typeof(ClassWithTaggedFields).GetSliceTypeId()!,
             typeof(ClassWithoutTaggedFields).GetSliceTypeId()!);
 
         var decoder = new SliceDecoder(buffer.WrittenMemory, SliceEncoding.Slice1, activator: activator);
 
         // Act
-<<<<<<< HEAD
-        var c = decoder.DecodeClass<ClassWithoutTaggedFields>();
-=======
         _ = decoder.DecodeClass<ClassWithoutTaggedFields>();
->>>>>>> 337c5df0
 
         // Assert
         Assert.That(decoder.Consumed, Is.EqualTo(buffer.WrittenMemory.Length));
     }
 
-<<<<<<< HEAD
-    internal class TypeReplacementActivator : IActivator
-=======
     private class TypeReplacementActivator : IActivator
->>>>>>> 337c5df0
     {
         private readonly IActivator _decoratee;
         private readonly string _replacementTypeId;
