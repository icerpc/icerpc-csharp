// Copyright (c) ZeroC, Inc. All rights reserved.

using System;
using System.Collections.Generic;
using System.Collections.Immutable;
using System.Linq;
using System.Threading;
using System.Threading.Tasks;

namespace IceRpc
{
    /// <summary>A pipeline is an invoker created from zero or more interceptors installed by calling <see cref="Use"/>.
    /// The last invoker of the pipeline calls the connection carried by the request or throws
    /// <see cref="ArgumentNullException"/> if this connection is null.</summary>
    public sealed class Pipeline : IInvoker
    {
        private IInvoker? _invoker;
        private ImmutableList<Func<IInvoker, IInvoker>> _interceptorList =
            ImmutableList<Func<IInvoker, IInvoker>>.Empty;

<<<<<<< HEAD
        private readonly IInvoker _lastInvoker =
            new InlineInvoker((request, cancel) =>
                request.Connection?.InvokeAsync(request, cancel) ??
                    throw new ArgumentNullException($"{nameof(request.Connection)} is null", nameof(request)));

        /// <inheritdoc/>
=======
>>>>>>> a68f5c98
        public Task<IncomingResponse> InvokeAsync(OutgoingRequest request, CancellationToken cancel) =>
            (_invoker ??= CreateInvokerPipeline()).InvokeAsync(request, cancel);

        /// <summary>Installs one or more interceptors.</summary>
        /// <param name="interceptor">One or more interceptors.</param>
        /// <exception name="InvalidOperationException">Thrown if this method is called after the first call to
        /// <see cref="InvokeAsync"/>.</exception>
        public void Use(params Func<IInvoker, IInvoker>[] interceptor)
        {
            if (_invoker != null)
            {
                throw new InvalidOperationException(
                    "interceptors must be installed before the first call to InvokeAsync");
            }
            _interceptorList = _interceptorList.AddRange(interceptor);
        }

        /// <summary>Creates a new pipeline with this pipeline's interceptor stack plus the specified interceptors.
        /// </summary>
        /// <param name="interceptor">One or more interceptors.</param>
        /// <remarks>This method can be called after calling <see cref="InvokeAsync"/>.</remarks>
        public Pipeline With(params Func<IInvoker, IInvoker>[] interceptor) =>
            new() { _interceptorList = _interceptorList.AddRange(interceptor) };

        /// <summary>Creates a pipeline of invokers by starting with the last invoker and applying all interceptors in
        /// reverse order of installation. This method is called by the first call to <see cref="InvokeAsync"/>.
        /// </summary>
        /// <returns>The pipeline of invokers.</returns>
        private IInvoker CreateInvokerPipeline()
        {
            IInvoker pipeline = Proxy.NullInvoker;

            IEnumerable<Func<IInvoker, IInvoker>> interceptorEnumerable = _interceptorList;
            foreach (Func<IInvoker, IInvoker> interceptor in interceptorEnumerable.Reverse())
            {
                pipeline = interceptor(pipeline);
            }
            return pipeline;
        }
    }
}<|MERGE_RESOLUTION|>--- conflicted
+++ resolved
@@ -18,15 +18,7 @@
         private ImmutableList<Func<IInvoker, IInvoker>> _interceptorList =
             ImmutableList<Func<IInvoker, IInvoker>>.Empty;
 
-<<<<<<< HEAD
-        private readonly IInvoker _lastInvoker =
-            new InlineInvoker((request, cancel) =>
-                request.Connection?.InvokeAsync(request, cancel) ??
-                    throw new ArgumentNullException($"{nameof(request.Connection)} is null", nameof(request)));
-
         /// <inheritdoc/>
-=======
->>>>>>> a68f5c98
         public Task<IncomingResponse> InvokeAsync(OutgoingRequest request, CancellationToken cancel) =>
             (_invoker ??= CreateInvokerPipeline()).InvokeAsync(request, cancel);
 
