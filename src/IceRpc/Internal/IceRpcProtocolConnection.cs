--- conflicted
+++ resolved
@@ -741,13 +741,7 @@
                         }
                         catch (Exception ex)
                         {
-<<<<<<< HEAD
                             await outgoingFrame.CompleteAsync(ex).ConfigureAwait(false);
-=======
-                            await outgoingFrame.PayloadSink.CompleteAsync(ex).ConfigureAwait(false);
-                            await outgoingFrame.PayloadSourceStream.CompleteAsync(ex).ConfigureAwait(false);
-
->>>>>>> a22bbc36
                         }
                     },
                     cancel);
