--- conflicted
+++ resolved
@@ -41,13 +41,7 @@
         {
             using IDisposable connectionScope = _logger.StartConnectionScope(_information, _isServer);
             IncomingRequest request = await _decoratee.ReceiveRequestAsync().ConfigureAwait(false);
-<<<<<<< HEAD
-            _logger.LogReceivedRequestFrame(request.Path,
-                                            request.Operation,
-                                            request.PayloadEncoding);
-=======
-            _logger.LogReceiveRequest(request.Path, request.Operation, request.PayloadSize, request.PayloadEncoding);
->>>>>>> 69b63bd3
+            _logger.LogReceiveRequest(request.Path, request.Operation, request.PayloadEncoding);
             return request;
         }
 
@@ -59,14 +53,7 @@
             using IDisposable _ = _logger.StartReceiveResponseScope(request);
             IncomingResponse response = await _decoratee.ReceiveResponseAsync(request, cancel).ConfigureAwait(false);
 
-<<<<<<< HEAD
-            _logger.LogReceivedResponseFrame(request.Path,
-                                             request.Operation,
-                                             response.PayloadEncoding,
-                                             response.ResultType);
-=======
-            _logger.LogReceiveResponse(response.PayloadSize, response.PayloadEncoding, response.ResultType);
->>>>>>> 69b63bd3
+            _logger.LogReceiveResponse(response.PayloadEncoding, response.ResultType);
             return response;
         }
 
