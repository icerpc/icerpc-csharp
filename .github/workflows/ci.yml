name: ci

on:
  push:
    branches: ["main"]
  pull_request:
    branches: ["main"]

# See https://docs.github.com/en/actions/using-jobs/using-concurrency#example-using-a-fallback-value
concurrency:
  group: ${{ github.head_ref || github.run_id }}
  cancel-in-progress: true

jobs:
  build_and_test:
<<<<<<< HEAD
    strategy:
      fail-fast: false
      matrix:
        os: [ubuntu-latest, macos-latest, windows-latest]
    runs-on: ${{ matrix.os }}
    timeout-minutes: 10
=======
    runs-on: ubuntu-latest
    timeout-minutes: 15
>>>>>>> 548ed4b3
    steps:
      - name: Checkout
        uses: actions/checkout@v4
      - name: Build
        uses: ./.github/actions/build
      - name: Publish
        uses: ./.github/actions/publish
      - name: Run Tests
        uses: ./.github/actions/test
      - name: Install Templates
        run: dotnet new install src/IceRpc.Templates/bin/Debug/IceRpc.Templates.*.nupkg
        shell: bash
      - name: Test Templates
        uses: ./.github/actions/test-templates
        if: runner.os != 'Windows'
      - name: Build Examples
        uses: ./.github/actions/build-examples
      - name: Build DocFX Examples
        run: dotnet build docfx/examples/Examples.sln
        shell: bash<|MERGE_RESOLUTION|>--- conflicted
+++ resolved
@@ -13,17 +13,12 @@
 
 jobs:
   build_and_test:
-<<<<<<< HEAD
     strategy:
       fail-fast: false
       matrix:
         os: [ubuntu-latest, macos-latest, windows-latest]
     runs-on: ${{ matrix.os }}
-    timeout-minutes: 10
-=======
-    runs-on: ubuntu-latest
     timeout-minutes: 15
->>>>>>> 548ed4b3
     steps:
       - name: Checkout
         uses: actions/checkout@v4
