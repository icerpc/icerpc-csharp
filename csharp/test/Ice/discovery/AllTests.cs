// Copyright (c) ZeroC, Inc. All rights reserved.

using System;
using System.Collections.Generic;
using System.IO;
using System.Threading.Tasks;
using ZeroC.Ice.Discovery;
using ZeroC.Test;

namespace ZeroC.Ice.Test.Discovery
{
    public static class AllTests
    {
        public static async Task RunAsync(TestHelper helper, int num)
        {
            TextWriter output = helper.Output;
            Communicator communicator = helper.Communicator;

            // TODO: convert properties to options for now
            var discoveryServerOptions = new DiscoveryServerOptions
            {
                ColocationScope = ColocationScope.Communicator,
                DomainId = communicator.GetProperty("Ice.Discovery.DomainId") ?? "",
                Lookup = communicator.GetProperty("Ice.Discovery.Lookup") ?? "",
                MulticastEndpoints = communicator.GetProperty("Ice.Discovery.Multicast.Endpoints") ?? "",
                RetryCount = communicator.GetPropertyAsInt("Ice.Discovery.RetryCount") ?? 20,
                ReplyServerName = communicator.GetProperty("Ice.Discovery.Reply.ServerName") ?? "",
                Timeout = communicator.GetPropertyAsTimeSpan("Ice.Discovery.Timeout") ?? TimeSpan.FromMilliseconds(100)
            };

            await using var discoveryServer = new DiscoveryServer(communicator, discoveryServerOptions);
            communicator.DefaultLocationService = new LocationService(discoveryServer.Locator);
            await discoveryServer.ActivateAsync();

            var proxies = new List<IControllerPrx>();
            var indirectProxies = new List<IControllerPrx>();

            for (int i = 0; i < num; ++i)
            {
                proxies.Add(IControllerPrx.Parse($"controller{i}", communicator));

                indirectProxies.Add(IControllerPrx.Parse($"controller{i} @ control{i}", communicator));
            }

            output.Write("testing indirect proxies... ");
            output.Flush();
            {
                foreach (IControllerPrx prx in indirectProxies)
                {
                    await prx.IcePingAsync();
                }
            }
            output.WriteLine("ok");

            output.Write("testing well-known proxies... ");
            output.Flush();
            {
                foreach (IControllerPrx prx in proxies)
                {
                    await prx.IcePingAsync();
                }
            }
            output.WriteLine("ok");

            output.Write("testing object adapter registration... ");
            output.Flush();
            {
                try
                {
<<<<<<< HEAD
                    await IServicePrx.Parse(ice1 ? "object @ oa1" : "ice:oa1//object", communicator).IcePingAsync();
=======
                    await IObjectPrx.Parse("object @ oa1", communicator).IcePingAsync();
>>>>>>> a3a9d80a
                    TestHelper.Assert(false);
                }
                catch (NoEndpointException)
                {
                }

                proxies[0].ActivateObjectAdapter("oa", "oa1", "");

                try
                {
<<<<<<< HEAD
                    await IServicePrx.Parse(ice1 ? "object @ oa1" : "ice:oa1//object", communicator).IcePingAsync();
=======
                    await IObjectPrx.Parse("object @ oa1", communicator).IcePingAsync();
>>>>>>> a3a9d80a
                    TestHelper.Assert(false);
                }
                catch (ObjectNotExistException)
                {
                }

                proxies[0].DeactivateObjectAdapter("oa");

                try
                {
<<<<<<< HEAD
                    await IServicePrx.Parse(ice1 ? "object @ oa1" : "ice:oa1//object", communicator).IcePingAsync();
=======
                    await IObjectPrx.Parse("object @ oa1", communicator).IcePingAsync();
>>>>>>> a3a9d80a
                    TestHelper.Assert(false);
                }
                catch (NoEndpointException)
                {
                }
            }
            output.WriteLine("ok");

            output.Write("testing object adapter migration... ");
            output.Flush();
            {
                proxies[0].ActivateObjectAdapter("oa", "oa1", "");
                proxies[0].AddObject("oa", "object");
<<<<<<< HEAD
                await IServicePrx.Parse(ice1 ? "object @ oa1" : "ice:oa1//object", communicator).IcePingAsync();
=======
                await IObjectPrx.Parse("object @ oa1", communicator).IcePingAsync();
>>>>>>> a3a9d80a
                proxies[0].RemoveObject("oa", "object");
                proxies[0].DeactivateObjectAdapter("oa");

                proxies[1].ActivateObjectAdapter("oa", "oa1", "");
                proxies[1].AddObject("oa", "object");
<<<<<<< HEAD
                await IServicePrx.Parse(ice1 ? "object @ oa1" : "ice:oa1//object", communicator).IcePingAsync();
=======
                await IObjectPrx.Parse("object @ oa1", communicator).IcePingAsync();
>>>>>>> a3a9d80a
                proxies[1].RemoveObject("oa", "object");
                proxies[1].DeactivateObjectAdapter("oa");
            }
            output.WriteLine("ok");

            output.Write("testing object migration... ");
            output.Flush();
            {
                proxies[0].ActivateObjectAdapter("oa", "oa1", "");
                proxies[1].ActivateObjectAdapter("oa", "oa2", "");

                proxies[0].AddObject("oa", "object");
<<<<<<< HEAD
                await IServicePrx.Parse(ice1 ? "object @ oa1" : "ice:oa1//object", communicator).IcePingAsync();
                await IServicePrx.Parse(ice1 ? "object" : "ice:object", communicator).IcePingAsync();
                proxies[0].RemoveObject("oa", "object");

                proxies[1].AddObject("oa", "object");
                await IServicePrx.Parse(ice1 ? "object @ oa2" : "ice:oa2//object", communicator).IcePingAsync();
                await IServicePrx.Parse(ice1 ? "object" : "ice:object", communicator).IcePingAsync();
=======
                await IObjectPrx.Parse("object @ oa1", communicator).IcePingAsync();
                await IObjectPrx.Parse("object", communicator).IcePingAsync();
                proxies[0].RemoveObject("oa", "object");

                proxies[1].AddObject("oa", "object");
                await IObjectPrx.Parse("object @ oa2", communicator).IcePingAsync();
                await IObjectPrx.Parse("object", communicator).IcePingAsync();
>>>>>>> a3a9d80a
                proxies[1].RemoveObject("oa", "object");

                try
                {
<<<<<<< HEAD
                    await IServicePrx.Parse(ice1 ? "object @ oa1" : "ice:oa1//object", communicator).IcePingAsync();
=======
                    await IObjectPrx.Parse("object @ oa1", communicator).IcePingAsync();
>>>>>>> a3a9d80a
                }
                catch (ObjectNotExistException)
                {
                }
                try
                {
<<<<<<< HEAD
                    await IServicePrx.Parse(ice1 ? "object @ oa2" : "ice:oa2//object", communicator).IcePingAsync();
=======
                    await IObjectPrx.Parse("object @ oa2", communicator).IcePingAsync();
>>>>>>> a3a9d80a
                }
                catch (ObjectNotExistException)
                {
                }

                proxies[0].DeactivateObjectAdapter("oa");
                proxies[1].DeactivateObjectAdapter("oa");
            }
            output.WriteLine("ok");

            output.Write("testing replica groups... ");
            output.Flush();
            {
                proxies[0].ActivateObjectAdapter("oa", "oa1", "rg");
                proxies[1].ActivateObjectAdapter("oa", "oa2", "rg");
                proxies[2].ActivateObjectAdapter("oa", "oa3", "rg");

                proxies[0].AddObject("oa", "object");
                proxies[1].AddObject("oa", "object");
                proxies[2].AddObject("oa", "object");

<<<<<<< HEAD
                await IServicePrx.Parse(ice1 ? "object @ oa1" : "ice:oa1//object", communicator).IcePingAsync();
                await IServicePrx.Parse(ice1 ? "object @ oa2" : "ice:oa2//object", communicator).IcePingAsync();
                await IServicePrx.Parse(ice1 ? "object @ oa3" : "ice:oa3//object", communicator).IcePingAsync();

                await IServicePrx.Parse(ice1 ? "object @ rg" : "ice:rg//object", communicator).IcePingAsync();
=======
                await IObjectPrx.Parse("object @ oa1", communicator).IcePingAsync();
                await IObjectPrx.Parse("object @ oa2", communicator).IcePingAsync();
                await IObjectPrx.Parse("object @ oa3", communicator).IcePingAsync();

                await IObjectPrx.Parse("object @ rg", communicator).IcePingAsync();
>>>>>>> a3a9d80a

                var adapterIds = new List<string>
                {
                    "oa1",
                    "oa2",
                    "oa3"
                };

                // Replace location service to change the cache ttl.
                communicator.DefaultLocationService =
                    new LocationService(discoveryServer.Locator, new() { Ttl = TimeSpan.Zero });

                // Check that the well known object is reachable with all replica group members
                ITestIntfPrx intf = ITestIntfPrx.Parse("object", communicator).Clone(
                    cacheConnection: false,
                    preferExistingConnection: false);
                while (adapterIds.Count > 0)
                {
                    string id = intf.GetAdapterId();
                    adapterIds.Remove(id);
                    switch (id)
                    {
                        case "oa1":
                        {
                            proxies[0].DeactivateObjectAdapter("oa");
                            break;
                        }
                        case "oa2":
                        {
                            proxies[1].DeactivateObjectAdapter("oa");
                            break;
                        }
                        case "oa3":
                        {
                            proxies[2].DeactivateObjectAdapter("oa");
                            break;
                        }
                    }
                }

                proxies[0].ActivateObjectAdapter("oa", "oa1", "rg");
                proxies[1].ActivateObjectAdapter("oa", "oa2", "rg");
                proxies[2].ActivateObjectAdapter("oa", "oa3", "rg");

                proxies[0].AddObject("oa", "object");
                proxies[1].AddObject("oa", "object");
                proxies[2].AddObject("oa", "object");

<<<<<<< HEAD
                await IServicePrx.Parse(ice1 ? "object @ oa1" : "ice:oa1//object", communicator).IcePingAsync();
                await IServicePrx.Parse(ice1 ? "object @ oa2" : "ice:oa2//object", communicator).IcePingAsync();
                await IServicePrx.Parse(ice1 ? "object @ oa3" : "ice:oa3//object", communicator).IcePingAsync();

                await IServicePrx.Parse(ice1 ? "object @ rg" : "ice:rg//object", communicator).IcePingAsync();
=======
                await IObjectPrx.Parse("object @ oa1", communicator).IcePingAsync();
                await IObjectPrx.Parse("object @ oa2", communicator).IcePingAsync();
                await IObjectPrx.Parse("object @ oa3", communicator).IcePingAsync();

                await IObjectPrx.Parse("object @ rg", communicator).IcePingAsync();
>>>>>>> a3a9d80a

                adapterIds = new List<string>
                {
                    "oa1",
                    "oa2",
                    "oa3"
                };

                // Check that the indirect reference is reachable with all replica group members
                intf = ITestIntfPrx.Parse("object @ rg", communicator).Clone(
                    cacheConnection: false,
                    preferExistingConnection: false);
                while (adapterIds.Count > 0)
                {
                    var id = intf.GetAdapterId();
                    adapterIds.Remove(id);
                    switch (id)
                    {
                        case "oa1":
                        {
                            proxies[0].DeactivateObjectAdapter("oa");
                            break;
                        }
                        case "oa2":
                        {
                            proxies[1].DeactivateObjectAdapter("oa");
                            break;
                        }
                        case "oa3":
                        {
                            proxies[2].DeactivateObjectAdapter("oa");
                            break;
                        }
                    }
                }
            }
            output.WriteLine("ok");

            output.Write("testing invalid lookup endpoints... ");
            output.Flush();
            {
                // TODO: convert properties to options for now
                discoveryServerOptions = new DiscoveryServerOptions
                {
                    ColocationScope = ColocationScope.Communicator,
                    DomainId = communicator.GetProperty("Ice.Discovery.DomainId") ?? "",
                    Lookup = communicator.GetProperty("Ice.Discovery.Lookup") ?? "",
                    MulticastEndpoints = communicator.GetProperty("Ice.Discovery.Multicast.Endpoints") ?? "",
                    RetryCount = communicator.GetPropertyAsInt("Ice.Discovery.RetryCount") ?? 20,
                    ReplyServerName = communicator.GetProperty("Ice.Discovery.Reply.ServerName") ?? "",
                    Timeout = communicator.GetPropertyAsTimeSpan("Ice.Discovery.Timeout") ?? TimeSpan.FromMilliseconds(100)
                };

                string multicast;
                if (helper.Host.Contains(":"))
                {
                    multicast = "\"ff15::1\"";
                }
                else
                {
                    multicast = "239.255.0.1";
                }

                {
                    await using var comm = new Communicator(communicator.GetProperties());

                    discoveryServerOptions.Lookup = $"udp -h {multicast} --interface unknown"; // invalid value
                    await using var discoveryServer2 = new DiscoveryServer(comm, discoveryServerOptions);
                    comm.DefaultLocationService = new LocationService(discoveryServer2.Locator);

                    try
                    {
                        // relies on ColocationScope = Communicator
<<<<<<< HEAD
                        await IServicePrx.Parse(ice1 ? "controller0@control0" : "ice:control0//controller0", comm).
=======
                        await IObjectPrx.Parse("controller0@control0", comm).
>>>>>>> a3a9d80a
                            IcePingAsync();
                        TestHelper.Assert(false);
                    }
                    catch
                    {
                        // expected
                    }
                }
                {
                    await using var comm = new Communicator(communicator.GetProperties());

                    string port = $"{helper.BasePort + 10}";
                    string intf = helper.Host.Contains(":") ? $"\"{helper.Host}\"" : helper.Host;
                    discoveryServerOptions.Lookup =
                        $"udp -h {multicast} --interface unknown:udp -h {multicast} -p {port}"; // partially bad
                    if (!OperatingSystem.IsLinux())
                    {
                        discoveryServerOptions.Lookup += $" --interface {intf}";
                    }

                    await using var discoveryServer2 = new DiscoveryServer(comm, discoveryServerOptions);
                    comm.DefaultLocationService = new LocationService(discoveryServer2.Locator);

<<<<<<< HEAD
                    await IServicePrx.Parse(ice1 ? "controller0@control0" : "ice:control0//controller0", comm).
=======
                    await IObjectPrx.Parse("controller0@control0", comm).
>>>>>>> a3a9d80a
                        IcePingAsync();
                }
            }
            output.WriteLine("ok");

            output.Write("shutting down... ");
            output.Flush();
            foreach (IControllerPrx prx in proxies)
            {
                await prx.ShutdownAsync();
            }
            output.WriteLine("ok");
        }
    }
}<|MERGE_RESOLUTION|>--- conflicted
+++ resolved
@@ -67,11 +67,7 @@
             {
                 try
                 {
-<<<<<<< HEAD
-                    await IServicePrx.Parse(ice1 ? "object @ oa1" : "ice:oa1//object", communicator).IcePingAsync();
-=======
-                    await IObjectPrx.Parse("object @ oa1", communicator).IcePingAsync();
->>>>>>> a3a9d80a
+                    await IServicePrx.Parse("object @ oa1", communicator).IcePingAsync();
                     TestHelper.Assert(false);
                 }
                 catch (NoEndpointException)
@@ -82,11 +78,7 @@
 
                 try
                 {
-<<<<<<< HEAD
-                    await IServicePrx.Parse(ice1 ? "object @ oa1" : "ice:oa1//object", communicator).IcePingAsync();
-=======
-                    await IObjectPrx.Parse("object @ oa1", communicator).IcePingAsync();
->>>>>>> a3a9d80a
+                    await IServicePrx.Parse("object @ oa1", communicator).IcePingAsync();
                     TestHelper.Assert(false);
                 }
                 catch (ObjectNotExistException)
@@ -97,11 +89,7 @@
 
                 try
                 {
-<<<<<<< HEAD
-                    await IServicePrx.Parse(ice1 ? "object @ oa1" : "ice:oa1//object", communicator).IcePingAsync();
-=======
-                    await IObjectPrx.Parse("object @ oa1", communicator).IcePingAsync();
->>>>>>> a3a9d80a
+                    await IServicePrx.Parse("object @ oa1", communicator).IcePingAsync();
                     TestHelper.Assert(false);
                 }
                 catch (NoEndpointException)
@@ -115,21 +103,13 @@
             {
                 proxies[0].ActivateObjectAdapter("oa", "oa1", "");
                 proxies[0].AddObject("oa", "object");
-<<<<<<< HEAD
-                await IServicePrx.Parse(ice1 ? "object @ oa1" : "ice:oa1//object", communicator).IcePingAsync();
-=======
-                await IObjectPrx.Parse("object @ oa1", communicator).IcePingAsync();
->>>>>>> a3a9d80a
+                await IServicePrx.Parse("object @ oa1", communicator).IcePingAsync();
                 proxies[0].RemoveObject("oa", "object");
                 proxies[0].DeactivateObjectAdapter("oa");
 
                 proxies[1].ActivateObjectAdapter("oa", "oa1", "");
                 proxies[1].AddObject("oa", "object");
-<<<<<<< HEAD
-                await IServicePrx.Parse(ice1 ? "object @ oa1" : "ice:oa1//object", communicator).IcePingAsync();
-=======
-                await IObjectPrx.Parse("object @ oa1", communicator).IcePingAsync();
->>>>>>> a3a9d80a
+                await IServicePrx.Parse("object @ oa1", communicator).IcePingAsync();
                 proxies[1].RemoveObject("oa", "object");
                 proxies[1].DeactivateObjectAdapter("oa");
             }
@@ -142,43 +122,25 @@
                 proxies[1].ActivateObjectAdapter("oa", "oa2", "");
 
                 proxies[0].AddObject("oa", "object");
-<<<<<<< HEAD
-                await IServicePrx.Parse(ice1 ? "object @ oa1" : "ice:oa1//object", communicator).IcePingAsync();
-                await IServicePrx.Parse(ice1 ? "object" : "ice:object", communicator).IcePingAsync();
+                await IServicePrx.Parse("object @ oa1", communicator).IcePingAsync();
+                await IServicePrx.Parse("object", communicator).IcePingAsync();
                 proxies[0].RemoveObject("oa", "object");
 
                 proxies[1].AddObject("oa", "object");
-                await IServicePrx.Parse(ice1 ? "object @ oa2" : "ice:oa2//object", communicator).IcePingAsync();
-                await IServicePrx.Parse(ice1 ? "object" : "ice:object", communicator).IcePingAsync();
-=======
-                await IObjectPrx.Parse("object @ oa1", communicator).IcePingAsync();
-                await IObjectPrx.Parse("object", communicator).IcePingAsync();
-                proxies[0].RemoveObject("oa", "object");
-
-                proxies[1].AddObject("oa", "object");
-                await IObjectPrx.Parse("object @ oa2", communicator).IcePingAsync();
-                await IObjectPrx.Parse("object", communicator).IcePingAsync();
->>>>>>> a3a9d80a
+                await IServicePrx.Parse("object @ oa2", communicator).IcePingAsync();
+                await IServicePrx.Parse("object", communicator).IcePingAsync();
                 proxies[1].RemoveObject("oa", "object");
 
                 try
                 {
-<<<<<<< HEAD
-                    await IServicePrx.Parse(ice1 ? "object @ oa1" : "ice:oa1//object", communicator).IcePingAsync();
-=======
-                    await IObjectPrx.Parse("object @ oa1", communicator).IcePingAsync();
->>>>>>> a3a9d80a
+                    await IServicePrx.Parse("object @ oa1", communicator).IcePingAsync();
                 }
                 catch (ObjectNotExistException)
                 {
                 }
                 try
                 {
-<<<<<<< HEAD
-                    await IServicePrx.Parse(ice1 ? "object @ oa2" : "ice:oa2//object", communicator).IcePingAsync();
-=======
-                    await IObjectPrx.Parse("object @ oa2", communicator).IcePingAsync();
->>>>>>> a3a9d80a
+                    await IServicePrx.Parse("object @ oa2", communicator).IcePingAsync();
                 }
                 catch (ObjectNotExistException)
                 {
@@ -200,19 +162,11 @@
                 proxies[1].AddObject("oa", "object");
                 proxies[2].AddObject("oa", "object");
 
-<<<<<<< HEAD
-                await IServicePrx.Parse(ice1 ? "object @ oa1" : "ice:oa1//object", communicator).IcePingAsync();
-                await IServicePrx.Parse(ice1 ? "object @ oa2" : "ice:oa2//object", communicator).IcePingAsync();
-                await IServicePrx.Parse(ice1 ? "object @ oa3" : "ice:oa3//object", communicator).IcePingAsync();
-
-                await IServicePrx.Parse(ice1 ? "object @ rg" : "ice:rg//object", communicator).IcePingAsync();
-=======
-                await IObjectPrx.Parse("object @ oa1", communicator).IcePingAsync();
-                await IObjectPrx.Parse("object @ oa2", communicator).IcePingAsync();
-                await IObjectPrx.Parse("object @ oa3", communicator).IcePingAsync();
-
-                await IObjectPrx.Parse("object @ rg", communicator).IcePingAsync();
->>>>>>> a3a9d80a
+                await IServicePrx.Parse("object @ oa1", communicator).IcePingAsync();
+                await IServicePrx.Parse("object @ oa2", communicator).IcePingAsync();
+                await IServicePrx.Parse("object @ oa3", communicator).IcePingAsync();
+
+                await IServicePrx.Parse("object @ rg", communicator).IcePingAsync();
 
                 var adapterIds = new List<string>
                 {
@@ -261,19 +215,11 @@
                 proxies[1].AddObject("oa", "object");
                 proxies[2].AddObject("oa", "object");
 
-<<<<<<< HEAD
-                await IServicePrx.Parse(ice1 ? "object @ oa1" : "ice:oa1//object", communicator).IcePingAsync();
-                await IServicePrx.Parse(ice1 ? "object @ oa2" : "ice:oa2//object", communicator).IcePingAsync();
-                await IServicePrx.Parse(ice1 ? "object @ oa3" : "ice:oa3//object", communicator).IcePingAsync();
-
-                await IServicePrx.Parse(ice1 ? "object @ rg" : "ice:rg//object", communicator).IcePingAsync();
-=======
-                await IObjectPrx.Parse("object @ oa1", communicator).IcePingAsync();
-                await IObjectPrx.Parse("object @ oa2", communicator).IcePingAsync();
-                await IObjectPrx.Parse("object @ oa3", communicator).IcePingAsync();
-
-                await IObjectPrx.Parse("object @ rg", communicator).IcePingAsync();
->>>>>>> a3a9d80a
+                await IServicePrx.Parse("object @ oa1", communicator).IcePingAsync();
+                await IServicePrx.Parse("object @ oa2", communicator).IcePingAsync();
+                await IServicePrx.Parse("object @ oa3", communicator).IcePingAsync();
+
+                await IServicePrx.Parse("object @ rg", communicator).IcePingAsync();
 
                 adapterIds = new List<string>
                 {
@@ -347,11 +293,7 @@
                     try
                     {
                         // relies on ColocationScope = Communicator
-<<<<<<< HEAD
-                        await IServicePrx.Parse(ice1 ? "controller0@control0" : "ice:control0//controller0", comm).
-=======
-                        await IObjectPrx.Parse("controller0@control0", comm).
->>>>>>> a3a9d80a
+                        await IServicePrx.Parse("controller0@control0", comm).
                             IcePingAsync();
                         TestHelper.Assert(false);
                     }
@@ -375,11 +317,7 @@
                     await using var discoveryServer2 = new DiscoveryServer(comm, discoveryServerOptions);
                     comm.DefaultLocationService = new LocationService(discoveryServer2.Locator);
 
-<<<<<<< HEAD
-                    await IServicePrx.Parse(ice1 ? "controller0@control0" : "ice:control0//controller0", comm).
-=======
-                    await IObjectPrx.Parse("controller0@control0", comm).
->>>>>>> a3a9d80a
+                    await IServicePrx.Parse("controller0@control0", comm).
                         IcePingAsync();
                 }
             }
