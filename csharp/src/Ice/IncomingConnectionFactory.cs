// Copyright (c) ZeroC, Inc. All rights reserved.

using Microsoft.Extensions.Logging;
using System;
using System.Collections.Generic;
using System.Diagnostics;
using System.Linq;
using System.Threading;
using System.Threading.Tasks;

namespace ZeroC.Ice
{
    internal abstract class IncomingConnectionFactory
    {
        internal abstract Endpoint Endpoint { get; }
        internal abstract void Activate();

        internal bool IsLocal(Endpoint endpoint) => endpoint.IsLocal(Endpoint);

        internal abstract Task ShutdownAsync();
    }

    // IncomingConnectionFactory for acceptor based transports.
    internal sealed class AcceptorIncomingConnectionFactory : IncomingConnectionFactory
    {
        internal override Endpoint Endpoint { get; }

        private readonly IAcceptor _acceptor;
        private Task? _acceptTask;
        private readonly ObjectAdapter _adapter;
        private readonly Communicator _communicator;
        private readonly HashSet<Connection> _connections = new();
        private readonly object _mutex = new();
        private readonly ILogger _logger;
        private bool _shutdown;

        public override string ToString() => _acceptor.ToString()!;

        internal AcceptorIncomingConnectionFactory(ObjectAdapter adapter, Endpoint endpoint)
        {
            _communicator = adapter.Communicator;
            _logger = _communicator.Logger;
            _adapter = adapter;
            _acceptor = endpoint.Acceptor(_adapter);
            Endpoint = _acceptor.Endpoint;
        }

        internal override void Activate()
        {
            if (_logger.IsEnabled(LogLevel.Debug))
            {
                _logger.LogStartAcceptingConnections(Endpoint.Transport, _acceptor);
            }

            // Start the asynchronous operation from the thread pool to prevent eventually accepting
            // synchronously new connections from this thread.
            lock (_mutex)
            {
                Debug.Assert(!_shutdown);
                _acceptTask = Task.Factory.StartNew(AcceptAsync,
                                                    default,
                                                    TaskCreationOptions.None,
                                                    _adapter.TaskScheduler ?? TaskScheduler.Default);
            }
        }

        internal void Remove(Connection connection)
        {
            lock (_mutex)
            {
                if (!_shutdown)
                {
                    _connections.Remove(connection);
                }
            }
        }

        internal override async Task ShutdownAsync()
        {
            if (_logger.IsEnabled(LogLevel.Debug))
            {
                _logger.LogStopAcceptingConnections(Endpoint.Transport, _acceptor);
            }

            // Dispose of the acceptor and close the connections. It's important to perform this synchronously without
            // any await in between to guarantee that once Communicator.ShutdownAsync returns the communicator no
            // longer accepts any requests.

            lock (_mutex)
            {
                _shutdown = true;
                _acceptor.Dispose();
            }

            // The connection set is immutable once _shutdown is true
            var exception = new ObjectDisposedException($"{typeof(ObjectAdapter).FullName}:{_adapter.Name}");
            IEnumerable<Task> tasks = _connections.Select(connection => connection.GoAwayAsync(exception));

            // Wait for AcceptAsync and the connection closure to return.
            if (_acceptTask != null)
            {
                await _acceptTask.ConfigureAwait(false);
            }
            await Task.WhenAll(tasks).ConfigureAwait(false);
        }

        [System.Diagnostics.CodeAnalysis.SuppressMessage(
            "Reliability",
            "CA2007:Consider calling ConfigureAwait on the awaited task",
            Justification = "Ensure continuations execute on the object adapter scheduler if it is set")]
        private async ValueTask AcceptAsync()
        {
            while (true)
            {
<<<<<<< HEAD
                using (_acceptor.StartScope())
=======
                Connection connection;
                try
>>>>>>> 908cef35
                {
                    Connection? connection = null;
                    try
                    {
<<<<<<< HEAD
                        connection = await _acceptor.AcceptAsync();
                        using (connection.StartScope())
                        {
                            if (_logger.IsEnabled(LogLevel.Debug))
                            {
                                _logger.LogAcceptingConnection(Endpoint.Transport);
                            }

                            lock (_mutex)
                            {
                                if (_shutdown)
                                {
                                    throw new ObjectDisposedException($"{typeof(ObjectAdapter).FullName}:{_adapter.Name}");
                                }

                                _connections.Add(connection);

                                // We don't wait for the connection to be activated. This could take a while for some transports
                                // such as TLS based transports where the handshake requires few round trips between the client
                                // and server.
                                _ = connection.InitializeAsync(default);
                            }
                            // Set the callback used to remove the connection from the factory.
                            connection.Remove = connection => Remove(connection);
                        }
                    }
                    catch (Exception exception)
                    {
                        using (connection?.StartScope())
                        {
                            if (connection != null)
                            {
                                await connection.GoAwayAsync(exception);
                            }
                            if (_shutdown)
                            {
                                return;
                            }

                            // We print an error and wait for one second to avoid running in a tight loop in case the
                            // failures occurs immediately again. Failures here are unexpected and could be considered
                            // fatal.
                            if (_logger.IsEnabled(LogLevel.Error))
                            {
                                _logger.LogAcceptingConnectionFailed(Endpoint.Transport, exception);
                            }
                            await Task.Delay(TimeSpan.FromSeconds(1));
                            continue;
                        }
=======
                        _communicator.Logger.Trace(TraceLevels.TransportCategory,
                            $"trying to accept {Endpoint.TransportName} connection\n{connection}");
                    }
                }
                catch (Exception exception)
                {
                    if (_shutdown)
                    {
                        return;
>>>>>>> 908cef35
                    }
                }

                lock (_mutex)
                {
                    if (_shutdown)
                    {
                        connection.AbortAsync();
                        return;
                    }

                    _connections.Add(connection);

                    // We don't wait for the connection to be activated. This could take a while for some transports
                    // such as TLS based transports where the handshake requires few round trips between the client
                    // and server. Waiting could also cause a security issue if the client doesn't respond to the
                    // connection initialization as we wouldn't be able to accept new connections in the meantime.
                    _ = AcceptConnectionAsync(connection);
                }

                // Set the callback used to remove the connection from the factory.
                connection.Remove = connection => Remove(connection);
            }

            async Task AcceptConnectionAsync(Connection connection)
            {
                using var source = new CancellationTokenSource(_communicator.ConnectTimeout);
                CancellationToken cancel = source.Token;
                try
                {
                    // Perform socket level initialization (handshake, etc)
                    await connection.Socket.AcceptAsync(cancel).ConfigureAwait(false);

                    // Check if the established connection can be trusted according to the adapter non-secure
                    // setting.
                    if (connection.CanTrust(_adapter.AcceptNonSecure))
                    {
                        // Perform protocol level initialization
                        await connection.InitializeAsync(cancel).ConfigureAwait(false);
                    }
                    else
                    {
                        // Connection not trusted, abort it.
                        await connection.AbortAsync().ConfigureAwait(false);
                    }
                }
                catch
                {
                    // Failed incoming connection, abort the connection.
                    await connection.AbortAsync().ConfigureAwait(false);
                }
            }
        }
    }

    // IncomingConnectionFactory for datagram based transports
    internal sealed class DatagramIncomingConnectionFactory : IncomingConnectionFactory
    {
        internal override Endpoint Endpoint { get; }

        private readonly Connection _connection;

        public override string ToString() => _connection.ToString()!;

        internal DatagramIncomingConnectionFactory(ObjectAdapter adapter, Endpoint endpoint)
        {
            _connection = endpoint.CreateDatagramServerConnection(adapter);
            using (_connection.StartScope())
            {
                Endpoint = _connection.Endpoint;
                _ = _connection.InitializeAsync(default);
            }
        }

        internal override void Activate()
        {
        }

        internal override Task ShutdownAsync() =>
            _connection.GoAwayAsync(
                new ObjectDisposedException($"{typeof(ObjectAdapter).FullName}:{_connection.Adapter!.Name}"));
    }
}<|MERGE_RESOLUTION|>--- conflicted
+++ resolved
@@ -31,7 +31,6 @@
         private readonly Communicator _communicator;
         private readonly HashSet<Connection> _connections = new();
         private readonly object _mutex = new();
-        private readonly ILogger _logger;
         private bool _shutdown;
 
         public override string ToString() => _acceptor.ToString()!;
@@ -39,7 +38,6 @@
         internal AcceptorIncomingConnectionFactory(ObjectAdapter adapter, Endpoint endpoint)
         {
             _communicator = adapter.Communicator;
-            _logger = _communicator.Logger;
             _adapter = adapter;
             _acceptor = endpoint.Acceptor(_adapter);
             Endpoint = _acceptor.Endpoint;
@@ -47,9 +45,9 @@
 
         internal override void Activate()
         {
-            if (_logger.IsEnabled(LogLevel.Debug))
-            {
-                _logger.LogStartAcceptingConnections(Endpoint.Transport, _acceptor);
+            if (_communicator.Logger.IsEnabled(LogLevel.Information))
+            {
+                _communicator.Logger.LogStartAcceptingConnections(Endpoint.Transport, _acceptor);
             }
 
             // Start the asynchronous operation from the thread pool to prevent eventually accepting
@@ -77,9 +75,9 @@
 
         internal override async Task ShutdownAsync()
         {
-            if (_logger.IsEnabled(LogLevel.Debug))
-            {
-                _logger.LogStopAcceptingConnections(Endpoint.Transport, _acceptor);
+            if (_communicator.Logger.IsEnabled(LogLevel.Information))
+            {
+                _communicator.Logger.LogStopAcceptingConnections(Endpoint.Transport, _acceptor);
             }
 
             // Dispose of the acceptor and close the connections. It's important to perform this synchronously without
@@ -110,129 +108,92 @@
             Justification = "Ensure continuations execute on the object adapter scheduler if it is set")]
         private async ValueTask AcceptAsync()
         {
-            while (true)
-            {
-<<<<<<< HEAD
-                using (_acceptor.StartScope())
-=======
-                Connection connection;
-                try
->>>>>>> 908cef35
+            using (_acceptor.StartScope())
+            {
+                while (true)
                 {
-                    Connection? connection = null;
+                    Connection connection;
                     try
                     {
-<<<<<<< HEAD
                         connection = await _acceptor.AcceptAsync();
-                        using (connection.StartScope())
-                        {
-                            if (_logger.IsEnabled(LogLevel.Debug))
+
+                        if (_communicator.Logger.IsEnabled(LogLevel.Debug))
+                        {
+                            using (connection.StartScope())
                             {
-                                _logger.LogAcceptingConnection(Endpoint.Transport);
+                                _communicator.Logger.LogAcceptingConnection(Endpoint.Transport);
                             }
-
-                            lock (_mutex)
-                            {
-                                if (_shutdown)
-                                {
-                                    throw new ObjectDisposedException($"{typeof(ObjectAdapter).FullName}:{_adapter.Name}");
-                                }
-
-                                _connections.Add(connection);
-
-                                // We don't wait for the connection to be activated. This could take a while for some transports
-                                // such as TLS based transports where the handshake requires few round trips between the client
-                                // and server.
-                                _ = connection.InitializeAsync(default);
-                            }
-                            // Set the callback used to remove the connection from the factory.
-                            connection.Remove = connection => Remove(connection);
                         }
                     }
                     catch (Exception exception)
                     {
-                        using (connection?.StartScope())
-                        {
-                            if (connection != null)
-                            {
-                                await connection.GoAwayAsync(exception);
-                            }
-                            if (_shutdown)
-                            {
-                                return;
-                            }
-
-                            // We print an error and wait for one second to avoid running in a tight loop in case the
-                            // failures occurs immediately again. Failures here are unexpected and could be considered
-                            // fatal.
-                            if (_logger.IsEnabled(LogLevel.Error))
-                            {
-                                _logger.LogAcceptingConnectionFailed(Endpoint.Transport, exception);
-                            }
-                            await Task.Delay(TimeSpan.FromSeconds(1));
-                            continue;
-                        }
-=======
-                        _communicator.Logger.Trace(TraceLevels.TransportCategory,
-                            $"trying to accept {Endpoint.TransportName} connection\n{connection}");
-                    }
+                        if (_shutdown)
+                        {
+                            return;
+                        }
+
+                        // We print an error and wait for one second to avoid running in a tight loop in case the
+                        // failures occurs immediately again. Failures here are unexpected and could be considered
+                        // fatal.
+                        if (_communicator.Logger.IsEnabled(LogLevel.Error))
+                        {
+                            _communicator.Logger.LogAcceptingConnectionFailed(Endpoint.Transport, exception);
+                        }
+                        await Task.Delay(TimeSpan.FromSeconds(1));
+                        continue;
+                    }
+
+                    lock (_mutex)
+                    {
+                        if (_shutdown)
+                        {
+                            connection.AbortAsync();
+                            return;
+                        }
+
+                        _connections.Add(connection);
+
+                        // We don't wait for the connection to be activated. This could take a while for some transports
+                        // such as TLS based transports where the handshake requires few round trips between the client
+                        // and server. Waiting could also cause a security issue if the client doesn't respond to the
+                        // connection initialization as we wouldn't be able to accept new connections in the meantime.
+                        _ = AcceptConnectionAsync(connection);
+                    }
+
+                    // Set the callback used to remove the connection from the factory.
+                    connection.Remove = connection => Remove(connection);
                 }
-                catch (Exception exception)
+            }
+
+            async Task AcceptConnectionAsync(Connection connection)
+            {
+                using (connection.StartScope())
                 {
-                    if (_shutdown)
-                    {
-                        return;
->>>>>>> 908cef35
-                    }
-                }
-
-                lock (_mutex)
-                {
-                    if (_shutdown)
-                    {
-                        connection.AbortAsync();
-                        return;
-                    }
-
-                    _connections.Add(connection);
-
-                    // We don't wait for the connection to be activated. This could take a while for some transports
-                    // such as TLS based transports where the handshake requires few round trips between the client
-                    // and server. Waiting could also cause a security issue if the client doesn't respond to the
-                    // connection initialization as we wouldn't be able to accept new connections in the meantime.
-                    _ = AcceptConnectionAsync(connection);
-                }
-
-                // Set the callback used to remove the connection from the factory.
-                connection.Remove = connection => Remove(connection);
-            }
-
-            async Task AcceptConnectionAsync(Connection connection)
-            {
-                using var source = new CancellationTokenSource(_communicator.ConnectTimeout);
-                CancellationToken cancel = source.Token;
-                try
-                {
-                    // Perform socket level initialization (handshake, etc)
-                    await connection.Socket.AcceptAsync(cancel).ConfigureAwait(false);
-
-                    // Check if the established connection can be trusted according to the adapter non-secure
-                    // setting.
-                    if (connection.CanTrust(_adapter.AcceptNonSecure))
-                    {
-                        // Perform protocol level initialization
-                        await connection.InitializeAsync(cancel).ConfigureAwait(false);
-                    }
-                    else
-                    {
-                        // Connection not trusted, abort it.
+                    using var source = new CancellationTokenSource(_communicator.ConnectTimeout);
+                    CancellationToken cancel = source.Token;
+                    try
+                    {
+                        // Perform socket level initialization (handshake, etc)
+                        await connection.Socket.AcceptAsync(cancel).ConfigureAwait(false);
+
+                        // Check if the established connection can be trusted according to the adapter non-secure
+                        // setting.
+                        if (connection.CanTrust(_adapter.AcceptNonSecure))
+                        {
+                            // Perform protocol level initialization
+                            await connection.InitializeAsync(cancel).ConfigureAwait(false);
+                        }
+                        else
+                        {
+                            // Connection not trusted, abort it.
+                            await connection.AbortAsync().ConfigureAwait(false);
+                        }
+                    }
+                    catch
+                    {
+                        // Failed incoming connection, abort the connection.
                         await connection.AbortAsync().ConfigureAwait(false);
                     }
-                }
-                catch
-                {
-                    // Failed incoming connection, abort the connection.
-                    await connection.AbortAsync().ConfigureAwait(false);
                 }
             }
         }
@@ -250,11 +211,8 @@
         internal DatagramIncomingConnectionFactory(ObjectAdapter adapter, Endpoint endpoint)
         {
             _connection = endpoint.CreateDatagramServerConnection(adapter);
-            using (_connection.StartScope())
-            {
-                Endpoint = _connection.Endpoint;
-                _ = _connection.InitializeAsync(default);
-            }
+            Endpoint = _connection.Endpoint;
+            _ = _connection.InitializeAsync(default);
         }
 
         internal override void Activate()
