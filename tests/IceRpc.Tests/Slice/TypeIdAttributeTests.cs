--- conflicted
+++ resolved
@@ -35,24 +35,6 @@
     private static readonly Dictionary<Type, string> _typeIds = new()
     {
         [typeof(ServicePrx)] = "::Slice::Service",
-<<<<<<< HEAD
-        [typeof(MyClass)] = "::IceRpc::Slice::TypeIdAttributeTests::MyClass",
-        [typeof(IMyInterfacePrx)] = "::IceRpc::Slice::TypeIdAttributeTests::MyInterface",
-        [typeof(MyInterfacePrx)] = "::IceRpc::Slice::TypeIdAttributeTests::MyInterface",
-        [typeof(IMyInterface)] = "::IceRpc::Slice::TypeIdAttributeTests::MyInterface",
-        [typeof(MyException)] = "::IceRpc::Slice::TypeIdAttributeTests::MyException",
-        [typeof(Slice.TypeIdAttributeTests.MyStruct)] = "::IceRpc::Slice::TypeIdAttributeTests::MyStruct",
-        [typeof(Slice.TypeIdAttributeTests.Inner.MyClass)] =
-            "::IceRpc::Slice::TypeIdAttributeTests::Inner::myClass",
-        [typeof(Slice.TypeIdAttributeTests.Inner.MyInterfacePrx)] =
-            "::IceRpc::Slice::TypeIdAttributeTests::Inner::myInterface",
-        [typeof(Slice.TypeIdAttributeTests.Inner.IMyInterface)] =
-            "::IceRpc::Slice::TypeIdAttributeTests::Inner::myInterface",
-        [typeof(Slice.TypeIdAttributeTests.Inner.MyException)] =
-            "::IceRpc::Slice::TypeIdAttributeTests::Inner::myException",
-        [typeof(Slice.TypeIdAttributeTests.Inner.MyStruct)] =
-            "::IceRpc::Slice::TypeIdAttributeTests::Inner::myStruct",
-=======
         [typeof(MyClass)] = "::IceRpc::Slice::TypeIdAttributeTestNamespace::MyClass",
         [typeof(IMyInterfacePrx)] = "::IceRpc::Slice::TypeIdAttributeTestNamespace::MyInterface",
         [typeof(MyInterfacePrx)] = "::IceRpc::Slice::TypeIdAttributeTestNamespace::MyInterface",
@@ -70,30 +52,12 @@
             "::IceRpc::Slice::TypeIdAttributeTestNamespace::Inner::myException",
         [typeof(TypeIdAttributeTestNamespace.Inner.MyStruct)] =
             "::IceRpc::Slice::TypeIdAttributeTestNamespace::Inner::myStruct",
->>>>>>> 3e4616d7
-
     };
 
     /// <summary>A collection of types generated from Slice definitions and its expected default path.</summary>
     private static readonly Dictionary<Type, string> _defaultPaths = new()
     {
         [typeof(ServicePrx)] = "/Slice.Service",
-<<<<<<< HEAD
-        [typeof(MyClass)] = "/IceRpc.Slice.TypeIdAttributeTests.MyClass",
-        [typeof(IMyInterfacePrx)] = "/IceRpc.Slice.TypeIdAttributeTests.MyInterface",
-        [typeof(MyInterfacePrx)] = "/IceRpc.Slice.TypeIdAttributeTests.MyInterface",
-        [typeof(IMyInterface)] = "/IceRpc.Slice.TypeIdAttributeTests.MyInterface",
-        [typeof(MyException)] = "/IceRpc.Slice.TypeIdAttributeTests.MyException",
-        [typeof(Slice.TypeIdAttributeTests.MyStruct)] = "/IceRpc.Slice.TypeIdAttributeTests.MyStruct",
-        [typeof(Slice.TypeIdAttributeTests.Inner.MyClass)] =
-            "/IceRpc.Slice.TypeIdAttributeTests.Inner.myClass",
-        [typeof(Slice.TypeIdAttributeTests.Inner.MyInterfacePrx)] =
-            "/IceRpc.Slice.TypeIdAttributeTests.Inner.myInterface",
-        [typeof(Slice.TypeIdAttributeTests.Inner.MyException)] =
-            "/IceRpc.Slice.TypeIdAttributeTests.Inner.myException",
-        [typeof(Slice.TypeIdAttributeTests.Inner.MyStruct)] =
-            "/IceRpc.Slice.TypeIdAttributeTests.Inner.myStruct",
-=======
         [typeof(MyClass)] = "/IceRpc.Slice.TypeIdAttributeTestNamespace.MyClass",
         [typeof(IMyInterfacePrx)] = "/IceRpc.Slice.TypeIdAttributeTestNamespace.MyInterface",
         [typeof(MyInterfacePrx)] = "/IceRpc.Slice.TypeIdAttributeTestNamespace.MyInterface",
@@ -108,7 +72,6 @@
             "/IceRpc.Slice.TypeIdAttributeTestNamespace.Inner.myException",
         [typeof(TypeIdAttributeTestNamespace.Inner.MyStruct)] =
             "/IceRpc.Slice.TypeIdAttributeTestNamespace.Inner.myStruct",
->>>>>>> 3e4616d7
     };
 
     /// <summary>Verifies that types generated from Slice definitions have the expected type ID.</summary>
