// Copyright (c) ZeroC, Inc. All rights reserved.

using IceRpc.Interop;
using NUnit.Framework;
using System;
using System.Collections.Generic;
using System.Collections.Immutable;
using System.Threading;
using System.Threading.Tasks;

namespace IceRpc.Tests.Api
{
    [Parallelizable(scope: ParallelScope.All)]
    public class ProxyTests : ColocTest
    {
        [Test]
        public async Task Proxy_BuiltinOperationsAsync()
        {
            await using var communicator = new Communicator();
            await using var server = new Server
            {
                Invoker = communicator,
                Dispatcher = new GreeterService(),
                Endpoint = TestHelper.GetUniqueColocEndpoint()
            };
            server.Listen();
            IGreeterServicePrx? prx = IGreeterServicePrx.FromServer(server, "/test");

            await prx.IcePingAsync();

            Assert.AreEqual("::IceRpc::Tests::Api::GreeterService", await prx.IceIdAsync());

            string[] ids = new string[]
            {
                "::Ice::Object",
                "::IceRpc::Tests::Api::GreeterService",
            };
            CollectionAssert.AreEqual(ids, await prx.IceIdsAsync());

            Assert.That(await prx.IceIsAAsync("::IceRpc::Tests::Api::GreeterService"), Is.True);
            Assert.That(await prx.IceIsAAsync("::IceRpc::Tests::Api::Foo"), Is.False);

            Assert.IsNotNull(await prx.As<IServicePrx>().CheckedCastAsync<IGreeterServicePrx>());

            // Test that builtin operation correctly forward the cancel param
            var canceled = new CancellationToken(canceled: true);
            Assert.ThrowsAsync<OperationCanceledException>(async () => await prx.IcePingAsync(cancel: canceled));
            Assert.ThrowsAsync<OperationCanceledException>(async () => await prx.IceIdAsync(cancel: canceled));
            Assert.ThrowsAsync<OperationCanceledException>(async () => await prx.IceIdsAsync(cancel: canceled));
            Assert.ThrowsAsync<OperationCanceledException>(
                async () => await prx.IceIsAAsync("::IceRpc::Tests::Api::GreeterService", cancel: canceled));
            Assert.ThrowsAsync<OperationCanceledException>(
                async () => await prx.As<IServicePrx>().CheckedCastAsync<IGreeterServicePrx>(cancel: canceled));

            // Test that builtin operation correctly forward the context
            var invocation = new Invocation
            {
                Context = new() { ["foo"] = "bar" }
            };

            await using var pool = new Communicator();
            prx.Invoker = pool;
            pool.Use(next => new InlineInvoker((request, cancel) =>
            {
                Assert.AreEqual(request.Context, invocation.Context);
                return next.InvokeAsync(request, cancel);
            }));

            await prx.IcePingAsync(invocation);
            await prx.IceIdAsync(invocation);
            await prx.IceIdsAsync(invocation);
            await prx.IceIsAAsync("::IceRpc::Tests::Api::GreeterService", invocation);
            await prx.As<IServicePrx>().CheckedCastAsync<IGreeterServicePrx>(invocation);
        }

        [TestCase("ice+tcp://localhost:10000/test")]
        [TestCase("test:tcp -h localhost -p 10000")]
        public async Task Proxy_SetProperty(string s)
        {
            await using var communicator = new Communicator();
            var prx = IGreeterServicePrx.Parse(s, communicator);

            prx.Context = new Dictionary<string, string>
            {
                { "key1", "value1" },
                { "key2", "value2" },
            };
            Assert.AreEqual(2, prx.Context.Count);
            Assert.AreEqual("value1", prx.Context["key1"]);
            Assert.AreEqual("value2", prx.Context["key2"]);

            prx.Encoding = Encoding.V11;
            Assert.AreEqual(prx.Encoding, Encoding.V11);
            prx.Encoding = Encoding.V20;
            Assert.AreEqual(prx.Encoding, Encoding.V20);

            if (prx.Protocol == Protocol.Ice1)
            {
                var prx2 = IGreeterServicePrx.Parse("test:tcp -h localhost -p 10001", communicator);
                prx.Endpoint = prx2.Endpoint;
                Assert.AreEqual(prx.Endpoint, prx2.Endpoint);
            }
            else
            {
                var prx2 = IGreeterServicePrx.Parse("ice+tcp://localhost:10001/test", communicator);
                prx.Endpoint = prx2.Endpoint;
                Assert.AreEqual(prx.Endpoint, prx2.Endpoint);
            }

            if (prx.Protocol == Protocol.Ice1)
            {
                Assert.AreEqual("facet", prx.WithFacet<IGreeterServicePrx>("facet").GetFacet());
            }

            var server = new Server
            {
                Invoker = communicator,
                Dispatcher = new GreeterService(),
                Endpoint = TestHelper.GetUniqueColocEndpoint()
            };
            server.Listen();
<<<<<<< HEAD
            prx = server.CreateProxy<IGreeterServicePrx>("/");
            await prx.IcePingAsync();
            Connection connection = prx.Connection!;
=======
            prx = IGreeterServicePrx.FromServer(server, "/");
            var connection = await prx.GetConnectionAsync();
>>>>>>> 27baa764

            prx = IGreeterServicePrx.Parse(s, communicator);

            prx.InvocationTimeout = TimeSpan.FromMilliseconds(10);
            Assert.AreEqual(prx.InvocationTimeout, TimeSpan.FromMilliseconds(10));

            prx.IsOneway = false;
            Assert.IsFalse(prx.IsOneway);
            prx.IsOneway = true;
            Assert.IsTrue(prx.IsOneway);

            if (prx.Protocol == Protocol.Ice1)
            {
                IGreeterServicePrx other =
                    prx.WithPath<IGreeterServicePrx>("/test").WithFacet<IGreeterServicePrx>("facet");

                Assert.AreEqual("facet", other.GetFacet());
                Assert.AreEqual("test", other.GetIdentity().Name);
                Assert.AreEqual("", other.GetIdentity().Category);

                other = other.WithPath<IGreeterServicePrx>("/category/test");
                Assert.AreEqual("facet", other.GetFacet());
                Assert.AreEqual("test", other.GetIdentity().Name);
                Assert.AreEqual("category", other.GetIdentity().Category);

                other = prx.WithPath<IGreeterServicePrx>("/foo").WithFacet<IGreeterServicePrx>("facet1");
                Assert.AreEqual("facet1", other.GetFacet());
                Assert.AreEqual("foo", other.GetIdentity().Name);
                Assert.AreEqual("", other.GetIdentity().Category);
            }
        }

        [Test]
        public void Proxy_SetProperty_ArgumentException()
        {
            var prxIce1 = IServicePrx.Parse("hello:tcp -h localhost -p 10000", Communicator);
            Assert.AreEqual(Protocol.Ice1, prxIce1.Protocol);
            var prxIce2 = IServicePrx.Parse("ice+tcp://host.zeroc.com/hello", Communicator);
            Assert.AreEqual(Protocol.Ice2, prxIce2.Protocol);

            // Endpoints protocol must match the proxy protocol
            Assert.Throws<ArgumentException>(() => prxIce1.Endpoint = prxIce2.Endpoint);
            Assert.Throws<ArgumentException>(() => prxIce2.Endpoint = prxIce1.Endpoint);

            // Zero is not a valid invocation timeout
            Assert.Throws<ArgumentException>(() => prxIce2.InvocationTimeout = TimeSpan.Zero);
        }

        /// <summary>Test the parsing of valid proxies.</summary>
        /// <param name="str">The string to parse as a proxy.</param>
        [TestCase("ice -t:tcp -h localhost -p 10000")]
        [TestCase("ice+tcp:ssl -h localhost -p 10000")]
        public void Proxy_Parse_ValidInputIce1Format(string str)
        {
            var prx = IServicePrx.Parse(str, Communicator);
            Assert.AreEqual(Protocol.Ice1, prx.Protocol);
            Assert.IsTrue(IServicePrx.TryParse(prx.ToString()!, Communicator, out IServicePrx? prx2));
            Assert.AreEqual(prx, prx2); // round-trip works
        }

        [TestCase("ice+tcp://host.zeroc.com/identity#facet", "/identity%23facet")] // C# Uri parser escapes #
        [TestCase("ice+tcp://host.zeroc.com:1000/category/name")]
        [TestCase("ice+tcp://host.zeroc.com:1000/loc0/loc1/category/name")]
        [TestCase("ice+tcp://host.zeroc.com/category/name%20with%20space", "/category/name%20with%20space")]
        [TestCase("ice+tcp://host.zeroc.com/category/name with space", "/category/name%20with%20space")]
        [TestCase("ice+ws://host.zeroc.com//identity")]
        [TestCase("ice+ws://host.zeroc.com//identity?invocation-timeout=100ms", "//identity")]
        [TestCase("ice+ws://host.zeroc.com//identity?invocation-timeout=1s")]
        [TestCase("ice+ws://host.zeroc.com//identity?alt-endpoint=host2.zeroc.com")]
        [TestCase("ice+ws://host.zeroc.com//identity?alt-endpoint=host2.zeroc.com:10000")]
        [TestCase("ice+tcp://[::1]:10000/identity?alt-endpoint=host1:10000,host2,host3,host4")]
        [TestCase("ice+tcp://[::1]:10000/identity?alt-endpoint=host1:10000&alt-endpoint=host2,host3&alt-endpoint=[::2]")]
        [TestCase("ice:location//identity#facet", "/location//identity%23facet")]
        [TestCase("ice+tcp://host.zeroc.com//identity")]
        [TestCase("ice+tcp://host.zeroc.com/\x7f€$%/!#$'()*+,:;=@[] %2F?invocation-timeout=100ms",
                  "/%7F%E2%82%AC$%25/!%23$'()*+,:;=@[]%20%2F")] // Only remarkable char is # converted into %23
        [TestCase(@"ice+tcp://host.zeroc.com/foo\bar\n\t!", "/foo/bar/n/t!")] // Parser converts \ to /
        // another syntax for empty port
        [TestCase("ice+tcp://host.zeroc.com:/identity", "/identity")]
        [TestCase("ice+universal://com.zeroc.ice/identity?transport=iaps&option=a,b%2Cb,c&option=d")]
        [TestCase("ice+universal://host.zeroc.com/identity?transport=100")]
        // leading :: to make the address IPv6-like
        [TestCase("ice+universal://[::ab:cd:ef:00]/identity?transport=bt")]
        [TestCase("ice+ws://host.zeroc.com/identity?resource=/foo%2Fbar?/xyz")]
        [TestCase("ice+universal://host.zeroc.com:10000/identity?transport=tcp")]
        [TestCase("ice+universal://host.zeroc.com/identity?transport=ws&option=/foo%2520/bar")]
        [TestCase("ice+loc://mylocation.domain.com/foo/bar", "/foo/bar")]
        [TestCase("ice+coloc://host:10000")]
        // a valid URI
        [TestCase("ice:tcp -p 10000")]
        // ice3 proxies
        [TestCase("ice+universal://host.zeroc.com/identity?transport=ws&option=/foo%2520/bar&protocol=3")]
        [TestCase("ice+tcp://0.0.0.0/identity#facet")] // Any IPv4 in proxy endpoint (unusable but parses ok)
        [TestCase("ice+tcp://[::0]/identity#facet")] // Any IPv6 in proxy endpoint (unusable but parses ok)
        [TestCase("identity:tcp -h 0.0.0.0")] // Any IPv4 in proxy endpoint (unusable but parses ok)
        [TestCase("identity:tcp -h \"::0\"")] // Any IPv6 address in proxy endpoint (unusable but parses ok)
        [TestCase("identity:coloc -h *")]
        public void Proxy_Parse_ValidInputUriFormat(string str, string? path = null)
        {
            var prx = IServicePrx.Parse(str, Communicator);

            if (path != null)
            {
                Assert.AreEqual(path, prx.Path);
            }

            var prx2 = IServicePrx.Parse(prx.ToString()!, Communicator);
            Assert.AreEqual(prx, prx2); // round-trip works

            // Also try with non-default ToStringMode
            prx2 = IServicePrx.Parse(prx.ToString(ToStringMode.ASCII), Communicator);
            Assert.AreEqual(prx, prx2);

            prx2 = IServicePrx.Parse(prx.ToString(ToStringMode.Compat), Communicator);
            Assert.AreEqual(prx, prx2);
        }

        /// <summary>Tests that parsing an invalid proxies fails with <see cref="FormatException"/>.</summary>
        /// <param name="str">The string to parse as a proxy.</param>
        [TestCase("ice + tcp://host.zeroc.com:foo")] // missing host
        [TestCase("ice:identity?protocol=ice2")] // invalid protocol
        [TestCase("ice+universal://host.zeroc.com")] // missing transport
        [TestCase("ice+universal://host.zeroc.com:10000/identity?transport=tcp&protocol=ice1")] // invalid protocol
        [TestCase("ice://host:1000/identity")] // host not allowed
        [TestCase("ice+universal:/identity")] // missing host
        [TestCase("ice+tcp://host.zeroc.com/identity?protocol=3")] // unknown protocol (must use universal)
        [TestCase("ice+ws://host.zeroc.com//identity?protocol=ice1")] // invalid protocol
        [TestCase("ice+tcp://host.zeroc.com/identity?alt-endpoint=host2?protocol=ice2")] // protocol option in alt-endpoint
        [TestCase("ice+tcp://host.zeroc.com/identity?foo=bar")] // unknown option
        [TestCase("ice+tcp://host.zeroc.com/identity?invocation-timeout=0s")] // 0 is not a valid invocation timeout
        [TestCase("ice+universal://host.zeroc.com/identity?transport=ws&option=/foo%2520/bar&alt-endpoint=host2?transport=tcp$protocol=3")]
        [TestCase("")]
        [TestCase("\"\"")]
        [TestCase("\"\" test")] // invalid trailing characters
        [TestCase("test:")] // missing endpoint
        [TestCase("id@server test")]
        [TestCase("id -f \"facet x")]
        [TestCase("id -f \'facet x")]
        [TestCase("test -f facet@test @test")]
        [TestCase("test -p 2.0")]
        [TestCase("test:tcp@location")]
        [TestCase("test: :tcp")]
        [TestCase("id:opaque -t 99 -v abcd -x abc")] // invalid x option
        [TestCase("id:opaque")] // missing -t and -v
        [TestCase("id:opaque -t 1 -t 1 -v abcd")] // repeated -t
        [TestCase("id:opaque -t 1 -v abcd -v abcd")]
        [TestCase("id:opaque -v abcd")]
        [TestCase("id:opaque -t 1")]
        [TestCase("id:opaque -t -v abcd")]
        [TestCase("id:opaque -t 1 -v")]
        [TestCase("id:opaque -t x -v abcd")]
        [TestCase("id:opaque -t -1 -v abcd")] // -t must be >= 0
        [TestCase("id:opaque -t 99 -v x?c")] // invalid char in v
        [TestCase("id:opaque -t 99 -v xc")] // invalid length for base64 input
        [TestCase("id:loc -h foobar")] // cannot parse loc as a transport with ice1
        public void Proxy_Parse_InvalidInput(string str)
        {
            Assert.Throws<FormatException>(() => IServicePrx.Parse(str, Communicator));
            Assert.IsFalse(IServicePrx.TryParse(str, Communicator, out _));
        }

        /// <summary>Test that the parsed proxy has the expected identity and location</summary>
        /// <param name="str">The string to parse as a proxy.</param>
        /// <param name="name">The expected identity name for the parsed proxy.</param>
        /// <param name="category">The expected identity category for the parsed proxy.</param>
        /// <param name="location">The expected location for the parsed proxy.</param>
        [TestCase("test", "test", "")]
        [TestCase(" test ", "test", "")]
        [TestCase(" test", "test", "")]
        [TestCase("test ", "test", "")]
        [TestCase("'test -f facet'", "test -f facet", "")]
        [TestCase("\"test -f facet\"", "test -f facet", "")]
        [TestCase("\"test -f facet@test\"", "test -f facet@test", "")]
        [TestCase("\"test -f facet@test @test\"", "test -f facet@test @test", "")]
        [TestCase("test\\040test", "test test", "")]
        [TestCase("test\\40test", "test test", "")]
        // Test some octal and hex corner cases.
        [TestCase("test\\4test", "test\u0004test", "")]
        [TestCase("test\\04test", "test\u0004test", "")]
        [TestCase("test\\004test", "test\u0004test", "")]
        [TestCase("test\\1114test", "test\u00494test", "")]
        [TestCase("test\\b\\f\\n\\r\\t\\'\\\"\\\\test", "test\b\f\n\r\t\'\"\\test", "")]
        [TestCase("category/test", "test", "category")]
        public void Proxy_Parse_InputWithIdentity(string str, string name, string category)
        {
            var prx = IServicePrx.Parse(str, Communicator);
            Assert.AreEqual(name, prx.GetIdentity().Name);
            Assert.AreEqual(category, prx.GetIdentity().Category);
            Assert.AreEqual("", prx.GetFacet());
        }

        [Test]
        public void Proxy_Equals()
        {
            Assert.IsTrue(IServicePrx.Equals(null, null));
            var prx = IServicePrx.Parse("ice+tcp://host.zeroc.com/identity", Communicator);
            Assert.IsTrue(IServicePrx.Equals(prx, prx));
            Assert.IsTrue(IServicePrx.Equals(prx, IServicePrx.Parse("ice+tcp://host.zeroc.com/identity", Communicator)));
            Assert.IsFalse(IServicePrx.Equals(null, prx));
            Assert.IsFalse(IServicePrx.Equals(prx, null));
        }

        [TestCase("ice+tcp://tcphost:10000/test?" +
                  "alt-endpoint=ice+universal://unihost:10000?transport=100$option=ABCD")]
        [TestCase("test -t:tcp -h tcphost -p 10000 -t 1200 -z " +
                  ": udp -h 239.255.1.1 -p 10001 --interface eth0 --ttl 5 " +
                  ":opaque -e 1.8 -t 100 -v ABCD")]
        public void Proxy_EndpointInformation(string prx)
        {
            var p1 = IServicePrx.Parse(prx, Communicator);

            var tcpEndpoint = p1.Endpoint;
            Assert.AreEqual(Transport.TCP, tcpEndpoint!.Transport);
            Assert.AreEqual(tcpEndpoint.Protocol == Protocol.Ice1 ? false : null, tcpEndpoint.IsSecure);
            Assert.AreEqual("tcphost", tcpEndpoint.Host);
            Assert.AreEqual(10000, tcpEndpoint.Port);

            if (p1.Protocol == Protocol.Ice1)
            {
                Assert.AreEqual("1200", tcpEndpoint["timeout"]);
                Assert.AreEqual("true", tcpEndpoint["compress"]);
            }
            Assert.IsFalse(tcpEndpoint.IsDatagram);

            if (p1.Protocol == Protocol.Ice1)
            {
                var udpEndpoint = p1.AltEndpoints[0];
                Assert.AreEqual("239.255.1.1", udpEndpoint.Host);
                Assert.AreEqual(10001, udpEndpoint.Port);
                Assert.AreEqual("eth0", udpEndpoint["interface"]);
                Assert.AreEqual("5", udpEndpoint["ttl"]);
                Assert.AreEqual(null, udpEndpoint["timeout"]);
                Assert.AreEqual(null, udpEndpoint["compress"]);
                Assert.IsFalse(udpEndpoint.IsSecure);
                Assert.IsTrue(udpEndpoint.IsDatagram);
                Assert.AreEqual(Transport.UDP, udpEndpoint.Transport);

                var opaqueEndpoint = p1.AltEndpoints[1];
                Assert.AreEqual("ABCD", opaqueEndpoint["value"]);
                Assert.AreEqual("1.8", opaqueEndpoint["value-encoding"]);
            }
            else
            {
                var universalEndpoint = p1.AltEndpoints[0];
                Assert.AreEqual((Transport)100, universalEndpoint.Transport);
                Assert.AreEqual("ABCD", universalEndpoint["option"]);
            }
        }

        /// <summary>Test that proxies that are equal produce the same hash code.</summary>
        [TestCase("hello:tcp -h localhost")]
        [TestCase("ice+tcp://localhost/path?invocation-timeout=10s&alt-endpoint=ice+ws://[::1]")]
        public void Proxy_HashCode(string proxyString)
        {
            var prx1 = IServicePrx.Parse(proxyString, Communicator);
            var prx2 = prx1.Clone();
            var prx3 = IServicePrx.Parse(prx2.ToString()!, Communicator);

            CheckGetHashCode(prx1, prx2);
            CheckGetHashCode(prx1, prx3);

            static void CheckGetHashCode(IServicePrx prx1, IServicePrx prx2)
            {
                Assert.AreEqual(prx1, prx2);
                Assert.AreEqual(prx1.GetHashCode(), prx2.GetHashCode());
                // The second attempt should hit the hash code cache
                Assert.AreEqual(prx1.GetHashCode(), prx2.GetHashCode());
            }
        }

        [Test]
        public async Task Proxy_InvokeAsync()
        {
            await using var communicator = new Communicator();
            await using var server = new Server
            {
                Invoker = communicator,
                Dispatcher = new GreeterService(),
                Endpoint = TestHelper.GetUniqueColocEndpoint()
            };
            server.Listen();

            var prx = IGreeterServicePrx.FromServer(server, "/");

            (ReadOnlyMemory<byte> responsePayload, Connection connection) = await prx.InvokeAsync(
                "SayHello",
                Payload.FromEmptyArgs(prx));

            Assert.DoesNotThrow(() => responsePayload.ToVoidReturnValue(prx, connection));
        }

        [TestCase("ice+tcp://host/test")]
        [TestCase("ice:test")]
        [TestCase("test:tcp -h host -p 10000")]
        [TestCase("test @ adapt")]
        public async Task Proxy_ParseWithOptionsAsync(string proxyString)
        {
            await using var communicator = new Communicator();
            var proxyOptions = new ProxyOptions() { Invoker = communicator };

            var proxy = IServicePrx.Factory.Parse(proxyString, proxyOptions);
            Assert.IsFalse(proxy.IsOneway);
            Assert.AreEqual(proxy.InvocationTimeout, ProxyOptions.DefaultInvocationTimeout);
            CollectionAssert.IsEmpty(proxy.Context);

            proxyOptions.Context = new Dictionary<string, string>()
            {
                ["c1"] = "TEST1",
                ["c2"] = "TEST2"
            };
            proxyOptions.InvocationTimeout = TimeSpan.FromSeconds(1);
            proxyOptions.IsOneway = true;

            proxy = IServicePrx.Factory.Parse(proxyString, proxyOptions);
            proxyOptions.Context = ImmutableSortedDictionary<string, string>.Empty;

            Assert.IsTrue(proxy.IsOneway);
            Assert.AreEqual(TimeSpan.FromSeconds(1), proxy.InvocationTimeout);
            Assert.AreEqual("TEST1", proxy.Context["c1"]);
            Assert.AreEqual("TEST2", proxy.Context["c2"]);
        }

        [Test]
        public async Task Proxy_UriOptions()
        {
            await using var communicator = new Communicator();
            string proxyString = "ice+tcp://localhost:10000/test";

            var prx = IServicePrx.Parse(proxyString, communicator);

            Assert.AreEqual("/test", prx.Path);

            prx = IServicePrx.Parse(
                    $"{proxyString}?context=c1=TEST1,c2=TEST&context=c2=TEST2,d%204=TEST%204,c3=TEST3",
                    communicator);

            Assert.AreEqual(4, prx.Context.Count);
            Assert.AreEqual("TEST1", prx.Context["c1"]);
            Assert.AreEqual("TEST2", prx.Context["c2"]);
            Assert.AreEqual("TEST3", prx.Context["c3"]);
            Assert.AreEqual("TEST 4", prx.Context["d 4"]);

            // This works because Context is a sorted dictionary
            Assert.AreEqual(prx.ToString(), $"{proxyString}?context=c1=TEST1,c2=TEST2,c3=TEST3,d%204=TEST%204");

            Assert.AreEqual(prx.InvocationTimeout, TimeSpan.FromSeconds(60));
            prx = IServicePrx.Parse($"{proxyString}?invocation-timeout=1s", communicator);
            Assert.AreEqual(prx.InvocationTimeout, TimeSpan.FromSeconds(1));

            string complicated = $"{proxyString}?invocation-timeout=10s&context=c%201=some%20value" +
                "&oneway=true&alt-endpoint=ice+ws://localhost?resource=/x/y&context=c5=v5";
            prx = IServicePrx.Parse(complicated, communicator);

            Endpoint altEndpoint = prx.AltEndpoints[0];
            Assert.AreEqual(1, prx.AltEndpoints.Count);
            Assert.AreEqual(Transport.WS, altEndpoint.Transport);
            Assert.AreEqual("/x/y", altEndpoint["resource"]);
            Assert.AreEqual(2, prx.Context.Count);
            Assert.AreEqual("some value", prx.Context["c 1"]);
            Assert.AreEqual("v5", prx.Context["c5"]);
            Assert.IsTrue(prx.IsOneway);
        }

        [TestCase("1.3")]
        [TestCase("2.1")]
        public async Task Proxy_NotSupportedEncoding(string encoding)
        {
            await using var communicator = new Communicator();
            var prx = IGreeterServicePrx.Parse("/test", communicator);
            prx.Encoding = Encoding.Parse(encoding);
            Assert.ThrowsAsync<NotSupportedException>(async () => await prx.IcePingAsync());
        }

        [TestCase("3")]
        [TestCase("4")]
        public async Task Proxy_NotSupportedProtocol(string protocol)
        {
            await using var communicator = new Communicator();
            var prx = IGreeterServicePrx.Parse($"ice+universal://localhost/test?transport=tcp&protocol={protocol}",
                                               communicator);
            Assert.ThrowsAsync<NotSupportedException>(async () => await prx.IcePingAsync());
        }

        [Test]
        public void Proxy_FactoryMethods()
        {
            Assert.AreEqual("/Ice.Object", IServicePrx.DefaultPath);
            IServicePrx service = IServicePrx.FromPath();
            Assert.AreEqual(IServicePrx.DefaultPath, service.Path);
            Assert.IsNull(service.Endpoint);

            service = IServicePrx.FromPath("/test");
            Assert.AreEqual("/test", service.Path);
            Assert.IsNull(service.Endpoint);

            Assert.AreEqual("/IceRpc.Tests.Api.GreeterService", IGreeterServicePrx.DefaultPath);
            IGreeterServicePrx greeter = IGreeterServicePrx.FromPath();
            Assert.AreEqual(IGreeterServicePrx.DefaultPath, greeter.Path);
            Assert.IsNull(greeter.Endpoint);

            greeter = IGreeterServicePrx.FromPath("/test");
            Assert.AreEqual("/test", greeter.Path);
            Assert.IsNull(greeter.Endpoint);

            var connection = new Connection { RemoteEndpoint = "ice+tcp://localhost:10000" };

            service = IServicePrx.FromConnection(connection);
            Assert.AreEqual(IServicePrx.DefaultPath, service.Path);
            Assert.AreEqual(connection, service.Connection);
            Assert.AreEqual(connection.RemoteEndpoint, service.Endpoint);

            greeter = IGreeterServicePrx.FromConnection(connection);
            Assert.AreEqual(IGreeterServicePrx.DefaultPath, greeter.Path);
            Assert.AreEqual(connection, greeter.Connection);
            Assert.AreEqual(connection.RemoteEndpoint, greeter.Endpoint);

            var server = new Server
            {
                Endpoint = "ice+tcp://127.0.0.1:10000",
                ProxyHost = "localhost"
            };

            service = IServicePrx.FromServer(server);
            Assert.AreEqual(IServicePrx.DefaultPath, service.Path);
            Assert.IsNull(service.Connection);
            Assert.AreEqual(server.ProxyEndpoint, service.Endpoint);

            greeter = IGreeterServicePrx.FromServer(server);
            Assert.AreEqual(IGreeterServicePrx.DefaultPath, greeter.Path);
            Assert.IsNull(greeter.Connection);
            Assert.AreEqual(server.ProxyEndpoint, greeter.Endpoint);

            connection = new Connection { LocalEndpoint = "ice+tcp://localhost:10000" };

            service = IServicePrx.FromConnection(connection);
            Assert.AreEqual(IServicePrx.DefaultPath, service.Path);
            Assert.AreEqual(connection, service.Connection);
            Assert.IsNull(service.Endpoint);

            greeter = IGreeterServicePrx.FromConnection(connection);
            Assert.AreEqual(IGreeterServicePrx.DefaultPath, greeter.Path);
            Assert.AreEqual(connection, greeter.Connection);
            Assert.IsNull(greeter.Endpoint);
        }

        public class GreeterService : IGreeterService
        {
            public ValueTask SayHelloAsync(Dispatch dispatch, CancellationToken cancel) =>
                default;
        }
    }
}<|MERGE_RESOLUTION|>--- conflicted
+++ resolved
@@ -119,14 +119,9 @@
                 Endpoint = TestHelper.GetUniqueColocEndpoint()
             };
             server.Listen();
-<<<<<<< HEAD
-            prx = server.CreateProxy<IGreeterServicePrx>("/");
+            prx = IGreeterServicePrx.FromServer(server, "/");
             await prx.IcePingAsync();
             Connection connection = prx.Connection!;
-=======
-            prx = IGreeterServicePrx.FromServer(server, "/");
-            var connection = await prx.GetConnectionAsync();
->>>>>>> 27baa764
 
             prx = IGreeterServicePrx.Parse(s, communicator);
 
