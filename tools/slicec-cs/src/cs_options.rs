// Copyright (c) ZeroC, Inc.

use clap::{Parser, ValueEnum};
use slicec::slice_options::SliceOptions;

/// `slicec-cs` automatically defines this preprocessor symbol when compiling.
pub const SLICEC_CS: &str = "SLICEC_CS";

// Note: Clap uses the doc-comments of fields to populate the '--help' output of slicec-cs.
//       boolean flags automatically default to false, and strings automatically default to empty.

/// This struct is responsible for parsing the command line options specific to 'slicec-cs'.
/// The option parsing capabilities are generated on the struct by the `clap` macro.
#[derive(Debug, Parser)]
#[command(author, version, about, long_about=DESCRIPTION, rename_all = "kebab-case")]
pub struct CsOptions {
<<<<<<< HEAD
    /// Specify which RPC framework the generated code will be used with.
=======
    /// Generate code for the specified RPC framework.
>>>>>>> 45b82adf
    #[arg(long = "rpc", value_enum, default_value_t = RpcProvider::IceRpc, ignore_case = true)]
    pub rpc_provider: RpcProvider,

    // Import the options common to all slice compilers.
    #[command(flatten)]
    pub slice_options: SliceOptions,
}

impl Default for CsOptions {
    fn default() -> Self {
        let mut slice_options = SliceOptions::default();
        slice_options.defined_symbols.push(SLICEC_CS.to_owned());

        CsOptions {
            rpc_provider: RpcProvider::default(),
            slice_options,
        }
    }
}

/// Short description of slicec-cs that is displayed in its help dialogue.
const DESCRIPTION: &str = "\
The Slice compiler for C#.
Generates C# code from Slice files for use with IceRpc.";

/// This enum is used to specify which RPC framework (if any) the generated code will be used with.
#[derive(Clone, Copy, Debug, Default, Eq, PartialEq, ValueEnum)]
pub enum RpcProvider {
    /// No RPC framework is being used.
    /// With this set, the generated code is purely for encoding and decoding data.
    #[default]
    None,

    /// IceRPC is being used.
<<<<<<< HEAD
    /// With this set, a `using IceRPC.Slice` statement is added to the preamble of any generated code.
=======
    /// With this set, a `using IceRpc.Slice` statement is added to the preamble of any generated code.
>>>>>>> 45b82adf
    #[clap(name = "icerpc")]
    IceRpc,
}<|MERGE_RESOLUTION|>--- conflicted
+++ resolved
@@ -14,11 +14,7 @@
 #[derive(Debug, Parser)]
 #[command(author, version, about, long_about=DESCRIPTION, rename_all = "kebab-case")]
 pub struct CsOptions {
-<<<<<<< HEAD
-    /// Specify which RPC framework the generated code will be used with.
-=======
     /// Generate code for the specified RPC framework.
->>>>>>> 45b82adf
     #[arg(long = "rpc", value_enum, default_value_t = RpcProvider::IceRpc, ignore_case = true)]
     pub rpc_provider: RpcProvider,
 
@@ -53,11 +49,7 @@
     None,
 
     /// IceRPC is being used.
-<<<<<<< HEAD
-    /// With this set, a `using IceRPC.Slice` statement is added to the preamble of any generated code.
-=======
     /// With this set, a `using IceRpc.Slice` statement is added to the preamble of any generated code.
->>>>>>> 45b82adf
     #[clap(name = "icerpc")]
     IceRpc,
 }