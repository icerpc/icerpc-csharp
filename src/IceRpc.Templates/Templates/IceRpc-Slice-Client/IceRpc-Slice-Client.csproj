<?xml version="1.0" encoding="utf-8"?>
<Project Sdk="Microsoft.NET.Sdk">
  <PropertyGroup>
    <OutputType>Exe</OutputType>
    <TargetFramework>net8.0</TargetFramework>
    <Nullable>enable</Nullable>
    <ImplicitUsings>enable</ImplicitUsings>
    <!-- Copy the PDBs from the NuGet packages to get file names and line numbers in stack traces. -->
    <CopyDebugSymbolFilesFromPackages>true</CopyDebugSymbolFilesFromPackages>
    <!--#if (transport=="quic") -->
    <EnablePreviewFeatures>True</EnablePreviewFeatures>
    <!--#endif-->
  </PropertyGroup>
  <ItemGroup>
<<<<<<< HEAD
    <PackageReference Include="IceRpc.Slice.Tools" Version="0.3.1-preview1" PrivateAssets="All" />
    <PackageReference Include="IceRpc.Slice" Version="0.3.1-preview1" />
    <PackageReference Include="IceRpc.Deadline" Version="0.3.1-preview1" />
    <PackageReference Include="IceRpc.Logger" Version="0.3.1-preview1" />
    <!--#if (transport=="quic") -->
    <PackageReference Include="IceRpc.Transports.Quic" Version="0.3.1-preview1" />
    <!--#endif-->
=======
    <PackageReference Include="IceRpc.Slice.Tools" Version="0.3.0" PrivateAssets="All" />
    <PackageReference Include="IceRpc.Slice" Version="0.3.0" />
    <PackageReference Include="IceRpc.Deadline" Version="0.3.0" />
    <PackageReference Include="IceRpc.Logger" Version="0.3.0" />
>>>>>>> 4a5d3129
    <PackageReference Include="Microsoft.Extensions.Logging" Version="8.0.*" />
    <PackageReference Include="Microsoft.Extensions.Logging.Console" Version="8.0.*" />
  </ItemGroup>
</Project><|MERGE_RESOLUTION|>--- conflicted
+++ resolved
@@ -12,20 +12,13 @@
     <!--#endif-->
   </PropertyGroup>
   <ItemGroup>
-<<<<<<< HEAD
-    <PackageReference Include="IceRpc.Slice.Tools" Version="0.3.1-preview1" PrivateAssets="All" />
-    <PackageReference Include="IceRpc.Slice" Version="0.3.1-preview1" />
-    <PackageReference Include="IceRpc.Deadline" Version="0.3.1-preview1" />
-    <PackageReference Include="IceRpc.Logger" Version="0.3.1-preview1" />
-    <!--#if (transport=="quic") -->
-    <PackageReference Include="IceRpc.Transports.Quic" Version="0.3.1-preview1" />
-    <!--#endif-->
-=======
     <PackageReference Include="IceRpc.Slice.Tools" Version="0.3.0" PrivateAssets="All" />
     <PackageReference Include="IceRpc.Slice" Version="0.3.0" />
     <PackageReference Include="IceRpc.Deadline" Version="0.3.0" />
     <PackageReference Include="IceRpc.Logger" Version="0.3.0" />
->>>>>>> 4a5d3129
+    <!--#if (transport=="quic") -->
+    <PackageReference Include="IceRpc.Transports.Quic" Version="0.3.0" />
+    <!--#endif-->
     <PackageReference Include="Microsoft.Extensions.Logging" Version="8.0.*" />
     <PackageReference Include="Microsoft.Extensions.Logging.Console" Version="8.0.*" />
   </ItemGroup>
