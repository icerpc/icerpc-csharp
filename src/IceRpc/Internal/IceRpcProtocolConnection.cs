--- conflicted
+++ resolved
@@ -11,29 +11,21 @@
 
 namespace IceRpc.Internal;
 
-[System.Diagnostics.CodeAnalysis.SuppressMessage(
-    "Design",
-    "CA1001: Types that own disposable fields should be disposable",
-    Justification = "the disposable fields are cleaned up by Abort")]
 internal sealed class IceRpcProtocolConnection : IProtocolConnection
 {
     public Protocol Protocol => Protocol.IceRpc;
 
-    private readonly CancellationTokenSource _abortCancelSource = new();
     private Task? _acceptRequestsTask;
     private IMultiplexedStream? _controlStream;
-    private readonly HashSet<CancellationTokenSource> _cancelDispatchSources = new();
+    private readonly HashSet<CancellationTokenSource> _dispatchCancelSources = new();
     private readonly IDispatcher _dispatcher;
+    private readonly CancellationTokenSource _disposeCancelSource = new();
 
     // The number of bytes we need to encode a size up to _maxRemoteHeaderSize. It's 2 for DefaultMaxHeaderSize.
     private int _headerSizeLength = 2;
     private readonly TimeSpan _idleTimeout;
     private Timer? _idleTimeoutTimer;
-<<<<<<< HEAD
-    private bool _isOnCloseCalled;
-=======
-    private bool _isAborted;
->>>>>>> c3b533f5
+    private readonly bool _isServer;
     private long _lastRemoteBidirectionalStreamId = -1;
     // TODO: to we really need to keep track of this since we don't keep track of one-way requests?
     private long _lastRemoteUnidirectionalStreamId = -1;
@@ -44,6 +36,7 @@
     private Action<Exception>? _onAbort;
     private Action<string>? _onShutdown;
     private IMultiplexedStream? _remoteControlStream;
+    private readonly CancellationTokenSource _shutdownCancelSource = new();
     private Task? _shutdownTask;
     private readonly HashSet<IMultiplexedStream> _streams = new();
     private readonly TaskCompletionSource _streamsCompleted =
@@ -53,59 +46,8 @@
 
     private readonly TaskCompletionSource<IceRpcGoAway> _waitForGoAwayFrame = new();
 
-    // TODO: XXX remove exception?
-    public void Abort(Exception exception)
-    {
-<<<<<<< HEAD
-        Console.Error.WriteLine($"ABORTING FROM ABORT {exception}");
-        _abortCancelSource.Cancel();
-=======
-        lock (_mutex)
-        {
-            if (_isAborted)
-            {
-                return;
-            }
-            _isAborted = true;
-        }
-
-        // _onAbort is read-only once _isAborted is true
-        _onAbort?.Invoke(exception);
-
-        _networkConnection.Abort(exception);
-
-        _idleTimeoutTimer?.Dispose();
-
-        _ = AbortCoreAsync();
-
-        async Task AbortCoreAsync()
-        {
-            var exception = new ConnectionClosedException();
-
-            // Wait for operations on the control stream to complete to make sure it's safe to complete the control
-            // stream output.
-            await _controlStreamSemaphore.CompleteAndWaitAsync(exception).ConfigureAwait(false);
-
-            if (_controlStream is not null)
-            {
-                await _controlStream.Output.CompleteAsync(exception).ConfigureAwait(false);
-            }
-
-            if (_remoteControlStream is not null)
-            {
-                await _remoteControlStream.Input.CompleteAsync(exception).ConfigureAwait(false);
-            }
-        }
->>>>>>> c3b533f5
-    }
-
-    public async Task<NetworkConnectionInformation> ConnectAsync(
-        bool isServer,
-        IConnection connection,
-        CancellationToken cancel)
-    {
-        using CancellationTokenSource _ = CreateLinkedCancellationTokenSource(ref cancel);
-
+    public async Task<NetworkConnectionInformation> ConnectAsync(IConnection connection, CancellationToken cancel)
+    {
         // Connect the network connection
         NetworkConnectionInformation networkConnectionInformation =
             await _networkConnection.ConnectAsync(cancel).ConfigureAwait(false);
@@ -143,7 +85,7 @@
                             return; // The connection is no longer idle.
                         }
 
-                        _shutdownTask ??= ShutdownAsyncCore("idle connection", _abortCancelSource.Token);
+                        _shutdownTask ??= ShutdownAsyncCore("idle connection", _shutdownCancelSource.Token);
                     }
                 },
                 null,
@@ -152,26 +94,25 @@
         }
 
         // Start a task to wait to receive the go away frame to initiate shutdown.
-        _waitForGoAwayTask = Task.Run(() => WaitForGoAwayAsync(_abortCancelSource.Token), CancellationToken.None);
+        _waitForGoAwayTask = Task.Run(() => WaitForGoAwayAsync(_disposeCancelSource.Token), CancellationToken.None);
 
         // Start a task to start accepting requests.
         _acceptRequestsTask = Task.Run(
             async () =>
             {
-                Exception? completeException = null;
                 try
                 {
                     while (true)
                     {
                         IMultiplexedStream stream = await _networkConnection.AcceptStreamAsync(
-                            _abortCancelSource.Token).ConfigureAwait(false);
+                            _disposeCancelSource.Token).ConfigureAwait(false);
 
                         try
                         {
                             await AcceptRequestAsync(
                                 stream,
                                 connection,
-                                _abortCancelSource.Token).ConfigureAwait(false);
+                                _disposeCancelSource.Token).ConfigureAwait(false);
                         }
                         catch (IceRpcProtocolStreamException)
                         {
@@ -179,17 +120,13 @@
                         }
                     }
                 }
-                catch (OperationCanceledException) when (_abortCancelSource.IsCancellationRequested)
-                {
-                    completeException = new ConnectionAbortedException();
+                catch (OperationCanceledException) when (_disposeCancelSource.IsCancellationRequested)
+                {
+                    // Expected if DisposeAsync has been called.
                 }
                 catch (Exception exception)
                 {
-                    completeException = exception;
-                }
-                finally
-                {
-                    InvokeOnClose(completeException ?? new ConnectionClosedException());
+                    _onAbort?.Invoke(exception);
                 }
             },
             CancellationToken.None);
@@ -199,32 +136,23 @@
 
     public async ValueTask DisposeAsync()
     {
-        // await Console.Error.WriteLineAsync($"DISPOSING {Environment.StackTrace}").ConfigureAwait(false);
-        var exception = new ConnectionClosedException();
-        InvokeOnClose(exception);
-
-        IEnumerable<IMultiplexedStream> streams;
+        IEnumerable<CancellationTokenSource> dispatchCancelSources;
         lock (_mutex)
         {
             _shutdownTask ??= Task.CompletedTask;
-            streams = _streams.ToArray();
-        }
-
-        // Abort streams for for pending invocations.
-        foreach (IMultiplexedStream stream in streams)
-        {
-            if (!stream.IsRemote)
-            {
-                stream.Abort(exception);
-            }
+            if (_streams.Count == 0)
+            {
+                _streamsCompleted.TrySetResult();
+            }
+            dispatchCancelSources = _dispatchCancelSources.ToArray();
         }
 
         // Cancel pending dispatches.
-        foreach (CancellationTokenSource cancelDispatchSource in _cancelDispatchSources.ToArray())
+        foreach (CancellationTokenSource dispatchCancelSource in dispatchCancelSources.ToArray())
         {
             try
             {
-                cancelDispatchSource.Cancel();
+                dispatchCancelSource.Cancel();
             }
             catch (ObjectDisposedException)
             {
@@ -232,19 +160,20 @@
             }
         }
 
+        var exception = new ConnectionAbortedException("connection disposed");
+
+        // TODO: replace remove IMultiplexedNetworkConnection.Abort with silent ShutdownAsync method.
+        _networkConnection.Abort(exception);
+
+        // Cancel the AcceptRequestsAsync, WaitForGoAway and ShutdownAsyncCore tasks.
+        _disposeCancelSource.Cancel();
+        _shutdownCancelSource.Cancel();
+
         // TODO: wait for dispatch tasks to complete
 
-        // Abort all the streams and wait for them indefinitely to complete.
-        foreach (IMultiplexedStream stream in streams)
-        {
-            stream.Abort(exception);
-        }
+        // Wait for all the streams to be completed.
         await _streamsCompleted.Task.ConfigureAwait(false);
 
-        // Abort the connection and wait for the pending tasks to return.
-        await Console.Error.WriteLineAsync($"DIPOSE ABORTING CANCEL SOURCE").ConfigureAwait(false);
-        _abortCancelSource.Cancel();
-
         if (_acceptRequestsTask is not null)
         {
             await _acceptRequestsTask.ConfigureAwait(false);
@@ -255,16 +184,13 @@
             await _waitForGoAwayTask.ConfigureAwait(false);
         }
 
-        if (_shutdownTask is not null)
-        {
-            try
-            {
-                await _shutdownTask.ConfigureAwait(false);
-            }
-            catch
-            {
-                // Ignore
-            }
+        try
+        {
+            await _shutdownTask.ConfigureAwait(false);
+        }
+        catch
+        {
+            // Expected if shutdown canceled or failed.
         }
 
         // No more pending tasks are running, we can safely release the resources.
@@ -280,7 +206,8 @@
         }
 
         _networkConnection.Dispose();
-        _abortCancelSource.Dispose();
+        _disposeCancelSource.Dispose();
+        _shutdownCancelSource.Dispose();
         _idleTimeoutTimer?.Dispose();
     }
 
@@ -289,6 +216,13 @@
         IConnection connection,
         CancellationToken cancel)
     {
+        using var linkedCancelSource = CancellationTokenSource.CreateLinkedTokenSource(
+            _disposeCancelSource.Token,
+            cancel);
+
+        // Cancel all the stream operations if either the given token is canceled or if the connection is disposed.
+        cancel = linkedCancelSource.Token;
+
         IMultiplexedStream? stream = null;
         try
         {
@@ -305,7 +239,7 @@
             {
                 lock (_mutex)
                 {
-                    if (_shutdownTask is not null || _abortCancelSource.IsCancellationRequested)
+                    if (_shutdownTask is not null)
                     {
                         // Don't process the invocation if the connection is in the process of shutting down or it's
                         // already closed.
@@ -335,7 +269,7 @@
                                         // as completed to allow shutdown to progress.
                                         _streamsCompleted.TrySetResult();
                                     }
-                                    else if (!_abortCancelSource.IsCancellationRequested)
+                                    else if (!_disposeCancelSource.IsCancellationRequested)
                                     {
                                         // Enable the idle check.
                                         _idleTimeoutTimer?.Change(_idleTimeout, Timeout.InfiniteTimeSpan);
@@ -354,7 +288,7 @@
         }
         catch (Exception exception)
         {
-            if (exception is OperationCanceledException && _abortCancelSource.Token.IsCancellationRequested)
+            if (exception is OperationCanceledException && _disposeCancelSource.Token.IsCancellationRequested)
             {
                 exception = new ConnectionAbortedException();
             }
@@ -405,7 +339,7 @@
         }
         catch (Exception exception)
         {
-            if (exception is OperationCanceledException && _abortCancelSource.Token.IsCancellationRequested)
+            if (exception is OperationCanceledException && _disposeCancelSource.Token.IsCancellationRequested)
             {
                 exception = new ConnectionAbortedException();
             }
@@ -452,79 +386,61 @@
         }
     }
 
-    public void OnAbort(Action<Exception> callback)
-    {
-        bool executeCallback = false;
-
+    public void OnAbort(Action<Exception> callback) => _onAbort = callback;
+
+    public void OnShutdown(Action<string> callback) => _onShutdown = callback;
+
+    public async Task ShutdownAsync(string message, CancellationToken cancel)
+    {
         lock (_mutex)
         {
-            if (_isAborted)
-            {
-                executeCallback = true;
-            }
-            else
-            {
-                _onAbort += callback;
-            }
-        }
-
-        if (executeCallback)
-        {
-            callback(new ConnectionAbortedException());
-        }
-    }
-
-    public void OnShutdown(Action<string> callback)
-    {
-        bool executeCallback = false;
-
-        lock (_mutex)
-        {
-            if (_shutdownTask is null)
-            {
-                _onShutdown += callback;
-            }
-            else
-            {
-                executeCallback = true;
-            }
-        }
-
-        if (executeCallback)
-        {
-            callback("");
-        }
-    }
-
-    public async Task ShutdownAsync(string message, CancellationToken cancel)
-    {
-        using CancellationTokenSource _ = CreateLinkedCancellationTokenSource(ref cancel);
-        lock (_mutex)
-        {
-            _shutdownTask ??= ShutdownAsyncCore(message, cancel);
-        }
+            _shutdownTask ??= ShutdownAsyncCore(message, _shutdownCancelSource.Token);
+        }
+
+        using CancellationTokenRegistration _ = cancel.Register(() =>
+        {
+            try
+            {
+                _shutdownCancelSource.Cancel();
+            }
+            catch (ObjectDisposedException)
+            {
+            }
+        });
 
         try
         {
             await _shutdownTask.ConfigureAwait(false);
         }
-        catch (OperationCanceledException) when (_abortCancelSource.IsCancellationRequested)
-        {
-            await Console.Error.WriteLineAsync($"SHUTDOWN ABORTED").ConfigureAwait(false);
-            throw new ConnectionAbortedException();
-        }
-        catch (Exception exception)
-        {
-            await Console.Error.WriteLineAsync($"SHUTDOWN EXCEPTION {exception}").ConfigureAwait(false);
-        }
-    }
-
-    internal IceRpcProtocolConnection(IMultiplexedNetworkConnection networkConnection, ConnectionOptions options)
+        catch (OperationCanceledException) when (!cancel.IsCancellationRequested)
+        {
+            throw new ConnectionAbortedException("shutdown canceled");
+        }
+    }
+
+    internal static IProtocolConnection Create(
+        IMultiplexedNetworkConnection networkConnection,
+        bool isServer,
+        ConnectionOptions options) =>
+        // Dispose objects before losing scope, the icerpc protocol connection is disposed by the decorator.
+#pragma warning disable CA2000
+        new SynchronizedProtocolConnectionDecorator(
+            new IceRpcProtocolConnection(networkConnection, isServer, options),
+            isServer,
+            options.ConnectTimeout,
+            options.ShutdownTimeout);
+#pragma warning restore CA2000
+
+    private IceRpcProtocolConnection(
+        IMultiplexedNetworkConnection networkConnection,
+        bool isServer,
+        ConnectionOptions options)
     {
         _networkConnection = networkConnection;
         _dispatcher = options.Dispatcher;
         _idleTimeout = options.IdleTimeout;
         _maxLocalHeaderSize = options.MaxIceRpcHeaderSize;
+        _isServer = isServer;
     }
 
     private static (IDictionary<TKey, ReadOnlySequence<byte>>, PipeReader?) DecodeFieldDictionary<TKey>(
@@ -725,18 +641,18 @@
                 throw new InvalidDataException("received icerpc request with empty header");
             }
 
-            CancellationTokenSource? cancelDispatchSource = null;
+            CancellationTokenSource? dispatchCancelSource = null;
 
             lock (_mutex)
             {
-                if (_shutdownTask is not null || _abortCancelSource.IsCancellationRequested)
+                if (_shutdownTask is not null)
                 {
                     throw new ConnectionClosedException();
                 }
                 else
                 {
-                    cancelDispatchSource = new();
-                    _cancelDispatchSources.Add(cancelDispatchSource);
+                    dispatchCancelSource = new();
+                    _dispatchCancelSources.Add(dispatchCancelSource);
 
                     if (stream.IsBidirectional)
                     {
@@ -769,24 +685,24 @@
                                     // as completed to allow shutdown to progress.
                                     _streamsCompleted.TrySetResult();
                                 }
-                                else if (!_abortCancelSource.IsCancellationRequested)
+                                else if (!_disposeCancelSource.IsCancellationRequested)
                                 {
                                     // Enable the idle check.
                                     _idleTimeoutTimer?.Change(_idleTimeout, Timeout.InfiniteTimeSpan);
                                 }
                             }
 
-                            _cancelDispatchSources.Remove(cancelDispatchSource);
+                            _dispatchCancelSources.Remove(dispatchCancelSource);
                         }
 
                         // If the stream is shutdown because the connection is aborted, make sure to cancel
                         // the dispatch.
-                        if (_abortCancelSource.IsCancellationRequested)
+                        if (_disposeCancelSource.IsCancellationRequested)
                         {
-                            cancelDispatchSource.Cancel();
+                            dispatchCancelSource.Cancel();
                         }
 
-                        cancelDispatchSource.Dispose();
+                        dispatchCancelSource.Dispose();
                     });
                 }
             }
@@ -804,9 +720,9 @@
                 Payload = stream.Input
             };
 
-            Debug.Assert(cancelDispatchSource is not null);
+            Debug.Assert(dispatchCancelSource is not null);
             _ = Task.Run(
-                () => DispatchRequestAsync(request, stream, fieldsPipeReader, cancelDispatchSource),
+                () => DispatchRequestAsync(request, stream, fieldsPipeReader, dispatchCancelSource),
                 CancellationToken.None);
         }
         catch (Exception exception)
@@ -821,7 +737,7 @@
                 await stream.Output.CompleteAsync(exception).ConfigureAwait(false);
             }
 
-            if (exception is OperationCanceledException && _abortCancelSource.IsCancellationRequested)
+            if (exception is OperationCanceledException && _disposeCancelSource.IsCancellationRequested)
             {
                 throw new ConnectionAbortedException();
             }
@@ -835,7 +751,7 @@
             IncomingRequest request,
             IMultiplexedStream stream,
             PipeReader? fieldsPipeReader,
-            CancellationTokenSource cancelDispatchSource)
+            CancellationTokenSource dispatchCancelSource)
         {
             // If the peer input pipe reader is completed while the request is being dispatched, we cancel the
             // dispatch. There's no point in continuing the dispatch if the peer is no longer interested in the
@@ -844,7 +760,7 @@
             {
                 try
                 {
-                    cancelDispatchSource.Cancel();
+                    dispatchCancelSource.Cancel();
                 }
                 catch (ObjectDisposedException)
                 {
@@ -852,14 +768,12 @@
                 }
             });
 
-            using CancellationTokenSource _ = cancelDispatchSource;
-            CancellationToken cancel = cancelDispatchSource.Token;
-            using CancellationTokenSource linkedSource = CreateLinkedCancellationTokenSource(ref cancel);
+            using CancellationTokenSource _ = dispatchCancelSource;
 
             OutgoingResponse response;
             try
             {
-                response = await _dispatcher.DispatchAsync(request, cancel).ConfigureAwait(false);
+                response = await _dispatcher.DispatchAsync(request, dispatchCancelSource.Token).ConfigureAwait(false);
 
                 if (response != request.Response)
                 {
@@ -871,8 +785,8 @@
             {
                 await stream.Output.CompleteAsync(exception).ConfigureAwait(false);
 
-                // We're done since the completion of the stream Output pipe writer aborted the stream or the
-                // stream was already aborted.
+                // We're done since the completion of the stream Output pipe writer aborted the stream or the stream was
+                // already aborted.
                 request.Complete();
                 return;
             }
@@ -967,7 +881,7 @@
 
                 // SendPayloadAsync takes care of the completion of the response payload, payload stream and stream
                 // output.
-                await SendPayloadAsync(response, stream, CancellationToken.None).ConfigureAwait(false);
+                await SendPayloadAsync(response, stream, cancel).ConfigureAwait(false);
                 request.Complete();
             }
             catch (Exception exception)
@@ -1135,76 +1049,22 @@
         }
     }
 
-    private CancellationTokenSource CreateLinkedCancellationTokenSource(ref CancellationToken cancel)
-    {
-        var linkedTokenSource = CancellationTokenSource.CreateLinkedTokenSource(cancel);
-        linkedTokenSource.Token.Register(Cancel, _abortCancelSource);
-        cancel = linkedTokenSource.Token;
-        return linkedTokenSource;
-
-        static void Cancel(object? source)
-        {
-            if (source is CancellationTokenSource cancellationTokenSource)
-            {
-                try
-                {
-                    cancellationTokenSource.Cancel();
-                }
-                catch (ObjectDisposedException)
-                {
-                }
-            }
-        }
-    }
-
     private async Task ShutdownAsyncCore(string message, CancellationToken cancel)
     {
-        // Make sure we shutdown the connection asynchronously without holding any mutex lock from the caller.
+        // Make sure we execute the function without holding the connection mutex lock.
         await Task.Yield();
 
-<<<<<<< HEAD
-        await Console.Error.WriteLineAsync($"SHUTTING DOWN {cancel.IsCancellationRequested} {_abortCancelSource.IsCancellationRequested}").ConfigureAwait(false);
-
-        if (_abortCancelSource.IsCancellationRequested)
-        {
-            throw new ConnectionAbortedException();
-        }
-        await Console.Error.WriteLineAsync($"SHUTTING DOWN2 {cancel.IsCancellationRequested} {_abortCancelSource.IsCancellationRequested}").ConfigureAwait(false);
-
-        lock (_mutex)
-        {
-            if (_streams.Count == 0)
-            {
-                _streamsCompleted.TrySetResult();
-            }
-        }
-=======
-        // _onShutdown is read-only once _shutdownTask is not null
         _onShutdown?.Invoke(message);
 
-        // Send GoAway frame.
         IceRpcGoAway goAwayFrame;
         lock (_mutex)
         {
-            if (_isAborted)
-            {
-                return;
-            }
->>>>>>> c3b533f5
-
             if (_streams.Count == 0)
             {
                 _streamsCompleted.TrySetResult();
             }
-
-<<<<<<< HEAD
-        // TODO: should the on close callback take a nullable exception instead?
-        InvokeOnClose(exception);
-        await Console.Error.WriteLineAsync($"SHUTTING DOWN3 {cancel.IsCancellationRequested} {_abortCancelSource.IsCancellationRequested}").ConfigureAwait(false);
-=======
             goAwayFrame = new(_lastRemoteBidirectionalStreamId, _lastRemoteUnidirectionalStreamId, message);
         }
->>>>>>> c3b533f5
 
         await SendControlFrameAsync(
             IceRpcControlFrameType.GoAway,
@@ -1213,7 +1073,6 @@
 
         // Wait for the peer to send back a GoAway frame. The task should already be completed if the shutdown has been
         // initiated by the peer.
-        await Console.Error.WriteLineAsync("WAIT FOR GOAWAY").ConfigureAwait(false);
         IceRpcGoAway peerGoAwayFrame = await _waitForGoAwayFrame.Task.WaitAsync(cancel).ConfigureAwait(false);
 
         IEnumerable<IMultiplexedStream> invocations;
@@ -1231,15 +1090,15 @@
 
         // Abort streams for invocations that were not dispatched by the peer. The invocations will throw
         // ConnectionClosedException which is retryable.
+        // TODO: we should shutdown the connection instead. This will avoid sending StopSending and Reset frames for
+        // each pending streams.
         foreach (IMultiplexedStream stream in invocations)
         {
             stream.Abort(exception);
         }
 
         // Wait for streams to complete.
-        await Console.Error.WriteLineAsync("WAIT FOR STREAM TO COMPLETE").ConfigureAwait(false);
         await _streamsCompleted.Task.WaitAsync(cancel).ConfigureAwait(false);
-        await Console.Error.WriteLineAsync("WAIT FOR REMOTE STREAM TO COMPLETE").ConfigureAwait(false);
 
         // Complete the control stream only once all the streams have completed. We also wait for the peer to close
         // its control stream to ensure the peer's stream are also completed. The network connection can safely be
@@ -1248,9 +1107,15 @@
         await _controlStream!.Output.CompleteAsync().ConfigureAwait(false);
         _ = await _remoteControlStream!.Input.ReadAsync(cancel).ConfigureAwait(false);
 
-        await Console.Error.WriteLineAsync("WAIT FOR SHUTDOWN").ConfigureAwait(false);
-
-        await _networkConnection.ShutdownAsync(applicationErrorCode: 0, cancel).ConfigureAwait(false);
+        try
+        {
+            // TODO: error code for the graceful shutdown?
+            await _networkConnection.ShutdownAsync(applicationErrorCode: 0, cancel).ConfigureAwait(false);
+        }
+        catch
+        {
+            // Ignore, expected if the connection is shutdown by the peer first.
+        }
     }
 
     private async Task WaitForGoAwayAsync(CancellationToken cancel)
