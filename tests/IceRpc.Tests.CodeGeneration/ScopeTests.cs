--- conflicted
+++ resolved
@@ -28,23 +28,13 @@
             _server = new Server()
             {
                 Dispatcher = router,
-<<<<<<< HEAD
-                Endpoint = TestHelper.GetUniqueColocEndpoint(),
-                ConnectionOptions = new ConnectionOptions { Activator11 = activator11 }
-=======
                 Endpoint = TestHelper.GetUniqueColocEndpoint()
->>>>>>> 6c9e49d1
             };
             _server.Listen();
 
             _connection = new Connection
             {
-<<<<<<< HEAD
-                RemoteEndpoint = _server.Endpoint,
-                Options = new ConnectionOptions() { Activator11 = activator11 }
-=======
                 RemoteEndpoint = _server.Endpoint
->>>>>>> 6c9e49d1
             };
             _prx1 = Scope.OperationsPrx.FromConnection(_connection);
             _prx1.Proxy.Encoding = Encoding.Ice11; // TODO: segregate use of classes
