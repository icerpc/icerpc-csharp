// Copyright (c) ZeroC, Inc. All rights reserved.

using System.Security.Authentication;

namespace IceRpc.Transports
{
    /// <summary>Represents a network connection created by a multiplexed transport.</summary>
    public interface IMultiplexedNetworkConnection : INetworkConnection
    {
<<<<<<< HEAD
        /// <summary>Enables or disables keep alive for the network connection. If enabled, the connection will ensure
        /// that the peer doesn't close the connection when it's idle.</summary>
        bool KeepAlive { get; set; }
=======
        // TODO: Remove once the idle timeout is implemented by Slic (Quic supports it as well). See #906.

        /// <summary>Gets the time elapsed since the last activity of the connection.</summary>
        TimeSpan LastActivity { get; }
>>>>>>> 6bd3702a

        /// <summary>Aborts the connection. This will call <see cref="IMultiplexedStream.Abort"/> on each stream and
        /// prevent any new streams from being created or accepted.</summary>
        void Abort(Exception exception);

        /// <summary>Accepts a remote stream.</summary>
        /// <param name="cancel">A cancellation token that receives the cancellation requests.</param>
        /// <return>The remote stream.</return>
        ValueTask<IMultiplexedStream> AcceptStreamAsync(CancellationToken cancel);

        /// <summary>Creates a local stream.</summary>
        /// <param name="bidirectional"><c>True</c> to create a bidirectional stream, <c>false</c> otherwise.</param>
        /// <return>The local stream.</return>
        IMultiplexedStream CreateStream(bool bidirectional);

        /// <summary>Shuts down the connection.</summary>
        /// <param name="applicationErrorCode">The application error code transmitted to the peer.</param>
        /// <param name="cancel">A cancellation token that receives the cancellation requests.</param>
        Task ShutdownAsync(ulong applicationErrorCode, CancellationToken cancel);
    }
}<|MERGE_RESOLUTION|>--- conflicted
+++ resolved
@@ -7,16 +7,9 @@
     /// <summary>Represents a network connection created by a multiplexed transport.</summary>
     public interface IMultiplexedNetworkConnection : INetworkConnection
     {
-<<<<<<< HEAD
-        /// <summary>Enables or disables keep alive for the network connection. If enabled, the connection will ensure
-        /// that the peer doesn't close the connection when it's idle.</summary>
+        /// <summary>Gets or sets a value indicating whether keep alive for the network connection are enabled or not.
+        /// If enabled, the connection will ensure that the peer doesn't close the connection when it's idle.</summary>
         bool KeepAlive { get; set; }
-=======
-        // TODO: Remove once the idle timeout is implemented by Slic (Quic supports it as well). See #906.
-
-        /// <summary>Gets the time elapsed since the last activity of the connection.</summary>
-        TimeSpan LastActivity { get; }
->>>>>>> 6bd3702a
 
         /// <summary>Aborts the connection. This will call <see cref="IMultiplexedStream.Abort"/> on each stream and
         /// prevent any new streams from being created or accepted.</summary>
