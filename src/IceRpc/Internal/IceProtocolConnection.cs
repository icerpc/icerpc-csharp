// Copyright (c) ZeroC, Inc. All rights reserved.

using IceRpc.Slice;
using IceRpc.Slice.Internal;
using IceRpc.Transports;
using IceRpc.Transports.Internal;
using System.Buffers;
using System.Collections.Immutable;
using System.Diagnostics;
using System.IO.Pipelines;

namespace IceRpc.Internal
{
    internal sealed class IceProtocolConnection : IProtocolConnection
    {
        /// <inheritdoc/>
        public bool HasDispatchesInProgress
        {
            get
            {
                lock (_mutex)
                {
                    return _dispatches.Count > 0;
                }
            }
        }

        /// <inheritdoc/>
        public bool HasInvocationsInProgress
        {
            get
            {
                lock (_mutex)
                {
                    return _invocations.Count > 0;
                }
            }
        }

        /// <inheritdoc/>
        public Action<string>? PeerShutdownInitiated { get; set; }

        private static readonly IDictionary<RequestFieldKey, ReadOnlySequence<byte>> _idempotentFields =
            new Dictionary<RequestFieldKey, ReadOnlySequence<byte>>
            {
                [RequestFieldKey.Idempotent] = default
            }.ToImmutableDictionary();

        private readonly IDispatcher _dispatcher;
        private readonly TaskCompletionSource _dispatchesAndInvocationsCompleted =
            new(TaskCreationOptions.RunContinuationsAsynchronously);
        private readonly HashSet<CancellationTokenSource> _dispatches = new();

        private readonly SemaphoreSlim? _dispatchSemaphore;

        private readonly Dictionary<int, TaskCompletionSource<PipeReader>> _invocations = new();
        private bool _isAborted;
        private bool _isShutdown;
        private bool _isShuttingDown;
        private readonly MemoryPool<byte> _memoryPool;
        private readonly int _minimumSegmentSize;

        private readonly object _mutex = new();
        private readonly ISimpleNetworkConnection _networkConnection;
        private readonly SimpleNetworkConnectionReader _networkConnectionReader;
        private readonly SimpleNetworkConnectionWriter _networkConnectionWriter;

        private int _nextRequestId;
        private readonly Configure.IceProtocolOptions _options;
        private readonly IcePayloadPipeWriter _payloadWriter;
        private readonly TaskCompletionSource _pendingClose = new(TaskCreationOptions.RunContinuationsAsynchronously);
        private readonly CancellationTokenSource _readCancelSource = new();
        private readonly AsyncSemaphore _readSemaphore = new(1, 1);
        private readonly AsyncSemaphore _writeSemaphore = new(1, 1);

        /// <inheritdoc/>
        public async Task AcceptRequestsAsync(Connection connection)
        {
            try
            {
                bool shutdownByPeer = await ReadFramesAsync(
                    connection,
                    _readCancelSource.Token).ConfigureAwait(false);

                await AbortAsync(new ConnectionClosedException(shutdownByPeer ?
                    "connection shutdown by peer" :
                    "connection shutdown locally")).ConfigureAwait(false);
            }
            catch (Exception exception)
            {
                await AbortAsync(exception).ConfigureAwait(false);
                throw;
            }
        }

        /// <inheritdoc/>
        public ValueTask DisposeAsync() => AbortAsync(new ObjectDisposedException($"{typeof(IceProtocolConnection)}"));

        /// <inheritdoc/>
        public async Task PingAsync(CancellationToken cancel)
        {
            await _writeSemaphore.EnterAsync(cancel).ConfigureAwait(false);
            try
            {
                EncodeValidateConnectionFrame(_networkConnectionWriter);
                // The flush can't be canceled because it would lead to writing of an incomplete frame.
                await _networkConnectionWriter.FlushAsync(CancellationToken.None).ConfigureAwait(false);
            }
            finally
            {
                _writeSemaphore.Release();
            }

            static void EncodeValidateConnectionFrame(SimpleNetworkConnectionWriter writer)
            {
                var encoder = new SliceEncoder(writer, SliceEncoding.Slice1);
                IceDefinitions.ValidateConnectionFrame.Encode(ref encoder);
            }
        }

        /// <inheritdoc/>
        public async Task<IncomingResponse> InvokeAsync(
            OutgoingRequest request,
            Connection connection,
            CancellationToken cancel)
        {
            bool acquiredSemaphore = false;
            int requestId = 0;
            TaskCompletionSource<PipeReader>? responseCompletionSource = null;
            PipeWriter payloadWriter = _payloadWriter;

            try
            {
                if (request.PayloadStream != null)
                {
                    throw new NotSupportedException("PayloadStream must be null with the ice protocol");
                }

                // Read the full payload. This can take some time so this needs to be done before acquiring the write
                // semaphore.
                ReadOnlySequence<byte> payload = await ReadFullPayloadAsync(
                    request.Payload,
                    cancel).ConfigureAwait(false);
                int payloadSize = checked((int)payload.Length);

                // Wait for writing of other frames to complete. The semaphore is used as an asynchronous queue to
                // serialize the writing of frames.
                await _writeSemaphore.EnterAsync(cancel).ConfigureAwait(false);
                acquiredSemaphore = true;

                // Assign the request ID for twoway invocations and keep track of the invocation for receiving the
                // response. The request ID is only assigned once the write semaphore is acquired. We don't want a
                // canceled request to allocate a request ID that won't be used.
                if (!request.IsOneway)
                {
                    lock (_mutex)
                    {
                        if (_isShuttingDown)
                        {
                            throw new ConnectionClosedException();
                        }
                        requestId = ++_nextRequestId;
                        responseCompletionSource = new(TaskCreationOptions.RunContinuationsAsynchronously);
                        _invocations[requestId] = responseCompletionSource;
                    }
                }

                EncodeRequestHeader(_networkConnectionWriter, request, requestId, payloadSize);

                payloadWriter = request.GetPayloadWriter(payloadWriter);

                FlushResult flushResult = await payloadWriter.WriteAsync(
                    payload,
                    endStream: false,
                    cancel).ConfigureAwait(false);

                // If a payload writer decorator returns a canceled or completed flush result, we have to throw
                // NotSupportedException. We can't interrupt the writing of a payload since it would lead to a bogus
                // payload to be sent over the connection.
                if (flushResult.IsCanceled || flushResult.IsCompleted)
                {
                    throw new NotSupportedException(
                        "payload writer cancellation or completion is not supported with the ice protocol");
                }

                await request.CompleteAsync().ConfigureAwait(false);
                await payloadWriter.CompleteAsync().ConfigureAwait(false);
            }
            catch (Exception exception)
            {
                await request.CompleteAsync(exception).ConfigureAwait(false);
                await payloadWriter.CompleteAsync(exception).ConfigureAwait(false);
                throw;
            }
            finally
            {
                if (acquiredSemaphore)
                {
                    _writeSemaphore.Release();
                }
            }

            // Request is sent at this point.
            request.IsSent = true;

            if (request.IsOneway)
            {
                // We're done, there's no response for oneway requests.
                return new IncomingResponse(request, connection);
            }

            Debug.Assert(responseCompletionSource != null);

            // Wait to receive the response.
            try
            {
                PipeReader frameReader = await responseCompletionSource.Task.WaitAsync(cancel).ConfigureAwait(false);

                try
                {
                    if (!frameReader.TryRead(out ReadResult readResult))
                    {
                        throw new InvalidDataException($"received empty response frame for request #{requestId}");
                    }

                    Debug.Assert(readResult.IsCompleted);

                    ReplyStatus replyStatus = ((int)readResult.Buffer.FirstSpan[0]).AsReplyStatus();

                    if (replyStatus <= ReplyStatus.UserException)
                    {
                        const int headerSize = 7; // reply status byte + encapsulation header

                        // read and check encapsulation header (6 bytes long)

                        if (readResult.Buffer.Length < headerSize)
                        {
                            throw new ConnectionLostException();
                        }

                        EncapsulationHeader encapsulationHeader = SliceEncoding.Slice1.DecodeBuffer(
                            readResult.Buffer.Slice(1, 6),
                            (ref SliceDecoder decoder) => new EncapsulationHeader(ref decoder));

                        // Sanity check
                        int payloadSize = encapsulationHeader.EncapsulationSize - 6;
                        if (payloadSize != readResult.Buffer.Length - headerSize)
                        {
                            throw new InvalidDataException(
                                @$"response payload size/frame size mismatch: payload size is {payloadSize} bytes but frame has {readResult.Buffer.Length - headerSize} bytes left");
                        }

                        // TODO: check encoding is Slice1. See github proposal.

                        // Consume header.
                        frameReader.AdvanceTo(readResult.Buffer.GetPosition(headerSize));
                    }
                    else
                    {
                        // An ice system exception. The reply status is part of the payload.

                        // Don't consume anything. The examined is irrelevant since readResult.IsCompleted is true.
                        frameReader.AdvanceTo(readResult.Buffer.Start);
                    }

                    // For compatibility with ZeroC Ice "indirect" proxies
                    if (replyStatus == ReplyStatus.ObjectNotExistException && request.Proxy.Endpoint == null)
                    {
                        request.Features = request.Features.With(RetryPolicy.OtherReplica);
                    }

                    return new IncomingResponse(request, connection)
                    {
                        Payload = frameReader,
                        ResultType = replyStatus switch
                        {
                            ReplyStatus.OK => ResultType.Success,
                            ReplyStatus.UserException => (ResultType)SliceResultType.ServiceFailure,
                            _ => ResultType.Failure
                        }
                    };
                }
                catch (Exception exception)
                {
                    await frameReader.CompleteAsync(exception).ConfigureAwait(false);
                    throw;
                }
            }
            finally
            {
                lock (_mutex)
                {
                    if (_invocations.Remove(requestId))
                    {
                        // If no more invocations or dispatches and shutting down, shutdown can complete.
                        if (_isShuttingDown && _invocations.Count == 0 && _dispatches.Count == 0)
                        {
                            _dispatchesAndInvocationsCompleted.TrySetResult();
                        }
                    }
                }
            }

            static void EncodeRequestHeader(
                SimpleNetworkConnectionWriter output,
                OutgoingRequest request,
                int requestId,
                int payloadSize)
            {
                var encoder = new SliceEncoder(output, SliceEncoding.Slice1);

                // Write the request header.
                encoder.WriteByteSpan(IceDefinitions.FramePrologue);
                encoder.EncodeIceFrameType(IceFrameType.Request);
                encoder.EncodeUInt8(0); // compression status

                Span<byte> sizePlaceholder = encoder.GetPlaceholderSpan(4);

                encoder.EncodeInt32(requestId);

                byte encodingMajor = 1;
                byte encodingMinor = 1;

                var requestHeader = new IceRequestHeader(
                    request.Proxy.Path,
                    request.Proxy.Fragment,
                    request.Operation,
                    request.Fields.ContainsKey(RequestFieldKey.Idempotent) ?
                        OperationMode.Idempotent : OperationMode.Normal,
                    request.Features.GetContext(),
                    new EncapsulationHeader(encapsulationSize: payloadSize + 6, encodingMajor, encodingMinor));
                requestHeader.Encode(ref encoder);

                int frameSize = checked(encoder.EncodedByteCount + payloadSize);
                SliceEncoder.EncodeInt32(frameSize, sizePlaceholder);
            }
        }

        public async Task ShutdownAsync(string message, CancellationToken cancel)
        {
            var exception = new ConnectionClosedException(message);
            bool alreadyShuttingDown = false;
            lock (_mutex)
            {
                if (_isShuttingDown)
                {
                    alreadyShuttingDown = true;
                }
                else
                {
                    _isShuttingDown = true;
                    if (_dispatches.Count == 0 && _invocations.Count == 0)
                    {
                        _dispatchesAndInvocationsCompleted.TrySetResult();
                    }
                }
            }

            if (!alreadyShuttingDown)
            {
                // Cancel pending invocations immediately. Wait for dispatches to complete however.
                CancelInvocations(new OperationCanceledException(message));

                try
                {
                    // Wait for dispatches to complete.
                    await _dispatchesAndInvocationsCompleted.Task.WaitAsync(cancel).ConfigureAwait(false);
                }
                catch (OperationCanceledException)
                {
                    // Try to speed up dispatch completion.
                    CancelDispatches();

                    // Wait again for the dispatches to complete.
                    await _dispatchesAndInvocationsCompleted.Task.ConfigureAwait(false);
                }

                // Cancel any pending requests waiting to be written.
                _writeSemaphore.Complete(exception);

                // Mark the connection as shut down at this point. This is necessary to ensure ReadsFramesAsync returns
                // successfully on a graceful connection shutdown. This needs to be set before writing the close
                // connection frame since the peer will close the simple network connection as soon as it receives the
                // frame.
                _isShutdown = true;

                // Write the CloseConnection frame once all the dispatches are done.
                EncodeCloseConnectionFrame(_networkConnectionWriter);

                // The flush can't be canceled because it would lead to the writing of an incomplete frame.
                await _networkConnectionWriter.FlushAsync(CancellationToken.None).ConfigureAwait(false);
            }

            // When the peer receives the CloseConnection frame, the peer closes the connection. We wait for the
            // connection closure here. We can't just return and close the underlying transport since this could abort
            // the receive of the dispatch responses and close connection frame by the peer.
            await _pendingClose.Task.ConfigureAwait(false);

            static void EncodeCloseConnectionFrame(SimpleNetworkConnectionWriter writer)
            {
                var encoder = new SliceEncoder(writer, SliceEncoding.Slice1);
                IceDefinitions.CloseConnectionFrame.Encode(ref encoder);
            }
        }

        internal IceProtocolConnection(
            IDispatcher dispatcher,
            ISimpleNetworkConnection simpleNetworkConnection,
            Configure.IceProtocolOptions options)
        {
            _dispatcher = dispatcher;
            _options = options;

            if (options.MaxConcurrentDispatches > 0)
            {
                _dispatchSemaphore = new SemaphoreSlim(
                    initialCount: options.MaxConcurrentDispatches,
                    maxCount: options.MaxConcurrentDispatches);
            }

            // TODO: get the pool and minimum segment size from an option class, but which one? The Slic connection gets
            // these from SlicOptions but another option could be to add Pool/MinimunSegmentSize on
            // ConnectionOptions/ServerOptions. These properties would be used by:
            // - the multiplexed transport implementations
            // - the Ice protocol connection
            _memoryPool = MemoryPool<byte>.Shared;
            _minimumSegmentSize = 4096;

            _networkConnection = simpleNetworkConnection;
            _networkConnectionWriter = new SimpleNetworkConnectionWriter(
                simpleNetworkConnection,
                _memoryPool,
                _minimumSegmentSize);
            _networkConnectionReader = new SimpleNetworkConnectionReader(
                simpleNetworkConnection,
                _memoryPool,
                _minimumSegmentSize);

            _payloadWriter = new IcePayloadPipeWriter(_networkConnectionWriter);
        }

        internal async Task InitializeAsync(bool isServer, CancellationToken cancel)
        {
            if (isServer)
            {
                EncodeValidateConnectionFrame(_networkConnectionWriter);

                // The flush can't be canceled because it would lead to the writing of an incomplete frame.
                await _networkConnectionWriter.FlushAsync(CancellationToken.None).ConfigureAwait(false);
            }
            else
            {
                ReadOnlySequence<byte> buffer = await _networkConnectionReader.ReadAtLeastAsync(
                    IceDefinitions.PrologueSize,
                    cancel).ConfigureAwait(false);

                (IcePrologue validateConnectionFrame, long consumed) = DecodeValidateConnectionFrame(buffer);
                _networkConnectionReader.AdvanceTo(buffer.GetPosition(consumed), buffer.End);

                IceDefinitions.CheckPrologue(validateConnectionFrame);
                if (validateConnectionFrame.FrameSize != IceDefinitions.PrologueSize)
                {
                    throw new InvalidDataException(
                        $"received Ice frame with only '{validateConnectionFrame.FrameSize}' bytes");
                }
                if (validateConnectionFrame.FrameType != IceFrameType.ValidateConnection)
                {
                    throw new InvalidDataException(@$"expected '{nameof(IceFrameType.ValidateConnection)
                        }' frame but received frame type '{validateConnectionFrame.FrameType}'");
                }
            }

            static void EncodeValidateConnectionFrame(SimpleNetworkConnectionWriter writer)
            {
                var encoder = new SliceEncoder(writer, SliceEncoding.Slice1);
                IceDefinitions.ValidateConnectionFrame.Encode(ref encoder);
            }

            static (IcePrologue, long) DecodeValidateConnectionFrame(ReadOnlySequence<byte> buffer)
            {
                var decoder = new SliceDecoder(buffer, SliceEncoding.Slice1);
                return (new IcePrologue(ref decoder), decoder.Consumed);
            }
        }

        private async ValueTask AbortAsync(Exception exception)
        {
            lock (_mutex)
            {
                if (_isAborted)
                {
                    return;
                }
                _isAborted = true;
            }

            // Close the network connection and cancel the pending receive.
            await _networkConnection.DisposeAsync().ConfigureAwait(false);
            _readCancelSource.Cancel();

            // Wait for writes and the pending read to complete.
            await _writeSemaphore.CompleteAndWaitAsync(exception).ConfigureAwait(false);
            await _readSemaphore.CompleteAndWaitAsync(exception).ConfigureAwait(false);

            // It's now safe to dispose of the reader/writer since no more threads are writting/reading data.
            _networkConnectionReader.Dispose();
            _networkConnectionWriter.Dispose();

            CancelInvocations(exception);
            CancelDispatches();

            _dispatchSemaphore?.Dispose();

            // Unblock ShutdownAsync which might be waiting for the connection to be disposed.
            _pendingClose.TrySetResult();

            // Unblock ShutdownAsync if it's waiting for invocations and dispatches to complete.
            _dispatchesAndInvocationsCompleted.TrySetException(exception);

            _readCancelSource.Dispose();
        }

        private void CancelDispatches()
        {
            IEnumerable<CancellationTokenSource> dispatches;
            lock (_mutex)
            {
                dispatches = _dispatches.ToArray();
            }

            foreach (CancellationTokenSource cancelDispatchSource in dispatches)
            {
                try
                {
                    cancelDispatchSource.Cancel();
                }
                catch (ObjectDisposedException)
                {
                    // Ignore, the dispatch completed concurrently.
                }
            }
        }

        private void CancelInvocations(Exception exception)
        {
            IEnumerable<TaskCompletionSource<PipeReader>> invocations;
            lock (_mutex)
            {
                invocations = _invocations.Values.ToArray();
            }

            foreach (TaskCompletionSource<PipeReader> responseCompletionSource in invocations)
            {
                responseCompletionSource.TrySetException(exception);
            }
        }

        /// <summary>Creates a pipe reader to simplify the reading of a request or response frame. The frame is read
        /// fully and buffered into an internal pipe.</summary>
        private static async ValueTask<PipeReader> CreateFrameReaderAsync(
            int size,
            SimpleNetworkConnectionReader networkConnectionReader,
            MemoryPool<byte> pool,
            int minimumSegmentSize,
            CancellationToken cancel)
        {
            var pipe = new Pipe(new PipeOptions(
                pool: pool,
                minimumSegmentSize: minimumSegmentSize,
                pauseWriterThreshold: 0,
                writerScheduler: PipeScheduler.Inline));

            try
            {
                await networkConnectionReader.FillBufferWriterAsync(
                    pipe.Writer,
                    size,
                    cancel).ConfigureAwait(false);
            }
            catch
            {
                await pipe.Reader.CompleteAsync().ConfigureAwait(false);
                throw;
            }
            finally
            {
                await pipe.Writer.CompleteAsync().ConfigureAwait(false);
            }

            return pipe.Reader;
        }

        /// <summary>Reads the full Ice payload from the given pipe reader.</summary>
        private static async ValueTask<ReadOnlySequence<byte>> ReadFullPayloadAsync(
            PipeReader payload,
            CancellationToken cancel)
        {
            // We use ReadAtLeastAsync instead of ReadAsync to bypass the PauseWriterThreshold when the payload is
            // backed by a Pipe.
            ReadResult readResult = await payload.ReadAtLeastAsync(int.MaxValue, cancel).ConfigureAwait(false);

            if (readResult.IsCanceled)
            {
                throw new OperationCanceledException();
            }

            return readResult.IsCompleted ? readResult.Buffer :
                throw new ArgumentException("the payload size is greater than int.MaxValue", nameof(payload));
        }

        /// <summary>Receives incoming frames and returns on graceful connection shutdown.</summary>
        /// <param name="connection">The connection assigned to <see cref="IncomingFrame.Connection"/>.</param>
        /// <param name="cancel">A cancellation token that receives the cancellation requests.</param>
        /// <returns><c>true</c> if the connection was shutdown by the peer, <c>false</c> otherwise.</returns>
        private async ValueTask<bool> ReadFramesAsync(Connection connection, CancellationToken cancel)
        {
            await _readSemaphore.EnterAsync(cancel).ConfigureAwait(false);
            try
            {
                while (true)
                {
                    ReadOnlySequence<byte> buffer;
                    try
                    {
                        buffer = await _networkConnectionReader.ReadAtLeastAsync(
                            IceDefinitions.PrologueSize,
                            cancel).ConfigureAwait(false);
                    }
                    catch (ConnectionLostException) when (_isShutdown)
                    {
                        // The peer closed the simple network connection after the writing the close connection frame.
                        // Unblock ShutdownAsync and return since this indicates a successful graceful shutdown.
                        _pendingClose.TrySetResult();
                        return false;
                    }

                    // First decode and check the prologue.

                    ReadOnlySequence<byte> prologueBuffer = buffer.Slice(0, IceDefinitions.PrologueSize);

                    IcePrologue prologue = SliceEncoding.Slice1.DecodeBuffer(
                        prologueBuffer,
                        (ref SliceDecoder decoder) => new IcePrologue(ref decoder));

                    _networkConnectionReader.AdvanceTo(prologueBuffer.End);

                    IceDefinitions.CheckPrologue(prologue);
                    if (prologue.FrameSize > _options.MaxIncomingFrameSize)
                    {
                        throw new InvalidDataException(
                            $"incoming frame size ({prologue.FrameSize}) is greater than max incoming frame size");
                    }

                    if (prologue.CompressionStatus == 2)
                    {
                        throw new NotSupportedException("cannot decompress Ice frame");
                    }

                    // Then process the frame based on its type.
                    switch (prologue.FrameType)
                    {
                        case IceFrameType.CloseConnection:
                        {
                            if (prologue.FrameSize != IceDefinitions.PrologueSize)
                            {
                                throw new InvalidDataException(
                                    $"unexpected data for {nameof(IceFrameType.CloseConnection)}");
                            }

                            lock (_mutex)
                            {
                                // If local shutdown is in progress, shutdown from peer prevails. The local shutdown
                                // will return once the connection disposes this protocol connection.
                                _isShuttingDown = true;
                            }

                            // Call the peer shutdown initiated callback.
                            PeerShutdownInitiated?.Invoke("connection shutdown by peer");

                            // The peer waits for the network connection to be closed.
                            await _networkConnection.DisposeAsync().ConfigureAwait(false);
                            return true;
                        }

                        case IceFrameType.Request:
                            await ReadRequestAsync(prologue.FrameSize).ConfigureAwait(false);
                            break;

                        case IceFrameType.RequestBatch:
                            // Read and ignore
                            PipeReader batchRequestReader = await CreateFrameReaderAsync(
                                prologue.FrameSize - IceDefinitions.PrologueSize,
                                _networkConnectionReader,
                                _memoryPool,
                                _minimumSegmentSize,
                                CancellationToken.None).ConfigureAwait(false);
                            await batchRequestReader.CompleteAsync().ConfigureAwait(false);
                            break;

                        case IceFrameType.Reply:
                            await ReadReplyAsync(prologue.FrameSize).ConfigureAwait(false);
                            break;

                        case IceFrameType.ValidateConnection:
                        {
                            // Notify the control stream of the reception of a Ping frame.
                            if (prologue.FrameSize != IceDefinitions.PrologueSize)
                            {
                                throw new InvalidDataException(
                                    $"unexpected data for {nameof(IceFrameType.ValidateConnection)}");
                            }
                            break;
                        }

                        default:
                        {
                            throw new InvalidDataException(
                                $"received Ice frame with unknown frame type '{prologue.FrameType}'");
                        }
                    }
                } // while
            }
            finally
            {
                _readSemaphore.Release();
            }

            async Task ReadReplyAsync(int replyFrameSize)
            {
                // Read the remainder of the frame immediately into frameReader.
                PipeReader replyFrameReader = await CreateFrameReaderAsync(
                    replyFrameSize - IceDefinitions.PrologueSize,
                    _networkConnectionReader,
                    _memoryPool,
                    _minimumSegmentSize,
                    CancellationToken.None).ConfigureAwait(false);

                bool cleanupFrameReader = true;

                try
                {
                    // Read and decode request ID
                    if (!replyFrameReader.TryRead(out ReadResult readResult) || readResult.Buffer.Length < 4)
                    {
                        throw new ConnectionLostException();
                    }

                    ReadOnlySequence<byte> requestIdBuffer = readResult.Buffer.Slice(0, 4);
                    int requestId = SliceEncoding.Slice1.DecodeBuffer(
                        requestIdBuffer,
                        (ref SliceDecoder decoder) => decoder.DecodeInt32());
                    replyFrameReader.AdvanceTo(requestIdBuffer.End);

                    lock (_mutex)
                    {
                        if (_invocations.TryGetValue(
                            requestId,
                            out TaskCompletionSource<PipeReader>? responseCompletionSource))
                        {
                            responseCompletionSource.SetResult(replyFrameReader);

                            cleanupFrameReader = false;
                        }
                        else if (!_isShuttingDown)
                        {
                            throw new InvalidDataException("received ice Reply for unknown invocation");
                        }
                    }
                }
                finally
                {
                    if (cleanupFrameReader)
                    {
                        await replyFrameReader.CompleteAsync().ConfigureAwait(false);
                    }
                }
            }

            async Task ReadRequestAsync(int requestFrameSize)
            {
                // Read the request frame.
                PipeReader requestFrameReader = await CreateFrameReaderAsync(
                    requestFrameSize - IceDefinitions.PrologueSize,
                    _networkConnectionReader,
                    _memoryPool,
                    _minimumSegmentSize,
                    CancellationToken.None).ConfigureAwait(false);

                // Decode its header.
                int requestId;
                IceRequestHeader requestHeader;
                try
                {
                    if (!requestFrameReader.TryRead(out ReadResult readResult))
                    {
                        throw new InvalidDataException("received invalid request frame");
                    }

                    Debug.Assert(readResult.IsCompleted);

                    (requestId, requestHeader, int consumed) = DecodeRequestIdAndHeader(readResult.Buffer);
                    requestFrameReader.AdvanceTo(readResult.Buffer.GetPosition(consumed));
                }
                catch
                {
<<<<<<< HEAD
                    await requestFrameReader.CompleteAsync().ConfigureAwait(false);
                    throw;
=======
                    // The dispatcher can complete the incoming request payload to release its memory as soon as
                    // possible.
                    await _dispatcher.DispatchAsync(
                        request,
                        cancelDispatchSource.Token).ConfigureAwait(false);

                    response = request.Response ?? new OutgoingResponse(request); // TODO: temporary
>>>>>>> e188f93f
                }

                var request = new IncomingRequest(connection)
                {
                    Fields = requestHeader.OperationMode == OperationMode.Normal ?
                        ImmutableDictionary<RequestFieldKey, ReadOnlySequence<byte>>.Empty : _idempotentFields,
                    Fragment = requestHeader.Fragment,
                    IsOneway = requestId == 0,
                    Operation = requestHeader.Operation,
                    Path = requestHeader.Path,
                    Payload = requestFrameReader,
                };

                if (requestHeader.Context.Count > 0)
                {
                    request.Features = request.Features.WithContext(requestHeader.Context);
                }

                CancellationTokenSource? cancelDispatchSource = null;
                bool isShuttingDown = false;
                lock (_mutex)
                {
                    if (_isShuttingDown)
                    {
                        isShuttingDown = true;
                    }
                    else
                    {
                        cancelDispatchSource = new();
                        _dispatches.Add(cancelDispatchSource);
                    }
                }

                if (isShuttingDown)
                {
                    // If shutting down, ignore the incoming request.
                    // TODO: replace with payload exception and error code
                    await request.Payload.CompleteAsync(new ConnectionClosedException()).ConfigureAwait(false);
                }
                else
                {
                    if (_dispatchSemaphore is SemaphoreSlim dispatchSemaphore)
                    {
                        // This prevents us from receiving any frame until WaitAsync returns.
                        await dispatchSemaphore.WaitAsync(cancel).ConfigureAwait(false);
                    }

                    Debug.Assert(cancelDispatchSource != null);
                    _ = Task.Run(() => DispatchRequestAsync(request, cancelDispatchSource), cancel);
                }

                async Task DispatchRequestAsync(IncomingRequest request, CancellationTokenSource cancelDispatchSource)
                {
                    using CancellationTokenSource _ = cancelDispatchSource;

                    OutgoingResponse response;
                    try
                    {
                        // The dispatcher can complete the incoming request payload to release its memory as soon as
                        // possible.
                        response = await _dispatcher.DispatchAsync(
                            request,
                            cancelDispatchSource.Token).ConfigureAwait(false);
                    }
                    catch (Exception exception)
                    {
                        // If we catch an exception, we return a failure response with a Slice-encoded payload.

                        if (exception is not DispatchException dispatchException ||
                            dispatchException.ConvertToUnhandled)
                        {
                            dispatchException = exception is OperationCanceledException ?
                                new DispatchException("dispatch canceled by peer", DispatchErrorCode.Canceled) :
                                new DispatchException(
                                    message: null,
                                    exception is InvalidDataException ?
                                        DispatchErrorCode.InvalidData : DispatchErrorCode.UnhandledException,
                                    exception);
                        }

                        response = new OutgoingResponse(request)
                        {
                            Payload = CreateExceptionPayload(dispatchException, request),
                            ResultType = ResultType.Failure
                        };

                        static PipeReader CreateExceptionPayload(
                            DispatchException dispatchException,
                            IncomingRequest request)
                        {
                            var pipe = new Pipe(); // TODO: pipe options

                            var encoder = new SliceEncoder(pipe.Writer, SliceEncoding.Slice1);
                            encoder.EncodeSystemException(
                                dispatchException,
                                request.Path,
                                request.Fragment,
                                request.Operation);
                            pipe.Writer.Complete(); // flush to reader and sets Is[Writer]Completed to true.
                            return pipe.Reader;
                        }
                    }
                    finally
                    {
                        // Even when the code above throws an exception, we catch it and write a response. So we never
                        // want to give an exception to CompleteAsync when completing the incoming payload.
                        await request.Payload.CompleteAsync().ConfigureAwait(false);
                    }

                    // The writing of the response can't be canceled. This would lead to invalid protocol behavior.
                    CancellationToken cancel = CancellationToken.None;

                    PipeWriter payloadWriter = _payloadWriter;
                    bool acquiredSemaphore = false;

                    try
                    {
                        if (response.PayloadStream != null)
                        {
                            throw new NotSupportedException("PayloadStream must be null with the ice protocol");
                        }

                        if (request.IsOneway)
                        {
                            await response.CompleteAsync().ConfigureAwait(false);
                            return;
                        }

                        // Read the full payload. This can take some time so this needs to be done before acquiring the
                        // write semaphore.
                        ReadOnlySequence<byte> payload = await ReadFullPayloadAsync(
                            response.Payload,
                            cancel).ConfigureAwait(false);
                        int payloadSize = checked((int)payload.Length);

                        // Wait for writing of other frames to complete. The semaphore is used as an asynchronous queue
                        // to serialize the writing of frames.
                        await _writeSemaphore.EnterAsync(cancel).ConfigureAwait(false);
                        acquiredSemaphore = true;

                        ReplyStatus replyStatus = ReplyStatus.OK;

                        if (response.ResultType != ResultType.Success)
                        {
                            if (response.ResultType == ResultType.Failure)
                            {
                                replyStatus = ((int)payload.FirstSpan[0]).AsReplyStatus();

                                if (replyStatus <= ReplyStatus.UserException)
                                {
                                    throw new InvalidDataException(
                                        $"unexpected reply status value '{replyStatus}' in payload");
                                }
                            }
                            else
                            {
                                replyStatus = ReplyStatus.UserException;
                            }
                        }

                        EncodeResponseHeader(_networkConnectionWriter, requestId, payloadSize, replyStatus);

                        payloadWriter = response.GetPayloadWriter(payloadWriter);

                        // Write the payload and complete the source.
                        FlushResult flushResult = await payloadWriter.WriteAsync(
                            payload,
                            endStream: false,
                            cancel).ConfigureAwait(false);

                        // If a payload writer decorator returns a canceled or completed flush result, we have to throw
                        // NotSupportedException. We can't interrupt the writing of a payload since it would lead to a
                        // bogus payload to be sent over the connection.
                        if (flushResult.IsCanceled || flushResult.IsCompleted)
                        {
                            throw new NotSupportedException(
                                "payload writer cancellation or completion is not supported with the ice protocol");
                        }

                        await response.CompleteAsync().ConfigureAwait(false);
                        await payloadWriter.CompleteAsync().ConfigureAwait(false);
                    }
                    catch (Exception exception)
                    {
                        await response.CompleteAsync(exception).ConfigureAwait(false);
                        await payloadWriter.CompleteAsync(exception).ConfigureAwait(false);

                        // This is an unrecoverable failure, so we kill the connection.
                        await _networkConnection.DisposeAsync().ConfigureAwait(false);
                    }
                    finally
                    {
                        if (acquiredSemaphore)
                        {
                            _writeSemaphore.Release();
                        }

                        lock (_mutex)
                        {
                            _dispatchSemaphore?.Release();

                            // Dispatch is done, remove the cancellation token source for the dispatch.
                            if (_dispatches.Remove(cancelDispatchSource))
                            {
                                // If no more invocations or dispatches and shutting down, shutdown can complete.
                                if (_isShuttingDown && _invocations.Count == 0 && _dispatches.Count == 0)
                                {
                                    _dispatchesAndInvocationsCompleted.TrySetResult();
                                }
                            }
                        }
                    }

                    static void EncodeResponseHeader(
                        SimpleNetworkConnectionWriter writer,
                        int requestId,
                        int payloadSize,
                        ReplyStatus replyStatus)
                    {
                        var encoder = new SliceEncoder(writer, SliceEncoding.Slice1);

                        // Write the response header.

                        encoder.WriteByteSpan(IceDefinitions.FramePrologue);
                        encoder.EncodeIceFrameType(IceFrameType.Reply);
                        encoder.EncodeUInt8(0); // compression status
                        Span<byte> sizePlaceholder = encoder.GetPlaceholderSpan(4);

                        encoder.EncodeInt32(requestId);

                        if (replyStatus <= ReplyStatus.UserException)
                        {
                            encoder.EncodeReplyStatus(replyStatus);

                            // When IceRPC receives a response, it ignores the response encoding. So this "1.1" is only
                            // relevant to a ZeroC Ice client that decodes the response. The only Slice encoding such a
                            // client can possibly use to decode the response payload is 1.1 or 1.0, and we don't care
                            // about interop with 1.0.
                            var encapsulationHeader = new EncapsulationHeader(
                                encapsulationSize: payloadSize + 6,
                                payloadEncodingMajor: 1,
                                payloadEncodingMinor: 1);
                            encapsulationHeader.Encode(ref encoder);
                        }
                        // else the reply status (> UserException) is part of the payload

                        int frameSize = encoder.EncodedByteCount + payloadSize;
                        SliceEncoder.EncodeInt32(frameSize, sizePlaceholder);
                    }
                }

                static (int RequestId, IceRequestHeader Header, int Consumed) DecodeRequestIdAndHeader(
                    ReadOnlySequence<byte> buffer)
                {
                    var decoder = new SliceDecoder(buffer, SliceEncoding.Slice1);

                    int requestId = decoder.DecodeInt32();
                    var requestHeader = new IceRequestHeader(ref decoder);

                    if (requestHeader.EncapsulationHeader.PayloadEncodingMajor != 1 ||
                        requestHeader.EncapsulationHeader.PayloadEncodingMinor != 1)
                    {
                        throw new InvalidDataException(
                            @$"unsupported payload encoding '{requestHeader.EncapsulationHeader.PayloadEncodingMajor
                            }.{requestHeader.EncapsulationHeader.PayloadEncodingMinor}'");
                    }

                    int payloadSize = requestHeader.EncapsulationHeader.EncapsulationSize - 6;
                    if (payloadSize != (buffer.Length - decoder.Consumed))
                    {
                        throw new InvalidDataException(@$"request payload size mismatch: expected {payloadSize
                            } bytes, read {buffer.Length - decoder.Consumed} bytes");
                    }

                    return (requestId, requestHeader, (int)decoder.Consumed);
                }
            }
        }
    }
}<|MERGE_RESOLUTION|>--- conflicted
+++ resolved
@@ -803,18 +803,8 @@
                 }
                 catch
                 {
-<<<<<<< HEAD
                     await requestFrameReader.CompleteAsync().ConfigureAwait(false);
                     throw;
-=======
-                    // The dispatcher can complete the incoming request payload to release its memory as soon as
-                    // possible.
-                    await _dispatcher.DispatchAsync(
-                        request,
-                        cancelDispatchSource.Token).ConfigureAwait(false);
-
-                    response = request.Response ?? new OutgoingResponse(request); // TODO: temporary
->>>>>>> e188f93f
                 }
 
                 var request = new IncomingRequest(connection)
@@ -875,9 +865,11 @@
                     {
                         // The dispatcher can complete the incoming request payload to release its memory as soon as
                         // possible.
-                        response = await _dispatcher.DispatchAsync(
+                        await _dispatcher.DispatchAsync(
                             request,
                             cancelDispatchSource.Token).ConfigureAwait(false);
+
+                        response = request.Response ?? new OutgoingResponse(request); // TODO: temporary
                     }
                     catch (Exception exception)
                     {
