--- conflicted
+++ resolved
@@ -120,12 +120,10 @@
         internal int CompressionMinSize { get; }
         internal int ClassGraphMaxDepth { get; }
 
-<<<<<<< HEAD
-        internal ILogger Logger => Socket.Logger;
-=======
+        internal ILogger Logger => MultiStreamSocket.Logger;
+
         // This property should be private but it's used for testing as well.
         internal MultiStreamSocket MultiStreamSocket { get; }
->>>>>>> 9d91393c
 
         // Delegate used to remove the connection once it has been closed.
         internal Action<Connection>? Remove
@@ -754,13 +752,8 @@
                     if (request.IsOneway)
                     {
                         // We log this exception, since otherwise it would be lost.
-<<<<<<< HEAD
-                        Socket.Logger.LogDispatchException(request, ex);
+                        MultiStreamSocket.Logger.LogDispatchException(request, ex);
                         return OutgoingResponse.WithVoidReturnValue(request);
-=======
-                        MultiStreamSocket.Logger.LogDispatchException(request, ex);
-                        return OutgoingResponse.WithVoidReturnValue(new Dispatch(request));
->>>>>>> 9d91393c
                     }
                     else
                     {
