// Copyright (c) ZeroC, Inc. All rights reserved.

using IceRpc.Transports;
using System;
using System.Buffers;
using System.Threading.Tasks;

namespace IceRpc
{
    /// <summary>A stream writer to write a stream param to a <see cref="RpcStream"/>.</summary>
    public sealed class RpcStreamWriter
    {
<<<<<<< HEAD
        private readonly Action<RpcStream> _writer;
=======
        private readonly Func<RpcStream, Func<System.IO.Stream, (CompressionFormat, System.IO.Stream)>?, Task> _encoder;

        internal void Send(
            RpcStream stream,
            Func<System.IO.Stream, (CompressionFormat, System.IO.Stream)>? streamCompressor) =>
            Task.Run(() => _encoder(stream, streamCompressor));
>>>>>>> ac1a4653

        /// <summary>Creates a stream writer that writes the data from the given <see cref="System.IO.Stream"/> to the
        /// request <see cref="RpcStream"/>.</summary>
        /// <param name="byteStream">The stream to read data from.</param>
        public RpcStreamWriter(System.IO.Stream byteStream) =>
            _encoder = (stream, streamCompressor) => SendDataAsync(stream, streamCompressor, byteStream);

        static private async Task SendDataAsync(
            RpcStream rpcStream,
            Func<System.IO.Stream, (CompressionFormat, System.IO.Stream)>? streamCompressor,
            System.IO.Stream inputStream)
        {
<<<<<<< HEAD
            stream.EnableSendFlowControl();
            _writer(stream);
        }

        private RpcStreamWriter(Action<RpcStream> writer) => _writer = writer;
=======
            try
            {
                rpcStream.EnableSendFlowControl();

                // TODO: use a buffered stream to ensure the header isn't sent immediately?
                using System.IO.Stream ioStream = rpcStream.AsByteStream();
>>>>>>> ac1a4653

                // If there's a stream compressor, get the compression format and compressed output stream.
                CompressionFormat compressionFormat;
                System.IO.Stream outputStream;
                if (streamCompressor != null)
                {
                    (compressionFormat, outputStream) = streamCompressor(ioStream);
                }
                else
                {
                    (compressionFormat, outputStream) = (CompressionFormat.NotCompressed, ioStream);
                }

                // Write the unbounded data frame header.
                byte[] header = new byte[2];
                header[0] = (byte)Ice2FrameType.UnboundedData;
                header[1] = (byte)compressionFormat;
                await ioStream.WriteAsync(header).ConfigureAwait(false);

                try
                {
                    const int bufferSize = 81920;

                    // Write the data to the Rpc stream. We don't use Stream.CopyAsync here because we need to call
                    // FlushAsync on the output stream (in particular if the output stream is a compression stream).
                    byte[] buffer = ArrayPool<byte>.Shared.Rent(bufferSize);
                    try
                    {
                        int bytesRead;
                        while ((bytesRead = await inputStream.ReadAsync(
                            new Memory<byte>(buffer)).ConfigureAwait(false)) != 0)
                        {
                            await outputStream.WriteAsync(
                                new ReadOnlyMemory<byte>(buffer, 0, bytesRead)).ConfigureAwait(false);

                            // TODO: should the frequency of the flush be configurable? When using compression and
                            // the input stream provides only small amount of data, we'll send many small compressed
                            // chunks of bytes.
                            await outputStream.FlushAsync().ConfigureAwait(false);
                        }
                    }
                    finally
                    {
                        ArrayPool<byte>.Shared.Return(buffer);
                    }

                    // Write end of stream (TODO: this might not work with Quic)
                    await ioStream.WriteAsync(Array.Empty<byte>()).ConfigureAwait(false);
                }
                catch
                {
                    rpcStream.AbortWrite(RpcStreamError.StreamingCanceledByWriter);
                    throw;
                }
            }
            finally
            {
                inputStream.Dispose();
            }
        }
    }
}<|MERGE_RESOLUTION|>--- conflicted
+++ resolved
@@ -10,16 +10,12 @@
     /// <summary>A stream writer to write a stream param to a <see cref="RpcStream"/>.</summary>
     public sealed class RpcStreamWriter
     {
-<<<<<<< HEAD
-        private readonly Action<RpcStream> _writer;
-=======
         private readonly Func<RpcStream, Func<System.IO.Stream, (CompressionFormat, System.IO.Stream)>?, Task> _encoder;
 
         internal void Send(
             RpcStream stream,
             Func<System.IO.Stream, (CompressionFormat, System.IO.Stream)>? streamCompressor) =>
             Task.Run(() => _encoder(stream, streamCompressor));
->>>>>>> ac1a4653
 
         /// <summary>Creates a stream writer that writes the data from the given <see cref="System.IO.Stream"/> to the
         /// request <see cref="RpcStream"/>.</summary>
@@ -32,20 +28,12 @@
             Func<System.IO.Stream, (CompressionFormat, System.IO.Stream)>? streamCompressor,
             System.IO.Stream inputStream)
         {
-<<<<<<< HEAD
-            stream.EnableSendFlowControl();
-            _writer(stream);
-        }
-
-        private RpcStreamWriter(Action<RpcStream> writer) => _writer = writer;
-=======
             try
             {
                 rpcStream.EnableSendFlowControl();
 
                 // TODO: use a buffered stream to ensure the header isn't sent immediately?
                 using System.IO.Stream ioStream = rpcStream.AsByteStream();
->>>>>>> ac1a4653
 
                 // If there's a stream compressor, get the compression format and compressed output stream.
                 CompressionFormat compressionFormat;
