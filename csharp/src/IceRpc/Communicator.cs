// Copyright (c) ZeroC, Inc. All rights reserved.

using IceRpc.Interop;
using Microsoft.Extensions.Logging;
using Microsoft.Extensions.Logging.Abstractions;
using System;
using System.Collections.Concurrent;
using System.Collections.Generic;
using System.Collections.Immutable;
using System.Collections.Specialized;
using System.Diagnostics;
using System.Linq;
using System.Net;
using System.Net.Security;
using System.Reflection;
using System.Threading;
using System.Threading.Tasks;

namespace IceRpc
{
    /// <summary>The central object in Ice. One or more communicators can be instantiated for an Ice application.
    /// </summary>
    public sealed partial class Communicator : IAsyncDisposable
    {
        /// <summary>The connection options.</summary>
        public OutgoingConnectionOptions ConnectionOptions;

        /// <summary>Each time you send a request without an explicit context parameter, Ice sends automatically the
        /// per-thread CurrentContext combined with the proxy's context.</summary>
        public SortedDictionary<string, string> CurrentContext
        {
            get
            {
                try
                {
                    if (_currentContext.IsValueCreated)
                    {
                        Debug.Assert(_currentContext.Value != null);
                        return _currentContext.Value;
                    }
                    else
                    {
                        _currentContext.Value = new SortedDictionary<string, string>();
                        return _currentContext.Value;
                    }
                }
                catch (ObjectDisposedException)
                {
                    return new SortedDictionary<string, string>();
                }
            }
            set
            {
                try
                {
                    _currentContext.Value = value;
                }
                catch (ObjectDisposedException ex)
                {
                    throw new CommunicatorDisposedException(ex);
                }
            }
        }

<<<<<<< HEAD
        /// <summary>The default context for proxies created using this communicator. Changing the value of
        /// DefaultContext does not change the context of previously created proxies.</summary>
        public IReadOnlyDictionary<string, string> DefaultContext
        {
            get => _defaultContext;
            set => _defaultContext = value.ToImmutableSortedDictionary();
        }

        /// <summary>The default invocation interceptors for proxies created using this communicator. Changing the value
        /// of DefaultInvocationInterceptors does not change the invocation interceptors of previously created proxies.
        /// </summary>
        public ImmutableList<InvocationInterceptor> DefaultInvocationInterceptors
        {
            get => _defaultInvocationInterceptors;
            set => _defaultInvocationInterceptors = value;
        }

        /// <summary>The default location resolver for this communicator.</summary>
        public ILocationResolver? DefaultLocationResolver
        {
            get => _defaultLocationResolver;
            set => _defaultLocationResolver = value;
        }

        /// <summary>Gets the communicator's preference for reusing existing connections.</summary>
        public bool DefaultPreferExistingConnection { get; }

        /// <summary>Gets the default invocation timeout value used by proxies created with this communicator.
        /// </summary>
        public TimeSpan DefaultInvocationTimeout { get; }
=======
        /// <summary>Gets the default source address value used by proxies created with this communicator.</summary>
        public IPAddress? DefaultSourceAddress { get; }
>>>>>>> 911ac5c1

        /// <summary>Gets the communicator observer used by the Ice run-time or null if a communicator observer
        /// was not set during communicator construction.</summary>
        public Instrumentation.ICommunicatorObserver? Observer { get; }

        /// <summary>The output mode or format for ToString on Ice proxies when the protocol is ice1. See
        /// <see cref="IceRpc.Interop.ToStringMode"/>.</summary>
        public ToStringMode ToStringMode { get; }

        internal CancellationToken CancellationToken
        {
            get
            {
                try
                {
                    return _cancellationTokenSource.Token;
                }
                catch (ObjectDisposedException ex)
                {
                    throw new CommunicatorDisposedException(ex);
                }
            }
        }
        internal int ClassGraphMaxDepth { get; }
        internal CompressionLevel CompressionLevel { get; }
        internal int CompressionMinSize { get; }
        /// <summary>Gets the maximum number of invocation attempts made to send a request including the original
        /// invocation. It must be a number greater than 0.</summary>
        internal int InvocationMaxAttempts { get; }
        internal bool IsDisposed => _shutdownTask != null;
        // TODO: should pass the factory and create a logger per locator client
        internal ILogger LocatorClientLogger { get; }
        /// <summary>The default logger for this communicator.</summary>
        internal ILogger Logger { get; }
        internal ILoggerFactory LoggerFactory { get; }
        internal int RetryBufferMaxSize { get; }
        internal int RetryRequestMaxSize { get; }

        private static string[] _emptyArgs = Array.Empty<string>();

        private static readonly Dictionary<string, Assembly> _loadedAssemblies = new();

        private static bool _oneOffDone;

        private static bool _printProcessIdDone;

        private static readonly object _staticMutex = new();
        private readonly bool _backgroundLocatorCacheUpdates;
        private readonly CancellationTokenSource _cancellationTokenSource = new();
        private readonly ConcurrentDictionary<string, Func<AnyClass>?> _classFactoryCache = new();
        private readonly ConcurrentDictionary<int, Func<AnyClass>?> _compactIdCache = new();
        private readonly ThreadLocal<SortedDictionary<string, string>> _currentContext = new();
        private Task? _shutdownTask;

        private readonly object _mutex = new();

        private readonly ConcurrentDictionary<string, Func<string?, RemoteExceptionOrigin, RemoteException>?> _remoteExceptionFactoryCache =
            new();
        private int _retryBufferSize;

        private readonly IDictionary<Transport, (EndpointFactory Factory, Ice1EndpointFactory? Ice1Factory, Ice1EndpointParser? Ice1Parser, Ice2EndpointParser? Ice2Parser)> _transportRegistry =
            new ConcurrentDictionary<Transport, (EndpointFactory, Ice1EndpointFactory?, Ice1EndpointParser?, Ice2EndpointParser?)>();

        private readonly IDictionary<string, (Ice1EndpointParser? Ice1Parser, Ice2EndpointParser? Ice2Parser, Transport Transport)> _transportNameRegistry =
            new ConcurrentDictionary<string, (Ice1EndpointParser?, Ice2EndpointParser?, Transport)>();

        /// <summary>Constructs a new communicator.</summary>
        /// <param name="properties">The properties of the new communicator.</param>
        /// <param name="loggerFactory">The logger factory used by the new communicator.</param>
        /// <param name="observer">The communicator observer used by the new communicator.</param>
        /// <param name="connectionOptions">Connection options.</param>
        public Communicator(
            IReadOnlyDictionary<string, string> properties,
            ILoggerFactory? loggerFactory = null,
            Instrumentation.ICommunicatorObserver? observer = null,
            OutgoingConnectionOptions? connectionOptions = null)
            : this(ref _emptyArgs,
                   appSettings: null,
                   loggerFactory,
                   observer,
                   properties,
                   connectionOptions)
        {
        }

        /// <summary>Constructs a new communicator.</summary>
        /// <param name="args">An array of command-line arguments used to set or override Ice.* properties.</param>
        /// <param name="properties">The properties of the new communicator.</param>
        /// <param name="loggerFactory">The logger factory used by the new communicator.</param>
        /// <param name="observer">The communicator observer used by the new communicator.</param>
        /// <param name="connectionOptions">Connection options.</param>
        public Communicator(
            ref string[] args,
            IReadOnlyDictionary<string, string> properties,
            ILoggerFactory? loggerFactory = null,
            Instrumentation.ICommunicatorObserver? observer = null,
            OutgoingConnectionOptions? connectionOptions = null)
            : this(ref args,
                   appSettings: null,
                   loggerFactory,
                   observer,
                   properties,
                   connectionOptions)
        {
        }

        /// <summary>Constructs a new communicator.</summary>
        /// <param name="appSettings">Collection of settings to configure the new communicator properties. The
        /// appSettings param has precedence over the properties param.</param>
        /// <param name="loggerFactory">The logger factory used by the new communicator.</param>
        /// <param name="observer">The communicator observer used by the Ice run-time.</param>
        /// <param name="properties">The properties of the new communicator.</param>
        /// <param name="connectionOptions">Connection options.</param>
        public Communicator(
            NameValueCollection? appSettings = null,
            ILoggerFactory? loggerFactory = null,
            Instrumentation.ICommunicatorObserver? observer = null,
            IReadOnlyDictionary<string, string>? properties = null,
            OutgoingConnectionOptions? connectionOptions = null)
            : this(ref _emptyArgs,
                   appSettings,
                   loggerFactory,
                   observer,
                   properties,
                   connectionOptions)
        {
        }

        /// <summary>Constructs a new communicator.</summary>
        /// <param name="args">An array of command-line arguments used to set or override Ice.* properties.</param>
        /// <param name="appSettings">Collection of settings to configure the new communicator properties. The
        /// appSettings param has precedence over the properties param.</param>
        /// <param name="loggerFactory">The loggerFactory used by the new communicator.</param>
        /// <param name="observer">The communicator observer used by the new communicator.</param>
        /// <param name="properties">The properties of the new communicator.</param>
        /// <param name="connectionOptions">Connection options.</param>
        public Communicator(
            ref string[] args,
            NameValueCollection? appSettings = null,
            ILoggerFactory? loggerFactory = null,
            Instrumentation.ICommunicatorObserver? observer = null,
            IReadOnlyDictionary<string, string>? properties = null,
            OutgoingConnectionOptions? connectionOptions = null)
        {
            LoggerFactory = loggerFactory ?? NullLoggerFactory.Instance;
            Logger = LoggerFactory.CreateLogger("IceRpc");
            LocatorClientLogger = LoggerFactory.CreateLogger("IceRpc.Interop.LocatorClient");

            Observer = observer;

            // clone properties as we don't want to modify the properties given to this constructor
            var combinedProperties =
                new Dictionary<string, string>(properties ?? ImmutableDictionary<string, string>.Empty);

            if (appSettings != null)
            {
                foreach (string? key in appSettings.AllKeys)
                {
                    if (key != null)
                    {
                        string[]? values = appSettings.GetValues(key);
                        if (values == null)
                        {
                            combinedProperties[key] = "";
                        }
                        else if (values.Length == 1)
                        {
                            combinedProperties[key] = values[0];
                        }
                        else
                        {
                            combinedProperties[key] = StringUtil.ToPropertyValue(values);
                        }
                    }
                }
            }

            if (!combinedProperties.ContainsKey("Ice.ProgramName"))
            {
                combinedProperties["Ice.ProgramName"] = AppDomain.CurrentDomain.FriendlyName;
            }

            combinedProperties.ParseIceArgs(ref args);
            SetProperties(combinedProperties);

            lock (_staticMutex)
            {
                if (!_oneOffDone)
                {
                    UriParser.RegisterCommon();
                    _oneOffDone = true;
                }
            }

<<<<<<< HEAD
            DefaultInvocationTimeout =
                this.GetPropertyAsTimeSpan("Ice.Default.InvocationTimeout") ?? TimeSpan.FromSeconds(60);
            if (DefaultInvocationTimeout == TimeSpan.Zero)
            {
                throw new InvalidConfigurationException("0 is not a valid value for Ice.Default.InvocationTimeout");
            }

            DefaultPreferExistingConnection =
                this.GetPropertyAsBool("Ice.Default.PreferExistingConnection") ?? true;

            ConnectionOptions = connectionOptions?.Clone() ?? new OutgoingConnectionOptions();
            ConnectionOptions.LoggerFactory = LoggerFactory;

            // TODO: remove once old tests which rely on properties are removed
            ConnectionOptions.SocketOptions.UdpReceiveBufferSize =
                this.GetPropertyAsByteSize($"Ice.UDP.RcvSize") ?? ConnectionOptions.SocketOptions.UdpReceiveBufferSize;
            ConnectionOptions.SocketOptions.UdpSendBufferSize =
                this.GetPropertyAsByteSize($"Ice.UDP.SndSize") ?? ConnectionOptions.SocketOptions.UdpSendBufferSize;
            ConnectionOptions.SocketOptions.TcpReceiveBufferSize =
                this.GetPropertyAsByteSize($"Ice.TCP.RcvSize") ?? ConnectionOptions.SocketOptions.TcpReceiveBufferSize;
            ConnectionOptions.SocketOptions.TcpSendBufferSize =
                this.GetPropertyAsByteSize($"Ice.TCP.SndSize") ?? ConnectionOptions.SocketOptions.TcpSendBufferSize;
            ConnectionOptions.IncomingFrameMaxSize =
                this.GetPropertyAsByteSize("Ice.IncomingFrameMaxSize") ?? ConnectionOptions.IncomingFrameMaxSize;
=======
            if (GetProperty("Ice.Default.SourceAddress") is string address)
            {
                try
                {
                    DefaultSourceAddress = IPAddress.Parse(address);
                }
                catch (FormatException ex)
                {
                    throw new InvalidConfigurationException(
                        $"invalid IP address set for Ice.Default.SourceAddress: `{address}'", ex);
                }
            }

            CloseTimeout = this.GetPropertyAsTimeSpan("Ice.CloseTimeout") ?? TimeSpan.FromSeconds(10);
            if (CloseTimeout == TimeSpan.Zero)
            {
                throw new InvalidConfigurationException("0 is not a valid value for Ice.CloseTimeout");
            }

            ConnectTimeout = this.GetPropertyAsTimeSpan("Ice.ConnectTimeout") ?? TimeSpan.FromSeconds(10);
            if (ConnectTimeout == TimeSpan.Zero)
            {
                throw new InvalidConfigurationException("0 is not a valid value for Ice.ConnectTimeout");
            }

            IdleTimeout = this.GetPropertyAsTimeSpan("Ice.IdleTimeout") ?? TimeSpan.FromSeconds(60);
            if (IdleTimeout == TimeSpan.Zero)
            {
                throw new InvalidConfigurationException("0 is not a valid value for Ice.IdleTimeout");
            }

            KeepAlive = this.GetPropertyAsBool("Ice.KeepAlive") ?? false;

            SlicPacketMaxSize = this.GetPropertyAsByteSize("Ice.Slic.PacketMaxSize") ?? 32 * 1024;
            if (SlicPacketMaxSize < 1024)
            {
                throw new InvalidConfigurationException("Ice.Slic.PacketMaxSize can't be inferior to 1KB");
            }

            SlicStreamBufferMaxSize =
                this.GetPropertyAsByteSize("Ice.Slic.StreamBufferMaxSize") ?? 2 * SlicPacketMaxSize;
            if (SlicStreamBufferMaxSize < SlicPacketMaxSize)
            {
                throw new InvalidConfigurationException(
                    "Ice.Slic.StreamBufferMaxSize can't be inferior to Ice.Slic.PacketMaxSize");
            }

            int frameMaxSize = this.GetPropertyAsByteSize("Ice.IncomingFrameMaxSize") ?? 1024 * 1024;
            IncomingFrameMaxSize = frameMaxSize == 0 ? int.MaxValue : frameMaxSize;
            if (IncomingFrameMaxSize < 1024)
            {
                throw new InvalidConfigurationException("Ice.IncomingFrameMaxSize can't be inferior to 1KB");
            }
>>>>>>> 911ac5c1

            InvocationMaxAttempts = this.GetPropertyAsInt("Ice.InvocationMaxAttempts") ?? 5;

            if (InvocationMaxAttempts <= 0)
            {
                throw new InvalidConfigurationException($"Ice.InvocationMaxAttempts must be greater than 0");
            }
            InvocationMaxAttempts = Math.Min(InvocationMaxAttempts, 5);
            RetryBufferMaxSize = this.GetPropertyAsByteSize("Ice.RetryBufferMaxSize") ?? 1024 * 1024 * 100;
            RetryRequestMaxSize = this.GetPropertyAsByteSize("Ice.RetryRequestMaxSize") ?? 1024 * 1024;

            CompressionLevel =
                this.GetPropertyAsEnum<CompressionLevel>("Ice.CompressionLevel") ?? CompressionLevel.Fastest;
            CompressionMinSize = this.GetPropertyAsByteSize("Ice.CompressionMinSize") ?? 100;

            int classGraphMaxDepth = this.GetPropertyAsInt("Ice.ClassGraphMaxDepth") ?? 100;
            ClassGraphMaxDepth = classGraphMaxDepth < 1 ? int.MaxValue : classGraphMaxDepth;

            ToStringMode = this.GetPropertyAsEnum<ToStringMode>("Ice.ToStringMode") ?? default;

            _backgroundLocatorCacheUpdates = this.GetPropertyAsBool("Ice.BackgroundLocatorCacheUpdates") ?? false;

            RegisterTransport(Transport.Loc,
                              "loc",
                              LocEndpoint.Create,
                              ice2Parser: LocEndpoint.ParseIce2Endpoint,
                              defaultUriPort: LocEndpoint.DefaultLocPort);

            RegisterTransport(Transport.TCP,
                              "tcp",
                              TcpEndpoint.CreateEndpoint,
                              TcpEndpoint.CreateIce1Endpoint,
                              TcpEndpoint.ParseIce1Endpoint,
                              TcpEndpoint.ParseIce2Endpoint,
                              IPEndpoint.DefaultIPPort);

            RegisterTransport(Transport.SSL,
                              "ssl",
                              TcpEndpoint.CreateEndpoint,
                              TcpEndpoint.CreateIce1Endpoint,
                              TcpEndpoint.ParseIce1Endpoint);

            RegisterTransport(Transport.UDP,
                              "udp",
                              UdpEndpoint.CreateEndpoint,
                              UdpEndpoint.CreateIce1Endpoint,
                              UdpEndpoint.ParseIce1Endpoint);

            RegisterTransport(Transport.WS,
                              "ws",
                              WSEndpoint.CreateEndpoint,
                              WSEndpoint.CreateIce1Endpoint,
                              WSEndpoint.ParseIce1Endpoint,
                              WSEndpoint.ParseIce2Endpoint,
                              IPEndpoint.DefaultIPPort);

            RegisterTransport(Transport.WSS,
                              "wss",
                              WSEndpoint.CreateEndpoint,
                              WSEndpoint.CreateIce1Endpoint,
                              WSEndpoint.ParseIce1Endpoint);

            if (this.GetPropertyAsBool("Ice.PreloadAssemblies") ?? false)
            {
                LoadAssemblies();
            }

            // Show process id if requested (but only once).
            lock (_staticMutex)
            {
                if (!_printProcessIdDone && (this.GetPropertyAsBool("Ice.PrintProcessId") ?? false))
                {
                    using var p = System.Diagnostics.Process.GetCurrentProcess();
                    Console.WriteLine(p.Id);
                    _printProcessIdDone = true;
                }
            }
        }

        /// <summary>Releases all resources used by this communicator. This method can be called multiple times.
        /// </summary>
        /// <returns>A task that completes when the destruction is complete.</returns>
        // TODO: add cancellation token, switch to lazy task pattern
        public Task ShutdownAsync()
        {
            lock (_mutex)
            {
                _shutdownTask ??= PerformShutdownAsync();
                return _shutdownTask;
            }

            async Task PerformShutdownAsync()
            {
                // Cancel operations that are waiting and using the communicator's cancellation token
                _cancellationTokenSource.Cancel();

                // Shutdown and destroy all the incoming and outgoing Ice connections and wait for the connections to be
                // finished.
                var disposedException = new CommunicatorDisposedException();
                IEnumerable<Task> closeTasks =
                    _outgoingConnections.Values.SelectMany(connections => connections).Select(
                        connection => connection.GoAwayAsync(disposedException));

                await Task.WhenAll(closeTasks).ConfigureAwait(false);

                foreach (Task<Connection> connect in _pendingOutgoingConnections.Values)
                {
                    try
                    {
                        Connection connection = await connect.ConfigureAwait(false);
                        await connection.GoAwayAsync(disposedException).ConfigureAwait(false);
                    }
                    catch
                    {
                    }
                }

                // Ensure all the outgoing connections were removed
                Debug.Assert(_outgoingConnections.Count == 0);
                _currentContext.Dispose();
                _cancellationTokenSource.Dispose();
            }
        }

        /// <summary>An alias for <see cref="ShutdownAsync"/>, except this method returns a <see cref="ValueTask"/>.
        /// </summary>
        /// <returns>A value task constructed using the task returned by ShutdownAsync.</returns>
        public ValueTask DisposeAsync() => new(ShutdownAsync());

        /// <summary>Registers a new transport.</summary>
        /// <param name="transport">The transport.</param>
        /// <param name="transportName">The name of the transport in lower case, for example "tcp".</param>
        /// <param name="factory">A delegate that creates an endpoint from an <see cref="EndpointData"/>.</param>
        /// <param name="ice1Factory">A delegate that creates an ice1 endpoint by reading an <see cref="InputStream"/>
        /// (optional).</param>
        /// <param name="ice1Parser">A delegate that creates an ice1 endpoint from a pre-parsed string.</param>
        /// <param name="ice2Parser">A delegate that creates an ice2 endpoint from a pre-parsed URI.</param>
        /// <param name="defaultUriPort">The default port for URI endpoints that don't specify a port explicitly.
        /// </param>
        public void RegisterTransport(
            Transport transport,
            string transportName,
            EndpointFactory factory,
            Ice1EndpointFactory? ice1Factory = null,
            Ice1EndpointParser? ice1Parser = null,
            Ice2EndpointParser? ice2Parser = null,
            ushort defaultUriPort = 0)
        {
            if (transportName.Length == 0)
            {
                throw new ArgumentException($"{nameof(transportName)} cannot be empty", nameof(transportName));
            }

            if (ice1Factory != null && ice1Parser == null)
            {
                throw new ArgumentNullException($"{nameof(ice1Parser)} cannot be null", nameof(ice1Parser));
            }

            if (ice1Factory == null && ice2Parser == null)
            {
                throw new ArgumentNullException($"{nameof(ice2Parser)} cannot be null", nameof(ice2Parser));
            }

            _transportRegistry.Add(transport, (factory, ice1Factory, ice1Parser, ice2Parser));
            _transportNameRegistry.Add(transportName, (ice1Parser, ice2Parser, transport));

            if (ice2Parser != null)
            {
                // Also register URI parser if not registered yet.
                try
                {
                    UriParser.RegisterTransport(transportName, defaultUriPort);
                }
                catch (InvalidOperationException)
                {
                    // Ignored, already registered
                }
            }
        }

        internal void DecRetryBufferSize(int size)
        {
            lock (_mutex)
            {
                Debug.Assert(size <= _retryBufferSize);
                _retryBufferSize -= size;
            }
        }

        internal EndpointFactory? FindEndpointFactory(Transport transport) =>
            _transportRegistry.TryGetValue(transport, out var value) ? value.Factory : null;

        internal Ice1EndpointFactory? FindIce1EndpointFactory(Transport transport) =>
            _transportRegistry.TryGetValue(transport, out var value) ? value.Ice1Factory : null;

        internal (Ice1EndpointParser, Transport)? FindIce1EndpointParser(string transportName) =>
            _transportNameRegistry.TryGetValue(transportName, out var value) && value.Ice1Parser != null ?
                (value.Ice1Parser, value.Transport) : null;

        internal (Ice2EndpointParser, Transport)? FindIce2EndpointParser(string transportName) =>
            _transportNameRegistry.TryGetValue(transportName, out var value) && value.Ice2Parser != null ?
                (value.Ice2Parser, value.Transport) : null;

        internal Ice2EndpointParser? FindIce2EndpointParser(Transport transport) =>
            _transportRegistry.TryGetValue(transport, out var value) ? value.Ice2Parser : null;

        // Returns the IClassFactory associated with this Slice type ID, not null if not found.
        internal Func<AnyClass>? FindClassFactory(string typeId) =>
            _classFactoryCache.GetOrAdd(typeId, typeId =>
            {
                string className = TypeIdToClassName(typeId);
                Type? factoryClass = FindType($"IceRpc.ClassFactory.{className}");
                if (factoryClass != null)
                {
                    MethodInfo? method = factoryClass.GetMethod("Create", BindingFlags.Public | BindingFlags.Static);
                    Debug.Assert(method != null);
                    return (Func<AnyClass>)Delegate.CreateDelegate(typeof(Func<AnyClass>), method);
                }
                return null;
            });

        internal Func<AnyClass>? FindClassFactory(int compactId) =>
           _compactIdCache.GetOrAdd(compactId, compactId =>
           {
               Type? factoryClass = FindType($"IceRpc.ClassFactory.CompactId_{compactId}");
               if (factoryClass != null)
               {
                   MethodInfo? method = factoryClass.GetMethod("Create", BindingFlags.Public | BindingFlags.Static);
                   Debug.Assert(method != null);
                   return (Func<AnyClass>)Delegate.CreateDelegate(typeof(Func<AnyClass>), method);
               }
               return null;
           });

        internal Func<string?, RemoteExceptionOrigin, RemoteException>? FindRemoteExceptionFactory(string typeId) =>
            _remoteExceptionFactoryCache.GetOrAdd(typeId, typeId =>
            {
                string className = TypeIdToClassName(typeId);
                Type? factoryClass = FindType($"IceRpc.RemoteExceptionFactory.{className}");
                if (factoryClass != null)
                {
                    MethodInfo? method = factoryClass.GetMethod(
                        "Create",
                        BindingFlags.Public | BindingFlags.Static,
                        null,
                        CallingConventions.Any,
                        new Type[] { typeof(string), typeof(RemoteExceptionOrigin) },
                        null);
                    Debug.Assert(method != null);
                    return (Func<string?, RemoteExceptionOrigin, RemoteException>)Delegate.CreateDelegate(
                        typeof(Func<string?, RemoteExceptionOrigin, RemoteException>), method);
                }
                return null;
            });

        internal bool IncRetryBufferSize(int size)
        {
            lock (_mutex)
            {
                if (size + _retryBufferSize < RetryBufferMaxSize)
                {
                    _retryBufferSize += size;
                    return true;
                }
            }
            return false;
        }

        private static Type? FindType(string csharpId)
        {
            Type? t;
            LoadAssemblies(); // Lazy initialization
            foreach (Assembly a in _loadedAssemblies.Values)
            {
                if ((t = a.GetType(csharpId)) != null)
                {
                    return t;
                }
            }
            return null;
        }

        // Make sure that all assemblies that are referenced by this process are actually loaded. This is necessary so
        // we can use reflection on any type in any assembly because the type we are after will most likely not be in
        // the current assembly and, worse, may be in an assembly that has not been loaded yet. (Type.GetType() is no
        // good because it looks only in the calling object's assembly and mscorlib.dll.)
        private static void LoadAssemblies()
        {
            lock (_staticMutex)
            {
                Assembly[] assemblies = AppDomain.CurrentDomain.GetAssemblies();
                var newAssemblies = new List<Assembly>();
                foreach (Assembly assembly in assemblies)
                {
                    if (!_loadedAssemblies.ContainsKey(assembly.FullName!))
                    {
                        newAssemblies.Add(assembly);
                        _loadedAssemblies[assembly.FullName!] = assembly;
                    }
                }

                foreach (Assembly a in newAssemblies)
                {
                    LoadReferencedAssemblies(a);
                }
            }
        }

        private static void LoadReferencedAssemblies(Assembly a)
        {
            try
            {
                AssemblyName[] names = a.GetReferencedAssemblies();
                foreach (AssemblyName name in names)
                {
                    if (!_loadedAssemblies.ContainsKey(name.FullName))
                    {
                        try
                        {
                            var loadedAssembly = Assembly.Load(name);
                            // The value of name.FullName may not match that of loadedAssembly.FullName, so we record
                            // the assembly using both keys.
                            _loadedAssemblies[name.FullName] = loadedAssembly;
                            _loadedAssemblies[loadedAssembly.FullName!] = loadedAssembly;
                            LoadReferencedAssemblies(loadedAssembly);
                        }
                        catch
                        {
                            // Ignore assemblies that cannot be loaded.
                        }
                    }
                }
            }
            catch (PlatformNotSupportedException)
            {
                // Some platforms like UWP do not support using GetReferencedAssemblies
            }
        }

        private static string TypeIdToClassName(string typeId)
        {
            if (!typeId.StartsWith("::", StringComparison.Ordinal))
            {
                throw new InvalidDataException($"`{typeId}' is not a valid Ice type ID");
            }
            return typeId[2..].Replace("::", ".");
        }
    }
}<|MERGE_RESOLUTION|>--- conflicted
+++ resolved
@@ -61,42 +61,6 @@
                 }
             }
         }
-
-<<<<<<< HEAD
-        /// <summary>The default context for proxies created using this communicator. Changing the value of
-        /// DefaultContext does not change the context of previously created proxies.</summary>
-        public IReadOnlyDictionary<string, string> DefaultContext
-        {
-            get => _defaultContext;
-            set => _defaultContext = value.ToImmutableSortedDictionary();
-        }
-
-        /// <summary>The default invocation interceptors for proxies created using this communicator. Changing the value
-        /// of DefaultInvocationInterceptors does not change the invocation interceptors of previously created proxies.
-        /// </summary>
-        public ImmutableList<InvocationInterceptor> DefaultInvocationInterceptors
-        {
-            get => _defaultInvocationInterceptors;
-            set => _defaultInvocationInterceptors = value;
-        }
-
-        /// <summary>The default location resolver for this communicator.</summary>
-        public ILocationResolver? DefaultLocationResolver
-        {
-            get => _defaultLocationResolver;
-            set => _defaultLocationResolver = value;
-        }
-
-        /// <summary>Gets the communicator's preference for reusing existing connections.</summary>
-        public bool DefaultPreferExistingConnection { get; }
-
-        /// <summary>Gets the default invocation timeout value used by proxies created with this communicator.
-        /// </summary>
-        public TimeSpan DefaultInvocationTimeout { get; }
-=======
-        /// <summary>Gets the default source address value used by proxies created with this communicator.</summary>
-        public IPAddress? DefaultSourceAddress { get; }
->>>>>>> 911ac5c1
 
         /// <summary>Gets the communicator observer used by the Ice run-time or null if a communicator observer
         /// was not set during communicator construction.</summary>
@@ -291,17 +255,6 @@
                 }
             }
 
-<<<<<<< HEAD
-            DefaultInvocationTimeout =
-                this.GetPropertyAsTimeSpan("Ice.Default.InvocationTimeout") ?? TimeSpan.FromSeconds(60);
-            if (DefaultInvocationTimeout == TimeSpan.Zero)
-            {
-                throw new InvalidConfigurationException("0 is not a valid value for Ice.Default.InvocationTimeout");
-            }
-
-            DefaultPreferExistingConnection =
-                this.GetPropertyAsBool("Ice.Default.PreferExistingConnection") ?? true;
-
             ConnectionOptions = connectionOptions?.Clone() ?? new OutgoingConnectionOptions();
             ConnectionOptions.LoggerFactory = LoggerFactory;
 
@@ -316,61 +269,6 @@
                 this.GetPropertyAsByteSize($"Ice.TCP.SndSize") ?? ConnectionOptions.SocketOptions.TcpSendBufferSize;
             ConnectionOptions.IncomingFrameMaxSize =
                 this.GetPropertyAsByteSize("Ice.IncomingFrameMaxSize") ?? ConnectionOptions.IncomingFrameMaxSize;
-=======
-            if (GetProperty("Ice.Default.SourceAddress") is string address)
-            {
-                try
-                {
-                    DefaultSourceAddress = IPAddress.Parse(address);
-                }
-                catch (FormatException ex)
-                {
-                    throw new InvalidConfigurationException(
-                        $"invalid IP address set for Ice.Default.SourceAddress: `{address}'", ex);
-                }
-            }
-
-            CloseTimeout = this.GetPropertyAsTimeSpan("Ice.CloseTimeout") ?? TimeSpan.FromSeconds(10);
-            if (CloseTimeout == TimeSpan.Zero)
-            {
-                throw new InvalidConfigurationException("0 is not a valid value for Ice.CloseTimeout");
-            }
-
-            ConnectTimeout = this.GetPropertyAsTimeSpan("Ice.ConnectTimeout") ?? TimeSpan.FromSeconds(10);
-            if (ConnectTimeout == TimeSpan.Zero)
-            {
-                throw new InvalidConfigurationException("0 is not a valid value for Ice.ConnectTimeout");
-            }
-
-            IdleTimeout = this.GetPropertyAsTimeSpan("Ice.IdleTimeout") ?? TimeSpan.FromSeconds(60);
-            if (IdleTimeout == TimeSpan.Zero)
-            {
-                throw new InvalidConfigurationException("0 is not a valid value for Ice.IdleTimeout");
-            }
-
-            KeepAlive = this.GetPropertyAsBool("Ice.KeepAlive") ?? false;
-
-            SlicPacketMaxSize = this.GetPropertyAsByteSize("Ice.Slic.PacketMaxSize") ?? 32 * 1024;
-            if (SlicPacketMaxSize < 1024)
-            {
-                throw new InvalidConfigurationException("Ice.Slic.PacketMaxSize can't be inferior to 1KB");
-            }
-
-            SlicStreamBufferMaxSize =
-                this.GetPropertyAsByteSize("Ice.Slic.StreamBufferMaxSize") ?? 2 * SlicPacketMaxSize;
-            if (SlicStreamBufferMaxSize < SlicPacketMaxSize)
-            {
-                throw new InvalidConfigurationException(
-                    "Ice.Slic.StreamBufferMaxSize can't be inferior to Ice.Slic.PacketMaxSize");
-            }
-
-            int frameMaxSize = this.GetPropertyAsByteSize("Ice.IncomingFrameMaxSize") ?? 1024 * 1024;
-            IncomingFrameMaxSize = frameMaxSize == 0 ? int.MaxValue : frameMaxSize;
-            if (IncomingFrameMaxSize < 1024)
-            {
-                throw new InvalidConfigurationException("Ice.IncomingFrameMaxSize can't be inferior to 1KB");
-            }
->>>>>>> 911ac5c1
 
             InvocationMaxAttempts = this.GetPropertyAsInt("Ice.InvocationMaxAttempts") ?? 5;
 
