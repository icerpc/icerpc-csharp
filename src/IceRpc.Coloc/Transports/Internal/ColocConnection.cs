// Copyright (c) ZeroC, Inc. All rights reserved.

using System.Diagnostics;
using System.IO.Pipelines;

namespace IceRpc.Transports.Internal;

/// <summary>The colocated connection class to exchange data within the same process. The implementation copies the send
/// buffer into the receive buffer.</summary>
internal abstract class ColocConnection : IDuplexConnection
{
    public ServerAddress ServerAddress { get; }

    private protected PipeReader? _reader;
    private protected int _state;

    private readonly PipeWriter _writer;

    public abstract Task<TransportConnectionInformation> ConnectAsync(CancellationToken cancellationToken);

    public void Dispose()
    {
        Dispose(true);
        GC.SuppressFinalize(this);
    }

    public async ValueTask<int> ReadAsync(Memory<byte> buffer, CancellationToken cancellationToken)
    {
        if (_state.HasFlag(State.Disposed))
        {
            throw new ObjectDisposedException($"{typeof(ColocConnection)}");
        }
        if (_reader is null)
        {
            throw new InvalidOperationException("Reading is not allowed before connection is connected.");
        }
        if (!_state.TrySetFlag(State.Reading))
        {
            throw new InvalidOperationException("Reading is already in progress.");
        }

        try
        {
            if (_state.HasFlag(State.Disposed))
            {
                throw new IceRpcException(IceRpcError.OperationAborted);
            }

            ReadResult readResult = await _reader.ReadAsync(cancellationToken).ConfigureAwait(false);
            if (readResult.IsCanceled)
            {
                // Dispose canceled ReadAsync.
                throw new IceRpcException(IceRpcError.OperationAborted);
            }
            else if (readResult.IsCompleted && readResult.Buffer.IsEmpty)
            {
                return 0;
            }

            // We could eventually add a CopyTo(this ReadOnlySequence<byte> src, Memory<byte> dest) extension method
            // if we need this in other places.
            int read;
            if (readResult.Buffer.IsSingleSegment)
            {
                read = CopySegmentToMemory(readResult.Buffer.First, buffer);
            }
            else
            {
                read = 0;
                foreach (ReadOnlyMemory<byte> segment in readResult.Buffer)
                {
                    read += CopySegmentToMemory(segment, buffer[read..]);
                    if (read == buffer.Length)
                    {
                        break;
                    }
                }
            }
            _reader.AdvanceTo(readResult.Buffer.GetPosition(read));
            return read;
        }
        finally
        {
            if (_state.HasFlag(State.Disposed))
            {
                _reader.Complete(new IceRpcException(IceRpcError.ConnectionAborted));
            }
            _state.ClearFlag(State.Reading);
        }

        static int CopySegmentToMemory(ReadOnlyMemory<byte> source, Memory<byte> destination)
        {
            if (source.Length > destination.Length)
            {
                source[0..destination.Length].CopyTo(destination);
                return destination.Length;
            }
            else
            {
                source.CopyTo(destination);
                return source.Length;
            }
        }
    }

    public Task ShutdownAsync(CancellationToken cancellationToken)
    {
        if (_state.HasFlag(State.Disposed))
        {
            throw new ObjectDisposedException($"{typeof(ColocConnection)}");
        }
        if (_reader is null)
        {
            throw new InvalidOperationException("Shutdown is not allowed before the connection is connected.");
        }
        if (_state.HasFlag(State.Writing))
        {
            throw new InvalidOperationException("Shutdown or writing is in progress");
        }
        if (!_state.TrySetFlag(State.ShuttingDown))
        {
            throw new InvalidOperationException("Shutdown has already been called.");
        }

        _writer.Complete();
        return Task.CompletedTask;
    }

    public async ValueTask WriteAsync(IReadOnlyList<ReadOnlyMemory<byte>> buffers, CancellationToken cancellationToken)
    {
        if (_state.HasFlag(State.Disposed))
        {
            throw new ObjectDisposedException($"{typeof(ColocConnection)}");
        }
        if (_reader is null)
        {
            throw new InvalidOperationException("Writing is not allowed before the connection is connected.");
        }
        if (_state.HasFlag(State.ShuttingDown))
        {
            throw new InvalidOperationException($"Writing is not allowed after the connection is shutdown.");
        }
        if (!_state.TrySetFlag(State.Writing))
        {
            throw new InvalidOperationException("Writing is already in progress.");
        }

        try
        {
            if (_state.HasFlag(State.Disposed))
            {
                throw new TransportException(TransportErrorCode.OperationAborted);
            }

            foreach (ReadOnlyMemory<byte> buffer in buffers)
            {
                FlushResult flushResult = await _writer.WriteAsync(buffer, cancellationToken).ConfigureAwait(false);
                if (flushResult.IsCanceled)
                {
<<<<<<< HEAD
                    // Dispose canceled ReadAsync.
                    throw new IceRpcException(IceRpcError.OperationAborted);
=======
                    // Dispose canceled WriteAsync.
                    throw new TransportException(TransportErrorCode.OperationAborted);
>>>>>>> 11767f1d
                }
            }
        }
        finally
        {
            Debug.Assert(!_state.HasFlag(State.ShuttingDown));
            if (_state.HasFlag(State.Disposed))
            {
                _writer.Complete(new IceRpcException(IceRpcError.ConnectionAborted));
            }
            _state.ClearFlag(State.Writing);
        }
    }

    public ColocConnection(ServerAddress serverAddress, PipeWriter writer)
    {
        ServerAddress = serverAddress;
        _writer = writer;
    }

    private protected virtual void Dispose(bool disposing)
    {
        if (_state.TrySetFlag(State.Disposed))
        {
            // _reader can be null if connection establishment failed or didn't run.
            if (_reader is not null)
            {
                if (_state.HasFlag(State.Reading))
                {
                    _reader.CancelPendingRead();
                }
                else
                {
                    _reader.Complete(new IceRpcException(IceRpcError.ConnectionAborted));
                }
            }

            if (_state.HasFlag(State.Writing))
            {
                _writer.CancelPendingFlush();
            }
            else
            {
                _writer.Complete(new IceRpcException(IceRpcError.ConnectionAborted));
            }
        }
    }

    private protected TransportConnectionInformation FinishConnect()
    {
        Debug.Assert(_reader is not null);

        if (_state.HasFlag(State.Disposed))
        {
            _reader.Complete();
            throw new ObjectDisposedException($"{typeof(ColocConnection)}");
        }

        var colocEndPoint = new ColocEndPoint(ServerAddress);
        return new TransportConnectionInformation(colocEndPoint, colocEndPoint, null);
    }

    private protected enum State : int
    {
        Disposed = 1,
        Reading = 2,
        ShuttingDown = 4,
        Writing = 8,
    }
}

/// <summary>The colocated client connection class.</summary>
internal class ClientColocConnection : ColocConnection
{
    private readonly Func<PipeReader, CancellationToken, Task<PipeReader>> _connectAsync;
    private PipeReader? _localPipeReader;

    public override async Task<TransportConnectionInformation> ConnectAsync(CancellationToken cancellationToken)
    {
        if (_state.HasFlag(State.Disposed))
        {
            throw new ObjectDisposedException($"{typeof(ColocConnection)}");
        }
        if (_reader is not null)
        {
            throw new InvalidOperationException($"Connection establishment can't be called twice.");
        }

        Debug.Assert(!_state.HasFlag(State.ShuttingDown));

        if (_localPipeReader is not null)
        {
            _reader = await _connectAsync(_localPipeReader, cancellationToken).WaitAsync(cancellationToken)
                .ConfigureAwait(false);
            _localPipeReader = null; // The server-side connection is now responsible for completing the pipe reader.
        }
        return FinishConnect();
    }

    internal ClientColocConnection(
        ServerAddress serverAddress,
        Pipe localPipe,
        Func<PipeReader, CancellationToken, Task<PipeReader>> connectAsync)
        : base(serverAddress, localPipe.Writer)
    {
        _connectAsync = connectAsync;
        _localPipeReader = localPipe.Reader;
    }

    private protected override void Dispose(bool disposing)
    {
        base.Dispose(disposing);
        _localPipeReader?.Complete();
    }
}

/// <summary>The colocated server connection class.</summary>
internal class ServerColocConnection : ColocConnection
{
    public override Task<TransportConnectionInformation> ConnectAsync(CancellationToken cancellationToken) =>
        Task.FromResult(FinishConnect());

    public ServerColocConnection(ServerAddress serverAddress, PipeWriter writer, PipeReader reader)
       : base(serverAddress, writer) => _reader = reader;
}<|MERGE_RESOLUTION|>--- conflicted
+++ resolved
@@ -149,7 +149,7 @@
         {
             if (_state.HasFlag(State.Disposed))
             {
-                throw new TransportException(TransportErrorCode.OperationAborted);
+                throw new IceRpcException(IceRpcError.OperationAborted);
             }
 
             foreach (ReadOnlyMemory<byte> buffer in buffers)
@@ -157,13 +157,8 @@
                 FlushResult flushResult = await _writer.WriteAsync(buffer, cancellationToken).ConfigureAwait(false);
                 if (flushResult.IsCanceled)
                 {
-<<<<<<< HEAD
                     // Dispose canceled ReadAsync.
                     throw new IceRpcException(IceRpcError.OperationAborted);
-=======
-                    // Dispose canceled WriteAsync.
-                    throw new TransportException(TransportErrorCode.OperationAborted);
->>>>>>> 11767f1d
                 }
             }
         }
