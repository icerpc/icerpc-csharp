--- conflicted
+++ resolved
@@ -47,17 +47,7 @@
     // state update completes. It's protected with _mutex.
     private Task? _stateTask;
 
-<<<<<<< HEAD
-    internal ConnectionCore(ConnectionState state, ConnectionOptions options)
-    {
-        _state = state;
-=======
-    internal ConnectionCore(ConnectionOptions options, bool isResumable)
-    {
-        _isResumable = isResumable;
->>>>>>> 39f14bf0
-        _options = options;
-    }
+    internal ConnectionCore(ConnectionOptions options) => _options = options;
 
     /// <summary>Aborts the connection. This methods switches the connection state to <see
     /// cref="ConnectionState.Closed"/>.</summary>
