// Copyright (c) ZeroC, Inc. All rights reserved.

using IceRpc.Configure;
using IceRpc.Transports;
using NUnit.Framework;
using System.Collections.Immutable;

namespace IceRpc.Tests.Api
{
    [Timeout(5000)]
    public class ServerTests
    {
        [Test]
        public async Task Server_Exceptions()
        {
            {
                await using var server = new Server();
                Assert.That(server.Endpoint, Is.EqualTo(Server.DefaultEndpoint));
                Assert.That(server.Endpoint.ToString(), Is.EqualTo("icerpc://[::0]"));
            }

            {
                await using var server = new Server
                {
                    Endpoint = "icerpc://foo:10000"
                };

                // A DNS name cannot be used with a server endpoint
                Assert.Throws<NotSupportedException>(() => server.Listen());
            }

            {
                // Listen twice is incorrect
                await using var server = new Server();
                server.Listen();
                Assert.Throws<InvalidOperationException>(() => server.Listen());
            }

            {
                var colocTransport = new ColocTransport();

                await using var server = new Server
                {
                    MultiplexedServerTransport = new SlicServerTransport(colocTransport.ServerTransport),
                    Dispatcher = new Greeter(),
                };

                await using var connection = new Connection
                {
                    MultiplexedClientTransport = new SlicClientTransport(colocTransport.ClientTransport),
                    RemoteEndpoint = server.Endpoint
                };
                var proxy = GreeterPrx.FromConnection(connection);

                Assert.ThrowsAsync<ConnectionRefusedException>(async () => await proxy.IcePingAsync());
                server.Listen();
                Assert.DoesNotThrowAsync(async () => await proxy.IcePingAsync());
            }

            {
                var colocTransport = new ColocTransport();

                await using var server = new Server
                {
                    MultiplexedServerTransport = new SlicServerTransport(colocTransport.ServerTransport),
                };

                await using var connection = new Connection
                {
                    MultiplexedClientTransport = new SlicClientTransport(colocTransport.ClientTransport),
                    RemoteEndpoint = server.Endpoint
                };
                var proxy = GreeterPrx.FromConnection(connection);

                server.Listen();

                // Throws ServiceNotFoundException when Dispatcher is null
                Assert.ThrowsAsync<ServiceNotFoundException>(async () => await proxy.IcePingAsync());
            }

            {
                // Cannot add a middleware to a router after calling DispatchAsync

                var router = new Router();
                router.Map<IGreeter>(new Greeter());

                var colocTransport = new ColocTransport();

                await using var server = new Server
                {
                    Dispatcher = router,
                    MultiplexedServerTransport = new SlicServerTransport(colocTransport.ServerTransport),
                };

                await using var connection = new Connection
                {
                    MultiplexedClientTransport = new SlicClientTransport(colocTransport.ClientTransport),
                    RemoteEndpoint = server.Endpoint
                };
                var proxy = GreeterPrx.FromConnection(connection);
                server.Listen();

                Assert.DoesNotThrow(() => router.Use(next => next)); // still fine
                Assert.DoesNotThrowAsync(async () => await proxy.IcePingAsync());
                Assert.Throws<InvalidOperationException>(() => router.Use(next => next));
            }

            {
                await using var server1 = new Server
                {
                    Endpoint = "icerpc://127.0.0.1:15001"
                };
                server1.Listen();

                Assert.ThrowsAsync<TransportException>(async () =>
                    {
                        await using var server2 = new Server
                        {
                            Endpoint = "icerpc://127.0.0.1:15001"
                        };
                        server2.Listen();
                    });
            }

            {
                var colocTransport = new ColocTransport();

                await using var server1 = new Server
                {
                    MultiplexedServerTransport = new SlicServerTransport(colocTransport.ServerTransport),
                };
                server1.Listen();

                Assert.ThrowsAsync<TransportException>(async () =>
                    {
                        await using var server2 = new Server
                        {
                            MultiplexedServerTransport = new SlicServerTransport(colocTransport.ServerTransport),
                        };
                        server2.Listen();
                    });
            }

            {
                // Setting Endpoint after calling Listen is not allowed
                await using var server = new Server();
                server.Listen();
                Assert.Throws<InvalidOperationException>(() => server.Endpoint = "icerpc://127.0.0.1:15001");
            }

            {
                // Calling Listen on a disposed server throws ObjectDisposedException
                var server = new Server();
                await server.DisposeAsync();
                Assert.Throws<ObjectDisposedException>(() => server.Listen());
            }
        }

        [TestCase(" :")]
        [TestCase("t:")]
        [TestCase("tcp: ")]
        [TestCase(":tcp")]
        public void Server_InvalidEndpoints(string endpoint) =>
            Assert.Catch<FormatException>(() => new Server { Endpoint = endpoint });

        [Test]
        // When a client cancels a request, the dispatch is canceled.
        public async Task Server_RequestCancelAsync()
        {
            var colocTransport = new ColocTransport();

            using var semaphore = new SemaphoreSlim(0);
            bool waitForCancellation = true;
            await using var server = new Server
            {
                Dispatcher = new InlineDispatcher(async (request, cancel) =>
                {
                    if (waitForCancellation)
                    {
                        Assert.That(cancel.CanBeCanceled, Is.True);
                        semaphore.Release();
                        try
                        {
                            await Task.Delay(-1, cancel);
                        }
                        catch (OperationCanceledException)
                        {
                            semaphore.Release();
                            throw;
                        }
                        catch
                        {
                        }
                        Assert.Fail();
                    }
                    return new OutgoingResponse(request);
                }),
                LoggerFactory = LogAttributeLoggerFactory.Instance,
                MultiplexedServerTransport = new SlicServerTransport(colocTransport.ServerTransport),
            };

            server.Listen();

            await using var connection = new Connection
            {
                MultiplexedClientTransport = new SlicClientTransport(colocTransport.ClientTransport),
                LoggerFactory = LogAttributeLoggerFactory.Instance,
                RemoteEndpoint = server.Endpoint
            };
            var proxy = GreeterPrx.FromConnection(connection);

            using var cancellationSource = new CancellationTokenSource();
            Task task = proxy.IcePingAsync(cancel: cancellationSource.Token);
            await semaphore.WaitAsync(); // Wait for the dispatch

            Assert.That(task.IsCompleted, Is.False);
            cancellationSource.Cancel();
            Assert.CatchAsync<OperationCanceledException>(async () => await task);

            // Now wait for the dispatch cancellation
            await semaphore.WaitAsync();

            // Verify the service still works.
            waitForCancellation = false;
            Assert.DoesNotThrowAsync(async () => await proxy.IcePingAsync());
            Assert.DoesNotThrowAsync(async () => await server.ShutdownAsync());
        }

        [Test]
        public async Task Server_ShutdownAsync()
        {
            var colocTransport = new ColocTransport();

            using var dispatchStartSemaphore = new SemaphoreSlim(0);
            using var dispatchContinueSemaphore = new SemaphoreSlim(0);
            await using var server = new Server
            {
                Dispatcher = new InlineDispatcher(async (request, cancel) =>
                {
                    dispatchStartSemaphore.Release();
                    await dispatchContinueSemaphore.WaitAsync(cancel);
                    return new OutgoingResponse(request);
                }),
                MultiplexedServerTransport = new SlicServerTransport(colocTransport.ServerTransport),
            };

            server.Listen();

            await using var connection = new Connection
            {
                MultiplexedClientTransport = new SlicClientTransport(colocTransport.ClientTransport),
                RemoteEndpoint = server.Endpoint
            };

            var proxy = GreeterPrx.FromConnection(connection);

            Task task = proxy.IcePingAsync();
            Assert.That(server.ShutdownComplete.IsCompleted, Is.False);
            await dispatchStartSemaphore.WaitAsync(); // Wait for the dispatch

            Task shutdownTask = server.ShutdownAsync();
            Assert.That(server.ShutdownComplete.IsCompleted, Is.False);
            dispatchContinueSemaphore.Release();

            Assert.DoesNotThrowAsync(async () => await shutdownTask);

            Assert.That(server.ShutdownComplete.IsCompleted, Is.True);
        }

        [TestCase(false, "ice")]
        [TestCase(true, "ice")]
        [TestCase(false, "icerpc")]
        [TestCase(true, "icerpc")]
<<<<<<< HEAD
=======
        // [[Log(LogAttributeLevel.Debug)]
>>>>>>> f56093fb
        // Canceling the cancellation token (source) of ShutdownAsync results in a DispatchException when the operation
        // completes with an OperationCanceledException. It also test calling DisposeAsync is called instead of
        // shutdown, which call ShutdownAsync with a canceled token.
        public async Task Server_ShutdownCancelAsync(bool disposeInsteadOfShutdown, string protocolStr)
        {
            var colocTransport = new ColocTransport();
            var protocol = Protocol.FromString(protocolStr);
            Assert.That(protocol.IsSupported, Is.True);

            using var semaphore = new SemaphoreSlim(0);
            var serverEndpoint = new Endpoint(protocol)
            {
                Params = ImmutableDictionary<string, string>.Empty.Add("transport", ColocTransport.Name)
            };

            await using var server = new Server
            {
                Dispatcher = new InlineDispatcher(async (request, cancel) =>
                {
                    Assert.That(cancel.CanBeCanceled, Is.True);
                    semaphore.Release();
                    await Task.Delay(-1, cancel);
                    return new OutgoingResponse(request);
                }),
                Endpoint = serverEndpoint,
                SimpleServerTransport = colocTransport.ServerTransport,
                MultiplexedServerTransport = new SlicServerTransport(colocTransport.ServerTransport),
                LoggerFactory = LogAttributeLoggerFactory.Instance
            };

            server.Listen();

            await using var connection = new Connection
            {
                SimpleClientTransport = colocTransport.ClientTransport,
                MultiplexedClientTransport = new SlicClientTransport(colocTransport.ClientTransport),
                RemoteEndpoint = serverEndpoint,
                LoggerFactory = LogAttributeLoggerFactory.Instance
            };

            var proxy = GreeterPrx.FromConnection(connection);

            Task task = proxy.IcePingAsync();
            Assert.That(server.ShutdownComplete.IsCompleted, Is.False);
            await semaphore.WaitAsync(); // Wait for the dispatch

            Task shutdownTask;
            if (disposeInsteadOfShutdown)
            {
                // Dispose to trigger the dispatch cancellation immediately.
                Assert.That(task.IsCompleted, Is.False);
                shutdownTask = server.DisposeAsync().AsTask();
            }
            else
            {
                // Shutdown and cancel it to trigger the dispatch cancellation.
                using var cancellationSource = new CancellationTokenSource();
                shutdownTask = server.ShutdownAsync(cancellationSource.Token);
                Assert.That(task.IsCompleted, Is.False);
                Assert.That(shutdownTask.IsCompleted, Is.False);
                cancellationSource.Cancel();
            }

            // Ensures the client gets a DispatchException with the Ice protocol and OperationCanceledException with
            // the IceRPC protocol.
            if (protocol == Protocol.Ice)
            {
                Assert.ThrowsAsync<DispatchException>(async () => await task);
            }
            else
            {
                Assert.ThrowsAsync<OperationCanceledException>(async () => await task);
            }

            // Shutdown shouldn't throw.
            Assert.DoesNotThrowAsync(async () => await shutdownTask);

            Assert.That(server.ShutdownComplete.IsCompleted, Is.True);
        }

        private class Greeter : Service, IGreeter
        {
            public ValueTask SayHelloAsync(string message, Dispatch dispatch, CancellationToken cancel) =>
                default;
        }
    }
}<|MERGE_RESOLUTION|>--- conflicted
+++ resolved
@@ -271,10 +271,7 @@
         [TestCase(true, "ice")]
         [TestCase(false, "icerpc")]
         [TestCase(true, "icerpc")]
-<<<<<<< HEAD
-=======
         // [[Log(LogAttributeLevel.Debug)]
->>>>>>> f56093fb
         // Canceling the cancellation token (source) of ShutdownAsync results in a DispatchException when the operation
         // completes with an OperationCanceledException. It also test calling DisposeAsync is called instead of
         // shutdown, which call ShutdownAsync with a canceled token.
