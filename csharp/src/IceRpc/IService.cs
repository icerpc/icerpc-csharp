// Copyright (c) ZeroC, Inc. All rights reserved.

using System;
using System.Collections.Generic;
using System.Threading;
using System.Threading.Tasks;

namespace IceRpc
{
    /// <summary>A delegate that reads the request parameters from a request frame.</summary>
    /// <typeparam name="T">The type of the request parameters to read.</typeparam>
    /// <param name="request">The request frame to read the parameters from.</param>
    /// <returns>The request parameters.</returns>
    public delegate T RequestReader<T>(IncomingRequest request);

    /// <summary>The base interface for all services.</summary>
    public interface IService : IDispatcher
    {
        // The following are helper classes and methods for generated servants.

        /// <summary>Holds a <see cref="RequestReader{T}"/> for each remote operation with parameter(s) defined in
        /// the pseudo-interface Service.</summary>
        public static class Request
        {
            /// <summary>The <see cref="RequestReader{T}"/> for the parameter of operation ice_isA.</summary>
            /// <summary>Decodes the ice_id operation parameters from an <see cref="IncomingRequest"/>.</summary>
            /// <param name="request">The request frame.</param>
            /// <returns>The return value decoded from the frame.</returns>
<<<<<<< HEAD
            public static string IceIsA(IncomingRequest request) =>
                 request.ReadArgs(request.Connection, InputStream.IceReaderIntoString);
        }

        /// <summary>Provides an <see cref="OutgoingResponse"/> factory method for each non-void remote operation
        /// defined in the pseudo-interface Object.</summary>
=======
            public static string IceIsA(Connection connection, IncomingRequestFrame request) =>
                request.ReadArgs(connection, InputStream.IceReaderIntoString);
        }

        /// <summary>Provides an <see cref="OutgoingResponseFrame"/> factory method for each non-void remote operation
        /// defined in the pseudo-interface Service.</summary>
>>>>>>> dd893638
        public static class Response
        {
            /// <summary>Creates an <see cref="OutgoingResponse"/> for operation ice_id.</summary>
            /// <param name="dispatch">Holds decoded header data and other information about the current request.</param>
            /// <param name="returnValue">The return value to write into the new frame.</param>
            /// <returns>A new <see cref="OutgoingResponse"/>.</returns>
            public static OutgoingResponse IceId(Dispatch dispatch, string returnValue) =>
                OutgoingResponse.WithReturnValue(
                    dispatch,
                    compress: false,
                    format: default,
                    returnValue,
                    OutputStream.IceWriterFromString);

            /// <summary>Creates an <see cref="OutgoingResponse"/> for operation ice_ids.</summary>
            /// <param name="dispatch">Holds decoded header data and other information about the current request.</param>
            /// <param name="returnValue">The return value to write into the new frame.</param>
            /// <returns>A new <see cref="OutgoingResponse"/>.</returns>
            public static OutgoingResponse IceIds(Dispatch dispatch, IEnumerable<string> returnValue) =>
                OutgoingResponse.WithReturnValue(
                    dispatch,
                    compress: false,
                    format: default,
                    returnValue,
                    (ostr, returnValue) => ostr.WriteSequence(returnValue, OutputStream.IceWriterFromString));

            /// <summary>Creates an <see cref="OutgoingResponse"/> for operation ice_isA.</summary>
            /// <param name="dispatch">Holds decoded header data and other information about the current request.</param>
            /// <param name="returnValue">The return value to write into the new frame.</param>
            /// <returns>A new <see cref="OutgoingResponse"/>.</returns>
            public static OutgoingResponse IceIsA(Dispatch dispatch, bool returnValue) =>
                OutgoingResponse.WithReturnValue(
                    dispatch,
                    compress: false,
                    format: default,
                    returnValue,
                    OutputStream.IceWriterFromBool);
        }

<<<<<<< HEAD
        /// <summary>Returns the Slice type ID of the most-derived interface supported by this object.</summary>
        /// <param name="dispatch">The Current object for the dispatch.</param>
=======
        /// <summary>Returns the Slice type ID of the most-derived interface supported by this service.</summary>
        /// <param name="current">The Current object for the dispatch.</param>
>>>>>>> dd893638
        /// <param name="cancel">A cancellation token that is notified of cancellation when the dispatch is cancelled.
        /// </param>
        /// <returns>The Slice type ID of the most-derived interface.</returns>
        public ValueTask<string> IceIdAsync(Dispatch dispatch, CancellationToken cancel) => new("::Ice::Object");

<<<<<<< HEAD
        /// <summary>Returns the Slice type IDs of the interfaces supported by this object.</summary>
        /// <param name="dispatch">The Current object for the dispatch.</param>
        /// <param name="cancel">A cancellation token that is notified of cancellation when the dispatch is canceled.
        /// </param>
        /// <returns>The Slice type IDs of the interfaces supported by this object, in alphabetical order.</returns>
        public ValueTask<IEnumerable<string>> IceIdsAsync(Dispatch dispatch, CancellationToken cancel) =>
=======
        /// <summary>Returns the Slice type IDs of the interfaces supported by this service.</summary>
        /// <param name="current">The Current object for the dispatch.</param>
        /// <param name="cancel">A cancellation token that is notified of cancellation when the dispatch is canceled.
        /// </param>
        /// <returns>The Slice type IDs of the interfaces supported by this service, in alphabetical order.</returns>
        public ValueTask<IEnumerable<string>> IceIdsAsync(Current current, CancellationToken cancel) =>
>>>>>>> dd893638
            new(new string[] { "::Ice::Object" });

        /// <summary>Tests whether this service supports the specified Slice interface.</summary>
        /// <param name="typeId">The type ID of the Slice interface to test against.</param>
        /// <param name="dispatch">The Current object for the dispatch.</param>
        /// <param name="cancel">A cancellation token that is notified of cancellation when the dispatch is canceled.
        /// </param>
<<<<<<< HEAD
        /// <returns>True if this object implements the interface specified by typeId.</returns>
        public async ValueTask<bool> IceIsAAsync(string typeId, Dispatch dispatch, CancellationToken cancel)
=======
        /// <returns>True if this service implements the interface specified by typeId.</returns>
        public async ValueTask<bool> IceIsAAsync(string typeId, Current current, CancellationToken cancel)
>>>>>>> dd893638
        {
            var array = (string[])await IceIdsAsync(dispatch, cancel).ConfigureAwait(false);
            return Array.BinarySearch(array, typeId, StringComparer.Ordinal) >= 0;
        }

<<<<<<< HEAD
        /// <summary>Tests whether this object can be reached.</summary>
        /// <param name="dispatch">The Current object for the dispatch.</param>
=======
        /// <summary>Tests whether this service can be reached.</summary>
        /// <param name="current">The Current object for the dispatch.</param>
>>>>>>> dd893638
        /// <param name="cancel">A cancellation token that is notified of cancellation when the dispatch is canceled.
        /// </param>
        public ValueTask IcePingAsync(Dispatch dispatch, CancellationToken cancel) => default;

        /// <summary>The generated code calls this method to ensure that when an operation is _not_ declared
        /// idempotent, the request is not marked idempotent. If the request is marked idempotent, it means the caller
        /// incorrectly believes this operation is idempotent.</summary>
        /// <param name="request">The current request.</param>
        protected static void IceCheckNonIdempotent(IncomingRequest request)
        {
            if (request.IsIdempotent)
            {
                throw new InvalidDataException(
                        $@"idempotent mismatch for operation '{request.Operation
                        }': received request marked idempotent for a non-idempotent operation");
            }
        }

        /// <summary>Dispatches an ice_id request.</summary>
        /// <param name="request">The current request.</param>
        /// <param name="cancel">A cancellation token that is notified of cancellation when the dispatch is canceled.
        /// </param>
        /// <returns>The response frame.</returns>
        protected async ValueTask<OutgoingResponse> IceDIceIdAsync(IncomingRequest request, CancellationToken cancel)
        {
            request.ReadEmptyArgs();
            var dispatch = new Dispatch(request);
            string returnValue = await IceIdAsync(dispatch, cancel).ConfigureAwait(false);
            return Response.IceId(dispatch, returnValue);
        }

        /// <summary>Dispatches an ice_ids request.</summary>
        /// <param name="request">The current request.</param>
        /// <param name="cancel">A cancellation token that is notified of cancellation when the dispatch is canceled.
        /// </param>
        /// <returns>The response frame.</returns>
        protected async ValueTask<OutgoingResponse> IceDIceIdsAsync(IncomingRequest request, CancellationToken cancel)
        {
            request.ReadEmptyArgs();
            var dispatch = new Dispatch(request);
            IEnumerable<string> returnValue = await IceIdsAsync(dispatch, cancel).ConfigureAwait(false);
            return Response.IceIds(dispatch, returnValue);
        }

        /// <summary>Dispatches an ice_isA request.</summary>
        /// <param name="request">The current request.</param>
        /// <param name="cancel">A cancellation token that is notified of cancellation when the dispatch is canceled.
        /// </param>
        /// <returns>The response frame.</returns>
        protected async ValueTask<OutgoingResponse> IceDIceIsAAsync(IncomingRequest request, CancellationToken cancel)
        {
            string id = Request.IceIsA(request);
            var dispatch = new Dispatch(request);
            bool returnValue = await IceIsAAsync(id, dispatch, cancel).ConfigureAwait(false);
            return Response.IceIsA(dispatch, returnValue);
        }

        /// <summary>Dispatches an ice_ping request.</summary>
        /// <param name="request">The current request.</param>
        /// <param name="cancel">A cancellation token that is notified of cancellation when the dispatch is canceled.
        /// </param>
        /// <returns>The response frame.</returns>
        protected async ValueTask<OutgoingResponse> IceDIcePingAsync(IncomingRequest request, CancellationToken cancel)
        {
            request.ReadEmptyArgs();
            var dispatch = new Dispatch(request);
            await IcePingAsync(dispatch, cancel).ConfigureAwait(false);
            return OutgoingResponse.WithVoidReturnValue(dispatch);
        }
    }
}<|MERGE_RESOLUTION|>--- conflicted
+++ resolved
@@ -26,21 +26,12 @@
             /// <summary>Decodes the ice_id operation parameters from an <see cref="IncomingRequest"/>.</summary>
             /// <param name="request">The request frame.</param>
             /// <returns>The return value decoded from the frame.</returns>
-<<<<<<< HEAD
             public static string IceIsA(IncomingRequest request) =>
                  request.ReadArgs(request.Connection, InputStream.IceReaderIntoString);
         }
 
         /// <summary>Provides an <see cref="OutgoingResponse"/> factory method for each non-void remote operation
         /// defined in the pseudo-interface Object.</summary>
-=======
-            public static string IceIsA(Connection connection, IncomingRequestFrame request) =>
-                request.ReadArgs(connection, InputStream.IceReaderIntoString);
-        }
-
-        /// <summary>Provides an <see cref="OutgoingResponseFrame"/> factory method for each non-void remote operation
-        /// defined in the pseudo-interface Service.</summary>
->>>>>>> dd893638
         public static class Response
         {
             /// <summary>Creates an <see cref="OutgoingResponse"/> for operation ice_id.</summary>
@@ -80,33 +71,19 @@
                     OutputStream.IceWriterFromBool);
         }
 
-<<<<<<< HEAD
         /// <summary>Returns the Slice type ID of the most-derived interface supported by this object.</summary>
         /// <param name="dispatch">The Current object for the dispatch.</param>
-=======
-        /// <summary>Returns the Slice type ID of the most-derived interface supported by this service.</summary>
-        /// <param name="current">The Current object for the dispatch.</param>
->>>>>>> dd893638
         /// <param name="cancel">A cancellation token that is notified of cancellation when the dispatch is cancelled.
         /// </param>
         /// <returns>The Slice type ID of the most-derived interface.</returns>
         public ValueTask<string> IceIdAsync(Dispatch dispatch, CancellationToken cancel) => new("::Ice::Object");
 
-<<<<<<< HEAD
         /// <summary>Returns the Slice type IDs of the interfaces supported by this object.</summary>
         /// <param name="dispatch">The Current object for the dispatch.</param>
         /// <param name="cancel">A cancellation token that is notified of cancellation when the dispatch is canceled.
         /// </param>
         /// <returns>The Slice type IDs of the interfaces supported by this object, in alphabetical order.</returns>
         public ValueTask<IEnumerable<string>> IceIdsAsync(Dispatch dispatch, CancellationToken cancel) =>
-=======
-        /// <summary>Returns the Slice type IDs of the interfaces supported by this service.</summary>
-        /// <param name="current">The Current object for the dispatch.</param>
-        /// <param name="cancel">A cancellation token that is notified of cancellation when the dispatch is canceled.
-        /// </param>
-        /// <returns>The Slice type IDs of the interfaces supported by this service, in alphabetical order.</returns>
-        public ValueTask<IEnumerable<string>> IceIdsAsync(Current current, CancellationToken cancel) =>
->>>>>>> dd893638
             new(new string[] { "::Ice::Object" });
 
         /// <summary>Tests whether this service supports the specified Slice interface.</summary>
@@ -114,25 +91,15 @@
         /// <param name="dispatch">The Current object for the dispatch.</param>
         /// <param name="cancel">A cancellation token that is notified of cancellation when the dispatch is canceled.
         /// </param>
-<<<<<<< HEAD
         /// <returns>True if this object implements the interface specified by typeId.</returns>
         public async ValueTask<bool> IceIsAAsync(string typeId, Dispatch dispatch, CancellationToken cancel)
-=======
-        /// <returns>True if this service implements the interface specified by typeId.</returns>
-        public async ValueTask<bool> IceIsAAsync(string typeId, Current current, CancellationToken cancel)
->>>>>>> dd893638
         {
             var array = (string[])await IceIdsAsync(dispatch, cancel).ConfigureAwait(false);
             return Array.BinarySearch(array, typeId, StringComparer.Ordinal) >= 0;
         }
 
-<<<<<<< HEAD
         /// <summary>Tests whether this object can be reached.</summary>
         /// <param name="dispatch">The Current object for the dispatch.</param>
-=======
-        /// <summary>Tests whether this service can be reached.</summary>
-        /// <param name="current">The Current object for the dispatch.</param>
->>>>>>> dd893638
         /// <param name="cancel">A cancellation token that is notified of cancellation when the dispatch is canceled.
         /// </param>
         public ValueTask IcePingAsync(Dispatch dispatch, CancellationToken cancel) => default;
