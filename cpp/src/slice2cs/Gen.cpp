//
// Copyright (c) ZeroC, Inc. All rights reserved.
//

#include <IceUtil/StringUtil.h>
#include <IceUtil/FileUtil.h>
#include <Gen.h>

#include <limits>
#ifndef _WIN32
#  include <unistd.h>
#else
#  include <direct.h>
#endif

#include <IceUtil/Iterator.h>
#include <IceUtil/UUID.h>
#include <Slice/FileTracker.h>
#include <Slice/Util.h>
#include <string.h>

using namespace std;
using namespace Slice;
using namespace IceUtil;
using namespace IceUtilInternal;

namespace
{

bool
isIdempotent(const OperationPtr& operation)
{
    // TODO: eliminate Nonmutating enumerator in the parser together with the nonmutating metadata.
    return operation->mode() != Operation::Normal;
}

bool
isDefaultInitialized(const MemberPtr& member)
{
    if (OptionalPtr::dynamicCast(member->type()))
    {
        return true;
    }

    auto st = StructPtr::dynamicCast(member->type());
    if (st)
    {
        for (auto m: st->dataMembers())
        {
            if (!isDefaultInitialized(m))
            {
                return false;
            }
        }
        return true;
    }

    return isValueType(member->type());
}

string
opFormatTypeToString(const OperationPtr& op)
{
    // TODO: eliminate DefaultFormat in the parser (DefaultFormat means the communicator default that was removed in
    // IceRPC)
    switch (op->format())
    {
        case DefaultFormat:
        case CompactFormat:
            return "default"; // same as Compact
        case SlicedFormat:
            return "IceRpc.FormatType.Sliced";
        default:
            assert(false);
    }

    return "???";
}

void
emitDeprecate(const ContainedPtr& p1, bool checkContainer, Output& out)
{
    string reason = getDeprecateReason(p1, checkContainer);
    if(!reason.empty())
    {
        out << nl << "[global::System.Obsolete(\"" << reason << "\")]";
    }
}

string
getEscapedParamName(const OperationPtr& p, const string& name)
{
    for (const auto& param : p->params())
    {
        if (param->name() == name)
        {
            return name + "_";
        }
    }
    return name;
}

string
getEscapedParamName(const ExceptionPtr& p, const string& name)
{
    for (const auto& member : p->allDataMembers())
    {
        if (member->name() == name)
        {
            return name + "_";
        }
    }
    return name;
}

bool
hasDataMemberWithName(const MemberList& dataMembers, const string& name)
{
    return find_if(dataMembers.begin(), dataMembers.end(), [name](const auto& m)
                                                           {
                                                               return m->name() == name;
                                                           }) != dataMembers.end();
}

}

Slice::CsVisitor::CsVisitor(Output& out) :
    _out(out)
{
}

Slice::CsVisitor::~CsVisitor()
{
}

void
Slice::CsVisitor::writeMarshal(const OperationPtr& operation, bool returnType)
{
    string ns = getNamespace(operation->interface());

    MemberList members = returnType ? operation->returnType() : operation->params();
    auto [requiredMembers, taggedMembers] = getSortedMembers(members);

    int bitSequenceIndex = -1;
    size_t bitSequenceSize = returnType ? operation->returnBitSequenceSize() : operation->paramsBitSequenceSize();

    if (bitSequenceSize > 0)
    {
        _out << nl << "var bitSequence = ostr.WriteBitSequence(" << bitSequenceSize << ");";
    }

    bool write11ReturnLast = returnType && operation->hasReturnAndOut() && !members.front()->tagged() &&
        requiredMembers.size() > 1;
    if (write11ReturnLast)
    {
        _out << nl << "if (ostr.Encoding != IceRpc.Encoding.V11)";
        _out << sb;
    }

    // Two loops when write11ReturnLast is true.
    for (int i = 0; i < (write11ReturnLast ? 2 : 1); i++)
    {
        if (bitSequenceSize > 0)
        {
            bitSequenceIndex = 0;
        }

        for (const auto& member : requiredMembers)
        {
            if (!member->stream())
            {
                writeMarshalCode(_out,
                                member->type(),
                                bitSequenceIndex,
                                false,
                                ns,
                                members.size() == 1 ? "value" : "value." + fieldName(member));
            }
        }

        if (bitSequenceSize > 0)
        {
            assert(static_cast<size_t>(bitSequenceIndex) == bitSequenceSize);
        }

        for (const auto& member : taggedMembers)
        {
            writeTaggedMarshalCode(_out,
                                   OptionalPtr::dynamicCast(member->type()),
                                   false,
                                   ns,
                                   members.size() == 1 ? "value" : "value." + fieldName(member), member->tag());
        }

        if (members.back()->stream())
        {
            if (members.size() == 1)
            {
                _out << nl << "return socketStream => socketStream." << streamDataWriter(members.back()->type());
                _out << "(value, cancel);";
            }
            else
            {
                _out << nl << "var streamableValue = value." + fieldName(members.back()) << ";";
            }
            _out << nl << "return socketStream => socketStream." << streamDataWriter(members.back()->type());
            _out << "(" << (members.size() == 1 ? "value" : "streamableValue") << ", cancel);";
        }

        if (i == 0 && write11ReturnLast) // only for first loop
        {
            _out << eb;
            _out << nl;
            _out << "else";
            _out << sb;

            // Repeat after updating requiredMembers
            requiredMembers.push_back(requiredMembers.front());
            requiredMembers.pop_front();
        }
    }

    if (write11ReturnLast)
    {
        _out << eb;
    }
}

void
Slice::CsVisitor::writeUnmarshal(const OperationPtr& operation, bool returnType)
{
    string ns = getNamespace(operation->interface());

    MemberList members = returnType ? operation->returnType() : operation->params();
    auto [requiredMembers, taggedMembers] = getSortedMembers(members);

    int bitSequenceIndex = -1;
    size_t bitSequenceSize = returnType ? operation->returnBitSequenceSize() : operation->paramsBitSequenceSize();

    if (bitSequenceSize > 0)
    {
        _out << nl << "var bitSequence = istr.ReadBitSequence(" << bitSequenceSize << ");";
    }

    bool read11ReturnLast = returnType && operation->hasReturnAndOut() && requiredMembers.size() > 1 &&
        !members.front()->tagged();

    if (read11ReturnLast)
    {
        _out << nl << "if (istr.Encoding != IceRpc.Encoding.V11)";
        _out << sb;
    }

    // Two loops when write11ReturnLast is true.
    for (int i = 0; i < (read11ReturnLast ? 2 : 1); i++)
    {
        if (bitSequenceSize > 0)
        {
            bitSequenceIndex = 0;
        }

        for (const auto& member : requiredMembers)
        {
            if (!member->stream())
            {
                _out << nl << paramTypeStr(member, false);
                _out << " ";
                writeUnmarshalCode(_out, member->type(), bitSequenceIndex, ns, paramName(member, "iceP_"));
            }
        }
        if (bitSequenceSize > 0)
        {
            assert(static_cast<size_t>(bitSequenceIndex) == bitSequenceSize);
        }

        for (const auto &member : taggedMembers)
        {
            _out << nl << paramTypeStr(member, false) << " ";
            writeTaggedUnmarshalCode(_out,
                                     OptionalPtr::dynamicCast(member->type()),
                                     ns,
                                     paramName(member, "iceP_"),
                                     member->tag(),
                                     nullptr);
        }

        if (members.back()->stream())
        {
            _out << nl << paramTypeStr(members.back(), false) << " " << paramName(members.back(), "iceP_");
            _out << " = socketStream." << streamDataReader(members.back()->type()) << "();";
        }

        if (members.size() == 1)
        {
            _out << nl << "return " << paramName(members.front(), "iceP_") << ";";
        }
        else
        {
            _out << nl << "return " << spar << getNames(members, "iceP_") << epar << ";";
        }

        if (i == 0 && read11ReturnLast)
        {
            _out << eb;
            _out << nl;
            _out << "else";
            _out << sb;

            // Repeat after updating requiredMembers
            requiredMembers.push_back(requiredMembers.front());
            requiredMembers.pop_front();
        }
    }

    if (read11ReturnLast)
    {
        _out << eb;
    }
}

void
Slice::CsVisitor::writeMarshalDataMembers(const MemberList& p, const string& ns, unsigned int baseTypes)
{
#ifndef NDEBUG
    int currentTag = -1; // just to verify sortMembers sorts correctly
#endif

    auto [requiredMembers, taggedMembers] = getSortedMembers(p);
    int bitSequenceIndex = -1;
    // Tagged members are encoded in a dictionary and don't count towards the optional bit sequence size.
    size_t bitSequenceSize = getBitSequenceSize(requiredMembers);
    if (bitSequenceSize > 0)
    {
        _out << nl << "var bitSequence = ostr.WriteBitSequence(" << bitSequenceSize << ");";
        bitSequenceIndex = 0;
    }

    for (const auto& member : requiredMembers)
    {
#ifndef NDEBUG
            assert(currentTag == -1);
#endif
            writeMarshalCode(_out, member->type(), bitSequenceIndex, true, ns,
                "this." + fixId(fieldName(member), baseTypes));
    }
    for (const auto& member : taggedMembers)
    {
#ifndef NDEBUG
            assert(member->tag() > currentTag);
            currentTag = member->tag();
#endif
            writeTaggedMarshalCode(_out, OptionalPtr::dynamicCast(member->type()), true, ns,
                "this." + fixId(fieldName(member), baseTypes), member->tag());
    }

    if (bitSequenceSize > 0)
    {
        assert(static_cast<size_t>(bitSequenceIndex) == bitSequenceSize);
    }
}

void
Slice::CsVisitor::writeUnmarshalDataMembers(const MemberList& p, const string& ns, unsigned int baseTypes)
{
    auto [requiredMembers, taggedMembers] = getSortedMembers(p);
    int bitSequenceIndex = -1;
    // Tagged members are encoded in a dictionary and don't count towards the optional bit sequence size.
    size_t bitSequenceSize = getBitSequenceSize(requiredMembers);
    if (bitSequenceSize > 0)
    {
        _out << nl << "var bitSequence = istr.ReadBitSequence(" << bitSequenceSize << ");";
        bitSequenceIndex = 0;
    }

    for (const auto& member : requiredMembers)
    {
        _out << nl;
        writeUnmarshalCode(_out, member->type(), bitSequenceIndex, ns,
            "this." + fixId(fieldName(member), baseTypes));
    }
    for (const auto& member : taggedMembers)
    {
        _out << nl;
        writeTaggedUnmarshalCode(_out, OptionalPtr::dynamicCast(member->type()), ns,
            "this." + fixId(fieldName(member), baseTypes), member->tag(), member);
    }

    if (bitSequenceSize > 0)
    {
        assert(static_cast<size_t>(bitSequenceIndex) == bitSequenceSize);
    }
}

string
getParamAttributes(const MemberPtr& p)
{
    string result;
    for(const auto& s : p->getAllMetadata())
    {
        static const string prefix = "cs:attribute:";
        if(s.find(prefix) == 0)
        {
            result += "[" + s.substr(prefix.size()) + "] ";
        }
    }
    return result;
}

vector<string>
getInvocationParams(const OperationPtr& op, const string& ns, bool defaultValues, const string& prefix = "")
{
    vector<string> params;
    for (const auto& p : op->params())
    {
        ostringstream param;
        param << getParamAttributes(p);
        param << CsGenerator::typeToString(p->type(), ns, true, true, p->stream()) << " " << paramName(p, prefix);
        params.push_back(param.str());
    }

    string invocation = prefix.empty() ? getEscapedParamName(op, "invocation") : "invocation";
    string cancel = prefix.empty() ? getEscapedParamName(op, "cancel") : "cancel";

    if(defaultValues)
    {
        params.push_back("IceRpc.Invocation? " + invocation + " = null");
        params.push_back("global::System.Threading.CancellationToken " + cancel + " = default");
    }
    else
    {
        params.push_back("IceRpc.Invocation? " + invocation);
        params.push_back("global::System.Threading.CancellationToken " + cancel);
    }
    return params;
}

void
Slice::CsVisitor::emitCommonAttributes()
{
   // _out << nl << "[global::System.CodeDom.Compiler.GeneratedCode(\"slice2cs\", \"" << ICE_STRING_VERSION << "\")]";
}

void
Slice::CsVisitor::emitEditorBrowsableNeverAttribute()
{
    _out << nl << "[global::System.ComponentModel.EditorBrowsable("
         << "global::System.ComponentModel.EditorBrowsableState.Never)]";
}

void
Slice::CsVisitor::emitEqualityOperators(const string& name)
{
    _out << sp;
    _out << nl << "/// <summary>The equality operator == returns true if its operands are equal, false otherwise."
         << "</summary>";
    _out << nl << "/// <param name=\"lhs\">The left hand side operand.</param>";
    _out << nl << "/// <param name=\"rhs\">The right hand side operand.</param>";
    _out << nl << "/// <returns><c>true</c> if the operands are equal, otherwise <c>false</c>.</returns>";
    _out << nl << "public static bool operator ==(" << name << " lhs, " << name << " rhs)";
    _out << " => lhs.Equals(rhs);";

    _out << sp;
    _out << nl << "/// <summary>The inequality operator != returns true if its operands are not equal, false otherwise."
         << "</summary>";
    _out << nl << "/// <param name=\"lhs\">The left hand side operand.</param>";
    _out << nl << "/// <param name=\"rhs\">The right hand side operand.</param>";
    _out << nl << "/// <returns><c>true</c> if the operands are not equal, otherwise <c>false</c>.</returns>";
    _out << nl << "public static bool operator !=(" << name << " lhs, " << name << " rhs)";
    _out << " => !lhs.Equals(rhs);";
}

void
Slice::CsVisitor::emitCustomAttributes(const ContainedPtr& p)
{
    StringList metadata = p->getAllMetadata();
    for(StringList::const_iterator i = metadata.begin(); i != metadata.end(); ++i)
    {
        static const string prefix = "cs:attribute:";
        if(i->find(prefix) == 0)
        {
            _out << nl << '[' << i->substr(prefix.size()) << ']';
        }
    }
}

void
Slice::CsVisitor::emitClassAttribute(const string& className)
{
    _out << nl << "[assembly:IceRpc.Class(typeof(" << className << "))]";
}

void
Slice::CsVisitor::emitCompactTypeIdAttribute(int compactTypeId)
{
    _out << nl << "[IceRpc.CompactTypeId(" << compactTypeId << ")]";
}

void
Slice::CsVisitor::emitTypeIdAttribute(const string& typeId)
{
    _out << nl << "[IceRpc.TypeId(\"" << typeId << "\")]";
}

string
Slice::CsVisitor::writeValue(const TypePtr& type, const string& ns)
{
    assert(type);

    BuiltinPtr builtin = BuiltinPtr::dynamicCast(type);
    if(builtin)
    {
        switch(builtin->kind())
        {
            case Builtin::KindBool:
            {
                return "false";
            }
            case Builtin::KindByte:
            case Builtin::KindShort:
            case Builtin::KindUShort:
            case Builtin::KindInt:
            case Builtin::KindUInt:
            case Builtin::KindVarInt:
            case Builtin::KindVarUInt:
            case Builtin::KindLong:
            case Builtin::KindULong:
            case Builtin::KindVarLong:
            case Builtin::KindVarULong:
            {
                return "0";
            }
            case Builtin::KindFloat:
            {
                return "0.0f";
            }
            case Builtin::KindDouble:
            {
                return "0.0";
            }
            default:
            {
                return "null";
            }
        }
    }

    EnumPtr en = EnumPtr::dynamicCast(type);
    if(en)
    {
        return typeToString(type, ns) + "." + fixId((*en->enumerators().begin())->name());
    }

    StructPtr st = StructPtr::dynamicCast(type);
    if(st)
    {
        return "new " + typeToString(type, ns) + "()";
    }

    return "null";
}

void
Slice::CsVisitor::writeSuppressNonNullableWarnings(const MemberList& members, unsigned int baseTypes)
{
    // This helper function is called only for class/exception data members.

    for (const auto& p: members)
    {
        TypePtr memberType = p->type();
        if (!OptionalPtr::dynamicCast(memberType))
        {
            BuiltinPtr builtin = BuiltinPtr::dynamicCast(memberType);

            if (memberType->isClassType() ||
                memberType->isInterfaceType() ||
                SequencePtr::dynamicCast(memberType) ||
                DictionaryPtr::dynamicCast(memberType) ||
                (builtin && builtin->kind() == Builtin::KindString))
            {
                // This is to suppress compiler warnings for non-nullable fields.
                _out << nl << "this." << fixId(fieldName(p), baseTypes) << " = null!;";
            }
        }
    }
}

namespace
{

//
// Convert the identifier part of a Java doc Link tag to a CSharp identifier. If the identifier
// is an interface the link should point to the corresponding generated proxy, we apply the
// case conversions required to match the C# generated code.
//
string
csharpIdentifier(const ContainedPtr& contained, const string& identifier)
{
    string ns = getNamespace(contained);
    string typeName;
    string memberName;
    string::size_type pos = identifier.find('#');
    if(pos == 0)
    {
        memberName = identifier.substr(1);
    }
    else if(pos == string::npos)
    {
        typeName = identifier;
    }
    else
    {
        typeName = identifier.substr(0, pos);
        memberName = identifier.substr(pos + 1);
    }

    // lookup the Slice definition for the identifier
    ContainedPtr definition;
    if(typeName.empty())
    {
        definition = contained;
    }
    else
    {
        TypeList types = contained->unit()->lookupTypeNoBuiltin(typeName, false, true);

        if (types.empty())
        {
            definition = nullptr;
        }
        else
        {
            TypePtr type = types.front();
            if (auto typealias = TypeAliasPtr::dynamicCast(type))
            {
                type = typealias->underlying();
            }
            definition = ContainedPtr::dynamicCast(type);
        }
    }

    ostringstream os;
    if(!definition || !normalizeCase(definition))
    {
        if(typeName == "::Ice::Object")
        {
            os << "Ice.IServicePrx";
        }
        else
        {
            os << fixId(typeName);
        }
    }
    else
    {
        InterfaceDefPtr def = InterfaceDefPtr::dynamicCast(definition);
        if(!def)
        {
            InterfaceDeclPtr decl = InterfaceDeclPtr::dynamicCast(definition);
            if(decl)
            {
                def = decl->definition();
            }
        }

        if(def)
        {
            os << getUnqualified(fixId(definition->scope()) + interfaceName(def), ns) << "Prx";
        }
        else
        {
            typeName = fixId(typeName);
            pos = typeName.rfind(".");
            if(pos == string::npos)
            {
                os << pascalCase(fixId(typeName));
            }
            else
            {
                os << typeName.substr(0, pos) << "." << pascalCase(typeName.substr(pos + 1));
            }
        }
    }

    if(!memberName.empty())
    {
        os << "." << (definition && normalizeCase(definition) ? pascalCase(fixId(memberName)) : fixId(memberName));
    }
    string result = os.str();
    //
    // strip global:: prefix if present, it is not supported in doc comment cref attributes
    //
    const string global = "global::";
    if(result.find(global) == 0)
    {
        result = result.substr(global.size());
    }
    return result;
}

vector<string>
splitLines(const string& s)
{
    vector<string> lines;
    istringstream is(s);
    for(string line; getline(is, line, '\n');)
    {
        lines.push_back(trim(line));
    }
    return lines;
}

//
// Transform a Java doc style tag to a C# doc style tag, returns a map indexed by the C#
// tag name attribute and the value contains all the lines in the comment.
//
// @param foo is the Foo argument -> {"foo": ["foo is the Foo argument"]}
//
map<string, vector<string>>
processTag(const string& sourceTag, const string& s)
{
    map<string, vector<string>> result;
    for(string::size_type pos = s.find(sourceTag); pos != string::npos; pos = s.find(sourceTag, pos + 1))
    {
        string::size_type startIdent = s.find_first_not_of(" \t", pos + sourceTag.size());
        string::size_type endIdent = s.find_first_of(" \t", startIdent);
        string::size_type endComment = s.find_first_of("@", endIdent);
        if(endIdent != string::npos)
        {
            string ident = s.substr(startIdent, endIdent - startIdent);
            string comment = s.substr(endIdent + 1,
                                      endComment == string::npos ? endComment : endComment - endIdent - 1);
            result[ident] = splitLines(trim(comment));
        }
    }
    return result;
}

CommentInfo
processComment(const ContainedPtr& contained, const string& deprecateReason)
{
    //
    // Strip HTML markup and javadoc links that are not displayed by Visual Studio.
    //
    string data = contained->comment();
    for(string::size_type pos = data.find('<'); pos != string::npos; pos = data.find('<', pos))
    {
        string::size_type endpos = data.find('>', pos);
        if(endpos == string::npos)
        {
            break;
        }
        data.erase(pos, endpos - pos + 1);
    }

    const string link = "{@link ";
    for(string::size_type pos = data.find(link); pos != string::npos; pos = data.find(link, pos))
    {
        data.erase(pos, link.size());
        string::size_type endpos = data.find('}', pos);
        if(endpos != string::npos)
        {
            string ident = data.substr(pos, endpos - pos);
            data.erase(pos, endpos - pos + 1);
            data.insert(pos, csharpIdentifier(contained, ident));
        }
    }

    const string see = "{@see ";
    for(string::size_type pos = data.find(see); pos != string::npos; pos = data.find(see, pos))
    {
        string::size_type endpos = data.find('}', pos);
        if(endpos != string::npos)
        {
            string ident = data.substr(pos + see.size(), endpos - pos - see.size());
            data.erase(pos, endpos - pos + 1);
            data.insert(pos, "<see cref=\"" + csharpIdentifier(contained, ident) + "\"/>");
        }
    }

    CommentInfo comment;

    const string paramTag = "@param";
    const string throwsTag = "@throws";
    const string exceptionTag = "@exception";
    const string returnTag = "@return";

    string::size_type pos;
    for(pos = data.find('@'); pos != string::npos; pos = data.find('@', pos + 1))
    {
        if((data.substr(pos, paramTag.size()) == paramTag ||
            data.substr(pos, throwsTag.size()) == throwsTag ||
            data.substr(pos, exceptionTag.size()) == exceptionTag ||
            data.substr(pos, returnTag.size()) == returnTag))
        {
            break;
        }
    }

    if(pos > 0)
    {
        ostringstream os;
        os << trim(data.substr(0, pos));
        if(!deprecateReason.empty())
        {
            os << "<para>" << deprecateReason << "</para>";
        }
        comment.summaryLines = splitLines(os.str());
    }

    if(comment.summaryLines.empty() && !deprecateReason.empty())
    {
        comment.summaryLines.push_back(deprecateReason);
    }

    comment.params = processTag("@param", data);
    comment.exceptions = processTag("@throws", data);

    pos = data.find(returnTag);
    if(pos != string::npos)
    {
        pos += returnTag.size();
        string::size_type endComment = data.find("@", pos);
        comment.returnLines = splitLines(
            trim(data.substr(pos , endComment == string::npos ? endComment : endComment - pos)));
    }

    return comment;
}

}

void writeDocCommentLines(IceUtilInternal::Output& out, const vector<string>& lines)
{
    for(vector<string>::const_iterator i = lines.begin(); i != lines.end(); ++i)
    {
        if(i == lines.begin())
        {
            out << *i;
        }
        else
        {
            out << nl << "///";
            if(!i->empty())
            {
                out << " " << (*i);
            }
        }
    }
}

void writeDocCommentLines(IceUtilInternal::Output& out,
                          const vector<string>& lines,
                          const string& tag,
                          const string& name = "",
                          const string& value = "")
{
    if (!lines.empty())
    {
        out << nl << "/// <" << tag;
        if (!name.empty())
        {
            out << " " << name << "=\"" << value << "\"";
        }
        out << ">";
        writeDocCommentLines(out, lines);
        out << "</" << tag << ">";
    }
}

void
Slice::CsVisitor::writeTypeDocComment(const ContainedPtr& p, const string& deprecateReason)
{
    CommentInfo comment = processComment(p, deprecateReason);
    writeDocCommentLines(_out, comment.summaryLines, "summary");
}

void
Slice::CsVisitor::writeProxyDocComment(const InterfaceDefPtr& p, const std::string& deprecatedReason)
{
    CommentInfo comment = processComment(p, deprecatedReason);
    comment.summaryLines.insert(comment.summaryLines.cbegin(),
        "Proxy interface used to call remote Ice objects that implement Slice interface " + p->name() + ".");
    comment.summaryLines.push_back("<seealso cref=\"" + fixId(interfaceName(p)) + "\"/>.");
    writeDocCommentLines(_out, comment.summaryLines, "summary");
}

void
Slice::CsVisitor::writeServantDocComment(const InterfaceDefPtr& p, const std::string& deprecatedReason)
{
    CommentInfo comment = processComment(p, deprecatedReason);
    comment.summaryLines.insert(comment.summaryLines.cbegin(),
        "Interface used to implement servants for Slice interface " + p->name() + ".");
    comment.summaryLines.push_back("<seealso cref=\"" + interfaceName(p) + "Prx\"/>.");
    writeDocCommentLines(_out, comment.summaryLines, "summary");
}

void
Slice::CsVisitor::writeOperationDocComment(const OperationPtr& p, const string& deprecateReason, bool dispatch)
{
    CommentInfo comment = processComment(p, deprecateReason);
    writeDocCommentLines(_out, comment.summaryLines, "summary");
    writeParamDocComment(p, comment, InParam);

    auto returnType = p->returnType();

    if(dispatch)
    {
        _out << nl << "/// <param name=\"" << getEscapedParamName(p, "dispatch")
             << "\">The dispatch properties.</param>";
    }
    else
    {
        _out << nl << "/// <param name=\"" << getEscapedParamName(p, "invocation")
            << "\">The invocation properties.</param>";
    }
    _out << nl << "/// <param name=\"" << getEscapedParamName(p, "cancel")
         << "\">A cancellation token that receives the cancellation requests.</param>";

    if(dispatch && p->hasMarshaledResult())
    {
        _out << nl << "/// <returns>The operation marshaled result.</returns>";
    }
    else if(returnType.size() == 1)
    {
        writeDocCommentLines(_out, comment.returnLines, "returns");
    }
    else if(returnType.size() > 1)
    {
        _out << nl << "/// <returns>Named tuple with the following fields:";

        for(const auto& param : returnType)
        {
            string name = paramName(param);
            if (name == "ReturnValue" && !comment.returnLines.empty())
            {
                _out << nl << "/// <para> " << name << ": ";
                writeDocCommentLines(_out, comment.returnLines);
                _out << "</para>";
            }
            else
            {
                auto i = comment.params.find(name);
                if(i != comment.params.end())
                {
                    _out << nl << "/// <para> " << name << ": ";
                    writeDocCommentLines(_out, i->second);
                    _out << "</para>";
                }
            }
        }
        _out << "</returns>";
    }

    for(const auto& e : comment.exceptions)
    {
        writeDocCommentLines(_out, e.second, "exceptions", "cref", e.first);
    }
}

void
Slice::CsVisitor::writeParamDocComment(const OperationPtr& op, const CommentInfo& comment, ParamDir paramType)
{
    // Collect the names of the in- or -out parameters to be documented.
    MemberList parameters = (paramType == InParam) ? op->params() : op->outParameters();
    for (const auto& param : parameters)
    {
        auto i = comment.params.find(param->name());
        if(i != comment.params.end())
        {
            writeDocCommentLines(_out, i->second, "param", "name", fixId(param->name()));
        }
    }
}

void
Slice::CsVisitor::openNamespace(const ModulePtr& p, string prefix)
{
    // Prefix is used for the class and exception factories namespaces.
    // If prefix is not empty we purposefully ignore any namespace metadata.

    // prefix and _namespaceStack can not both be non-empty
    assert((prefix.empty() && _namespaceStack.empty()) || (prefix.empty() ^ _namespaceStack.empty()));

    string ns;
    if (prefix.empty())
    {
        // _namespaceStack will only be empty when we're at the the top level nested module
        string lastNamespace = _namespaceStack.empty() ? "" : _namespaceStack.top();
        string namespaceMetadata = getNamespaceMetadata(p);
        bool topLevelWithMetadata = _namespaceStack.empty() && !namespaceMetadata.empty();

        if (!lastNamespace.empty())
        {
            lastNamespace += ".";
        }

        // Use of the cs:namespace metadata consumes the module name
        ns = topLevelWithMetadata ? namespaceMetadata : lastNamespace + fixId(p->name());
    }
    else
    {
        // If prefix was not empty than p must be a top level module
        // Do not include any cs:namespace metadata
        ns = prefix + "." + fixId(p->name());
    }

    if(p->hasOnlySubModules())
    {
        _namespaceStack.push(ns);
    }
    else
    {
        _out << nl << "namespace " << ns << sb;
        _namespaceStack.push("");
    }
}

void
Slice::CsVisitor::closeNamespace()
{
    if (_namespaceStack.top().empty())
    {
        _out << eb;
    }
    _namespaceStack.pop();
}

Slice::Gen::Gen(const string& base, const vector<string>& includePaths, const string& dir) :
    _includePaths(includePaths)
{
    string fileBase = base;
    string::size_type pos = base.find_last_of("/\\");
    if(pos != string::npos)
    {
        fileBase = base.substr(pos + 1);
    }
    string file = fileBase + ".cs";

    if(!dir.empty())
    {
        file = dir + '/' + file;
    }

    _out.open(file.c_str());
    if(!_out)
    {
        ostringstream os;
        os << "cannot open '" << file << "': " << IceUtilInternal::errorToString(errno);
        throw FileException(__FILE__, __LINE__, os.str());
    }
    FileTracker::instance()->addFile(file);

    printHeader();
    printGeneratedHeader(_out, fileBase + ".ice");

    _out << nl << "#nullable enable";
    // Disable some analyzer warnings in the generated code
    // TODO remove the pragmas and disable all warnings by adding <auto-generated> comment
    _out << nl << "#pragma warning disable SA1300 // Element must begin with upper case letter";
    _out << nl << "#pragma warning disable SA1306 // Field names must begin with lower case letter";
    _out << nl << "#pragma warning disable SA1309 // Field names must not begin with underscore";
    _out << nl << "#pragma warning disable SA1312 // Variable names must begin with lower case letter";
    _out << nl << "#pragma warning disable SA1313 // Parameter names must begin with lower case letter";
    _out << nl << "#pragma warning disable CA1033 // Interface methods should be callable by child types";
    _out << nl << "#pragma warning disable CA1707 // Remove the underscores from member name";
    _out << nl << "#pragma warning disable CA1711 // Identifiers should not have incorrect suffix";
    _out << nl << "#pragma warning disable 1591 // Missing XML Comment";
}

Slice::Gen::~Gen()
{
    if(_out.isOpen())
    {
        _out << '\n';
    }
}

void
Slice::Gen::generate(const UnitPtr& p)
{
    CsGenerator::validateMetadata(p);

    UnitVisitor unitVisitor(_out);
    p->visit(&unitVisitor, false);

    ClassAttributeVisitor classAttributeVisitor(_out);
    p->visit(&classAttributeVisitor, false);

    TypesVisitor typesVisitor(_out);
    p->visit(&typesVisitor, false);

    ProxyVisitor proxyVisitor(_out);
    p->visit(&proxyVisitor, false);

    DispatcherVisitor dispatcherVisitor(_out);
    p->visit(&dispatcherVisitor, false);
}

void
Slice::Gen::closeOutput()
{
    _out.close();
}

void
Slice::Gen::printHeader()
{
    _out << "// Copyright (c) ZeroC, Inc. All rights reserved.\n\n";
    _out << "// Ice version " << ICE_STRING_VERSION << "\n";
}

Slice::Gen::UnitVisitor::UnitVisitor(IceUtilInternal::Output& out) :
    CsVisitor(out)
{
}

bool
Slice::Gen::UnitVisitor::visitUnitStart(const UnitPtr& p)
{
    DefinitionContextPtr dc = p->findDefinitionContext(p->topLevelFile());
    assert(dc);
    StringList globalMetadata = dc->getAllMetadata();

    static const string attributePrefix = "cs:attribute:";

    bool sep = false;
    for(StringList::const_iterator q = globalMetadata.begin(); q != globalMetadata.end(); ++q)
    {
        string::size_type pos = q->find(attributePrefix);
        if(pos == 0 && q->size() > attributePrefix.size())
        {
            if(!sep)
            {
                _out << sp;
                sep = true;
            }
            string attrib = q->substr(pos + attributePrefix.size());
            _out << nl << '[' << attrib << ']';
        }
    }
    return false;
}

Slice::Gen::TypesVisitor::TypesVisitor(IceUtilInternal::Output& out) :
    CsVisitor(out)
{
}

bool
Slice::Gen::TypesVisitor::visitModuleStart(const ModulePtr& p)
{
    if (p->hasClassDefs() || p->hasEnums() || p->hasExceptions() || p->hasStructs())
    {
        openNamespace(p);
        return true;
    }
    else
    {
        // don't generate a file with an empty namespace
        return false;
    }
}

void
Slice::Gen::TypesVisitor::visitModuleEnd(const ModulePtr&)
{
    closeNamespace();
}

bool
Slice::Gen::TypesVisitor::visitClassDefStart(const ClassDefPtr& p)
{
    string name = p->name();
    string scoped = fixId(p->scoped(), Slice::ObjectType);
    string ns = getNamespace(p);
    _out << sp;
    writeTypeDocComment(p, getDeprecateReason(p));

    emitCommonAttributes();
    emitTypeIdAttribute(p->scoped());
    if (p->compactId() >= 0)
    {
        emitCompactTypeIdAttribute(p->compactId());
    }
    emitCustomAttributes(p);
    _out << nl << "public partial class " << fixId(name) << " : "
         << (p->base() ? getUnqualified(p->base(), ns) : "IceRpc.AnyClass")
         << sb;
    return true;
}

void
Slice::Gen::TypesVisitor::visitClassDefEnd(const ClassDefPtr& p)
{
    string name = fixId(p->name());
    string ns = getNamespace(p);
    MemberList dataMembers = p->dataMembers();
    MemberList allDataMembers = p->allDataMembers();
    bool hasBaseClass = p->base();

    _out << sp;
    emitEditorBrowsableNeverAttribute();
    _out << nl << "public static readonly new IceRpc.InputStreamReader<" << name << "> IceReader =";
    _out.inc();
    _out << nl << "istr => istr.ReadClass<" << name << ">(IceTypeId);";
    _out.dec();

    _out << sp;
    emitEditorBrowsableNeverAttribute();
    _out << nl << "public static readonly new IceRpc.InputStreamReader<" << name << "?> IceReaderIntoNullable =";
    _out.inc();
    _out << nl << "istr => istr.ReadNullableClass<" << name << ">(IceTypeId);";
    _out.dec();

    _out << sp;
    emitEditorBrowsableNeverAttribute();
    _out << nl << "public static " << (hasBaseClass ? "new " : "") << "string IceTypeId => _iceAllTypeIds[0];";

    _out << sp;
    emitEditorBrowsableNeverAttribute();
    _out << nl << "public static readonly new IceRpc.OutputStreamWriter<" << name << "> IceWriter =";
    _out.inc();
    _out << nl << "(ostr, value) => ostr.WriteClass(value, IceTypeId);";
    _out.dec();

    _out << sp;
    emitEditorBrowsableNeverAttribute();
    _out << nl << "public static readonly new IceRpc.OutputStreamWriter<" << name << "?> IceWriterFromNullable =";
    _out.inc();
    _out << nl << "(ostr, value) => ostr.WriteNullableClass(value, IceTypeId);";
    _out.dec();

    if (p->compactId() >= 0)
    {
        _out << sp;
        _out << nl << "private static readonly int _compactTypeId = IceRpc.TypeExtensions.GetIceCompactTypeId(typeof("
             << name << "))!.Value;";
    }

    _out << sp;
    _out << nl << "private static readonly string[] _iceAllTypeIds = IceRpc.TypeExtensions.GetAllIceTypeIds(typeof("
         << name << "));";

    bool partialInitialize = !hasDataMemberWithName(allDataMembers, "Initialize");
    if(partialInitialize)
    {
        _out << sp << nl << "partial void Initialize();";
    }

    if (allDataMembers.empty())
    {
        // There is always at least another constructor, so we need to generate the parameterless constructor.
        _out << sp;
        _out << nl << "/// <summary>Constructs a new instance of <see cref=\"" << name << "\"/>.</summary>";
        _out << nl << "public " << name << spar << epar;
        if (partialInitialize)
        {
            _out << " => Initialize();";
        }
    }
    else
    {
        // "One-shot" constructor
        _out << sp;
        _out << nl << "/// <summary>Constructs a new instance of <see cref=\"" << name << "\"/>.</summary>";
        for (const auto& member : allDataMembers)
        {
            CommentInfo comment = processComment(member, "");
            writeDocCommentLines(_out, comment.summaryLines, "param", "name", paramName(member));
        }
        _out << nl << "public " << name
             << spar
             << mapfn<MemberPtr>(allDataMembers,
                                 [&ns](const auto& i)
                                 {
                                     return typeToString(i->type(), ns) + " " + fixId(i->name());
                                 })
             << epar;
        if (hasBaseClass && allDataMembers.size() != dataMembers.size())
        {
            _out.inc();
            _out << nl << ": base" << spar;
            vector<string> baseParamNames;
            for (const auto& d : p->base()->allDataMembers())
            {
                baseParamNames.push_back(fixId(d->name()));
            }
            _out << baseParamNames << epar;
            _out.dec();
        } // else we call implicitly the parameterless constructor of the base class (if there is a base class).

        _out << sb;
        for (const auto& d: dataMembers)
        {
            _out << nl << "this." << fixId(fieldName(d), Slice::ObjectType) << " = "
                 << fixId(d->name(), Slice::ObjectType) << ";";
        }
        if (partialInitialize)
        {
            _out << nl << "Initialize();";
        }
        _out << eb;

        // Second public constructor for all data members minus those with a default initializer. Can be parameterless.
        MemberList allMandatoryDataMembers;
        for (const auto& member: allDataMembers)
        {
            if (!isDefaultInitialized(member))
            {
                allMandatoryDataMembers.push_back(member);
            }
        }

        if (allMandatoryDataMembers.size() < allDataMembers.size()) // else, it's identical to the first ctor.
        {
            _out << sp;
            _out << nl << "/// <summary>Constructs a new instance of <see cref=\"" << name << "\"/>.</summary>";
            for (const auto& member : allMandatoryDataMembers)
            {
                CommentInfo comment = processComment(member, "");
                writeDocCommentLines(_out, comment.summaryLines, "param", "name", paramName(member));
            }
            _out << nl << "public " << name
                << spar
                << mapfn<MemberPtr>(allMandatoryDataMembers,
                                    [&ns](const auto &i) {
                                         return typeToString(i->type(), ns) + " " + fixId(i->name());
                                    })
                << epar;
            if (hasBaseClass)
            {
                vector<string> baseParamNames;
                for (const auto& d: p->base()->allDataMembers())
                {
                    if (!isDefaultInitialized(d))
                    {
                        baseParamNames.push_back(fixId(d->name()));
                    }
                }
                if (!baseParamNames.empty())
                {
                    _out.inc();
                    _out << nl << ": base" << spar << baseParamNames << epar;
                    _out.dec();
                }
                // else we call implicitly the parameterless constructor of the base class.
            }
            _out << sb;
            for (const auto& d : dataMembers)
            {
                if (!isDefaultInitialized(d))
                {
                    _out << nl << "this." << fixId(fieldName(d), Slice::ObjectType) << " = "
                         << fixId(d->name(), Slice::ObjectType) << ";";
                }
            }

            if (partialInitialize)
            {
                _out << nl << "Initialize();";
            }
            _out << eb;
        }
    }

    // public constructor used for unmarshaling (always generated).
    // the factory parameter is used to distinguish this ctor from the parameterless ctor that users may want to add to
    // the partial class; it's not used otherwise.
    _out << sp;
    if (!hasBaseClass)
    {
        _out << nl << "[global::System.Diagnostics.CodeAnalysis.SuppressMessage(";
        _out.inc();
        _out << nl << "\"Microsoft.Performance\","
            << nl << "\"CA1801: Review unused parameters\","
            << nl << "Justification=\"Special constructor used for Ice unmarshaling\")]";
        _out.dec();
    }
    _out << nl << "/// <inherit-doc/>";
    emitEditorBrowsableNeverAttribute();
    _out << nl << "public " << name << "(IceRpc.InputStream? istr)";
    if (hasBaseClass)
    {
        // We call the base class constructor to initialize the base class fields.
        _out.inc();
        _out << nl << ": base(istr)";
        _out.dec();
    }
    _out << sb;
    writeSuppressNonNullableWarnings(dataMembers, ObjectType);
    _out << eb;

    writeMarshaling(p);
    _out << eb;
}

void
Slice::Gen::TypesVisitor::writeMarshaling(const ClassDefPtr& p)
{
    string name = fixId(p->name());
    string scoped = p->scoped();
    string ns = getNamespace(p);
    ClassList allBases = p->allBases();

    // Marshaling support
    MemberList members = p->dataMembers();
    const bool basePreserved = p->inheritsMetadata("preserve-slice");
    const bool preserved = p->hasMetadata("preserve-slice");

    ClassDefPtr base = p->base();

    if(preserved && !basePreserved)
    {
        _out << sp;
        _out << nl << "protected override IceRpc.SlicedData? IceSlicedData { get; set; }";
    }

    _out << sp;
    _out << nl << "protected override void IceWrite(IceRpc.OutputStream ostr, bool firstSlice)";
    _out << sb;
    _out << nl << "if (firstSlice)";
    _out << sb;
    _out << nl << "ostr.IceStartFirstSlice(_iceAllTypeIds";
    if (preserved || basePreserved)
    {
        _out << ", IceSlicedData";
    }
    if (p->compactId() >= 0)
    {
        _out << ", compactTypeId: _compactTypeId";
    }
    _out << ");";
    _out << eb;
    _out << nl << "else";
    _out << sb;
    _out << nl << "ostr.IceStartNextSlice(IceTypeId";
    if (p->compactId() >= 0)
    {
        _out << ", _compactTypeId";
    }
    _out << ");";
    _out << eb;

    writeMarshalDataMembers(members, ns, 0);

    if(base)
    {
        _out << nl << "ostr.IceEndSlice(false);";
        _out << nl << "base.IceWrite(ostr, false);";
    }
    else
    {
         _out << nl << "ostr.IceEndSlice(true);"; // last slice
    }
    _out << eb;

    _out << sp;

    _out << nl << "protected override void IceRead(IceRpc.InputStream istr, bool firstSlice)";
    _out << sb;
    _out << nl << "if (firstSlice)";
    _out << sb;
    if (preserved || basePreserved)
    {
        _out << nl << "IceSlicedData = ";
    }
    else
    {
        _out << nl << "_ = ";
    }
    _out << "istr.IceStartFirstSlice();";
    _out << eb;
    _out << nl << "else";
    _out << sb;
    _out << nl << "istr.IceStartNextSlice();";
    _out << eb;

    writeUnmarshalDataMembers(members, ns, 0);

    _out << nl << "istr.IceEndSlice();";
    if (base)
    {
        _out << nl << "base.IceRead(istr, false);";
    }
    // This slice and its base slices (if any) are now fully initialized.
    if (!hasDataMemberWithName(p->allDataMembers(), "Initialize"))
    {
        _out << nl << "Initialize();";
    }
    _out << eb;
}

bool
Slice::Gen::TypesVisitor::visitExceptionStart(const ExceptionPtr& p)
{
    string name = fixId(p->name());
    string ns = getNamespace(p);
    ExceptionPtr base = p->base();

    _out << sp;
    writeTypeDocComment(p, getDeprecateReason(p));
    emitDeprecate(p, false, _out);

    emitCommonAttributes();
    emitTypeIdAttribute(p->scoped());
    emitCustomAttributes(p);
    _out << nl << "public partial class " << name << " : ";
    if(base)
    {
        _out << getUnqualified(base, ns);
    }
    else
    {
        _out << "IceRpc.RemoteException";
    }
    _out << sb;
    return true;
}

void
Slice::Gen::TypesVisitor::visitExceptionEnd(const ExceptionPtr& p)
{
    string name = fixId(p->name());
    string ns = getNamespace(p);
    MemberList allDataMembers = p->allDataMembers();
    MemberList dataMembers = p->dataMembers();

    string messageParamName = getEscapedParamName(p, "message");
    string innerExceptionParamName = getEscapedParamName(p, "innerException");
    string retryPolicyParamName = getEscapedParamName(p, "retryPolicy");

    bool hasPublicParameterlessCtor = true;
    vector<string> allParameters;
    for (const auto& member : allDataMembers)
    {
        string memberName = fixId(member->name());
        string memberType = typeToString(member->type(), ns);
        allParameters.push_back(memberType + " " + memberName);

        if (hasPublicParameterlessCtor)
        {
            hasPublicParameterlessCtor = isDefaultInitialized(member);
        }
    }

    vector<string> baseParamNames;
    if (p->base())
    {
        for (const auto& member : p->base()->allDataMembers())
        {
            baseParamNames.push_back(fixId(member->name()));
        }
    }

    _out << nl << "private readonly string[] _iceAllTypeIds = IceRpc.TypeExtensions.GetAllIceTypeIds(typeof("
         << name << "));";

    // Up to 2 "one-shot" constructors
    for (int i = 0; i < 2; i++)
    {
        if (allParameters.size() > 0)
        {
            if (i == 0)
            {
                // Add retryPolicy last
                allParameters.push_back("IceRpc.RetryPolicy " + retryPolicyParamName + " = default");
                baseParamNames.push_back(retryPolicyParamName);
            }
            _out << sp;
            _out << nl << "/// <summary>Constructs a new instance of <see cref=\"" << name << "\"/>.</summary>";

            if (i > 0)
            {
                _out << nl << "/// <param name=\"" << messageParamName
                     << "\">Message that describes the exception.</param>";
            }
            for (const auto& member : p->allDataMembers())
            {
                CommentInfo comment = processComment(member, "");
                writeDocCommentLines(_out, comment.summaryLines, "param", "name", paramName(member));
            }

            if (i > 0)
            {
                _out << nl << "/// <param name=\"" << innerExceptionParamName
                     << "\">The exception that is the cause of the current exception.</param>";
            }
            _out << nl << "/// <param name=\"" << retryPolicyParamName
                 << "\">The retry policy for the exception.</param>";
            _out << nl << "public " << name << spar << allParameters << epar;
            _out.inc();
            if (baseParamNames.size() > 0)
            {
                _out << nl << ": base" << spar << baseParamNames << epar;
            }
            // else we use the base's parameterless ctor.
            _out.dec();
            _out << sb;
            for (const auto& member : dataMembers)
            {
                string memberName = fixId(fieldName(member), Slice::ExceptionType);
                _out << nl << "this." << memberName << " = " << fixId(member->name()) << ';';
            }
            _out << eb;
        }

        if (i == 0)
        {
            if (allParameters.size() > 0)
            {
                allParameters.erase(prev(allParameters.end()));
                baseParamNames.erase(prev(baseParamNames.end()));
            }
            // Insert message first
            allParameters.insert(allParameters.cbegin(), "string? " + messageParamName);
            baseParamNames.insert(baseParamNames.cbegin(), messageParamName);

            // Add innerException and retryPolicy last
            allParameters.push_back("global::System.Exception? " + innerExceptionParamName + " = null");
            baseParamNames.push_back(innerExceptionParamName);

            allParameters.push_back("IceRpc.RetryPolicy " + retryPolicyParamName + " = default");
            baseParamNames.push_back(retryPolicyParamName);
        }
    }

    // public parameterless constructor (not always generated, see class comment)
    if (hasPublicParameterlessCtor)
    {
        _out << sp;
        _out << nl << "/// <summary>Constructs a new instance of <see cref=\"" << name << "\"/>.</summary>";
        _out << nl << "/// <param name=\"" << retryPolicyParamName << "\">The retry policy for the exception.</param>";
        _out << nl << "public " << name << "(IceRpc.RetryPolicy retryPolicy = default)";
        _out.inc();
        _out << nl << ": base(retryPolicy)";
        _out.dec();
        _out << sb;
        _out << eb;
    }

    // public constructor used for unmarshaling (always generated).
    _out << sp;
    _out << nl << "/// <inherit-doc/>";
    emitEditorBrowsableNeverAttribute();
    _out << nl << "public " << name << "(string? message, IceRpc.RemoteExceptionOrigin origin)";
    // We call the base class constructor to initialize the base class fields.
    _out.inc();
    _out << nl << ": base(message, origin)";
    _out.dec();
    _out << sb;
    writeSuppressNonNullableWarnings(dataMembers, Slice::ExceptionType);
    _out << eb;

    string scoped = p->scoped();
    ExceptionPtr base = p->base();

    // Remote exceptions are always "preserved".

    _out << sp;
    _out << nl << "protected override void IceRead(IceRpc.InputStream istr, bool firstSlice)";
    _out << sb;
    _out << nl << "if (firstSlice)";
    _out << sb;
    _out << nl << "IceSlicedData = istr.IceStartFirstSlice();";
    _out << nl << "ConvertToUnhandled = true;";
    _out << eb;
    _out << nl << "else";
    _out << sb;
    _out << nl << "istr.IceStartNextSlice();";
    _out << eb;
    writeUnmarshalDataMembers(dataMembers, ns, Slice::ExceptionType);
    _out << nl << "istr.IceEndSlice();";

    if (base)
    {
        _out << nl << "base.IceRead(istr, false);";
    }
    _out << eb;

    _out << sp;
    _out << nl << "protected override void IceWrite(IceRpc.OutputStream ostr, bool firstSlice)";
    _out << sb;
    _out << nl << "if (firstSlice)";
    _out << sb;
    _out << nl << "ostr.IceStartFirstSlice(_iceAllTypeIds, IceSlicedData, errorMessage: Message, origin: Origin);";
    _out << eb;
    _out << nl << "else";
    _out << sb;
    _out << nl << "ostr.IceStartNextSlice(_iceAllTypeIds[0]);";
    _out << eb;
    writeMarshalDataMembers(dataMembers, ns, Slice::ExceptionType);

    if(base)
    {
        _out << nl << "ostr.IceEndSlice(false);"; // the current slice is not last slice
        _out << nl << "base.IceWrite(ostr, false);"; // the next one is not the first slice
    }
    else
    {
        _out << nl << "ostr.IceEndSlice(true);"; // this is the last slice.
    }
    _out << eb;

    _out << eb;
}

bool
Slice::Gen::TypesVisitor::visitStructStart(const StructPtr& p)
{
    string name = fixId(p->name());
    string ns = getNamespace(p);
    _out << sp;

    writeTypeDocComment(p, getDeprecateReason(p));
    emitDeprecate(p, false, _out);
    emitCommonAttributes();
    emitCustomAttributes(p);
    _out << nl << "public ";
    if(p->hasMetadata("cs:readonly"))
    {
        _out << "readonly ";
    }

    _out << "partial struct " << name << " : global::System.IEquatable<" << name << ">, IceRpc.IStreamableStruct";

    _out << sb;

    _out << sp;
    _out << nl << "/// <summary>A <see cref=\"IceRpc.InputStreamReader{T}\"/> used to read <see cref=\""
         << name << "\"/> instances.</summary>";
    _out << nl << "public static readonly IceRpc.InputStreamReader<" << name << "> IceReader =";
    _out.inc();
    _out << nl << "istr => new " << name << "(istr);";
    _out.dec();

    _out << sp;
    _out << nl << "/// <summary>A <see cref=\"IceRpc.OutputStreamWriter{T}\"/> used to write <see cref=\""
         << name << "\"/> instances.</summary>";
    _out << nl << "public static readonly IceRpc.OutputStreamWriter<" << name << "> IceWriter =";
    _out.inc();
    _out << nl << "(ostr, value) => value.IceWrite(ostr);";
    _out.dec();
    return true;
}

void
Slice::Gen::TypesVisitor::visitStructEnd(const StructPtr& p)
{
    string name = fixId(p->name());
    string scope = fixId(p->scope());
    string ns = getNamespace(p);
    MemberList dataMembers = p->dataMembers();

    emitEqualityOperators(name);

    bool partialInitialize = !hasDataMemberWithName(dataMembers, "Initialize");

    _out << sp;
    _out << nl << "/// <summary>Constructs a new instance of <see cref=\"" << name << "\"/>.</summary>";
    for (const auto& member : dataMembers)
    {
        CommentInfo comment = processComment(member, "");
        writeDocCommentLines(_out, comment.summaryLines, "param", "name", paramName(member));
    }
    _out << nl << "public ";
    _out << name
         << spar
         << mapfn<MemberPtr>(dataMembers,
                             [&ns](const auto& i)
                             {
                                 return typeToString(i->type(), ns) + " " + fixId(i->name());
                             })
         << epar;
    _out << sb;
    for(const auto& i : dataMembers)
    {
        string paramName = fixId(i->name());
        string memberName = fixId(fieldName(i), Slice::ObjectType);
        _out << nl << (paramName == memberName ? "this." : "") << memberName  << " = " << paramName << ";";
    }
    if(partialInitialize)
    {
        _out << nl << "Initialize();";
    }
    _out << eb;

    _out << sp;
    _out << nl << "/// <summary>Constructs a new instance of <see cref=\"" << name << "\"/>.</summary>";
    _out << nl << "/// <param name=\"istr\">The <see cref=\"IceRpc.InputStream\"/> being used to unmarshal the "
         << "instance.</param>";
    _out << nl << "public " << name << "(IceRpc.InputStream istr)";
    _out << sb;

    writeUnmarshalDataMembers(dataMembers, ns, 0);

    if(partialInitialize)
    {
        _out << nl << "Initialize();";
    }

    _out << eb;

    _out << sp;
    _out << nl << "/// <inheritdoc/>";
    _out << nl << "public readonly override bool Equals(object? obj) => obj is " << name
         << " value && this.Equals(value);";

    if (!p->hasMetadata("cs:custom-equals"))
    {
        // Default implementation for Equals and GetHashCode
        _out << sp;
        _out << nl << "/// <inheritdoc/>";
        _out << nl << "public readonly bool Equals(" << name << " other)";

        _out << " =>";
        _out.inc();
        _out << nl;
        for (auto q = dataMembers.begin(); q != dataMembers.end();)
        {
            string mName = fixId(fieldName(*q), Slice::ObjectType);
            string lhs = "this." + mName;
            string rhs = "other." + mName;

            TypePtr mType = unwrapIfOptional((*q)->type());

            if (mType->isInterfaceType())
            {
                _out << "IceRpc.IServicePrx.Equals(" << lhs << ", " << rhs << ")";
            }
            else if (SequencePtr::dynamicCast(mType))
            {
                // We always check for null values because a default-initialized struct will have null fields even for
                // non nullable fields.

                if (dataMembers.size() > 1)
                {
                    _out << "(";
                }
                _out << lhs << " == " << rhs << " ||";
                _out.inc();
                _out << nl << "(" << lhs << " != null && " << rhs << " != null && ";
                _out << "global::System.Linq.Enumerable.SequenceEqual(" << lhs << ", " << rhs << ")";
                _out << ")";
                if (dataMembers.size() > 1)
                {
                    _out << ")";
                }
                _out.dec();
            }
            else if (DictionaryPtr::dynamicCast(mType))
            {
                if (dataMembers.size() > 1)
                {
                    _out << "(";
                }
                _out << lhs << " == " << rhs << " ||";
                _out.inc();
                _out << nl << "(" << lhs << " != null && " << rhs << " != null && ";
                _out << "IceRpc.DictionaryExtensions.DictionaryEqual(" << lhs << ", " << rhs << ")";
                _out << ")";
                if (dataMembers.size() > 1)
                {
                    _out << ")";
                }
                _out.dec();
            }
            else
            {
                _out << lhs << " == " << rhs;
            }

            if (++q != dataMembers.end())
            {
                _out << " &&" << nl;
            }
            else
            {
                _out << ";";
            }
        }
        _out.dec();

        _out << sp;
        _out << nl << "/// <inheritdoc/>";
        _out << nl << "public readonly override int GetHashCode()";
        _out << sb;
        _out << nl << "var hash = new global::System.HashCode();";
        for (const auto& dataMember : dataMembers)
        {
            string obj = "this." + fixId(fieldName(dataMember), Slice::ObjectType);
            TypePtr mType = unwrapIfOptional(dataMember->type());
            if (SequencePtr::dynamicCast(mType))
            {
                _out << nl << "if (" << obj << " != null)";
                _out << sb;
                _out << nl << "hash.Add(IceRpc.EnumerableExtensions.GetSequenceHashCode(" << obj << "));";
                _out << eb;
            }
            else if (DictionaryPtr::dynamicCast(mType))
            {
                _out << nl << "if (" << obj << " != null)";
                _out << sb;
                _out << nl << "hash.Add(IceRpc.DictionaryExtensions.GetDictionaryHashCode(" << obj << "));";
                _out << eb;
            }
            else
            {
                _out << nl << "hash.Add(" << obj << ");";
            }
        }
        _out << nl << "return hash.ToHashCode();";
        _out << eb;
    }

    _out << sp;
    _out << nl << "/// <summary>Marshals the struct by writing its fields to the "
        << "<see cref=\"IceRpc.OutputStream\"/>.</summary>";
    _out << nl << "/// <param name=\"ostr\">The stream to write to.</param>";
    _out << nl << "public readonly void IceWrite(IceRpc.OutputStream ostr)";
    _out << sb;
    writeMarshalDataMembers(dataMembers, ns, 0);
    _out << eb;

    if (partialInitialize)
    {
        _out << sp;
        _out << nl << "/// <summary>The constructor calls the Initialize partial method after initializing "
             << "the fields.</summary>";
        _out << nl << "partial void Initialize();";
    }

    _out << eb;
}

void
Slice::Gen::TypesVisitor::visitEnum(const EnumPtr& p)
{
    string name = fixId(p->name());
    string ns = getNamespace(p);
    string scoped = fixId(p->scoped());
    EnumeratorList enumerators = p->enumerators();

    // When the number of enumerators is smaller than the distance between the min and max values, the values are not
    // consecutive and we need to use a set to validate the value during unmarshaling.
    // Note that the values are not necessarily in order, e.g. we can use a simple range check for
    // enum E { A = 3, B = 2, C = 1 } during unmarshaling.
    const bool useSet = !p->isUnchecked() &&
        static_cast<int64_t>(enumerators.size()) < p->maxValue() - p->minValue() + 1;
    string underlying = p->underlying() ? typeToString(p->underlying(), "") : "int";

    _out << sp;
    emitDeprecate(p, false, _out);
    writeTypeDocComment(p, getDeprecateReason(p));
    emitCommonAttributes();
    emitCustomAttributes(p);
    _out << nl << "public enum " << name << " : " << underlying;
    _out << sb;
    bool firstEn = true;
    for (const auto& en : enumerators)
    {
        if (firstEn)
        {
            firstEn = false;
        }
        else
        {
            _out << ',';
            _out << sp;
        }

        writeTypeDocComment(en, getDeprecateReason(en));
        _out << nl << fixId(en->name());
        if (p->explicitValue())
        {
            _out << " = " << en->value();
        }
    }
    _out << eb;

    _out << sp;
    emitCommonAttributes();
    _out << nl << "/// <summary>Helper class for marshaling and unmarshaling <see cref=\"" << name << "\"/>.</summary>";
    _out << nl << "public static class " << p->name() << "Helper";
    _out << sb;
    if (useSet)
    {
        _out << sp;
        _out << nl << "public static readonly global::System.Collections.Generic.HashSet<" << underlying
            << "> EnumeratorValues =";
        _out.inc();
        _out << nl << "new global::System.Collections.Generic.HashSet<" << underlying << "> { ";
        firstEn = true;
        for (const auto& en : enumerators)
        {
            if (firstEn)
            {
                firstEn = false;
            }
            else
            {
                _out << ", ";
            }
            _out << en->value();
        }
        _out << " };";
        _out.dec();
    }

    _out << sp;
    _out << nl << "public static readonly IceRpc.InputStreamReader<" << name << "> IceReader = Read" << p->name()
        << ";";

    _out << sp;
    _out << nl << "public static readonly IceRpc.OutputStreamWriter<" << name << "> IceWriter = Write;";

    _out << sp;
    _out << nl << "public static " << name << " As" << p->name() << "(this " << underlying << " value) =>";
    if (p->isUnchecked())
    {
        _out << " (" << name << ")value;";
    }
    else
    {
        _out.inc();
        if (useSet)
        {
            _out << nl << "EnumeratorValues.Contains(value)";
        }
        else
        {
            _out << nl << p->minValue() << " <= value && value <= " << p->maxValue();
        }
        _out << " ? (" << name
             << ")value : throw new IceRpc.InvalidDataException($\"invalid enumerator value '{value}' for "
             << fixId(p->scoped()) << "\");";
        _out.dec();
    }

    _out << sp;
    _out << nl << "public static " << name << " Read" << p->name() << "(this IceRpc.InputStream istr) =>";
    _out.inc();
    _out << nl << "As" << p->name() << "(istr.";
    if (p->underlying())
    {
        _out << "Read" << builtinSuffix(p->underlying()) << "()";
    }
    else
    {
        _out << "ReadSize()";
    }
    _out << ");";
    _out.dec();

    _out << sp;
    _out << nl << "public static void Write(this IceRpc.OutputStream ostr, " << name << " value) =>";
    _out.inc();
    if (p->underlying())
    {
        _out << nl << "ostr.Write" << builtinSuffix(p->underlying()) << "((" << underlying << ")value);";
    }
    else
    {
        _out << nl << "ostr.WriteSize((int)value);";
    }
    _out.dec();
    _out << eb;
}

void
Slice::Gen::TypesVisitor::visitDataMember(const MemberPtr& p)
{
    ContainedPtr cont = ContainedPtr::dynamicCast(p->container());
    assert(cont);

    _out << sp;

    bool readonly = StructPtr::dynamicCast(cont) && cont->hasMetadata("cs:readonly");

    writeTypeDocComment(p, getDeprecateReason(p, true));
    emitDeprecate(p, true, _out);
    emitCustomAttributes(p);
    _out << nl << "public ";
    if(readonly)
    {
        _out << "readonly ";
    }
    _out << typeToString(p->type(), getNamespace(cont));
    _out << " " << fixId(fieldName(p), ExceptionPtr::dynamicCast(cont) ? Slice::ExceptionType : Slice::ObjectType);
    _out << ";";
}

Slice::Gen::ProxyVisitor::ProxyVisitor(IceUtilInternal::Output& out) :
    CsVisitor(out)
{
}

bool
Slice::Gen::ProxyVisitor::visitModuleStart(const ModulePtr& p)
{
    if(!p->hasInterfaceDefs())
    {
        return false;
    }
    openNamespace(p);
    return true;
}

void
Slice::Gen::ProxyVisitor::visitModuleEnd(const ModulePtr&)
{
    closeNamespace();
}

bool
Slice::Gen::ProxyVisitor::visitInterfaceDefStart(const InterfaceDefPtr& p)
{
    string name = p->name();
    string ns = getNamespace(p);

    _out << sp;
    writeProxyDocComment(p, getDeprecateReason(p));
    emitCommonAttributes();
    emitTypeIdAttribute(p->scoped());
    emitCustomAttributes(p);
    _out << nl << "public partial interface " << interfaceName(p) << "Prx : ";

    vector<string> baseInterfaces =
        mapfn<InterfaceDefPtr>(p->bases(), [&ns](const auto& c)
                           {
                               return getUnqualified(getNamespace(c) + "." +
                                                     interfaceName(c) + "Prx", ns);
                           });

    if(baseInterfaces.empty())
    {
        baseInterfaces.push_back("IceRpc.IServicePrx");
    }

    for(vector<string>::const_iterator q = baseInterfaces.begin(); q != baseInterfaces.end();)
    {
        _out << *q;
        if(++q != baseInterfaces.end())
        {
            _out << ", ";
        }
    }
    _out << sb;

    // Generate nested Request and Response classes if this interface has operations.

    if (!p->operations().empty())
    {
        bool generateResponseClass = false;

        _out << nl << "/// <summary>Converts the arguments of each operation that takes arguments into a request "
            << "payload.</summary>";
        _out << nl << "public static new class Request";
        _out << sb;
        for (auto operation : p->operations())
        {
            auto params = operation->params();

            if (params.size() > 0)
            {
                _out << sp;
                _out << nl << "/// <summary>Creates the request payload for operation " << operation->name() <<
                    ".</summary>";
                _out << nl << "/// <param name=\"proxy\">Proxy to the target service.</param>";
                if (params.size() == 1)
                {
                    _out << nl << "/// <param name=\"arg\">The request argument.</param>";
                }
                else
                {
                    _out << nl << "/// <param name=\"args\">The request arguments.</param>";
                }
                _out << nl << "/// <returns>The payload.</returns>";

                _out << nl << "public static global::System.Collections.Generic.IList<global::System.ArraySegment<byte>> "
                    << fixId(operationName(operation)) << "(IceRpc.IServicePrx proxy, ";

                if (params.size() == 1)
                {
                    _out << toTupleType(params, true) << " arg) =>";
                }
                else
                {
                    _out << "in " << toTupleType(params, true) << " args) =>";
                }
<<<<<<< HEAD
            }
            else
            {
                if (operation->isIdempotent() ||
                    opCompressArgs(operation) ||
                    opFormatTypeToString(operation) != "default")
                {
                    _out << sb;
                    _out << nl << "invocation ?\?= new IceRpc.Invocation();";
                    if (operation->isIdempotent())
                    {
                        _out << nl << "invocation.IsIdempotent = true;";
                    }
                    if (opFormatTypeToString(operation) != "default")
                    {
                        _out << nl << "invocation.ClassFormat = " << opFormatTypeToString(operation) << ";";
                    }

                    if (opCompressArgs(operation))
                    {
                        _out << nl << "invocation.RequestFeatures[typeof(IceRpc.CompressPayloadFeature)] = "
                             << "IceRpc.CompressPayloadFeature.Yes;";
                    }

                    _out << nl << "return IceRpc.OutgoingRequest.WithArgs(";
                    _out.inc();
                    _out << nl << "proxy,"
                        << nl << "\"" << operation->name() << "\","
                        << nl << "invocation,"
                        << nl << (inValue ? "in " : "") << "args,"
                        << nl;
                    writeOutgoingRequestWriter(operation);
                    _out << "," << nl << "cancel);";
                    _out.dec();
                    _out << eb;
=======
                _out.inc();
                if (params.size() == 1)
                {
                    _out << nl << "IceRpc.Payload.FromSingleArg(";
>>>>>>> b22a2369
                }
                else
                {
                    _out << nl << "IceRpc.Payload.FromArgs(";
                }
                _out.inc();
                _out << nl << "proxy,";
                _out << nl << (params.size() == 1 ? "arg," : "in args,");
                _out << nl;
                writeOutgoingRequestWriter(operation);
                string classFormat = opFormatTypeToString(operation);
                if (classFormat != "default")
                {
                    _out << "," << nl << classFormat;
                }
                _out << ");";
                _out.dec();
                _out.dec();
            }

            generateResponseClass = generateResponseClass || !operation->returnType().empty();
        }
        _out << eb;

        if (generateResponseClass)
        {
            _out << sp;
            _out << nl << "/// <summary>Holds a <see cref=\"IceRpc.ResponseReader{T}\"/> for each non-void "
                 << "remote operation defined in <see cref=\"" << interfaceName(p) << "Prx\"/>.</summary>";
            _out << nl << "public static new class Response";
            _out << sb;
            for (auto operation : p->operations())
            {
                auto returns = operation->returnType();
                if (returns.size() > 0)
                {
                    _out << sp;
                    string opName = fixId(operationName(operation));
                    _out << nl << "/// <summary>The <see cref=\"IceRpc.ResponseReader{T}\"/> for the return value type "
                         << "of operation " << operation->name() << ".</summary>";
                    _out << nl << "public static " << toTupleType(returns, false) << ' ' << opName;
                    _out << "(global::System.ReadOnlyMemory<byte> payload, ";
                    _out << "IceRpc.IServicePrx proxy, IceRpc.Connection connection) =>";
                    _out.inc();
                    _out << nl << "Payload.ToReturnValue(";
                    _out.inc();
                    _out << nl << "payload,";
                    _out << nl;
                    writeIncomingResponseReader(operation);
                    _out << ",";
                    _out << nl << "proxy,";
                    _out << nl << "connection);";
                    _out.dec();
                    _out.dec();
                }
            }
            _out << eb;
        }
    }

    return true;
}

void
Slice::Gen::ProxyVisitor::visitInterfaceDefEnd(const InterfaceDefPtr& p)
{
    string ns = getNamespace(p);
    InterfaceList bases = p->bases();

    string name = interfaceName(p) + "Prx";
    string impl = name.substr(1);

    //
    // Proxy static methods
    //
    _out << sp;
    _out << nl << "/// <summary>Factory for <see cref=\"" << name << "\"/> proxies.</summary>";
    _out << nl << "public static readonly new IceRpc.IProxyFactory<" << name << "> Factory = new IceProxyFactory();";
    _out << sp;
    _out << nl << "/// <summary>An <see cref=\"IceRpc.InputStreamReader{T}\"/> used to read "
         << "<see cref=\"" << name << "\"/> proxies.</summary>";
    _out << nl << "public static readonly new IceRpc.InputStreamReader<" << name << "> IceReader =";
    _out.inc();
    _out << nl << "istr => IceRpc.ProxyFactory.Read(Factory, istr);";
    _out.dec();

    _out << sp;
    _out << nl << "// <summary>An <see cref=\"InputStreamReader{T}\"/> used to read <see cref=\"" << name
         << "\"/> nullable proxies.</summary>";
    _out << nl << "public static readonly new IceRpc.InputStreamReader<" << name << "?> IceReaderIntoNullable =";
    _out.inc();
    _out << nl << "istr => IceRpc.ProxyFactory.ReadNullable(Factory, istr);";
    _out.dec();

    _out << sp;
    _out << nl << "/// <summary>Converts the string representation of a proxy to its <see cref=\"" << name << "\"/> "
         << "equivalent.</summary>";
    _out << nl << "/// <param name=\"s\">The proxy string representation.</param>";
    _out << nl << "/// <param name=\"invoker\">The invoker of the new proxy</param>";
    _out << nl << "/// <returns>The new proxy</returns>";
    _out << nl << "/// <exception cref=\"global::System.FormatException\"><c>s</c> does not contain a valid string "
         << "representation of a proxy.</exception>";
    _out << nl << "public static new " << name << " Parse(string s, IceRpc.IInvoker invoker) => "
         << "IceRpc.ProxyFactory.Parse(Factory, s, invoker);";

    _out << sp;
    _out << nl << "/// <summary>Converts the string representation of a proxy to its <see cref=\"" << name
         << "\"/> equivalent.</summary>";
    _out << nl << "/// <param name=\"s\">The proxy string representation.</param>";
    _out << nl << "/// <param name=\"invoker\">The invoker of the new proxy</param>";
    _out << nl << "/// <param name=\"proxy\">When this method returns it contains the new proxy, if the conversion "
         << "succeeded or null if the conversion failed.</param>";
    _out << nl << "/// <returns><c>true</c> if the s parameter was converted successfully; otherwise, <c>false</c>."
         << "</returns>";
    _out << nl << "public static bool TryParse(string s, IceRpc.IInvoker invoker, out "
        << name << "? proxy)";
    _out << sb;
    _out << nl << "try";
    _out << sb;
    _out << nl << "proxy = IceRpc.ProxyFactory.Parse(Factory, s, invoker);";
    _out << eb;
    _out << nl << "catch";
    _out << sb;
    _out << nl << "proxy = null;";
    _out << nl << "return false;";
    _out << eb;
    _out << nl << "return true;";
    _out << eb;
    _out << sp;
    _out << nl << "private class IceProxyFactory : IceRpc.IProxyFactory<" << name << ">";
    _out << sb;
    _out << nl << "public " << name << " Create(";
    _out.inc();
    _out << nl << "string path,";
    _out << nl << "IceRpc.Protocol protocol,";
    _out << nl << "IceRpc.Encoding encoding,";
    _out << nl << "IceRpc.Endpoint? endpoint,";
    _out << nl << "global::System.Collections.Generic.IEnumerable<IceRpc.Endpoint> altEndpoints,";
    _out << nl << "IceRpc.Connection? connection,";
    _out << nl << "IceRpc.ProxyOptions options) =>";
    _out << nl << "new " << impl << "(path, protocol, encoding, endpoint, altEndpoints, connection, options);";
    _out.dec();
    _out << sp;
    _out << nl << "public " << name << " Create(";
    _out.inc();
    _out << nl << "IceRpc.Interop.Identity identity,";
    _out << nl << "string facet,";
    _out << nl << "IceRpc.Encoding encoding,";
    _out << nl << "IceRpc.Endpoint? endpoint,";
    _out << nl << "global::System.Collections.Generic.IEnumerable<IceRpc.Endpoint> altEndpoints,";
    _out << nl << "IceRpc.Connection? connection,";
    _out << nl << "IceRpc.ProxyOptions options) =>";
    _out << nl << "new " << impl << "(identity, facet, encoding, endpoint, altEndpoints, connection, options);";
    _out.dec();
    _out << sp;
    _out << nl << "private class " << impl << " : IceRpc.ServicePrx, " << name;
    _out << sb;
    _out << nl << "internal " << impl << "(";
    _out.inc();
    _out << nl << "string path,";
    _out << nl << "IceRpc.Protocol protocol,";
    _out << nl << "IceRpc.Encoding encoding,";
    _out << nl << "IceRpc.Endpoint? endpoint,";
    _out << nl << "global::System.Collections.Generic.IEnumerable<IceRpc.Endpoint> altEndpoints,";
    _out << nl << "IceRpc.Connection? connection,";
    _out << nl << "IceRpc.ProxyOptions options)";
    _out << nl << ": base(path, protocol, encoding, endpoint, altEndpoints, connection, options)";
    _out.dec();
    _out << sb;
    _out << eb;
    _out << sp;
    _out << nl << "internal " << impl << "(";
    _out.inc();
    _out << nl << "IceRpc.Interop.Identity identity,";
    _out << nl << "string facet,";
    _out << nl << "IceRpc.Encoding encoding,";
    _out << nl << "IceRpc.Endpoint? endpoint,";
    _out << nl << "global::System.Collections.Generic.IEnumerable<IceRpc.Endpoint> altEndpoints,";
    _out << nl << "IceRpc.Connection? connection,";
    _out << nl << "IceRpc.ProxyOptions options)";
    _out << nl << ": base(identity, facet, encoding, endpoint, altEndpoints, connection, options)";
    _out.dec();
    _out << sb;
    _out << eb;
    _out << eb;
    _out << eb;
    _out << eb;
}

void
Slice::Gen::ProxyVisitor::visitOperation(const OperationPtr& operation)
{
    auto returnType = operation->returnType();
    auto params = operation->params();

    InterfaceDefPtr interface = InterfaceDefPtr::dynamicCast(operation->container());
    string deprecateReason = getDeprecateReason(operation, true);

    string ns = getNamespace(interface);
    string opName = operationName(operation);
    string name = fixId(opName);
    string asyncName = opName + "Async";
    bool oneway = operation->hasMetadata("oneway");

    TypePtr ret = operation->deprecatedReturnType();
    string retS = typeToString(operation->deprecatedReturnType(), ns);

    string invocation = getEscapedParamName(operation, "invocation");
    string cancel = getEscapedParamName(operation, "cancel");

    bool voidOp = returnType.empty();

    _out << sp;
    writeOperationDocComment(operation, deprecateReason, false);
    if (!deprecateReason.empty())
    {
        _out << nl << "[global::System.Obsolete(\"" << deprecateReason << "\")]";
    }

    _out << nl << returnTaskStr(operation, ns, false) << " " << asyncName << spar
        << getInvocationParams(operation, ns, true) << epar << " =>";
    _out.inc();

    _out << nl << "IceInvokeAsync(\"" << operation->name() << "\", ";
    if (params.size() == 0)
    {
        _out << "IceRpc.Payload.FromEmptyArgs(this), ";
    }
    else
    {
        // can't use 'in' for tuple as it's an expression
        _out << "Request." << name << "(this, " << toTuple(params) << "), ";
    }
    if (!voidOp)
    {
        _out << "Response." << name << ", ";
    }
    _out << invocation << ", ";
    if (opCompressArgs(operation))
    {
        _out << "compress: true, ";
    }
    if (isIdempotent(operation))
    {
        _out << "idempotent: true, ";
    }
    if (voidOp)
    {
        _out << (oneway ? "oneway: true" : "oneway: IsOneway") << ", ";
    }
    _out << "cancel: " << cancel << ");";
    _out.dec();

    // TODO: move this check to the Slice parser.
    if (oneway && !voidOp)
    {
        const UnitPtr ut = operation->unit();
        const DefinitionContextPtr dc = ut->findDefinitionContext(operation->file());
        assert(dc);
        dc->error(operation->file(), operation->line(), "only void operations can be marked oneway");
    }
}

void
Slice::Gen::ProxyVisitor::writeOutgoingRequestWriter(const OperationPtr& operation)
{
    InterfaceDefPtr interface = InterfaceDefPtr::dynamicCast(operation->container());
    string ns = getNamespace(interface);

    auto params = operation->params();
    assert(!params.empty());

    // When the operation's parameter is a T? where T is an interface or a class, there is a built-in writer, so
    // defaultWriter is true.
    bool defaultWriter = params.size() == 1 && operation->paramsBitSequenceSize() == 0 && !params.front()->tagged();
    if (defaultWriter)
    {
        // This includes operations with a single struct parameter.
        if (params.front()->stream())
        {
            _out << "SocketStream.Ice" << streamDataWriter(params.front()->type());
        }
        else
        {
            _out << outputStreamWriter(params.front()->type(), ns, true, true);
        }
    }
    else
    {
        _out << "(IceRpc.OutputStream ostr, ";
        string inValue = params.size() > 1 ? "in " : "";
        _out << inValue << toTupleType(params, true) << " value";
        if (params.back()->stream())
        {
            _out << ", global::System.Threading.CancellationToken cancel";
        }
        _out << ") =>";
        _out << sb;
        writeMarshal(operation, false);
        _out << eb;
    }
}

void
Slice::Gen::ProxyVisitor::writeIncomingResponseReader(const OperationPtr& operation)
{
    InterfaceDefPtr interface = operation->interface();
    string ns = getNamespace(interface);

    auto returnType = operation->returnType();

    bool defaultReader = returnType.size() == 1 && operation->returnBitSequenceSize() == 0 &&
        !returnType.front()->tagged();

    if (defaultReader)
    {
        if(returnType.front()->stream())
        {
            _out << "IceRpc.SocketStream.Ice" << streamDataReader(returnType.front()->type());
        }
        else
        {
            _out << inputStreamReader(returnType.front()->type(), ns);
        }
    }
    else if (returnType.size() > 0)
    {
        if (returnType.back()->stream())
        {
            _out << "(istr, socketStream) =>";
        }
        else
        {
            _out << "istr =>";
        }
        _out << sb;
        writeUnmarshal(operation, true);
        _out << eb;
    }
}

Slice::Gen::DispatcherVisitor::DispatcherVisitor(::IceUtilInternal::Output& out) :
    CsVisitor(out)
{
}

bool
Slice::Gen::DispatcherVisitor::visitModuleStart(const ModulePtr& p)
{
    if (!p->hasInterfaceDefs())
    {
        return false;
    }

    openNamespace(p);
    return true;
}

void
Slice::Gen::DispatcherVisitor::visitModuleEnd(const ModulePtr&)
{
    closeNamespace();
}

bool
Slice::Gen::DispatcherVisitor::visitInterfaceDefStart(const InterfaceDefPtr& p)
{
    InterfaceList bases = p->bases();
    string name = interfaceName(p);
    string ns = getNamespace(p);

    _out << sp;
    writeServantDocComment(p, getDeprecateReason(p));
    emitCommonAttributes();
    emitTypeIdAttribute(p->scoped());
    emitCustomAttributes(p);
    _out << nl << "public partial interface " << fixId(name) << " : ";
    if (bases.empty())
    {
        _out << "IceRpc.IService";
    }
    else
    {
        for(InterfaceList::const_iterator q = bases.begin(); q != bases.end();)
        {
            _out << getUnqualified(getNamespace(*q) + "." + interfaceName(*q), ns);
            if(++q != bases.end())
            {
                _out << ", ";
            }
        }
    }

    _out << sb;

    // Generate nested Request and Response classes if needed.
    auto operationList = p->operations();
    bool generateRequestClass =
        find_if(operationList.begin(), operationList.end(), [](const auto& op) {
            return !op->params().empty() && (op->params().size() > 1 || !op->params().front()->stream());
            }) != operationList.end();

    bool generateResponseClass =
        find_if(operationList.begin(), operationList.end(), [](const auto& op) { return !op->returnType().empty(); })
            != operationList.end();

    if (generateRequestClass)
    {
        _out << nl << "/// <summary>Holds a <see cref=\"IceRpc.InputStreamReader{T}\"/> for each remote operation "
             << "with parameter(s)";
        _out << nl << "/// defined in <see cref=\"" << name << "\"/>.</summary>";
        _out << nl << "public static new class Request";
        _out << sb;

        for (auto operation : operationList)
        {
            auto params = operation->params();
            if (!params.empty() && (params.size() > 1 || !params.front()->stream()))
            {
                string propertyName = fixId(operationName(operation));
                _out << sp;
                _out << nl << "/// <summary>The <see cref=\"IceRpc.RequestReader{T}\"/> for the parameter"
                     << (params.size() > 1 ? "s " : " ")
                     << "of operation " << propertyName << ".</summary>";

                _out << nl << "public static " << toTupleType(params, false) << ' ' << fixId(operationName(operation));
                _out << "(IceRpc.IncomingRequest request) =>";
                _out.inc();
                _out << nl;
                _out << "request.ReadArgs(";
                writeIncomingRequestReader(operation);
                _out << ");";
                _out.dec();
            }
        }
        _out << eb;
        _out << sp;
    }

    if (generateResponseClass)
    {
        _out << nl << "/// <summary>Provides a <see cref=\"IceRpc.OutgoingResponse\"/> factory method "
             << "for each non-void remote operation";
        _out << nl << "/// defined in the <see cref=\"" << name << "\"/>.</summary>";
        _out << nl << "public static new class Response";
        _out << sb;
        for (auto operation : operationList)
        {
            auto returns = operation->returnType();
            size_t returnCount = returns.size();

            if (returnCount > 0)
            {
                _out << sp;
                bool inValue = returnCount > 1;
                _out << nl << "/// <summary>Creates an <see cref=\"IceRpc.OutgoingResponse\"/> for operation "
                     << fixId(operationName(operation)) << ".</summary>";
                _out << nl << "/// <param name=\"dispatch\">Holds decoded header data and other information about the "
                     << "current request.</param>";
                _out << nl << "/// <param name=\"returnValue\">The return value to write into the new frame.</param>";
                _out << nl << "/// <returns>A new <see cref=\"IceRpc.OutgoingResponse\"/>.</returns>";
                _out << nl << "public static IceRpc.OutgoingResponse "<< fixId(operationName(operation))
                    << "(IceRpc.Dispatch dispatch, "
                    << (inValue ? "in " : "") << toTupleType(returns, true) << " returnValue)";
                if (opCompressReturn(operation))
                {
                    _out << sb;
                    _out << nl << "dispatch.ResponseFeatures[typeof(IceRpc.CompressPayloadFeature)] = "
                         << "IceRpc.CompressPayloadFeature.Yes;";
                    _out << nl << "return IceRpc.OutgoingResponse.WithReturnValue(";
                    _out.inc();
                    _out << nl << "dispatch,"
                         << nl << "format: " << opFormatTypeToString(operation) << ","
                         << nl << (inValue ? "in " : "") << "returnValue,"
                         << nl;
                    writeOutgoingResponseWriter(operation);
                    _out << ");";
                    _out.dec();
                    _out << eb;
                }
                else
                {
                    _out << " =>";
                    _out.inc();
                    _out << nl << "IceRpc.OutgoingResponse.WithReturnValue(";
                    _out.inc();
                    _out << nl << "dispatch,"
                         << nl << "format: " << opFormatTypeToString(operation) << ","
                         << nl << (inValue ? "in " : "") << "returnValue,"
                         << nl;
                    writeOutgoingResponseWriter(operation);
                    _out << ");";
                    _out.dec();
                    _out.dec();
                }
            }
        }
        _out << eb;
        _out << sp;
    }

    // The _ice prefix is in case the user "extends" the partial generated interface.
    _out << nl << "private static readonly string _iceTypeId = IceRpc.TypeExtensions.GetIceTypeId(typeof("
        << name << "))!;";
    _out << nl
        << "private static readonly string[] _iceAllTypeIds = IceRpc.TypeExtensions.GetAllIceTypeIds(typeof("
        << name << "));";

    for (const auto& op : p->operations())
    {
        writeReturnValueStruct(op);
        writeMethodDeclaration(op);
    }

    _out << sp;
    _out << nl << "global::System.Threading.Tasks.ValueTask<string> IceRpc.IService.IceIdAsync("
         << "IceRpc.Dispatch dispatch, "
         << "global::System.Threading.CancellationToken cancel) => new(_iceTypeId);";
    _out << sp;
    _out << nl << "global::System.Threading.Tasks.ValueTask<global::System.Collections.Generic.IEnumerable<string>> "
         << "IceRpc.IService.IceIdsAsync(IceRpc.Dispatch dispatch, "
         << "global::System.Threading.CancellationToken cancel) => new(_iceAllTypeIds);";

    _out << sp;
    _out << nl << "global::System.Threading.Tasks.ValueTask<IceRpc.OutgoingResponse> IceRpc.IService"
         << ".DispatchAsync("
         << "IceRpc.IncomingRequest request, "
         << "IceRpc.Dispatch dispatch, "
         << "global::System.Threading.CancellationToken cancel) =>";
    _out.inc();
    _out << nl << "DispatchAsync(this, request, dispatch, cancel);";
    _out.dec();

    _out << sp;
    _out << nl << "// This protected static DispatchAsync allows a derived class to override the instance DispatchAsync";
    _out << nl << "// and reuse the generated implementation.";
    _out << nl << "protected static global::System.Threading.Tasks.ValueTask<IceRpc.OutgoingResponse> "
         << "DispatchAsync(" << fixId(name) << " servant, "
         << "IceRpc.IncomingRequest request, "
         << "IceRpc.Dispatch dispatch, "
         << "global::System.Threading.CancellationToken cancel) =>";
    _out.inc();
    _out << nl << "request.Operation switch";
    _out << sb;
    vector<pair<string, string>> allOpNames;
    for(const auto& op : p->allOperations())
    {
        allOpNames.push_back(make_pair(op->name(), operationName(op)));
    }
    allOpNames.push_back(make_pair("ice_id", "IceId"));
    allOpNames.push_back(make_pair("ice_ids", "IceIds"));
    allOpNames.push_back(make_pair("ice_isA", "IceIsA"));
    allOpNames.push_back(make_pair("ice_ping", "IcePing"));

    for(const auto& opName : allOpNames)
    {
        _out << nl << "\"" << opName.first << "\" => " << "servant.IceD" << opName.second << "Async(request, dispatch, cancel),";
    }

    _out << nl << "_ => throw new IceRpc.OperationNotFoundException()";

    _out << eb << ";"; // switch expression
    _out.dec(); // method
    return true;
}

void
Slice::Gen::DispatcherVisitor::writeReturnValueStruct(const OperationPtr& operation)
{
    InterfaceDefPtr interface = InterfaceDefPtr::dynamicCast(operation->container());
    string ns = getNamespace(interface);
    const string opName = pascalCase(operation->name());
    const string name = opName + "MarshaledReturnValue";
    auto returnType = operation->returnType();

    if (operation->hasMarshaledResult())
    {
        _out << sp;
        _out << nl << "/// <summary>Helper struct used to marshal the return value of " << opName << " operation."
             << "</summary>";
        _out << nl << "public struct " << name << " : global::System.IEquatable<" << name << ">";
        _out << sb;
        _out << nl << "/// <summary>The frame holding the marshaled response.</summary>";
        _out << nl << "public IceRpc.OutgoingResponse Response { get; }";

        emitEqualityOperators(name);
        _out << sp;

        _out << nl << "/// <summary>Constructs a new <see cref=\"" << name  << "\"/> instance that";
        _out << nl << "/// immediately marshals the return value of operation " << opName << ".</summary>";
        _out << nl << "public " << name << spar
             << getNames(returnType, [](const auto& p)
                                    {
                                        return paramTypeStr(p) + " " + paramName(p);
                                    })
             << ("IceRpc.Dispatch " + getEscapedParamName(operation, "dispatch"))
             << epar;
        _out << sb;
        _out << nl << "Response = IceRpc.OutgoingResponse.WithReturnValue(";
        _out.inc();
        _out << nl << getEscapedParamName(operation, "dispatch") << ", "
             << "format: " << opFormatTypeToString(operation) << ", "
             << toTuple(returnType) << ",";
        if(returnType.size() > 1)
        {
            _out << nl << "(IceRpc.OutputStream ostr, " << toTupleType(returnType, true) << " value) =>";
            _out << sb;
            writeMarshal(operation, true);
            _out << eb;
        }
        else
        {
            _out << nl << "(ostr, value) =>";
            _out << sb;
            writeMarshal(operation, true);
            _out << eb;
        }
        _out << ");";
        _out.dec();
        _out << eb;

        _out << sp;
        _out << nl << "/// <inheritdoc/>";
        _out << nl << "public bool Equals(" << name << " other) => Response == other.Response;";

        _out << sp;
        _out << nl << "/// <inheritdoc/>";
        _out << nl << "public override bool Equals(object? obj) => obj is " << name << " value && Equals(value);";

        _out << sp;
        _out << nl << "/// <inheritdoc/>";
        _out << nl << "public override int GetHashCode() => Response.GetHashCode();";

        _out << eb;
    }
}

void
Slice::Gen::DispatcherVisitor::writeMethodDeclaration(const OperationPtr& operation)
{
    InterfaceDefPtr interface = InterfaceDefPtr::dynamicCast(operation->container());
    string ns = getNamespace(interface);
    string deprecateReason = getDeprecateReason(operation, true);
    const string name = fixId(operationName(operation) + "Async");

    _out << sp;
    writeOperationDocComment(operation, deprecateReason, true);
    _out << nl << "public ";

    _out << returnTaskStr(operation, ns, true);

    _out << " " << name << spar;
    _out << getNames(operation->params(),
                     [](const auto& param)
                     {
                        return paramTypeStr(param, false) + " " + paramName(param);
                     });
    _out << ("IceRpc.Dispatch " + getEscapedParamName(operation, "dispatch"));
    _out << ("global::System.Threading.CancellationToken " + getEscapedParamName(operation, "cancel"));
    _out << epar << ';';
}

void
Slice::Gen::DispatcherVisitor::visitOperation(const OperationPtr& operation)
{
    InterfaceDefPtr interface = InterfaceDefPtr::dynamicCast(operation->container());
    string ns = getNamespace(interface);
    string opName = operationName(operation);
    string name = fixId(opName + "Async");
    string internalName = "IceD" + opName + "Async";

    auto params = operation->params();
    auto returnType = operation->returnType();

    _out << sp;
    _out << nl << "protected ";
    _out << "async ";
    _out << "global::System.Threading.Tasks.ValueTask<IceRpc.OutgoingResponse>";
    _out << " " << internalName << "(IceRpc.IncomingRequest request, IceRpc.Dispatch dispatch, global::System.Threading.CancellationToken cancel)";
    _out << sb;

    if (!isIdempotent(operation))
    {
         _out << nl << "IceCheckNonIdempotent(request);";
    }

    // Even when the parameters are empty, we verify the encapsulation is indeed empty (can contain tagged params
    // that we skip).
    if (params.empty())
    {
        _out << nl << "request.ReadEmptyArgs();";
    }
    else if(params.size() == 1 && params.front()->stream())
    {
        _out << nl << "var " << paramName(params.front(), "iceP_") << " = request.ReadArgs(";
        _out << "IceRpc.SocketStream.Ice" << streamDataReader(params.front()->type());
        _out << ");";
    }
    else
    {
        _out << nl << "var " << (params.size() == 1 ? paramName(params.front(), "iceP_") : "args")
            << " = Request." << fixId(opName) << "(request);";
    }

    // The 'this.' is necessary only when the operation name matches one of our local variable (dispatch, istr etc.)

    if (operation->hasMarshaledResult())
    {
        _out << nl << "var returnValue = await this." << name << spar;
        if(params.size() > 1)
        {
            _out << getNames(params, [](const MemberPtr& param) { return "args." + fieldName(param); });
        }
        else if(params.size() == 1)
        {
            _out << paramName(params.front(), "iceP_");
        }
        _out << "dispatch"
             << "cancel" << epar << ".ConfigureAwait(false);";
        _out << nl << "return returnValue.Response;";
        _out << eb;
    }
    else
    {
        _out << nl;
        if (returnType.size() >= 1)
        {
            _out << "var returnValue = ";
        }

        _out << "await this." << name << spar;
        if (params.size() > 1)
        {
            _out << getNames(params, [](const MemberPtr& param) { return "args." + fieldName(param); });
        }
        else if (params.size() == 1)
        {
            _out << paramName(params.front(), "iceP_");
        }
        _out << "dispatch" << "cancel" << epar << ".ConfigureAwait(false);";

        if (returnType.size() == 0)
        {
            _out << nl << "return IceRpc.OutgoingResponse.WithVoidReturnValue(dispatch);";
        }
        else
        {
            _out << nl << "return Response." << fixId(opName) << "(dispatch, returnValue);";
        }
        _out << eb;
    }
}

void
Slice::Gen::DispatcherVisitor::visitInterfaceDefEnd(const InterfaceDefPtr&)
{
    _out << eb; // interface
}

void
Slice::Gen::DispatcherVisitor::writeIncomingRequestReader(const OperationPtr& operation)
{
    InterfaceDefPtr interface = operation->interface();
    string ns = getNamespace(interface);

    auto params = operation->params();
    bool defaultReader = params.size() == 1 && operation->paramsBitSequenceSize() == 0 && !params.front()->tagged();

    if (defaultReader)
    {
        if (params.front()->stream())
        {
            _out << "IceRpc.SocketStream.Ice" << streamDataReader(params.front()->type());
        }
        else
        {
            _out << inputStreamReader(params.front()->type(), ns);
        }
    }
    else if (params.size() > 0)
    {
        if (params.back()->stream())
        {
            _out << "(istr, socketStream) =>";
        }
        else
        {
            _out << "istr =>";
        }
        _out << sb;
        writeUnmarshal(operation, false);
        _out << eb;
    }
}

void
Slice::Gen::DispatcherVisitor::writeOutgoingResponseWriter(const OperationPtr& operation)
{
    InterfaceDefPtr interface = InterfaceDefPtr::dynamicCast(operation->container());
    string ns = getNamespace(interface);

    auto returns = operation->returnType();
    assert(!returns.empty());

    // When the operation returns a T? where T is an interface or a class, there is a built-in writer, so defaultWriter
    // is true.
    bool defaultWriter = returns.size() == 1 && operation->returnBitSequenceSize() == 0 && !returns.front()->tagged();
    if (defaultWriter)
    {
        // This includes operations with a single struct return type.
        if (returns.front()->stream())
        {
            _out << "SocketStream.Ice" << streamDataWriter(returns.front()->type());
        }
        else
        {
            _out << outputStreamWriter(returns.front()->type(), ns, true, true);
        }
    }
    else
    {
        _out << "(IceRpc.OutputStream ostr, ";
        _out << (returns.size() > 1 ? "in " : "") << toTupleType(returns, true) << " value";
        if(returns.back()->stream())
        {
            _out << ", global::System.Threading.CancellationToken cancel";
        }
        _out << ") =>";
        _out << sb;
        writeMarshal(operation, true);
        _out << eb;
    }
}

Slice::Gen::ClassAttributeVisitor::ClassAttributeVisitor(IceUtilInternal::Output& out) :
    CsVisitor(out)
{
}

bool
Slice::Gen::ClassAttributeVisitor::visitUnitStart(const UnitPtr& p)
{
    if (p->hasClassDefs() || p->hasExceptions())
    {
        _out << sp;
        return true;
    }
    else
    {
        return false;
    }
}

void
Slice::Gen::ClassAttributeVisitor::visitUnitEnd(const UnitPtr&)
{
    _out << sp;
}

bool
Slice::Gen::ClassAttributeVisitor::visitClassDefStart(const ClassDefPtr& p)
{
    emitClassAttribute(getNamespace(p) + "." + fixId(p->name()));
    return false;
}

bool
Slice::Gen::ClassAttributeVisitor::visitExceptionStart(const ExceptionPtr& p)
{
    emitClassAttribute(getNamespace(p) + "." + fixId(p->name()));
    return false;
}<|MERGE_RESOLUTION|>--- conflicted
+++ resolved
@@ -2187,48 +2187,10 @@
                 {
                     _out << "in " << toTupleType(params, true) << " args) =>";
                 }
-<<<<<<< HEAD
-            }
-            else
-            {
-                if (operation->isIdempotent() ||
-                    opCompressArgs(operation) ||
-                    opFormatTypeToString(operation) != "default")
-                {
-                    _out << sb;
-                    _out << nl << "invocation ?\?= new IceRpc.Invocation();";
-                    if (operation->isIdempotent())
-                    {
-                        _out << nl << "invocation.IsIdempotent = true;";
-                    }
-                    if (opFormatTypeToString(operation) != "default")
-                    {
-                        _out << nl << "invocation.ClassFormat = " << opFormatTypeToString(operation) << ";";
-                    }
-
-                    if (opCompressArgs(operation))
-                    {
-                        _out << nl << "invocation.RequestFeatures[typeof(IceRpc.CompressPayloadFeature)] = "
-                             << "IceRpc.CompressPayloadFeature.Yes;";
-                    }
-
-                    _out << nl << "return IceRpc.OutgoingRequest.WithArgs(";
-                    _out.inc();
-                    _out << nl << "proxy,"
-                        << nl << "\"" << operation->name() << "\","
-                        << nl << "invocation,"
-                        << nl << (inValue ? "in " : "") << "args,"
-                        << nl;
-                    writeOutgoingRequestWriter(operation);
-                    _out << "," << nl << "cancel);";
-                    _out.dec();
-                    _out << eb;
-=======
                 _out.inc();
                 if (params.size() == 1)
                 {
                     _out << nl << "IceRpc.Payload.FromSingleArg(";
->>>>>>> b22a2369
                 }
                 else
                 {
@@ -2692,38 +2654,19 @@
                 _out << nl << "/// <returns>A new <see cref=\"IceRpc.OutgoingResponse\"/>.</returns>";
                 _out << nl << "public static IceRpc.OutgoingResponse "<< fixId(operationName(operation))
                     << "(IceRpc.Dispatch dispatch, "
-                    << (inValue ? "in " : "") << toTupleType(returns, true) << " returnValue)";
-                if (opCompressReturn(operation))
-                {
-                    _out << sb;
-                    _out << nl << "dispatch.ResponseFeatures[typeof(IceRpc.CompressPayloadFeature)] = "
-                         << "IceRpc.CompressPayloadFeature.Yes;";
-                    _out << nl << "return IceRpc.OutgoingResponse.WithReturnValue(";
-                    _out.inc();
-                    _out << nl << "dispatch,"
-                         << nl << "format: " << opFormatTypeToString(operation) << ","
-                         << nl << (inValue ? "in " : "") << "returnValue,"
-                         << nl;
-                    writeOutgoingResponseWriter(operation);
-                    _out << ");";
-                    _out.dec();
-                    _out << eb;
-                }
-                else
-                {
-                    _out << " =>";
-                    _out.inc();
-                    _out << nl << "IceRpc.OutgoingResponse.WithReturnValue(";
-                    _out.inc();
-                    _out << nl << "dispatch,"
-                         << nl << "format: " << opFormatTypeToString(operation) << ","
-                         << nl << (inValue ? "in " : "") << "returnValue,"
-                         << nl;
-                    writeOutgoingResponseWriter(operation);
-                    _out << ");";
-                    _out.dec();
-                    _out.dec();
-                }
+                    << (inValue ? "in " : "") << toTupleType(returns, true) << " returnValue) =>";
+                _out.inc();
+                _out << nl << "IceRpc.OutgoingResponse.WithReturnValue(";
+                _out.inc();
+                _out << nl << "dispatch,"
+                    << nl << "compress: " << (opCompressReturn(operation) ? "true" : "false") << ","
+                    << nl << "format: " << opFormatTypeToString(operation) << ","
+                    << nl << (inValue ? "in " : "") << "returnValue,"
+                    << nl;
+                writeOutgoingResponseWriter(operation);
+                _out << ");";
+                _out.dec();
+                _out.dec();
             }
         }
         _out << eb;
@@ -2830,6 +2773,7 @@
         _out << nl << "Response = IceRpc.OutgoingResponse.WithReturnValue(";
         _out.inc();
         _out << nl << getEscapedParamName(operation, "dispatch") << ", "
+             << "compress: " << (opCompressReturn(operation) ? "true" : "false") << ", "
              << "format: " << opFormatTypeToString(operation) << ", "
              << toTuple(returnType) << ",";
         if(returnType.size() > 1)
