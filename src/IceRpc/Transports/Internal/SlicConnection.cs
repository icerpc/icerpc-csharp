--- conflicted
+++ resolved
@@ -50,13 +50,9 @@
     private ulong _nextBidirectionalId;
     private ulong _nextUnidirectionalId;
     private readonly int _packetMaxSize;
-<<<<<<< HEAD
-    private TimeSpan? _peerIdleTimeout;
+    private TimeSpan _peerIdleTimeout = Timeout.InfiniteTimeSpan;
     private int _peerMaxBidirectionalStreams;
     private int _peerMaxUnidirectionalStreams;
-=======
-    private TimeSpan _peerIdleTimeout = Timeout.InfiniteTimeSpan;
->>>>>>> 8c2da7a9
     private Task _pingTask = Task.CompletedTask;
     private Task _pongTask = Task.CompletedTask;
     private Task? _readFramesTask;
@@ -64,14 +60,10 @@
     private readonly ConcurrentDictionary<ulong, SlicStream> _streams = new();
     private readonly CancellationTokenSource _tasksCts = new();
     private int _unidirectionalStreamCount;
-<<<<<<< HEAD
+
     private SemaphoreSlim? _unidirectionalStreamSemaphore;
+    private Task _writeStreamFrameTask = Task.CompletedTask;
     private readonly SemaphoreSlim _writeSemaphore = new(1, 1);
-=======
-    private AsyncSemaphore? _unidirectionalStreamSemaphore;
-    private Task _writeStreamFrameTask = Task.CompletedTask;
-    private readonly AsyncSemaphore _writeSemaphore = new(1, 1);
->>>>>>> 8c2da7a9
 
     public async ValueTask<IMultiplexedStream> AcceptStreamAsync(CancellationToken cancellationToken)
     {
