--- conflicted
+++ resolved
@@ -69,12 +69,7 @@
                 return builder.Build();
             });
 
-<<<<<<< HEAD
-    /// <summary>Adds a <see cref="Server"/> with name <paramref name="serverName"/> to this service collection.
-    /// </summary>
-=======
     /// <summary>Adds a <see cref="Server"/> to this service collection.</summary>
->>>>>>> f5d9f3a2
     /// <param name="services">The service collection to add services to.</param>
     /// <param name="optionsName">The name of the ServerOptions instance.</param>
     public static IServiceCollection AddIceRpcServer(this IServiceCollection services, string optionsName) =>
