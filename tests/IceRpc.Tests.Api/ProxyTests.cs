// Copyright (c) ZeroC, Inc. All rights reserved.

using IceRpc.Interop;
using NUnit.Framework;
using System;
using System.Collections.Generic;
using System.Collections.Immutable;
using System.Linq;
using System.Threading;
using System.Threading.Tasks;

namespace IceRpc.Tests.Api
{
    [Parallelizable(scope: ParallelScope.All)]
    public class ProxyTests : ColocatedTest
    {
        [TestCase("ice+tcp://localhost:10000/test")]
        [TestCase("test:tcp -h localhost -p 10000")]
        public async Task Proxy_Clone(string s)
        {
            await using var communicator = new Communicator();
            var prx = IGreeterServicePrx.Parse(s, communicator);

            Assert.IsFalse(prx.Clone(cacheConnection: false).CacheConnection);
            Assert.IsTrue(prx.Clone(cacheConnection: true).CacheConnection);

            var label = "my label";
            prx = prx.Clone(label: label);
            Assert.AreEqual(prx.Label, label);
            prx = prx.Clone(clearLabel: true);
            Assert.IsNull(prx.Label);

            prx = prx.Clone(context: new Dictionary<string, string>
            {
                { "key1", "value1" },
                { "key2", "value2" },
            });
            Assert.AreEqual(2, prx.Context.Count);
            Assert.AreEqual("value1", prx.Context["key1"]);
            Assert.AreEqual("value2", prx.Context["key2"]);

            Assert.AreEqual(prx.Clone(encoding: Encoding.V11).Encoding, Encoding.V11);
            Assert.AreEqual(prx.Clone(encoding: Encoding.V20).Encoding, Encoding.V20);

            if (prx.Protocol == Protocol.Ice1)
            {
                var prx2 = IGreeterServicePrx.Parse("test:tcp -h localhost -p 10001", communicator);
                Assert.AreEqual(prx.Clone(endpoints: prx2.Endpoints).Endpoints, prx2.Endpoints);
            }
            else
            {
                var prx2 = IGreeterServicePrx.Parse("ice+tcp://localhost:10001/test", communicator);
                Assert.AreEqual(prx.Clone(endpoints: prx2.Endpoints).Endpoints, prx2.Endpoints);
            }

            if (prx.Protocol == Protocol.Ice1)
            {
                Assert.AreEqual("facet", prx.WithFacet<IGreeterServicePrx>("facet").GetFacet());
            }

            var server = new Server(communicator,
                                    new ServerOptions()
                                    {
                                        ColocationScope = ColocationScope.Communicator
                                    });
            prx = server.Add("test", new GreeterService(), IGreeterServicePrx.Factory);
            var connection = await prx.GetConnectionAsync();
            Assert.AreEqual(prx.Clone(fixedConnection: connection).GetCachedConnection(), connection);

            prx = IGreeterServicePrx.Parse(s, communicator);

            var interceptors = ImmutableList.Create<InvocationInterceptor>(
                (target, request, next, cancel) => throw new ArgumentException());
            Assert.AreEqual(interceptors, prx.Clone(invocationInterceptors: interceptors).InvocationInterceptors);

            Assert.AreEqual(prx.Clone(invocationTimeout: TimeSpan.FromMilliseconds(10)).InvocationTimeout,
                            TimeSpan.FromMilliseconds(10));

            Assert.IsFalse(prx.Clone(preferExistingConnection: false).PreferExistingConnection);
            Assert.IsTrue(prx.Clone(preferExistingConnection: true).PreferExistingConnection);

            Assert.IsFalse(prx.Clone(oneway: false).IsOneway);
            Assert.IsTrue(prx.Clone(oneway: true).IsOneway);

            if (prx.Protocol == Protocol.Ice1)
            {
                IGreeterServicePrx other =
                    prx.WithPath<IGreeterServicePrx>("test").WithFacet<IGreeterServicePrx>("facet");

                Assert.AreEqual("facet", other.GetFacet());
                Assert.AreEqual("test", other.GetIdentity().Name);
                Assert.AreEqual("", other.GetIdentity().Category);

                other = other.WithPath<IGreeterServicePrx>("category/test");
                Assert.AreEqual("facet", other.GetFacet());
                Assert.AreEqual("test", other.GetIdentity().Name);
                Assert.AreEqual("category", other.GetIdentity().Category);

                other = prx.WithPath<IGreeterServicePrx>("foo").WithFacet<IGreeterServicePrx>("facet1");
                Assert.AreEqual("facet1", other.GetFacet());
                Assert.AreEqual("foo", other.GetIdentity().Name);
                Assert.AreEqual("", other.GetIdentity().Category);
            }

            Assert.AreEqual(prx.Clone(preferNonSecure: NonSecure.Always).PreferNonSecure, NonSecure.Always);
            Assert.AreEqual(prx.Clone(preferNonSecure: NonSecure.Never).PreferNonSecure, NonSecure.Never);
        }

        [Test]
        public async Task Proxy_Clone_ArgumentException()
        {
            var prxIce1 = IServicePrx.Parse("hello:tcp -h localhost -p 10000", Communicator);
            Assert.AreEqual(Protocol.Ice1, prxIce1.Protocol);
            var prxIce2 = IServicePrx.Parse("ice+tcp://host.zeroc.com/hello", Communicator);
            Assert.AreEqual(Protocol.Ice2, prxIce2.Protocol);
            // Cannot set both label and clearLabel
            Assert.Throws<ArgumentException>(() => prxIce2.Clone(label: "foo", clearLabel: true));

            // Endpoints protocol must match the proxy protocol
            Assert.Throws<ArgumentException>(() => prxIce1.Clone(endpoints: prxIce2.Endpoints));
            Assert.Throws<ArgumentException>(() => prxIce2.Clone(endpoints: prxIce1.Endpoints));

            // Zero is not a valid invocation timeout
            Assert.Throws<ArgumentException>(() => prxIce2.Clone(invocationTimeout: TimeSpan.Zero));

            await using var serverIce1 = new Server(Communicator, new()
            {
                Protocol = Protocol.Ice1,
                ColocationScope = ColocationScope.Communicator
            });
            var fixedPrxIce1 = serverIce1.Add("hello", new GreeterService(), IGreeterServicePrx.Factory);
            var connectionIce1 = await fixedPrxIce1.GetConnectionAsync();
            fixedPrxIce1 = fixedPrxIce1.Clone(fixedConnection: connectionIce1);
            Assert.IsTrue(fixedPrxIce1.IsFixed);
            Assert.AreEqual(Protocol.Ice1, fixedPrxIce1.Protocol);

            await using var serverIce2 = new Server(Communicator, new()
            {
                ColocationScope = ColocationScope.Communicator
            });
            var fixedPrxIce2 = serverIce2.Add("hello", new GreeterService(), IGreeterServicePrx.Factory);
            var connectionIce2 = await fixedPrxIce2.GetConnectionAsync();
            fixedPrxIce2 = fixedPrxIce2.Clone(fixedConnection: connectionIce2);
            Assert.IsTrue(fixedPrxIce2.IsFixed);
            Assert.AreEqual(Protocol.Ice2, fixedPrxIce2.Protocol);

            // Cannot change the endpoints of a fixed proxy
            Assert.Throws<ArgumentException>(() => fixedPrxIce2.Clone(endpoints: prxIce2.Endpoints));
        }

        /// <summary>Test the parsing of valid proxies.</summary>
        /// <param name="str">The string to parse as a proxy.</param>
        [TestCase("ice -t:tcp -h localhost -p 10000")]
        [TestCase("ice+tcp:ssl -h localhost -p 10000")]
        public void Proxy_Parse_ValidInputIce1Format(string str)
        {
            var prx = IServicePrx.Parse(str, Communicator);
            Assert.AreEqual(Protocol.Ice1, prx.Protocol);
            Assert.IsTrue(IServicePrx.TryParse(prx.ToString()!, Communicator, out IServicePrx? prx2));
            Assert.AreEqual(prx, prx2); // round-trip works
        }

        [TestCase("ice+tcp://host.zeroc.com/identity#facet", "/identity%23facet")] // C# Uri parser escapes #
        [TestCase("ice+tcp://host.zeroc.com:1000/category/name")]
        [TestCase("ice+tcp://host.zeroc.com:1000/loc0/loc1/category/name")]
        [TestCase("ice+tcp://host.zeroc.com/category/name%20with%20space", "/category/name%20with%20space")]
        [TestCase("ice+tcp://host.zeroc.com/category/name with space", "/category/name%20with%20space")]
        [TestCase("ice+ws://host.zeroc.com//identity")]
        [TestCase("ice+ws://host.zeroc.com//identity?invocation-timeout=100ms", "//identity")]
        [TestCase("ice+ws://host.zeroc.com//identity?invocation-timeout=1s")]
        [TestCase("ice+ws://host.zeroc.com//identity?alt-endpoint=host2.zeroc.com")]
        [TestCase("ice+ws://host.zeroc.com//identity?alt-endpoint=host2.zeroc.com:10000")]
        [TestCase("ice+tcp://[::1]:10000/identity?alt-endpoint=host1:10000,host2,host3,host4")]
        [TestCase("ice+tcp://[::1]:10000/identity?alt-endpoint=host1:10000&alt-endpoint=host2,host3&alt-endpoint=[::2]")]
        [TestCase("ice:location//identity#facet", "/location//identity%23facet")]
        [TestCase("ice+tcp://host.zeroc.com//identity")]
        [TestCase("ice+tcp://host.zeroc.com/\x7f€$%/!#$'()*+,:;=@[] %2F?invocation-timeout=100ms",
                  "/%7F%E2%82%AC$%25/!%23$'()*+,:;=@[]%20%2F")] // Only remarkable char is # converted into %23
        [TestCase(@"ice+tcp://host.zeroc.com/foo\bar\n\t!", "/foo/bar/n/t!")] // Parser converts \ to /
        // another syntax for empty port
        [TestCase("ice+tcp://host.zeroc.com:/identity", "/identity")]
        [TestCase("ice+universal://com.zeroc.ice/identity?transport=iaps&option=a,b%2Cb,c&option=d")]
        [TestCase("ice+universal://host.zeroc.com/identity?transport=100")]
        // leading :: to make the address IPv6-like
        [TestCase("ice+universal://[::ab:cd:ef:00]/identity?transport=bt")]
        [TestCase("ice+ws://host.zeroc.com/identity?resource=/foo%2Fbar?/xyz")]
        [TestCase("ice+universal://host.zeroc.com:10000/identity?transport=tcp")]
        [TestCase("ice+universal://host.zeroc.com/identity?transport=ws&option=/foo%2520/bar")]
        [TestCase("ice+loc://mylocation.domain.com/foo/bar", "/foo/bar")]
        // a valid URI
        [TestCase("ice:tcp -p 10000")]
        // ice3 proxies
        [TestCase("ice+universal://host.zeroc.com/identity?transport=ws&option=/foo%2520/bar&protocol=3")]
        public void Proxy_Parse_ValidInputUriFormat(string str, string? path = null)
        {
            var prx = IServicePrx.Parse(str, Communicator);
            var prx2 = IServicePrx.Parse(prx.ToString()!, Communicator);
            Assert.AreEqual(prx, prx2); // round-trip works

            if (path != null)
            {
                Assert.AreEqual(path, prx.Path);
            }
        }

        /// <summary>Tests that parsing an invalid proxies fails with <see cref="FormatException"/>.</summary>
        /// <param name="str">The string to parse as a proxy.</param>
        [TestCase("ice + tcp://host.zeroc.com:foo")] // missing host
        [TestCase("ice+tcp:identity?protocol=invalid")] // invalid protocol
        [TestCase("ice+universal://host.zeroc.com")] // missing transport
        [TestCase("ice+universal://host.zeroc.com?transport=100&protocol=ice1")] // invalid protocol
        [TestCase("ice://host:1000/identity")] // host not allowed
        [TestCase("ice+universal:/identity")] // missing host
        [TestCase("ice+tcp://host.zeroc.com/identity?protocol=3")] // unknown protocol (must use universal)
        [TestCase("ice+ws://host.zeroc.com//identity?protocol=ice1")] // invalid protocol
        [TestCase("ice+tcp://host.zeroc.com/identity?alt-endpoint=host2?protocol=ice2")] // protocol option in alt-endpoint
        [TestCase("ice+tcp://host.zeroc.com/identity?foo=bar")] // unknown option
        [TestCase("ice+tcp://host.zeroc.com/identity?invocation-timeout=0s")] // 0 is not a valid invocation timeout
        [TestCase("ice:foo?fixed=true")] // cannot create fixed proxy from URI
        [TestCase("")]
        [TestCase("\"\"")]
        [TestCase("\"\" test")] // invalid trailing characters
        [TestCase("test:")] // missing endpoint
        [TestCase("id@server test")]
        [TestCase("id -f \"facet x")]
        [TestCase("id -f \'facet x")]
        [TestCase("test -f facet@test @test")]
        [TestCase("test -p 2.0")]
        [TestCase("test:tcp@location")]
        [TestCase("test: :tcp")]
        [TestCase("id:opaque -t 99 -v abcd -x abc")] // invalid x option
        [TestCase("id:opaque")] // missing -t and -v
        [TestCase("id:opaque -t 1 -t 1 -v abcd")] // repeated -t
        [TestCase("id:opaque -t 1 -v abcd -v abcd")]
        [TestCase("id:opaque -v abcd")]
        [TestCase("id:opaque -t 1")]
        [TestCase("id:opaque -t -v abcd")]
        [TestCase("id:opaque -t 1 -v")]
        [TestCase("id:opaque -t x -v abcd")]
        [TestCase("id:opaque -t -1 -v abcd")] // -t must be >= 0
        [TestCase("id:opaque -t 99 -v x?c")] // invalid char in v
        [TestCase("id:opaque -t 99 -v xc")] // invalid length for base64 input
        [TestCase("id:loc -h foobar")] // cannot parse loc as a transport with ice1
        [TestCase("ice+tcp://0.0.0.0/identity#facet")] // Invalid Any IPv4 in proxy endpoint
        [TestCase("ice+tcp://[::0]/identity#facet")] // Invalid Any IPv6 in proxy endpoint
        [TestCase("identity:tcp -h 0.0.0.0")] // Invalid Any IPv4 in proxy endpoint
        [TestCase("identity:tcp -h [::0]")] // Invalid Any IPv6 address in proxy endpoint
        public void Proxy_Parse_InvalidInput(string str)
        {
            Assert.Throws<FormatException>(() => IServicePrx.Parse(str, Communicator));
            Assert.IsFalse(IServicePrx.TryParse(str, Communicator, out _));
        }

        /// <summary>Test that the parsed proxy has the expected identity and location</summary>
        /// <param name="str">The string to parse as a proxy.</param>
        /// <param name="name">The expected identity name for the parsed proxy.</param>
        /// <param name="category">The expected identity category for the parsed proxy.</param>
        /// <param name="location">The expected location for the parsed proxy.</param>
        [TestCase("test", "test", "")]
        [TestCase(" test ", "test", "")]
        [TestCase(" test", "test", "")]
        [TestCase("test ", "test", "")]
        [TestCase("'test -f facet'", "test -f facet", "")]
        [TestCase("\"test -f facet\"", "test -f facet", "")]
        [TestCase("\"test -f facet@test\"", "test -f facet@test", "")]
        [TestCase("\"test -f facet@test @test\"", "test -f facet@test @test", "")]
        [TestCase("test\\040test", "test test", "")]
        [TestCase("test\\40test", "test test", "")]
        // Test some octal and hex corner cases.
        [TestCase("test\\4test", "test\u0004test", "")]
        [TestCase("test\\04test", "test\u0004test", "")]
        [TestCase("test\\004test", "test\u0004test", "")]
        [TestCase("test\\1114test", "test\u00494test", "")]
        [TestCase("test\\b\\f\\n\\r\\t\\'\\\"\\\\test", "test\b\f\n\r\t\'\"\\test", "")]
        [TestCase("category/test", "test", "category")]
        public void Proxy_Parse_InputWithIdentity(string str, string name, string category)
        {
            var prx = IServicePrx.Parse(str, Communicator);
            Assert.AreEqual(name, prx.GetIdentity().Name);
            Assert.AreEqual(category, prx.GetIdentity().Category);
            Assert.AreEqual("", prx.GetFacet());
        }

        [Test]
        public void Proxy_Equals()
        {
            Assert.IsTrue(IServicePrx.Equals(null, null));
            var prx = IServicePrx.Parse("ice+tcp://host.zeroc.com/identity", Communicator);
            Assert.IsTrue(IServicePrx.Equals(prx, prx));
            Assert.IsTrue(IServicePrx.Equals(prx, IServicePrx.Parse("ice+tcp://host.zeroc.com/identity", Communicator)));
            Assert.IsFalse(IServicePrx.Equals(null, prx));
            Assert.IsFalse(IServicePrx.Equals(prx, null));
        }

        /// <summary>Test that proxies that are equal produce the same hash code.</summary>
        [Test]
        public void Proxy_HashCode()
        {
            var prx1 = IServicePrx.Parse("hello:tcp -h localhost", Communicator);
            var prx2 = IServicePrx.Parse("hello:tcp -h localhost", Communicator);

            var prx3 = IServicePrx.Parse("bar:tcp -h 127.0.0.1 -p 10000", Communicator);

            CheckGetHashCode(prx1, prx2);

            CheckGetHashCode(prx1.Clone(cacheConnection: true), prx2.Clone(cacheConnection: true));

            CheckGetHashCode(prx1.Clone(endpoints: prx3.Endpoints), prx2.Clone(endpoints: prx3.Endpoints));

            CheckGetHashCode(prx1.Clone(invocationTimeout: TimeSpan.FromSeconds(1)),
                             prx2.Clone(invocationTimeout: TimeSpan.FromSeconds(1)));

            object label = new object();
            CheckGetHashCode(prx1.Clone(label: label), prx2.Clone(label: label));

            CheckGetHashCode(prx1.Clone(oneway: true), prx2.Clone(oneway: true));

            CheckGetHashCode(prx1.Clone(preferExistingConnection: true), prx2.Clone(preferExistingConnection: true));

            CheckGetHashCode(prx1.Clone(preferNonSecure: NonSecure.Always),
                             prx2.Clone(preferNonSecure: NonSecure.Always));

            static void CheckGetHashCode(IServicePrx prx1, IServicePrx prx2)
            {
                Assert.AreEqual(prx1, prx2);
                Assert.AreEqual(prx1.GetHashCode(), prx2.GetHashCode());
                // The second attempt should hit the hash code cache
                Assert.AreEqual(prx1.GetHashCode(), prx2.GetHashCode());
            }
        }

        [TestCase("ice+tcp://tcphost:10000/test?" +
                  "alt-endpoint=ice+universal://unihost:10000?transport=100$option=ABCD")]
        [TestCase("test -t:tcp -h tcphost -p 10000 -t 1200 -z " +
                  ": udp -h 239.255.1.1 -p 10001 --interface eth0 --ttl 5 " +
                  ":opaque -e 1.8 -t 100 -v ABCD")]
        public void Proxy_EndpointInformation(string prx)
        {
            var p1 = IServicePrx.Parse(prx, Communicator);

            IReadOnlyList<Endpoint> endps = p1.Endpoints;

            Endpoint tcpEndpoint = endps[0];
            Assert.AreEqual(tcpEndpoint.Transport, Transport.TCP);
            Assert.IsFalse(tcpEndpoint.IsAlwaysSecure);
            Assert.AreEqual(tcpEndpoint.Host, "tcphost");
            Assert.AreEqual(tcpEndpoint.Port, 10000);

            if (p1.Protocol == Protocol.Ice1)
            {
                Assert.AreEqual(tcpEndpoint["timeout"], "1200");
                Assert.AreEqual(tcpEndpoint["compress"], "true");
            }
            Assert.IsFalse(tcpEndpoint.IsDatagram);

            if (p1.Protocol == Protocol.Ice1)
            {
                Endpoint udpEndpoint = endps[1];
                Assert.AreEqual("239.255.1.1", udpEndpoint.Host);
                Assert.AreEqual(10001, udpEndpoint.Port);
                Assert.AreEqual("eth0", udpEndpoint["interface"]);
                Assert.AreEqual("5", udpEndpoint["ttl"]);
                Assert.AreEqual(null, udpEndpoint["timeout"]);
                Assert.AreEqual(null, udpEndpoint["compress"]);
                Assert.IsFalse(udpEndpoint.IsAlwaysSecure);
                Assert.IsTrue(udpEndpoint.IsDatagram);
                Assert.AreEqual(Transport.UDP, udpEndpoint.Transport);

                Endpoint opaqueEndpoint = endps[2];
                Assert.AreEqual("ABCD", opaqueEndpoint["value"]);
                Assert.AreEqual("1.8", opaqueEndpoint["value-encoding"]);
            }
            else
            {
                Endpoint universalEndpoint = endps[1];
                Assert.AreEqual((Transport)100, universalEndpoint.Transport);
                Assert.AreEqual("ABCD", universalEndpoint["option"]);
            }
        }

        [TestCase(Protocol.Ice1, "fixed -t -e 1.1")]
        [TestCase(Protocol.Ice2, "ice:/fixed?fixed=true")]
        public async Task Proxy_Fixed(Protocol protocol, string expected)
        {
            await using var communicator = new Communicator();
            await using var server = new Server(
                communicator,
                new ServerOptions() { Protocol = protocol, ColocationScope = ColocationScope.Communicator });
            var prx = server.Add("greeter", new GreeterService(), IGreeterServicePrx.Factory);
            Connection connection = await prx.GetConnectionAsync();
            Assert.AreEqual(expected, IServicePrx.Factory.Create(connection, "fixed").ToString());
        }

        [Test]
        public async Task Proxy_PropertyAsProxy()
        {
            string propertyPrefix = "Foo.Proxy";
            string proxyString = "test:tcp -h localhost -p 10000";

            await using var communicator = new Communicator();

            communicator.SetProperty(propertyPrefix, proxyString);
            var prx = communicator.GetPropertyAsProxy(propertyPrefix, IServicePrx.Factory)!;
            Assert.AreEqual(prx.Path, "/test");

            Assert.IsTrue(prx.CacheConnection);
            communicator.SetProperty($"{propertyPrefix}.CacheConnection", "0");
            prx = communicator.GetPropertyAsProxy(propertyPrefix, IServicePrx.Factory)!;
            communicator.RemoveProperty($"{propertyPrefix}.CacheConnection");
            Assert.IsFalse(prx.CacheConnection);

            Assert.IsFalse(prx.Context.ContainsKey("c1"));
            communicator.SetProperty($"{propertyPrefix}.Context.c1", "TEST1");
            prx = communicator.GetPropertyAsProxy(propertyPrefix, IServicePrx.Factory)!;
            Assert.AreEqual(prx.Context["c1"], "TEST1");

            Assert.IsFalse(prx.Context.ContainsKey("c2"));
            communicator.SetProperty($"{propertyPrefix}.Context.c2", "TEST2");
            prx = communicator.GetPropertyAsProxy(propertyPrefix, IServicePrx.Factory)!;
            Assert.AreEqual(prx.Context["c2"], "TEST2");

            communicator.SetProperty($"{propertyPrefix}.Context.c1", "");
            communicator.SetProperty($"{propertyPrefix}.Context.c2", "");

            Assert.AreEqual(prx.InvocationTimeout, TimeSpan.FromSeconds(60));

            communicator.SetProperty($"{propertyPrefix}.InvocationTimeout", "1s");
            prx = communicator.GetPropertyAsProxy(propertyPrefix, IServicePrx.Factory)!;
            communicator.SetProperty($"{propertyPrefix}.InvocationTimeout", "");
            Assert.AreEqual(prx.InvocationTimeout, TimeSpan.FromSeconds(1));
<<<<<<< HEAD

            Assert.AreEqual(prx.PreferNonSecure, communicator.ConnectionOptions.PreferNonSecure);
            communicator.SetProperty($"{propertyPrefix}.PreferNonSecure", "SameHost");
            prx = communicator.GetPropertyAsProxy(propertyPrefix, IServicePrx.Factory)!;
            communicator.RemoveProperty($"{propertyPrefix}.PreferNonSecure");
            Assert.AreNotEqual(prx.PreferNonSecure, communicator.ConnectionOptions.PreferNonSecure);
=======
>>>>>>> 911ac5c1
        }

        [Test]
        public async Task Proxy_ToProperty()
        {
            await using var communicator = new Communicator();
            var prx = IServicePrx.Parse("test -t -e 1.1:tcp -h 127.0.0.1 -p 12010 -t 1000", communicator).Clone(
                cacheConnection: true,
                preferExistingConnection: true,
                preferNonSecure: NonSecure.Never,
                invocationTimeout: TimeSpan.FromSeconds(10));

            Dictionary<string, string> proxyProps = prx.ToProperty("Test");
            Assert.AreEqual(proxyProps.Count, 4);
            Assert.AreEqual("test -t -e 1.1:tcp -h 127.0.0.1 -p 12010 -t 1000", proxyProps["Test"]);

            Assert.AreEqual("10s", proxyProps["Test.InvocationTimeout"]);
            Assert.AreEqual("Never", proxyProps["Test.PreferNonSecure"]);

            ILocatorPrx locator = ILocatorPrx.Parse("locator", communicator).Clone(
                cacheConnection: false,
                preferExistingConnection: false,
                preferNonSecure: NonSecure.Always);

            // TODO: LocatorClient should reject indirect locators.
            ILocationResolver locationResolver = new LocatorClient(locator);
            prx = prx.Clone(locationResolver: locationResolver);

            proxyProps = prx.ToProperty("Test");

            Assert.AreEqual(4, proxyProps.Count);
            Assert.AreEqual("test -t -e 1.1:tcp -h 127.0.0.1 -p 12010 -t 1000", proxyProps["Test"]);
            Assert.AreEqual("10s", proxyProps["Test.InvocationTimeout"]);
            Assert.AreEqual("Never", proxyProps["Test.PreferNonSecure"]);
            Assert.AreEqual("true", proxyProps["Test.PreferExistingConnection"]);
        }

        [Test]
        public async Task Proxy_UriOptions()
        {
            await using var communicator = new Communicator();
            string proxyString = "ice+tcp://localhost:10000/test";

            var prx = IServicePrx.Parse(proxyString, communicator);

            Assert.AreEqual("/test", prx.Path);
            prx = IServicePrx.Parse($"{proxyString}?cache-connection=false", communicator);
            Assert.IsFalse(prx.CacheConnection);

            prx = IServicePrx.Parse(
                    $"{proxyString}?context=c1=TEST1,c2=TEST&context=c2=TEST2,d%204=TEST%204,c3=TEST3",
                    communicator);

            Assert.AreEqual(prx.Context.Count, 4);
            Assert.AreEqual(prx.Context["c1"], "TEST1");
            Assert.AreEqual(prx.Context["c2"], "TEST2");
            Assert.AreEqual(prx.Context["c3"], "TEST3");
            Assert.AreEqual(prx.Context["d 4"], "TEST 4");

            // This works because Context is a sorted dictionary
            Assert.AreEqual(prx.ToString(), $"{proxyString}?context=c1=TEST1,c2=TEST2,c3=TEST3,d%204=TEST%204");

            Assert.AreEqual(prx.InvocationTimeout, TimeSpan.FromSeconds(60));
            prx = IServicePrx.Parse($"{proxyString}?invocation-timeout=1s", communicator);
            Assert.AreEqual(prx.InvocationTimeout, TimeSpan.FromSeconds(1));

<<<<<<< HEAD
            Assert.AreEqual(prx.PreferNonSecure, communicator.ConnectionOptions.PreferNonSecure);
            prx = IServicePrx.Parse($"{proxyString}?prefer-non-secure=SameHost", communicator);
            Assert.AreNotEqual(prx.PreferNonSecure, communicator.ConnectionOptions.PreferNonSecure);

            string complicated = $"{proxyString}?invocation-timeout=10s&context=c%201=some%20value" +
                    "&alt-endpoint=ice+ws://localhost?resource=/x/y&context=c5=v5";
=======
            string complicated = $"{proxyString}?invocation-timeout=10s&context=c%201=some%20value" +
                "&label=myLabel&oneway=true" +
                "&alt-endpoint=ice+ws://localhost?resource=/x/y$source-address=[::1]&context=c5=v5";
>>>>>>> 911ac5c1
            prx = IServicePrx.Parse(complicated, communicator);

            Assert.AreEqual(prx.Endpoints.Count, 2);
            Assert.AreEqual(prx.Endpoints[1].Transport, Transport.WS);
            Assert.AreEqual(prx.Endpoints[1]["resource"], "/x/y");
            Assert.AreEqual(prx.Context.Count, 2);
            Assert.AreEqual(prx.Context["c 1"], "some value");
            Assert.AreEqual(prx.Context["c5"], "v5");
            Assert.IsTrue(prx.IsOneway);
            Assert.AreEqual(prx.Label, "myLabel");
        }

        public class GreeterService : IAsyncGreeterService
        {
            public ValueTask SayHelloAsync(Current current, CancellationToken cancel) =>
                throw new NotImplementedException();
        }
    }
}<|MERGE_RESOLUTION|>--- conflicted
+++ resolved
@@ -428,15 +428,6 @@
             prx = communicator.GetPropertyAsProxy(propertyPrefix, IServicePrx.Factory)!;
             communicator.SetProperty($"{propertyPrefix}.InvocationTimeout", "");
             Assert.AreEqual(prx.InvocationTimeout, TimeSpan.FromSeconds(1));
-<<<<<<< HEAD
-
-            Assert.AreEqual(prx.PreferNonSecure, communicator.ConnectionOptions.PreferNonSecure);
-            communicator.SetProperty($"{propertyPrefix}.PreferNonSecure", "SameHost");
-            prx = communicator.GetPropertyAsProxy(propertyPrefix, IServicePrx.Factory)!;
-            communicator.RemoveProperty($"{propertyPrefix}.PreferNonSecure");
-            Assert.AreNotEqual(prx.PreferNonSecure, communicator.ConnectionOptions.PreferNonSecure);
-=======
->>>>>>> 911ac5c1
         }
 
         [Test]
@@ -503,18 +494,9 @@
             prx = IServicePrx.Parse($"{proxyString}?invocation-timeout=1s", communicator);
             Assert.AreEqual(prx.InvocationTimeout, TimeSpan.FromSeconds(1));
 
-<<<<<<< HEAD
-            Assert.AreEqual(prx.PreferNonSecure, communicator.ConnectionOptions.PreferNonSecure);
-            prx = IServicePrx.Parse($"{proxyString}?prefer-non-secure=SameHost", communicator);
-            Assert.AreNotEqual(prx.PreferNonSecure, communicator.ConnectionOptions.PreferNonSecure);
-
-            string complicated = $"{proxyString}?invocation-timeout=10s&context=c%201=some%20value" +
-                    "&alt-endpoint=ice+ws://localhost?resource=/x/y&context=c5=v5";
-=======
             string complicated = $"{proxyString}?invocation-timeout=10s&context=c%201=some%20value" +
                 "&label=myLabel&oneway=true" +
-                "&alt-endpoint=ice+ws://localhost?resource=/x/y$source-address=[::1]&context=c5=v5";
->>>>>>> 911ac5c1
+                "&alt-endpoint=ice+ws://localhost?resource=/x/y&context=c5=v5";
             prx = IServicePrx.Parse(complicated, communicator);
 
             Assert.AreEqual(prx.Endpoints.Count, 2);
