--- conflicted
+++ resolved
@@ -101,15 +101,10 @@
         /// <param name="decoder">The Slice decoder.</param>
         /// <param name="bitSequenceReader">The bit sequence reader.</param>
         /// <returns>The decoded Prx struct, or null.</returns>
-<<<<<<< HEAD
-        public static T? DecodeNullablePrx<T>(this ref SliceDecoder decoder) where T : struct, IPrx =>
-            decoder.DecodeNullableProxy() is Proxy proxy ? new T { Proxy = proxy } : null;
-=======
         public static T? DecodeNullablePrx<T>(
-            ref this SliceDecoder decoder, 
+            ref this SliceDecoder decoder,
             ref BitSequenceReader bitSequenceReader) where T : struct, IPrx =>
             decoder.DecodeNullableProxy(ref bitSequenceReader) is Proxy proxy ? new T { Proxy = proxy } : null;
->>>>>>> b8efd4d5
 
         /// <summary>Decodes a sequence of fixed-size numeric values.</summary>
         /// <param name="decoder">The Slice decoder.</param>
