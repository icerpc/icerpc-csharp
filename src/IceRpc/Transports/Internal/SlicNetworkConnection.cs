// Copyright (c) ZeroC, Inc. All rights reserved.

using IceRpc.Configure;
using IceRpc.Internal;
using IceRpc.Slice;
using IceRpc.Slice.Internal;
using System.Buffers;
using System.Collections.Concurrent;
using System.Diagnostics;
using System.IO.Pipelines;

namespace IceRpc.Transports.Internal
{
    /// <summary>The Slic multiplexed network connection implements an <see cref="IMultiplexedNetworkConnection"/> on
    /// top of a <see cref="ISimpleNetworkConnection"/>.</summary>
    internal class SlicNetworkConnection : IMultiplexedNetworkConnection
    {
        public bool IsSecure => _simpleNetworkConnection.IsSecure;
        public TimeSpan LastActivity => _simpleNetworkConnection.LastActivity;

        internal TimeSpan IdleTimeout { get; set; }
        internal bool IsServer { get; }
        internal int MinimumSegmentSize { get; }
        internal int PauseWriterThreshold { get; }
        internal int PeerPacketMaxSize { get; private set; }
        internal int PeerPauseWriterThreshold { get; private set; }
        internal MemoryPool<byte> Pool { get; }
        internal int ResumeWriterThreshold { get; }

        private readonly AsyncQueue<IMultiplexedStream> _acceptedStreamQueue = new();
        private int _bidirectionalStreamCount;
        private AsyncSemaphore? _bidirectionalStreamSemaphore;
        private readonly int _bidirectionalMaxStreams;
        private bool _isDisposed;
<<<<<<< HEAD
=======
        private readonly IDisposable _disposableReader;
>>>>>>> a266e701
        private long _lastRemoteBidirectionalStreamId = -1;
        private long _lastRemoteUnidirectionalStreamId = -1;
        // _mutex ensure the assignment of _lastRemoteXxx members and the addition of the stream to _streams is
        // an atomic operation.
        private readonly object _mutex = new();
        private long _nextBidirectionalId;
        private long _nextUnidirectionalId;
        private readonly int _packetMaxSize;
        private readonly ISlicFrameReader _reader;
        private readonly List<ReadOnlyMemory<byte>> _sendBuffers = new(16);
        private readonly ArrayBufferWriter<byte> _sendFrameWriter = new(256);
        private readonly AsyncSemaphore _sendSemaphore = new(1);
        private readonly ISimpleNetworkConnection _simpleNetworkConnection;
        private readonly SimpleNetworkConnectionPipeReader _simpleNetworkConnectionPipeReader;
        private readonly ConcurrentDictionary<long, SlicMultiplexedStream> _streams = new();
        private readonly int _unidirectionalMaxStreams;
        private int _unidirectionalStreamCount;
        private AsyncSemaphore? _unidirectionalStreamSemaphore;
        private readonly ISlicFrameWriter _writer;

        public ValueTask<IMultiplexedStream> AcceptStreamAsync(CancellationToken cancel) =>
            _acceptedStreamQueue.DequeueAsync(cancel);

        public async Task<NetworkConnectionInformation> ConnectAsync(CancellationToken cancel)
        {
            // Connect the simple network connection.
            NetworkConnectionInformation information = await _simpleNetworkConnection.ConnectAsync(
                cancel).ConfigureAwait(false);

            // The initial Slic idle timeout is the simple connection idle timeout.
            IdleTimeout = information.IdleTimeout;

            // Initialize the Slic connection.
            FrameType type;
            int dataSize;

            if (IsServer)
            {
                // Read the Initialize frame sent by the client.
                (type, dataSize, _) = await _reader.ReadFrameHeaderAsync(cancel).ConfigureAwait(false);
                (uint version, InitializeBody? initializeBody) = await _reader.ReadInitializeAsync(
                    type,
                    dataSize,
                    cancel).ConfigureAwait(false);

                if (version != 1)
                {
                    // Unsupported version, try to negotiate another version by sending a Version frame with
                    // the Slic versions supported by this server.
                    await SendFrameAsync(
                        stream: null,
                        FrameType.Version,
                        new VersionBody(new uint[] { SlicDefinitions.V1 }).Encode,
                        cancel).ConfigureAwait(false);

                    // Read again the Initialize frame sent by the client.
                    (type, dataSize, _) = await _reader.ReadFrameHeaderAsync(cancel).ConfigureAwait(false);
                    (version, initializeBody) = await _reader.ReadInitializeAsync(
                        type,
                        dataSize,
                        cancel).ConfigureAwait(false);
                }

                if (initializeBody == null)
                {
                    throw new InvalidDataException($"unsupported Slic version '{version}'");
                }

                // Check the application protocol and set the parameters.
                try
                {
                    if (Protocol.FromString(initializeBody.Value.ApplicationProtocolName) != Protocol.IceRpc)
                    {
                        throw new NotSupportedException(
                            $"application protocol '{initializeBody.Value.ApplicationProtocolName}' is not supported");
                    }
                }
                catch (FormatException ex)
                {
                    throw new NotSupportedException(
                        $"unknown application protocol '{initializeBody.Value.ApplicationProtocolName}'", ex);
                }
                SetParameters(initializeBody.Value.Parameters);

                // Write back an InitializeAck frame.
                await SendFrameAsync(
                    stream: null,
                    FrameType.InitializeAck,
                    new InitializeAckBody(GetParameters()).Encode,
                    cancel).ConfigureAwait(false);
            }
            else
            {
                // Write the Initialize frame.
                var initializeBody = new InitializeBody(Protocol.IceRpc.Name, GetParameters());
                await SendFrameAsync(
                    stream: null,
                    FrameType.Initialize,
                    (ref SliceEncoder encoder) =>
                    {
                        encoder.EncodeVarUInt(SlicDefinitions.V1);
                        initializeBody.Encode(ref encoder);
                    },
                    cancel).ConfigureAwait(false);

                // Read back either the InitializeAck or Version frame.
                (type, dataSize, _) = await _reader.ReadFrameHeaderAsync(cancel).ConfigureAwait(false);
                (InitializeAckBody? initializeAckBody, VersionBody? versionBody) =
                    await _reader.ReadInitializeAckOrVersionAsync(type, dataSize, cancel).ConfigureAwait(false);

                if (initializeAckBody != null)
                {
                    SetParameters(initializeAckBody.Value.Parameters);
                }
                else if (versionBody != null)
                {
                    // We currently only support V1
                    throw new InvalidDataException(
                        $"unsupported Slic versions '{string.Join(", ", versionBody.Value.Versions)}'");
                }
            }

            // Start a task to read frames from the network connection.
            _ = Task.Run(
                async () =>
                {
                    try
                    {
                        await ReadFramesAsync(CancellationToken.None).ConfigureAwait(false);
                    }
                    catch (Exception exception)
                    {
                        _acceptedStreamQueue.TryComplete(exception);
                        await _simpleNetworkConnectionPipeReader.CompleteAsync(exception).ConfigureAwait(false);
                    }
                },
                CancellationToken.None);

            return information with { IdleTimeout = IdleTimeout };
        }

        public IMultiplexedStream CreateStream(bool bidirectional) =>
            // TODO: Cache SliceMultiplexedStream
            new SlicMultiplexedStream(this, bidirectional, remote: false, _reader, _writer);

        public async ValueTask DisposeAsync()
        {
            lock (_mutex)
            {
                _isDisposed = true;
            }

            await _simpleNetworkConnection.DisposeAsync().ConfigureAwait(false);

            // Unblock requests waiting on the semaphores.
            var exception = new ObjectDisposedException($"{typeof(IMultiplexedNetworkConnection)}:{this}");
            _bidirectionalStreamSemaphore?.Complete(exception);
            _unidirectionalStreamSemaphore?.Complete(exception);
            _sendSemaphore.Complete(exception);

            foreach (SlicMultiplexedStream stream in _streams.Values)
            {
                stream.Abort();
            }

            // Unblock task blocked on AcceptStreamAsync
            _acceptedStreamQueue.TryComplete(exception);

<<<<<<< HEAD
            // Cancel pending read. ReadFramesAsync
            _simpleNetworkConnectionPipeReader.CancelPendingRead();
=======
            _disposableReader.Dispose();
>>>>>>> a266e701
        }

        public bool HasCompatibleParams(Endpoint remoteEndpoint) =>
            _simpleNetworkConnection.HasCompatibleParams(remoteEndpoint);

        internal SlicNetworkConnection(
            ISimpleNetworkConnection simpleNetworkConnection,
            bool isServer,
            Func<ISlicFrameReader, ISlicFrameReader> slicFrameReaderDecorator,
            Func<ISlicFrameWriter, ISlicFrameWriter> slicFrameWriterDecorator,
            SlicOptions slicOptions)
        {
            IsServer = isServer;

<<<<<<< HEAD
            _simpleNetworkConnection = simpleNetworkConnection;
            _simpleNetworkConnectionPipeReader = new SimpleNetworkConnectionPipeReader(
                _simpleNetworkConnection,
                slicOptions.Pool,
                slicOptions.MinimumSegmentSize);

            var reader = new SlicFrameReader(_simpleNetworkConnectionPipeReader);
            _reader = slicFrameReaderDecorator(reader);
            _writer = slicFrameWriterDecorator(new SlicFrameWriter(simpleNetworkConnection.WriteAsync));

=======
            var reader = new SlicFrameReader(simpleNetworkConnection.ReadAsync);
            _disposableReader = reader;
            _reader = slicFrameReaderDecorator(reader);
            _writer = slicFrameWriterDecorator(new SlicFrameWriter(simpleNetworkConnection.WriteAsync));

            _simpleNetworkConnection = simpleNetworkConnection;

>>>>>>> a266e701
            _packetMaxSize = slicOptions.PacketMaxSize;
            PauseWriterThreshold = slicOptions.PauseWriterThreshold;
            ResumeWriterThreshold = slicOptions.ResumeWriterThreshold;
            Pool = slicOptions.Pool;
            MinimumSegmentSize = slicOptions.MinimumSegmentSize;

<<<<<<< HEAD
            // Configure the maximum stream counts to ensure the peer won't open more than one stream.
=======
            // Configure the maximum stream count to ensure the peer won't open more streams than this maximum.
>>>>>>> a266e701
            _bidirectionalMaxStreams = slicOptions.BidirectionalStreamMaxCount;
            _unidirectionalMaxStreams = slicOptions.UnidirectionalStreamMaxCount;

            // Initially set the peer packet max size to the local max size to ensure we can receive the first
            // initialize frame.
            PeerPacketMaxSize = _packetMaxSize;
            PeerPauseWriterThreshold = PauseWriterThreshold;

            // We use the same stream ID numbering protocol as Quic
            if (IsServer)
            {
                _nextBidirectionalId = 1;
                _nextUnidirectionalId = 3;
            }
            else
            {
                _nextBidirectionalId = 0;
                _nextUnidirectionalId = 2;
            }
        }

        internal void AddStream(long id, SlicMultiplexedStream stream)
        {
            lock (_mutex)
            {
                if (_isDisposed)
                {
                    throw new ObjectDisposedException($"{typeof(IMultiplexedNetworkConnection)}:{this}");
                }

                _streams[id] = stream;

                // Assign the stream ID within the mutex to ensure that the addition of the stream to the
                // connection and the stream ID assignment are atomic.
                stream.Id = id;

                // Keep track of the last assigned stream ID. This is used to figure out if the stream is
                // known or unknown.
                if (stream.IsRemote)
                {
                    if (stream.IsBidirectional)
                    {
                        _lastRemoteBidirectionalStreamId = id;
                    }
                    else
                    {
                        _lastRemoteUnidirectionalStreamId = id;
                    }
                }
            }
        }

        internal void ReleaseStream(SlicMultiplexedStream stream)
        {
            Debug.Assert(stream.IsStarted);

            _streams.TryRemove(stream.Id, out SlicMultiplexedStream? _);

            if (stream.IsRemote)
            {
                if (stream.IsBidirectional)
                {
                    Interlocked.Decrement(ref _bidirectionalStreamCount);
                }
                else
                {
                    Interlocked.Decrement(ref _unidirectionalStreamCount);
                }
            }
            else if (stream.IsBidirectional)
            {
                _bidirectionalStreamSemaphore!.Release();
            }
        }

        internal async ValueTask SendFrameAsync(
            SlicMultiplexedStream? stream,
            FrameType frameType,
            EncodeAction? encode,
            CancellationToken cancel)
        {
            await _sendSemaphore.EnterAsync(cancel).ConfigureAwait(false);
            try
            {
                // Encode the frame with the frame writer.
                _sendFrameWriter.Clear();
                Encode(_sendFrameWriter);

                // Send the frame.
                _sendBuffers.Clear();
                _sendBuffers.Add(_sendFrameWriter.WrittenMemory);
                await _writer.WriteFrameAsync(_sendBuffers, cancel).ConfigureAwait(false);
            }
            finally
            {
                _sendSemaphore.Release();
            }

            void Encode(IBufferWriter<byte> writer)
            {
                var encoder = new SliceEncoder(writer, Encoding.Slice20);
                encoder.EncodeByte((byte)frameType);
                Memory<byte> sizePlaceholder = encoder.GetPlaceholderMemory(4);
                int startPos = encoder.EncodedByteCount;

                if (stream != null)
                {
                    encoder.EncodeVarULong((ulong)stream.Id);
                }
<<<<<<< HEAD
                if (encode != null)
                {
                    encode?.Invoke(ref encoder);
                }
=======
                encode?.Invoke(ref encoder);

>>>>>>> a266e701
                Slice20Encoding.EncodeSize(encoder.EncodedByteCount - startPos, sizePlaceholder.Span);
            }
        }

        internal async ValueTask<FlushResult> SendStreamFrameAsync(
            SlicMultiplexedStream stream,
            ReadOnlySequence<byte> source1,
            ReadOnlySequence<byte> source2,
            bool completeWhenDone,
            CancellationToken cancel)
        {
            bool sendingSource1 = !source2.IsEmpty;
            ReadOnlySequence<byte> sendSource = source1;
            Debug.Assert(!sendSource.IsEmpty || completeWhenDone);
            do
            {
                // Check if writes completed, the stream might have been reset by the peer. Don't send the data and
                // return a completed flush result.
                if (stream.WritesCompleted)
                {
                    if (stream.ResetError is long error &&
                        error.ToSlicError() is SlicStreamError slicError &&
                        slicError != SlicStreamError.NoError)
                    {
                        throw new MultiplexedStreamAbortedException(error);
                    }
                    else
                    {
                        return new FlushResult(isCanceled: false, isCompleted: true);
                    }
                }

                // First, if the stream isn't started, we need to acquire the stream count semaphore. If there are more
                // streams opened than the peer allows, this will block until a stream is shutdown.
                if (!stream.IsStarted)
                {
                    AsyncSemaphore streamCountSemaphore = stream.IsBidirectional ?
                        _bidirectionalStreamSemaphore! :
                        _unidirectionalStreamSemaphore!;
                    await streamCountSemaphore.EnterAsync(cancel).ConfigureAwait(false);
                }

                // Next, ensure send credit is available. If not, this will block until the receiver allows sending
                // additional data.
                int sendCredit = await stream.SendCreditAcquireAsync(cancel).ConfigureAwait(false);

                // Finally, acquire the send semaphore to ensure only one stream writes to the connection.
                await _sendSemaphore.EnterAsync(cancel).ConfigureAwait(false);

                try
                {
                    // Allocate stream ID if the stream isn't started. Thread-safety is provided by the send
                    // semaphore.
                    if (!stream.IsStarted)
                    {
                        if (stream.IsBidirectional)
                        {
                            AddStream(_nextBidirectionalId, stream);
                            _nextBidirectionalId += 4;
                        }
                        else
                        {
                            AddStream(_nextUnidirectionalId, stream);
                            _nextUnidirectionalId += 4;
                        }
                    }

                    // Compose the Slic packet into _sendBuffers. We gather from source1 or source2 up to sendCredit
                    // bytes or the Slic packet maximum size.
                    int sendSize = 0;
                    int sendMaxSize = Math.Min(sendCredit, PeerPacketMaxSize);
                    _sendBuffers.Clear();
                    _sendBuffers.Add(SlicDefinitions.FrameHeader); // The header will be replaced once encoded.
                    while (sendSize < sendMaxSize)
                    {
                        if (sendingSource1 && sendSource.IsEmpty)
                        {
                            // Switch to source2 if we're done with source1.
                            sendingSource1 = false;
                            sendSource = source2;
                        }

                        if (sendSource.IsEmpty)
                        {
                            // No more data to gather!
                            break;
                        }

                        // Add the send source data to the send buffers, no more data than the send credit left.
                        sendSize += FillSendBuffers(ref sendSource, sendMaxSize - sendSize);
                    }

                    bool endStream = completeWhenDone && !sendingSource1 && sendSource.IsEmpty;

                    // Notify the stream that we're consuming sendSize credit. It's important to call this before
                    // sending the stream frame to avoid race conditions where the StreamResumeWrite frame could be
                    // received before the send credit was updated.
                    stream.SendCreditConsumed(sendSize);

                    if (endStream)
                    {
                        // At this point writes are considered completed on the stream. It's important to call
                        // this before sending the last packet to avoid a race condition where the peer could
                        // start a new stream before the Slic connection stream count is decreased.
                        stream.TrySetWriteCompleted();
                    }

                    // We can encode the Slic header now that we known the data size and the stream ID.
                    _sendBuffers[0] = EncodeSlicHeader(sendSize, endStream);

                    // Write the frame.
                    await _writer.WriteFrameAsync(_sendBuffers, cancel).ConfigureAwait(false);
                }
                catch (MultiplexedStreamAbortedException ex)
                {
                    if (ex.ToSlicError() == SlicStreamError.NoError)
                    {
                        return new FlushResult(isCanceled: false, isCompleted: true);
                    }
                    else
                    {
                        throw;
                    }
                }
                finally
                {
                    _sendSemaphore.Release();
                }
            }
            while (sendingSource1 || !sendSource.IsEmpty);

            return new FlushResult(isCanceled: false, isCompleted: false);

            ReadOnlyMemory<byte> EncodeSlicHeader(int sendSize, bool endStream)
            {
                // The stream ID is part of the frame data.
                ulong streamId = checked((ulong)stream.Id);
                sendSize += SliceEncoder.GetVarULongEncodedSize(streamId);

                // Write the Slic frame header (frameType, frameSize, streamId).
                _sendFrameWriter.Clear();
                var encoder = new SliceEncoder(_sendFrameWriter, Encoding.Slice20);
                encoder.EncodeByte((byte)(endStream ? FrameType.StreamLast : FrameType.Stream));
                encoder.EncodeSize(sendSize);
                encoder.EncodeVarULong(streamId);
                return _sendFrameWriter.WrittenMemory;
            }

            int FillSendBuffers(ref ReadOnlySequence<byte> source, int maxSize)
            {
                Debug.Assert(maxSize > 0);
                int size = 0;
                SequencePosition position = source.Start;
                while (true)
                {
                    if (!source.TryGet(ref position, out ReadOnlyMemory<byte> memory))
                    {
                        // No more data available.
                        source = ReadOnlySequence<byte>.Empty;
                        return size;
                    }

                    if (size + memory.Length < maxSize)
                    {
                        // Add the segment to the send buffers.
                        _sendBuffers.Add(memory);
                        size += memory.Length;
                    }
                    else
                    {
                        // We've reached the maximum send size. Slice the buffer to send and slice the source buffer
                        // to the remaining data to consume.
                        _sendBuffers.Add(memory[0..(maxSize - size)]);
                        size += maxSize - size;
                        source = source.Slice(source.GetPosition(size));
                        return size;
                    }
                }
            }
        }

        private Dictionary<int, IList<byte>> GetParameters()
        {
            var parameters = new List<KeyValuePair<int, IList<byte>>>
                {
                    EncodeParameter(ParameterKey.MaxBidirectionalStreams, (ulong)_bidirectionalMaxStreams),
                    EncodeParameter(ParameterKey.MaxUnidirectionalStreams, (ulong)_unidirectionalMaxStreams),
                    EncodeParameter(ParameterKey.PacketMaxSize, (ulong)_packetMaxSize),
                    EncodeParameter(ParameterKey.PauseWriterThreshold, (ulong)PauseWriterThreshold)
                };
            if (IdleTimeout != TimeSpan.MaxValue && IdleTimeout != Timeout.InfiniteTimeSpan)
            {
                parameters.Add(EncodeParameter(ParameterKey.IdleTimeout, (ulong)IdleTimeout.TotalMilliseconds));
            }
            return new Dictionary<int, IList<byte>>(parameters);

            static KeyValuePair<int, IList<byte>> EncodeParameter(ParameterKey key, ulong value)
            {
                int sizeLength = SliceEncoder.GetVarULongEncodedSize(value);
                byte[] buffer = new byte[sizeLength];
                SliceEncoder.EncodeVarULong(value, buffer);
                return new((int)key, buffer);
            }
        }

        private async Task ReadFramesAsync(CancellationToken cancel)
        {
            while (true)
            {
                (FrameType type, int dataSize, long? streamId) =
                    await _reader.ReadFrameHeaderAsync(cancel).ConfigureAwait(false);

                // Only stream frames are expected at this point. Non stream frames are only exchanged at the
                // initialization step.
                if (streamId == null)
                {
                    throw new InvalidDataException($"unexpected Slic frame with frame type '{type}'");
                }

                switch (type)
                {
                    case FrameType.Stream:
                    case FrameType.StreamLast:
                    {
                        bool endStream = type == FrameType.StreamLast;
                        bool isRemote = streamId % 2 == (IsServer ? 0 : 1);
                        bool isBidirectional = streamId % 4 < 2;

                        if (!isBidirectional && !isRemote)
                        {
                            throw new InvalidDataException("received stream frame on local unidirectional stream");
                        }
                        else if (dataSize == 0 && !endStream)
                        {
                            throw new InvalidDataException(
                                "invalid stream frame, received 0 bytes without end of stream");
                        }

                        if (_streams.TryGetValue(streamId.Value, out SlicMultiplexedStream? stream))
                        {
                            // Let the stream receive the data.
                            await stream.ReceivedFrameAsync(dataSize, endStream).ConfigureAwait(false);
                        }
                        else if (isRemote && !IsKnownRemoteStream(streamId.Value, isBidirectional))
                        {
                            // Create a new stream if the remote stream is unknown.

                            if (dataSize == 0)
                            {
                                throw new InvalidDataException("received empty stream frame on new stream");
                            }

                            if (isBidirectional)
                            {
                                if (_bidirectionalStreamCount == _bidirectionalMaxStreams)
                                {
                                    throw new InvalidDataException(
                                        $"maximum bidirectional stream count {_bidirectionalMaxStreams} reached");
                                }
                                Interlocked.Increment(ref _bidirectionalStreamCount);
                            }
                            else
                            {
                                if (_unidirectionalStreamCount == _unidirectionalMaxStreams)
                                {
                                    throw new InvalidDataException(
                                        $"maximum unidirectional stream count {_unidirectionalMaxStreams} reached");
                                }
                                Interlocked.Increment(ref _unidirectionalStreamCount);
                            }

                            // Accept the new incoming stream.
                            // TODO: Cache SliceMultiplexedStream
                            stream = new SlicMultiplexedStream(this, isBidirectional, remote: true, _reader, _writer);
                            try
                            {
                                AddStream(streamId.Value, stream);
                            }
                            catch
                            {
                                stream.Abort();
                                throw;
                            }

                            // Let the stream receive the data.
                            await stream.ReceivedFrameAsync(dataSize, endStream).ConfigureAwait(false);

                            // Queue the new stream.
                            _acceptedStreamQueue.Enqueue(stream);
                        }
                        else
                        {
                            // The stream has been shutdown. Read and ignore the data.
                            using IMemoryOwner<byte> owner = Pool.Rent(MinimumSegmentSize);
                            int size = dataSize;
                            while (size > 0)
                            {
                                Memory<byte> chunk = owner.Memory;
                                if (chunk.Length > size)
                                {
                                    chunk = chunk[0..size];
                                }
                                await _reader.ReadFrameDataAsync(chunk, CancellationToken.None).ConfigureAwait(false);
                                size -= chunk.Length;
                            }
                        }
                        break;
                    }
                    case FrameType.StreamResumeWrite:
                    {
                        if (dataSize > 8)
                        {
                            throw new InvalidDataException("stream resume write frame too large");
                        }

                        StreamResumeWriteBody streamConsumed =
                            await _reader.ReadStreamResumeWriteAsync(dataSize, cancel).ConfigureAwait(false);
                        if (_streams.TryGetValue(streamId.Value, out SlicMultiplexedStream? stream))
                        {
                            stream.ReceivedConsumed((int)streamConsumed.Size);
                        }
                        break;
                    }
                    case FrameType.StreamReset:
                    {
                        if (dataSize > 8)
                        {
                            throw new InvalidDataException("stream reset frame too large");
                        }

                        StreamResetBody streamReset =
                            await _reader.ReadStreamResetAsync(dataSize, cancel).ConfigureAwait(false);
                        if (_streams.TryGetValue(streamId.Value, out SlicMultiplexedStream? stream))
                        {
                            stream.ReceivedReset(streamReset.ApplicationProtocolErrorCode);
                        }
                        break;
                    }
                    case FrameType.StreamStopSending:
                    {
                        if (dataSize > 8)
                        {
                            throw new InvalidDataException("stream stop sending frame too large");
                        }

                        StreamStopSendingBody streamStopSending =
                            await _reader.ReadStreamStopSendingAsync(dataSize, cancel).ConfigureAwait(false);
                        if (_streams.TryGetValue(streamId.Value, out SlicMultiplexedStream? stream))
                        {
                            stream.ReceivedStopSending(streamStopSending.ApplicationProtocolErrorCode);
                        }
                        break;
                    }
                    case FrameType.UnidirectionalStreamReleased:
                    {
                        if (dataSize > 0)
                        {
                            throw new InvalidDataException("unidirectional stream released frame too large");
                        }

                        await _reader.ReadUnidirectionalStreamReleasedAsync(cancel).ConfigureAwait(false);

                        // Release the unidirectional stream semaphore for the unidirectional stream.
                        _unidirectionalStreamSemaphore!.Release();
                        break;
                    }
                    default:
                    {
                        throw new InvalidDataException($"unexpected Slic frame with frame type '{type}'");
                    }
                }
            }

            bool IsKnownRemoteStream(long streamId, bool bidirectional)
            {
                lock (_mutex)
                {
                    if (bidirectional)
                    {
                        return streamId <= _lastRemoteBidirectionalStreamId;
                    }
                    else
                    {
                        return streamId <= _lastRemoteUnidirectionalStreamId;
                    }
                }
            }
        }

        private void SetParameters(IDictionary<int, IList<byte>> parameters)
        {
            TimeSpan? peerIdleTimeout = null;

            foreach ((ParameterKey key, ulong value) in parameters.DecodedParameters())
            {
                if (key == ParameterKey.MaxBidirectionalStreams)
                {
                    _bidirectionalStreamSemaphore = new AsyncSemaphore((int)value);
                }
                else if (key == ParameterKey.MaxUnidirectionalStreams)
                {
                    _unidirectionalStreamSemaphore = new AsyncSemaphore((int)value);
                }
                else if (key == ParameterKey.IdleTimeout)
                {
                    // Use the smallest idle timeout.
                    peerIdleTimeout = TimeSpan.FromMilliseconds(value);
                }
                else if (key == ParameterKey.PacketMaxSize)
                {
                    PeerPacketMaxSize = (int)value;
                }
                else if (key == ParameterKey.PauseWriterThreshold)
                {
                    PeerPauseWriterThreshold = (int)value;
                }
                else
                {
                    // Ignore unsupported parameters
                }
            }

            // Now, ensure required parameters are set.

            if (_bidirectionalStreamSemaphore == null)
            {
                throw new InvalidDataException("missing MaxBidirectionalStreams Slic connection parameter");
            }

            if (_unidirectionalStreamSemaphore == null)
            {
                throw new InvalidDataException("missing MaxUnidirectionalStreams Slic connection parameter");
            }

            peerIdleTimeout ??= TimeSpan.MaxValue;
            if (IdleTimeout == Timeout.InfiniteTimeSpan || peerIdleTimeout < IdleTimeout)
            {
                IdleTimeout = peerIdleTimeout.Value;
            }

            if (PeerPacketMaxSize < 1024)
            {
                throw new InvalidDataException($"invalid PacketMaxSize={PeerPacketMaxSize} Slic connection parameter");
            }
        }
    }
}<|MERGE_RESOLUTION|>--- conflicted
+++ resolved
@@ -32,10 +32,6 @@
         private AsyncSemaphore? _bidirectionalStreamSemaphore;
         private readonly int _bidirectionalMaxStreams;
         private bool _isDisposed;
-<<<<<<< HEAD
-=======
-        private readonly IDisposable _disposableReader;
->>>>>>> a266e701
         private long _lastRemoteBidirectionalStreamId = -1;
         private long _lastRemoteUnidirectionalStreamId = -1;
         // _mutex ensure the assignment of _lastRemoteXxx members and the addition of the stream to _streams is
@@ -204,12 +200,8 @@
             // Unblock task blocked on AcceptStreamAsync
             _acceptedStreamQueue.TryComplete(exception);
 
-<<<<<<< HEAD
             // Cancel pending read. ReadFramesAsync
             _simpleNetworkConnectionPipeReader.CancelPendingRead();
-=======
-            _disposableReader.Dispose();
->>>>>>> a266e701
         }
 
         public bool HasCompatibleParams(Endpoint remoteEndpoint) =>
@@ -224,7 +216,6 @@
         {
             IsServer = isServer;
 
-<<<<<<< HEAD
             _simpleNetworkConnection = simpleNetworkConnection;
             _simpleNetworkConnectionPipeReader = new SimpleNetworkConnectionPipeReader(
                 _simpleNetworkConnection,
@@ -235,26 +226,13 @@
             _reader = slicFrameReaderDecorator(reader);
             _writer = slicFrameWriterDecorator(new SlicFrameWriter(simpleNetworkConnection.WriteAsync));
 
-=======
-            var reader = new SlicFrameReader(simpleNetworkConnection.ReadAsync);
-            _disposableReader = reader;
-            _reader = slicFrameReaderDecorator(reader);
-            _writer = slicFrameWriterDecorator(new SlicFrameWriter(simpleNetworkConnection.WriteAsync));
-
-            _simpleNetworkConnection = simpleNetworkConnection;
-
->>>>>>> a266e701
             _packetMaxSize = slicOptions.PacketMaxSize;
             PauseWriterThreshold = slicOptions.PauseWriterThreshold;
             ResumeWriterThreshold = slicOptions.ResumeWriterThreshold;
             Pool = slicOptions.Pool;
             MinimumSegmentSize = slicOptions.MinimumSegmentSize;
 
-<<<<<<< HEAD
-            // Configure the maximum stream counts to ensure the peer won't open more than one stream.
-=======
             // Configure the maximum stream count to ensure the peer won't open more streams than this maximum.
->>>>>>> a266e701
             _bidirectionalMaxStreams = slicOptions.BidirectionalStreamMaxCount;
             _unidirectionalMaxStreams = slicOptions.UnidirectionalStreamMaxCount;
 
@@ -364,15 +342,8 @@
                 {
                     encoder.EncodeVarULong((ulong)stream.Id);
                 }
-<<<<<<< HEAD
-                if (encode != null)
-                {
-                    encode?.Invoke(ref encoder);
-                }
-=======
                 encode?.Invoke(ref encoder);
 
->>>>>>> a266e701
                 Slice20Encoding.EncodeSize(encoder.EncodedByteCount - startPos, sizePlaceholder.Span);
             }
         }
