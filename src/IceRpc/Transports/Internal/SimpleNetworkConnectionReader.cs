// Copyright (c) ZeroC, Inc. All rights reserved.

using IceRpc.Internal;
using System.Buffers;
using System.Diagnostics;
using System.IO.Pipelines;

namespace IceRpc.Transports.Internal
{
    /// <summary>A helper class to efficiently read a simple network connection. It provides a PipeReader-like API but
    /// is not a PipeReader.</summary>
    internal class SimpleNetworkConnectionReader : IDisposable
    {
        private readonly ISimpleNetworkConnection _connection;
        private readonly Pipe _pipe;
        private int _state;

        public void Dispose()
        {
            if (_state.TrySetFlag(State.Disposed))
            {
                // If the pipe is being used for reading we can't call CompleteAsync since it's not safe. We call
                // CancelPendingRead instead, the implementation will complete the pipe reader/writer once it's no
                // longer reading.
                if (_state.HasFlag(State.Reading))
                {
                    _pipe.Reader.CancelPendingRead();
                }
                else
                {
                    _pipe.Writer.Complete();
                    _pipe.Reader.Complete();
                }
            }
        }

        internal SimpleNetworkConnectionReader(
            ISimpleNetworkConnection connection,
            MemoryPool<byte> pool,
            int minimumSegmentSize)
        {
            _connection = connection;
            _pipe = new Pipe(new PipeOptions(
                pool: pool,
                minimumSegmentSize: minimumSegmentSize,
                pauseWriterThreshold: 0,
                writerScheduler: PipeScheduler.Inline));
        }

        internal void AdvanceTo(SequencePosition consumed) => _pipe.Reader.AdvanceTo(consumed);

        internal void AdvanceTo(SequencePosition consumed, SequencePosition examined) =>
            _pipe.Reader.AdvanceTo(consumed, examined);

        /// <summary>Writes <paramref name="byteCount"/> bytes read from this pipe reader or its underlying connection
        /// into <paramref name="bufferWriter"/>.</summary>
        internal ValueTask FillBufferWriterAsync(
            IBufferWriter<byte> bufferWriter,
            int byteCount,
            CancellationToken cancel)
        {
            if (byteCount == 0)
            {
                return default;
            }

            if (!_state.TrySetFlag(State.Reading))
            {
                throw new InvalidOperationException("reading is not thread safe");
            }

            try
            {
<<<<<<< HEAD
=======
                if (_state.HasFlag(State.Disposed))
                {
                    throw new ObjectDisposedException($"{typeof(SimpleNetworkConnectionReader)}");
                }

>>>>>>> 5b23af6f
                // If there's still data on the pipe reader, copy the data from the pipe reader synchronously.
                if (_pipe.Reader.TryRead(out ReadResult result))
                {
                    ReadOnlySequence<byte> buffer = result.Buffer;
                    if (result.IsCanceled)
                    {
                        throw new ObjectDisposedException($"{typeof(SimpleNetworkConnectionReader)}");
                    }
                    else if (buffer.Length > byteCount)
                    {
                        buffer = buffer.Slice(0, byteCount);
                    }
                    else if (buffer.IsEmpty || (result.IsCompleted && buffer.Length < byteCount))
                    {
                        throw new ConnectionLostException();
                    }

                    bufferWriter.Write(buffer);
                    _pipe.Reader.AdvanceTo(buffer.End);

                    byteCount -= (int)buffer.Length;

                    if (byteCount == 0)
                    {
                        return default;
                    }
                }
            }
<<<<<<< HEAD
            catch
=======
            finally
>>>>>>> 5b23af6f
            {
                if (_state.HasFlag(State.Disposed))
                {
#pragma warning disable CA1849
                    _pipe.Reader.Complete();
                    _pipe.Writer.Complete();
#pragma warning restore CA1849
                }
<<<<<<< HEAD
                throw;
            }
            finally
            {
=======
>>>>>>> 5b23af6f
                _state.ClearFlag(State.Reading);
            }

            return ReadFromConnectionAsync(byteCount);

            // Read the remaining bytes directly from the connection into the buffer writer.
            async ValueTask ReadFromConnectionAsync(int byteCount)
            {
                do
                {
                    Memory<byte> buffer = bufferWriter.GetMemory();
                    if (buffer.Length > byteCount)
                    {
                        buffer = buffer[0..byteCount];
                    }

                    int length = await _connection.ReadAsync(buffer, cancel).ConfigureAwait(false);
                    if (length == 0)
                    {
                        throw new ConnectionLostException();
                    }
                    bufferWriter.Advance(length);
                    byteCount -= length;
                } while (byteCount > 0);
            }
        }

        internal ValueTask<ReadOnlySequence<byte>> ReadAsync(CancellationToken cancel = default) =>
            ReadAtLeastAsync(minimumSize: 1, cancel);

        /// <summary>Reads and returns bytes from the underlying network connection. The returned buffer has always
        /// at least minimumSize bytes.</summary>
        internal async ValueTask<ReadOnlySequence<byte>> ReadAtLeastAsync(
            int minimumSize,
            CancellationToken cancel = default)
        {
            if (!_state.TrySetFlag(State.Reading))
<<<<<<< HEAD
            {
                throw new InvalidOperationException("reading is not thread safe");
            }

            try
            {
=======
            {
                throw new InvalidOperationException("reading is not thread safe");
            }

            try
            {
                if (_state.HasFlag(State.Disposed))
                {
                    throw new ObjectDisposedException($"{typeof(SimpleNetworkConnectionReader)}");
                }

>>>>>>> 5b23af6f
                if (_pipe.Reader.TryRead(out ReadResult readResult))
                {
                    if (readResult.IsCanceled)
                    {
                        throw new ObjectDisposedException($"{typeof(SimpleNetworkConnectionReader)}");
                    }
                    else if (readResult.Buffer.Length >= minimumSize)
                    {
                        return readResult.Buffer;
                    }
                    _pipe.Reader.AdvanceTo(readResult.Buffer.Start, readResult.Buffer.End);
                }

                do
                {
                    // Fill the pipe with data read from the connection.
                    Memory<byte> buffer = _pipe.Writer.GetMemory();
                    int read = await _connection.ReadAsync(buffer, cancel).ConfigureAwait(false);
                    if (read == 0)
                    {
                        throw new ConnectionLostException();
                    }
                    _pipe.Writer.Advance(read);
                    minimumSize -= read;
                }
                while (minimumSize > 0);

                _ = await _pipe.Writer.FlushAsync(CancellationToken.None).ConfigureAwait(false);

                _pipe.Reader.TryRead(out readResult);
                if (readResult.IsCanceled)
                {
                    throw new ObjectDisposedException($"{typeof(SimpleNetworkConnectionReader)}");
                }

                Debug.Assert(readResult.Buffer.Length >= minimumSize);
                return readResult.Buffer;
            }
<<<<<<< HEAD
            catch
=======
            finally
>>>>>>> 5b23af6f
            {
                if (_state.HasFlag(State.Disposed))
                {
                    await _pipe.Reader.CompleteAsync().ConfigureAwait(false);
                    await _pipe.Writer.CompleteAsync().ConfigureAwait(false);
                }
<<<<<<< HEAD
                throw;
            }
            finally
            {
=======
>>>>>>> 5b23af6f
                _state.ClearFlag(State.Reading);
            }
        }

        internal bool TryRead(out ReadOnlySequence<byte> buffer)
        {
            if (!_state.TrySetFlag(State.Reading))
            {
                throw new InvalidOperationException("reading is not thread safe");
            }

            try
            {
<<<<<<< HEAD
=======
                if (_state.HasFlag(State.Disposed))
                {
                    throw new ObjectDisposedException($"{typeof(SimpleNetworkConnectionReader)}");
                }

>>>>>>> 5b23af6f
                if (_pipe.Reader.TryRead(out ReadResult readResult))
                {
                    if (readResult.IsCanceled)
                    {
                        throw new ObjectDisposedException($"{typeof(SimpleNetworkConnectionReader)}");
                    }
                    buffer = readResult.Buffer;
                    return true;
                }
                else
                {
                    buffer = default;
                    return false;
                }
            }
<<<<<<< HEAD
            catch
=======
            finally
>>>>>>> 5b23af6f
            {
                if (_state.HasFlag(State.Disposed))
                {
                    _pipe.Reader.Complete();
                    _pipe.Writer.Complete();
                }
<<<<<<< HEAD
                throw;
            }
            finally
            {
=======
>>>>>>> 5b23af6f
                _state.ClearFlag(State.Reading);
            }
        }

        private enum State : int
        {
            Disposed = 1,
            Reading = 2,
        }
    }
}<|MERGE_RESOLUTION|>--- conflicted
+++ resolved
@@ -71,14 +71,11 @@
 
             try
             {
-<<<<<<< HEAD
-=======
-                if (_state.HasFlag(State.Disposed))
-                {
-                    throw new ObjectDisposedException($"{typeof(SimpleNetworkConnectionReader)}");
-                }
-
->>>>>>> 5b23af6f
+                if (_state.HasFlag(State.Disposed))
+                {
+                    throw new ObjectDisposedException($"{typeof(SimpleNetworkConnectionReader)}");
+                }
+
                 // If there's still data on the pipe reader, copy the data from the pipe reader synchronously.
                 if (_pipe.Reader.TryRead(out ReadResult result))
                 {
@@ -107,11 +104,7 @@
                     }
                 }
             }
-<<<<<<< HEAD
-            catch
-=======
             finally
->>>>>>> 5b23af6f
             {
                 if (_state.HasFlag(State.Disposed))
                 {
@@ -120,13 +113,6 @@
                     _pipe.Writer.Complete();
 #pragma warning restore CA1849
                 }
-<<<<<<< HEAD
-                throw;
-            }
-            finally
-            {
-=======
->>>>>>> 5b23af6f
                 _state.ClearFlag(State.Reading);
             }
 
@@ -164,26 +150,17 @@
             CancellationToken cancel = default)
         {
             if (!_state.TrySetFlag(State.Reading))
-<<<<<<< HEAD
             {
                 throw new InvalidOperationException("reading is not thread safe");
             }
 
             try
             {
-=======
-            {
-                throw new InvalidOperationException("reading is not thread safe");
-            }
-
-            try
-            {
-                if (_state.HasFlag(State.Disposed))
-                {
-                    throw new ObjectDisposedException($"{typeof(SimpleNetworkConnectionReader)}");
-                }
-
->>>>>>> 5b23af6f
+                if (_state.HasFlag(State.Disposed))
+                {
+                    throw new ObjectDisposedException($"{typeof(SimpleNetworkConnectionReader)}");
+                }
+
                 if (_pipe.Reader.TryRead(out ReadResult readResult))
                 {
                     if (readResult.IsCanceled)
@@ -222,24 +199,13 @@
                 Debug.Assert(readResult.Buffer.Length >= minimumSize);
                 return readResult.Buffer;
             }
-<<<<<<< HEAD
-            catch
-=======
             finally
->>>>>>> 5b23af6f
             {
                 if (_state.HasFlag(State.Disposed))
                 {
                     await _pipe.Reader.CompleteAsync().ConfigureAwait(false);
                     await _pipe.Writer.CompleteAsync().ConfigureAwait(false);
                 }
-<<<<<<< HEAD
-                throw;
-            }
-            finally
-            {
-=======
->>>>>>> 5b23af6f
                 _state.ClearFlag(State.Reading);
             }
         }
@@ -253,14 +219,11 @@
 
             try
             {
-<<<<<<< HEAD
-=======
-                if (_state.HasFlag(State.Disposed))
-                {
-                    throw new ObjectDisposedException($"{typeof(SimpleNetworkConnectionReader)}");
-                }
-
->>>>>>> 5b23af6f
+                if (_state.HasFlag(State.Disposed))
+                {
+                    throw new ObjectDisposedException($"{typeof(SimpleNetworkConnectionReader)}");
+                }
+
                 if (_pipe.Reader.TryRead(out ReadResult readResult))
                 {
                     if (readResult.IsCanceled)
@@ -276,24 +239,13 @@
                     return false;
                 }
             }
-<<<<<<< HEAD
-            catch
-=======
             finally
->>>>>>> 5b23af6f
             {
                 if (_state.HasFlag(State.Disposed))
                 {
                     _pipe.Reader.Complete();
                     _pipe.Writer.Complete();
                 }
-<<<<<<< HEAD
-                throw;
-            }
-            finally
-            {
-=======
->>>>>>> 5b23af6f
                 _state.ClearFlag(State.Reading);
             }
         }
