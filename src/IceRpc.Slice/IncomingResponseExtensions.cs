// Copyright (c) ZeroC, Inc.

using IceRpc.Internal;
using IceRpc.Slice.Internal;
using System.Buffers;
using System.Diagnostics;
using System.IO.Pipelines;
using ZeroC.Slice;

namespace IceRpc.Slice;

/// <summary>Provides extension methods for <see cref="IncomingResponse" /> to decode its Slice-encoded payload.
/// </summary>
public static class IncomingResponseExtensions
{
    /// <summary>Decodes a response payload.</summary>
    /// <typeparam name="T">The type of the return value.</typeparam>
    /// <param name="response">The incoming response.</param>
    /// <param name="request">The outgoing request.</param>
    /// <param name="encoding">The encoding of the response payload.</param>
    /// <param name="sender">The proxy that sent the request.</param>
    /// <param name="decodeReturnValue">A function that decodes the return value.</param>
    /// <param name="defaultActivator">The activator to use when the activator provided by the request's <see
    /// cref="ISliceFeature" /> is <see langword="null" />. Used only when <paramref name="encoding" /> is <see
    /// cref="SliceEncoding.Slice1" />.</param>
    /// <param name="cancellationToken">A cancellation token that receives the cancellation requests.</param>
    /// <returns>The return value.</returns>
    /// <exception cref="DispatchException">Thrown if the status code of the response is greater than <see
    /// cref="StatusCode.ApplicationError"/> (encoding = Slice1) or greater than or equal to <see
    /// cref="StatusCode.ApplicationError"/> (encoding = Slice2).</exception>
    public static ValueTask<T> DecodeReturnValueAsync<T>(
        this IncomingResponse response,
        OutgoingRequest request,
        SliceEncoding encoding,
        GenericProxy sender,
        DecodeFunc<T> decodeReturnValue,
        IActivator? defaultActivator = null,
        CancellationToken cancellationToken = default)
    {
        ISliceFeature feature = request.Features.Get<ISliceFeature>() ?? SliceFeature.Default;
        IActivator? activator = feature.Activator ?? defaultActivator;

        return response.StatusCode switch
        {
            StatusCode.Ok => response.DecodeValueAsync(
                encoding,
                feature,
                feature.ProxyFactory ?? sender.With,
                decodeReturnValue,
                activator,
                cancellationToken),

            StatusCode.ApplicationError when encoding == SliceEncoding.Slice1 => DecodeAndThrowExceptionAsync(),

            _ => throw new DispatchException(response.StatusCode, response.ErrorMessage)
            {
                ConvertToInternalError = true
            }
        };

        async ValueTask<T> DecodeAndThrowExceptionAsync() =>
            throw await response.DecodeSliceExceptionAsync(
                feature,
                sender,
                activator,
                cancellationToken).ConfigureAwait(false);
    }

    /// <summary>Verifies that a Slice2 response payload carries no return value or only tagged return values.
    /// </summary>
    /// <param name="response">The incoming response.</param>
    /// <param name="request">The outgoing request.</param>
    /// <param name="sender">The proxy that sent the request.</param>
    /// <param name="cancellationToken">A cancellation token that receives the cancellation requests.</param>
    /// <returns>A value task representing the asynchronous completion of the operation.</returns>
    /// <exception cref="DispatchException">Thrown if the status code of the response is greater or equal than <see
    /// cref="StatusCode.ApplicationError" />.</exception>
    /// <remarks>Use this method only with an operation with no exception specification. This method is a
    /// <see cref="ResponseDecodeFunc" />.</remarks>
    public static ValueTask DecodeVoidReturnValueAsync(
        IncomingResponse response,
        OutgoingRequest request,
        GenericProxy sender,
        CancellationToken cancellationToken = default) =>
        DecodeVoidReturnValueAsync(
            response,
            request,
            SliceEncoding.Slice2,
            sender,
            cancellationToken: cancellationToken);

    /// <summary>Verifies that a response payload carries no return value or only tagged return values.</summary>
    /// <param name="response">The incoming response.</param>
    /// <param name="request">The outgoing request.</param>
    /// <param name="encoding">The encoding of the response payload.</param>
    /// <param name="sender">The proxy that sent the request.</param>
    /// <param name="defaultActivator">The activator to use when the activator provided by the request's <see
    /// cref="ISliceFeature" /> is <see langword="null" />. Used only when <paramref name="encoding" /> is <see
    /// cref="SliceEncoding.Slice1" />.</param>
    /// <param name="cancellationToken">A cancellation token that receives the cancellation requests.</param>
    /// <returns>A value task representing the asynchronous completion of the operation.</returns>
    /// <exception cref="DispatchException">Thrown if the status code of the response is greater than <see
    /// cref="StatusCode.ApplicationError"/> (encoding = Slice1) or greater than or equal to <see
    /// cref="StatusCode.ApplicationError"/> (encoding = Slice2).</exception>
    public static ValueTask DecodeVoidReturnValueAsync(
        this IncomingResponse response,
        OutgoingRequest request,
        SliceEncoding encoding,
        GenericProxy sender,
        IActivator? defaultActivator = null,
        CancellationToken cancellationToken = default)
    {
        ISliceFeature feature = request.Features.Get<ISliceFeature>() ?? SliceFeature.Default;
        IActivator? activator = defaultActivator ?? feature.Activator;

        return response.StatusCode switch
        {
            StatusCode.Ok => response.DecodeVoidAsync(encoding, feature, cancellationToken),
            StatusCode.ApplicationError when encoding == SliceEncoding.Slice1 => DecodeAndThrowExceptionAsync(),
            _ => throw new DispatchException(response.StatusCode, response.ErrorMessage)
            {
                ConvertToInternalError = true
            }
        };

        async ValueTask DecodeAndThrowExceptionAsync() =>
            throw await response.DecodeSliceExceptionAsync(
                feature,
                sender,
                activator,
                cancellationToken).ConfigureAwait(false);
    }

    private static async ValueTask<SliceException> DecodeSliceExceptionAsync(
        this IncomingResponse response,
        ISliceFeature feature,
        GenericProxy sender,
        IActivator? activator,
        CancellationToken cancellationToken)
    {
        Debug.Assert(response.StatusCode == StatusCode.ApplicationError);

        ReadResult readResult = await response.Payload.ReadSegmentAsync(
            SliceEncoding.Slice1,
            feature.MaxSegmentSize,
            cancellationToken).ConfigureAwait(false);

        // We never call CancelPendingRead on response.Payload; an interceptor can but it's not correct.
        if (readResult.IsCanceled)
        {
            throw new InvalidOperationException("Unexpected call to CancelPendingRead.");
        }

        SliceException exception = DecodeBuffer(readResult.Buffer);
        response.Payload.AdvanceTo(readResult.Buffer.End);
        return exception;

        SliceException DecodeBuffer(ReadOnlySequence<byte> buffer)
        {
            // If the error message is empty, we switch to null to get the default System exception message. This would
            // typically happen when the Slice exception is received over ice.
            string? errorMessage = response.ErrorMessage!.Length == 0 ? null : response.ErrorMessage;

            var decoder = new SliceDecoder(
                    buffer,
                    SliceEncoding.Slice1,
                    feature.ProxyFactory ?? sender.With,
                    maxCollectionAllocation: feature.MaxCollectionAllocation,
                    activator,
                    maxDepth: feature.MaxDepth);

<<<<<<< HEAD
                SliceException exception = decoder.DecodeException(errorMessage);
                decoder.CheckEndOfBuffer();
                return exception;
            }
            else
=======
            SliceException exception = decoder.DecodeUserException(errorMessage);
            if (exception is not UnknownSliceException)
>>>>>>> 521a652c
            {
                decoder.CheckEndOfBuffer();
            }
            return exception;
        }
    }
}<|MERGE_RESOLUTION|>--- conflicted
+++ resolved
@@ -169,19 +169,8 @@
                     activator,
                     maxDepth: feature.MaxDepth);
 
-<<<<<<< HEAD
-                SliceException exception = decoder.DecodeException(errorMessage);
-                decoder.CheckEndOfBuffer();
-                return exception;
-            }
-            else
-=======
-            SliceException exception = decoder.DecodeUserException(errorMessage);
-            if (exception is not UnknownSliceException)
->>>>>>> 521a652c
-            {
-                decoder.CheckEndOfBuffer();
-            }
+            SliceException exception = decoder.DecodeException(errorMessage);
+            decoder.CheckEndOfBuffer();
             return exception;
         }
     }
