--- conflicted
+++ resolved
@@ -420,13 +420,10 @@
 
                         IncrementStreamInputOutputCount(stream.IsBidirectional);
 
-<<<<<<< HEAD
-=======
                         // Decorate the stream to decrement the input/output count on Complete.
                         stream = new MultiplexedStreamDecorator(stream, DecrementStreamInputOutputCount);
                         streamInput = stream.IsBidirectional ? stream.Input : null;
 
->>>>>>> 243429d8
                         // When we receive a GoAway frame, we iterate over _pendingInvocations and cancel invocations
                         // that won't be dispatched.
                         pendingInvocationNode = _pendingInvocations.AddLast((stream, invocationCts));
@@ -1284,8 +1281,6 @@
         }
     }
 
-<<<<<<< HEAD
-=======
     private void DisposeInvocationCts(
         CancellationTokenSource invocationCts,
         LinkedListNode<(IMultiplexedStream, CancellationTokenSource)>? node)
@@ -1321,7 +1316,6 @@
         }
     }
 
->>>>>>> 243429d8
     private async Task ReadGoAwayAsync(CancellationToken cancellationToken)
     {
         await Task.Yield(); // exit mutex lock
@@ -1471,32 +1465,6 @@
         }
     }
 
-<<<<<<< HEAD
-    private async Task ReleaseStreamCountOnReadsAndWritesClosedAsync(IMultiplexedStream stream)
-    {
-        // Wait for the stream's reading and writing side to be closed to decrement the stream count.
-        await Task.WhenAll(stream.ReadsClosed, stream.WritesClosed).ConfigureAwait(false);
-
-        lock (_mutex)
-        {
-            if (--_streamCount == 0)
-            {
-                if (_shutdownTask is not null)
-                {
-                    _streamsClosed.TrySetResult();
-                }
-                else if (!_refuseInvocations)
-                {
-                    // We enable the inactivity check in order to complete ShutdownRequested when inactive for too long.
-                    // _refuseInvocations is true when the connection is either about to be "shutdown requested", or
-                    // shut down / disposed, or aborted (with Closed completed). We don't need to complete
-                    // ShutdownRequested in any of these situations.
-                    ScheduleInactivityCheck();
-                }
-            }
-        }
-    }
-
     private void RemovePendingInvocation(LinkedListNode<(IMultiplexedStream, CancellationTokenSource)> node)
     {
         lock (_mutex)
@@ -1511,8 +1479,6 @@
         }
     }
 
-=======
->>>>>>> 243429d8
     // The inactivity check executes once in _inactivityTimeout. By then either:
     // - the connection is no longer inactive (and CancelInactivityCheck was called or is being called)
     // - the connection is still inactive and we request shutdown
