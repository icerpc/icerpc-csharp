// Copyright (c) ZeroC, Inc. All rights reserved.

using Microsoft.Extensions.DependencyInjection;
using NUnit.Framework;

namespace IceRpc.Tests.Slice
{
    [Timeout(30000)]
    [Parallelizable(ParallelScope.All)]
    public sealed class OptionalTests : IAsyncDisposable
    {
        private readonly ServiceProvider _serviceProvider;
        private readonly OptionalOperationsPrx _prx;

        public OptionalTests()
        {
            _serviceProvider = new IntegrationTestServiceCollection()
                .AddTransient<IDispatcher, OptionalOperations>()
                .BuildServiceProvider();

            _prx = OptionalOperationsPrx.FromConnection(_serviceProvider.GetRequiredService<Connection>());
        }

        [OneTimeTearDown]
        public ValueTask DisposeAsync() => _serviceProvider.DisposeAsync();

        [Test]
        public void Optional_DataMembers()
        {
            var oneOptional = new OneOptional();
            Assert.That(oneOptional.A.HasValue, Is.False);

            oneOptional = new OneOptional(16);
            Assert.That(oneOptional.A, Is.EqualTo(16));

            CheckMultiOptionalHasNoValue(new MultiOptional());
        }

        [Test]
        public async Task Tagged_Parameters()
        {
            OneOptional? oneOptionalOpt = await _prx.PingPongOneAsync(new OneOptional());
            Assert.That(oneOptionalOpt, Is.Not.Null);
            var oneOptional = oneOptionalOpt.Value;
            Assert.That(oneOptional.A.HasValue, Is.False);

            oneOptionalOpt = await _prx.PingPongOneAsync(new OneOptional(16));
            Assert.That(oneOptionalOpt, Is.Not.Null);
            oneOptional = oneOptionalOpt.Value;
            Assert.That(oneOptional.A, Is.EqualTo(16));

            MultiOptional? multiOptionalOpt = await _prx.PingPongMultiAsync(new MultiOptional());
            Assert.That(multiOptionalOpt, Is.Not.Null);
            var multiOptional = multiOptionalOpt.Value;
            CheckMultiOptionalHasNoValue(multiOptional);

            multiOptional.MByte = 1;
            multiOptional.MShort = 1;
            multiOptional.MLong = 1;
            multiOptional.MDouble = 1.0;
            multiOptional.MUShort = 1;
            multiOptional.MULong = 1;
            multiOptional.MVarLong = 1;
            multiOptional.MString = "1";
            multiOptional.MMyEnum = MyEnum.enum1;
            multiOptional.MAnotherCompactStruct = new AnotherCompactStruct(
                "hello",
                OperationsPrx.Parse("icerpc://localhost/hello"),
                MyEnum.enum1,
                new MyCompactStruct(1, 1));

            multiOptional.MStringSeq = new string[] { "hello" };
            multiOptional.MMyEnumSeq = new MyEnum[] { MyEnum.enum1 };
            multiOptional.MAnotherCompactStructSeq = new AnotherCompactStruct[] { multiOptional.MAnotherCompactStruct.Value };

            multiOptional.MStringDict = new Dictionary<string, string>()
            {
                { "key", "value" }
            };
            multiOptional.MVarIntSeq = new int[] { 1 };

            multiOptional.MUInt8Dict = new Dictionary<byte, byte>() { { 1, 1 } };
            multiOptional.MAnotherCompactStructDict = new Dictionary<string, AnotherCompactStruct>()
            {
                { "key", multiOptional.MAnotherCompactStruct.Value}
            };

            MultiOptional? multiOptional1Opt = await _prx.PingPongMultiAsync(multiOptional);
            Assert.That(multiOptional1Opt, Is.Not.Null);
            var multiOptional1 = multiOptional1Opt.Value;
            Assert.That(multiOptional1.MByte, Is.EqualTo(multiOptional.MByte));
            Assert.That(multiOptional1.MBool, Is.EqualTo(multiOptional.MBool));
            Assert.That(multiOptional1.MShort, Is.EqualTo(multiOptional.MShort));
            Assert.That(multiOptional1.MInt, Is.EqualTo(multiOptional.MInt));
            Assert.That(multiOptional1.MLong, Is.EqualTo(multiOptional.MLong));
            Assert.That(multiOptional1.MFloat, Is.EqualTo(multiOptional.MFloat));
            Assert.That(multiOptional1.MDouble, Is.EqualTo(multiOptional.MDouble));
            Assert.That(multiOptional1.MUShort, Is.EqualTo(multiOptional.MUShort));
            Assert.That(multiOptional1.MUInt, Is.EqualTo(multiOptional.MUInt));
            Assert.That(multiOptional1.MULong, Is.EqualTo(multiOptional.MULong));
            Assert.That(multiOptional1.MVarInt, Is.EqualTo(multiOptional.MVarInt));
            Assert.That(multiOptional1.MVarLong, Is.EqualTo(multiOptional.MVarLong));
            Assert.That(multiOptional1.MVarUInt, Is.EqualTo(multiOptional.MVarUInt));
            Assert.That(multiOptional1.MVarULong, Is.EqualTo(multiOptional.MVarULong));
            Assert.That(multiOptional1.MString, Is.EqualTo(multiOptional.MString));
            Assert.That(multiOptional1.MMyEnum, Is.EqualTo(multiOptional.MMyEnum));
            Assert.That(multiOptional1.MMyCompactStruct, Is.EqualTo(multiOptional.MMyCompactStruct));
            Assert.That(multiOptional1.MAnotherCompactStruct, Is.EqualTo(multiOptional.MAnotherCompactStruct));

            Assert.That(multiOptional1.MByteSeq, Is.Null);
            Assert.That(multiOptional1.MStringSeq, Is.EqualTo(multiOptional.MStringSeq));
            Assert.That(multiOptional1.MShortSeq, Is.Null);
            Assert.That(multiOptional1.MMyEnumSeq, Is.EqualTo(multiOptional.MMyEnumSeq));
            Assert.That(multiOptional1.MMyCompactStructSeq, Is.Null);
            Assert.That(multiOptional1.MAnotherCompactStructSeq, Is.EqualTo(multiOptional.MAnotherCompactStructSeq));

            Assert.That(multiOptional1.MInt32Dict, Is.Null);
            Assert.That(multiOptional1.MStringDict, Is.EqualTo(multiOptional.MStringDict));
            Assert.That(multiOptional1.MUShortSeq, Is.Null);
            Assert.That(multiOptional1.MVarULongSeq, Is.Null);
            Assert.That(multiOptional1.MVarIntSeq, Is.EqualTo(multiOptional.MVarIntSeq));

            Assert.That(multiOptional1.MUInt8Dict, Is.EqualTo(multiOptional.MUInt8Dict));
            Assert.That(multiOptional1.MMyCompactStructDict, Is.Null);
            Assert.That(multiOptional1.MAnotherCompactStructDict, Is.EqualTo(multiOptional.MAnotherCompactStructDict));

            multiOptional = new MultiOptional();
            multiOptional.MBool = true;
            multiOptional.MInt = 1;
            multiOptional.MFloat = 1;
            multiOptional.MUShort = 1;
            multiOptional.MULong = 1;
            multiOptional.MVarLong = 1;
            multiOptional.MVarULong = 1;
            multiOptional.MMyEnum = MyEnum.enum1;
            multiOptional.MMyCompactStruct = new MyCompactStruct(1, 1);

            multiOptional.MByteSeq = new byte[] { 1 };
            multiOptional.MShortSeq = new short[] { 1 };
            multiOptional.MMyCompactStructSeq = new MyCompactStruct[] { new MyCompactStruct(1, 1) };

            multiOptional.MInt32Dict = new Dictionary<int, int> { { 1, 1 } };
            multiOptional.MUShortSeq = new ushort[] { 1 };
            multiOptional.MVarIntSeq = new int[] { 1 };
            multiOptional.MMyCompactStructDict = new Dictionary<MyCompactStruct, MyCompactStruct>()
            {
                { new MyCompactStruct(1, 1), new MyCompactStruct(1, 1) }
            };

            multiOptional1Opt = await _prx.PingPongMultiAsync(multiOptional);
            Assert.That(multiOptional1Opt, Is.Not.Null);
            multiOptional1 = multiOptional1Opt.Value;
            Assert.That(multiOptional1.MByte, Is.EqualTo(multiOptional.MByte));
            Assert.That(multiOptional1.MBool, Is.EqualTo(multiOptional.MBool));
            Assert.That(multiOptional1.MShort, Is.EqualTo(multiOptional.MShort));
            Assert.That(multiOptional1.MInt, Is.EqualTo(multiOptional.MInt));
            Assert.That(multiOptional1.MLong, Is.EqualTo(multiOptional.MLong));
            Assert.That(multiOptional1.MFloat, Is.EqualTo(multiOptional.MFloat));
            Assert.That(multiOptional1.MDouble, Is.EqualTo(multiOptional.MDouble));
            Assert.That(multiOptional1.MUShort, Is.EqualTo(multiOptional.MUShort));
            Assert.That(multiOptional1.MUInt, Is.EqualTo(multiOptional.MUInt));
            Assert.That(multiOptional1.MULong, Is.EqualTo(multiOptional.MULong));
            Assert.That(multiOptional1.MVarInt, Is.EqualTo(multiOptional.MVarInt));
            Assert.That(multiOptional1.MVarLong, Is.EqualTo(multiOptional.MVarLong));
            Assert.That(multiOptional1.MVarUInt, Is.EqualTo(multiOptional.MVarUInt));
            Assert.That(multiOptional1.MVarULong, Is.EqualTo(multiOptional.MVarULong));
            Assert.That(multiOptional1.MString, Is.EqualTo(multiOptional.MString));
            Assert.That(multiOptional1.MMyEnum, Is.EqualTo(multiOptional.MMyEnum));
            Assert.That(multiOptional1.MMyCompactStruct, Is.EqualTo(multiOptional.MMyCompactStruct));
            Assert.That(multiOptional1.MAnotherCompactStruct, Is.EqualTo(multiOptional.MAnotherCompactStruct));

            Assert.That(multiOptional1.MByteSeq, Is.EqualTo(multiOptional.MByteSeq));
            Assert.That(multiOptional1.MStringSeq, Is.Null);
            Assert.That(multiOptional1.MShortSeq, Is.EqualTo(multiOptional.MShortSeq));
            Assert.That(multiOptional1.MMyEnumSeq, Is.Null);
            Assert.That(multiOptional1.MMyCompactStructSeq, Is.EqualTo(multiOptional.MMyCompactStructSeq));
            Assert.That(multiOptional1.MAnotherCompactStructSeq, Is.Null);

            Assert.That(multiOptional1.MInt32Dict, Is.EqualTo(multiOptional.MInt32Dict));
            Assert.That(multiOptional1.MStringDict, Is.Null);
            Assert.That(multiOptional1.MUShortSeq, Is.EqualTo(multiOptional.MUShortSeq));
            Assert.That(multiOptional1.MVarULongSeq, Is.Null);
            Assert.That(multiOptional1.MVarIntSeq, Is.EqualTo(multiOptional.MVarIntSeq));

            Assert.That(multiOptional1.MUInt8Dict, Is.Null);
            Assert.That(multiOptional1.MMyCompactStructDict, Is.EqualTo(multiOptional.MMyCompactStructDict));
            Assert.That(multiOptional1.MAnotherCompactStructDict, Is.Null);

            {
                (byte? r1, byte? r2) = await _prx.OpUInt8Async(null);
                Assert.That(r1, Is.Null);
                Assert.That(r2, Is.Null);

                (r1, r2) = await _prx.OpUInt8Async(42);
                Assert.That(r1, Is.EqualTo(42));
                Assert.That(r2, Is.EqualTo(42));
            }

            {
                (bool? r1, bool? r2) = await _prx.OpBoolAsync(null);
                Assert.That(r1, Is.Null);
                Assert.That(r2, Is.Null);

                (r1, r2) = await _prx.OpBoolAsync(true);
                Assert.That(r1, Is.True);
                Assert.That(r2, Is.True);
            }

            {
                (short? r1, short? r2) = await _prx.OpInt16Async(null);
                Assert.That(r1, Is.Null);
                Assert.That(r2, Is.Null);

                (r1, r2) = await _prx.OpInt16Async(42);
                Assert.That(r1, Is.EqualTo(42));
                Assert.That(r2, Is.EqualTo(42));
            }

            {
                (int? r1, int? r2) = await _prx.OpInt32Async(null);
                Assert.That(r1, Is.Null);
                Assert.That(r2, Is.Null);

                (r1, r2) = await _prx.OpInt32Async(42);
                Assert.That(r1, Is.EqualTo(42));
                Assert.That(r2, Is.EqualTo(42));
            }

            {
                (long? r1, long? r2) = await _prx.OpInt64Async(null);
                Assert.That(r1, Is.Null);
                Assert.That(r2, Is.Null);

                (r1, r2) = await _prx.OpInt64Async(42);
                Assert.That(r1, Is.EqualTo(42));
                Assert.That(r2, Is.EqualTo(42));
            }

            {
                (float? r1, float? r2) = await _prx.OpFloat32Async(null);
                Assert.That(r1, Is.Null);
                Assert.That(r2, Is.Null);

                (r1, r2) = await _prx.OpFloat32Async(42);
                Assert.That(r1, Is.EqualTo(42));
                Assert.That(r2, Is.EqualTo(42));
            }

            {
                (double? r1, double? r2) = await _prx.OpFloat64Async(null);
                Assert.That(r1, Is.Null);
                Assert.That(r2, Is.Null);

                (r1, r2) = await _prx.OpFloat64Async(42);
                Assert.That(r1, Is.EqualTo(42));
                Assert.That(r2, Is.EqualTo(42));
            }

            {
                (string? r1, string? r2) = await _prx.OpStringAsync(null);
                Assert.That(r1, Is.Null);
                Assert.That(r2, Is.Null);

                (r1, r2) = await _prx.OpStringAsync("hello");
                Assert.That(r1, Is.EqualTo("hello"));
                Assert.That(r2, Is.EqualTo("hello"));
            }

            {
                (MyEnum? r1, MyEnum? r2) = await _prx.OpMyEnumAsync(null);
                Assert.That(r1, Is.Null);
                Assert.That(r2, Is.Null);

                (r1, r2) = await _prx.OpMyEnumAsync(MyEnum.enum1);
                Assert.That(r1, Is.EqualTo(MyEnum.enum1));
                Assert.That(r2, Is.EqualTo(MyEnum.enum1));
            }

            {
                (MyCompactStruct? r1, MyCompactStruct? r2) = await _prx.OpMyCompactStructAsync(null);
                Assert.That(r1, Is.Null);
                Assert.That(r2, Is.Null);

                var p1 = new MyCompactStruct(1, 1);
                (r1, r2) = await _prx.OpMyCompactStructAsync(p1);
                Assert.That(r1, Is.EqualTo(p1));
                Assert.That(r2, Is.EqualTo(p1));
            }

            {
                MyCompactStruct? r1 = await _prx.OpMyCompactStructMarshaledResultAsync(null);
                Assert.That(r1, Is.Null);

                var p1 = new MyCompactStruct(1, 1);
                r1 = await _prx.OpMyCompactStructMarshaledResultAsync(p1);
                Assert.That(r1, Is.EqualTo(p1));
            }

            {
                (AnotherCompactStruct? r1, AnotherCompactStruct? r2) = await _prx.OpAnotherCompactStructAsync(null);
                Assert.That(r1, Is.Null);
                Assert.That(r2, Is.Null);

                var p1 = new AnotherCompactStruct(
                    "hello",
                    OperationsPrx.Parse("icerpc://localhost/hello"),
                    MyEnum.enum1,
                    new MyCompactStruct(1, 1));
                (r1, r2) = await _prx.OpAnotherCompactStructAsync(p1);
                Assert.That(r1, Is.EqualTo(p1));
                Assert.That(r2, Is.EqualTo(p1));
            }

            {
                (byte[]? r1, byte[]? r2) = await _prx.OpUInt8SeqAsync(null);
                Assert.That(r1, Is.Null);
                Assert.That(r2, Is.Null);

                byte[] p1 = new byte[] { 42 };
                (r1, r2) = await _prx.OpUInt8SeqAsync(p1);
                Assert.That(r1, Is.EqualTo(p1));
                Assert.That(r2, Is.EqualTo(p1));
            }

            {
                (List<byte>? r1, List<byte>? r2) = await _prx.OpUInt8ListAsync(null);
                Assert.That(r1, Is.Null);
                Assert.That(r2, Is.Null);

                var p1 = new List<byte> { 42 };
                (r1, r2) = await _prx.OpUInt8ListAsync(p1);
                Assert.That(r1, Is.EqualTo(p1));
                Assert.That(r2, Is.EqualTo(p1));
            }

            {
                (bool[]? r1, bool[]? r2) = await _prx.OpBoolSeqAsync(null);
                Assert.That(r1, Is.Null);
                Assert.That(r2, Is.Null);

                bool[] p1 = new bool[] { true };
                (r1, r2) = await _prx.OpBoolSeqAsync(p1);
                Assert.That(r1, Is.EqualTo(p1));
                Assert.That(r2, Is.EqualTo(p1));
            }

            {
                (List<bool>? r1, List<bool>? r2) = await _prx.OpBoolListAsync(null);
                Assert.That(r1, Is.Null);
                Assert.That(r2, Is.Null);

                var p1 = new List<bool> { true };
                (r1, r2) = await _prx.OpBoolListAsync(p1);
                Assert.That(r1, Is.EqualTo(p1));
                Assert.That(r2, Is.EqualTo(p1));
            }

            {
                (short[]? r1, short[]? r2) = await _prx.OpInt16SeqAsync(null);
                Assert.That(r1, Is.Null);
                Assert.That(r2, Is.Null);

                short[] p1 = new short[] { 42 };
                (r1, r2) = await _prx.OpInt16SeqAsync(p1);
                Assert.That(r1, Is.EqualTo(p1));
                Assert.That(r2, Is.EqualTo(p1));
            }

            {
                (List<short>? r1, List<short>? r2) = await _prx.OpInt16ListAsync(null);
                Assert.That(r1, Is.Null);
                Assert.That(r2, Is.Null);

                var p1 = new List<short> { 42 };
                (r1, r2) = await _prx.OpInt16ListAsync(p1);
                Assert.That(r1, Is.EqualTo(p1));
                Assert.That(r2, Is.EqualTo(p1));
            }

            {
                (int[]? r1, int[]? r2) = await _prx.OpInt32SeqAsync(null);
                Assert.That(r1, Is.Null);
                Assert.That(r2, Is.Null);

                int[]? p1 = new int[] { 42 };
                (r1, r2) = await _prx.OpInt32SeqAsync(p1);
                Assert.That(r1, Is.EqualTo(p1));
                Assert.That(r2, Is.EqualTo(p1));
            }

            {
                (List<int>? r1, List<int>? r2) = await _prx.OpInt32ListAsync(null);
                Assert.That(r1, Is.Null);
                Assert.That(r2, Is.Null);

                var p1 = new List<int> { 42 };
                (r1, r2) = await _prx.OpInt32ListAsync(p1);
                Assert.That(r1, Is.EqualTo(p1));
                Assert.That(r2, Is.EqualTo(p1));
            }

            {
                (long[]? r1, long[]? r2) = await _prx.OpInt64SeqAsync(null);
                Assert.That(r1, Is.Null);
                Assert.That(r2, Is.Null);

                long[] p1 = new long[] { 42 };
                (r1, r2) = await _prx.OpInt64SeqAsync(p1);
                Assert.That(r1, Is.EqualTo(p1));
                Assert.That(r2, Is.EqualTo(p1));
            }

            {
                (List<long>? r1, List<long>? r2) = await _prx.OpInt64ListAsync(null);
                Assert.That(r1, Is.Null);
                Assert.That(r2, Is.Null);

                var p1 = new List<long> { 42 };
                (r1, r2) = await _prx.OpInt64ListAsync(p1);
                Assert.That(r1, Is.EqualTo(p1));
                Assert.That(r2, Is.EqualTo(p1));
            }

            {
                (float[]? r1, float[]? r2) = await _prx.OpFloat32SeqAsync(null);
                Assert.That(r1, Is.Null);
                Assert.That(r2, Is.Null);

                float[] p1 = new float[] { 42 };
                (r1, r2) = await _prx.OpFloat32SeqAsync(p1);
                Assert.That(r1, Is.EqualTo(p1));
                Assert.That(r2, Is.EqualTo(p1));
            }

            {
                (List<float>? r1, List<float>? r2) = await _prx.OpFloat32ListAsync(null);
                Assert.That(r1, Is.Null);
                Assert.That(r2, Is.Null);

                var p1 = new List<float> { 42 };
                (r1, r2) = await _prx.OpFloat32ListAsync(p1);
                Assert.That(r1, Is.EqualTo(p1));
                Assert.That(r2, Is.EqualTo(p1));
            }

            {
                (double[]? r1, double[]? r2) = await _prx.OpFloat64SeqAsync(null);
                Assert.That(r1, Is.Null);
                Assert.That(r2, Is.Null);

                double[] p1 = new double[] { 42 };
                (r1, r2) = await _prx.OpFloat64SeqAsync(p1);
                Assert.That(r1, Is.EqualTo(p1));
                Assert.That(r2, Is.EqualTo(p1));
            }

            {
                (List<double>? r1, List<double>? r2) = await _prx.OpFloat64ListAsync(null);
                Assert.That(r1, Is.Null);
                Assert.That(r2, Is.Null);

                var p1 = new List<double> { 42 };
                (r1, r2) = await _prx.OpFloat64ListAsync(p1);
                Assert.That(r1, Is.EqualTo(p1));
                Assert.That(r2, Is.EqualTo(p1));
            }

            {
                (string[]? r1, string[]? r2) = await _prx.OpStringSeqAsync(null);
                Assert.That(r1, Is.Null);
                Assert.That(r2, Is.Null);

                string[] p1 = new string[] { "hello" };
                (r1, r2) = await _prx.OpStringSeqAsync(p1);
                Assert.That(r1, Is.EqualTo(p1));
                Assert.That(r2, Is.EqualTo(p1));
            }

            {
                (List<string>? r1, List<string>? r2) = await _prx.OpStringListAsync(null);
                Assert.That(r1, Is.Null);
                Assert.That(r2, Is.Null);

                var p1 = new List<string> { "hello" };
                (r1, r2) = await _prx.OpStringListAsync(p1);
                Assert.That(r1, Is.EqualTo(p1));
                Assert.That(r2, Is.EqualTo(p1));
            }

            {
                string[]? r1 = await _prx.OpStringSeqMarshaledResultAsync(null);
                Assert.That(r1, Is.Null);

                string[] p1 = new string[] { "hello" };
                r1 = await _prx.OpStringSeqMarshaledResultAsync(p1);
                Assert.That(r1, Is.EqualTo(p1));
            }

            {
                (MyCompactStruct[]? r1, MyCompactStruct[]? r2) = await _prx.OpMyCompactStructSeqAsync(null);
                Assert.That(r1, Is.Null);
                Assert.That(r2, Is.Null);

                var p1 = new MyCompactStruct[] { new MyCompactStruct(1, 1) };
                (r1, r2) = await _prx.OpMyCompactStructSeqAsync(p1);
                Assert.That(r1, Is.EqualTo(p1));
                Assert.That(r2, Is.EqualTo(p1));
            }

            {
                (List<MyCompactStruct>? r1, List<MyCompactStruct>? r2) = await _prx.OpMyCompactStructListAsync(null);
                Assert.That(r1, Is.Null);
                Assert.That(r2, Is.Null);

                var p1 = new List<MyCompactStruct> { new MyCompactStruct(1, 1) };
                (r1, r2) = await _prx.OpMyCompactStructListAsync(p1);
                Assert.That(r1, Is.EqualTo(p1));
                Assert.That(r2, Is.EqualTo(p1));
            }

            {
                (AnotherCompactStruct[]? r1, AnotherCompactStruct[]? r2) = await _prx.OpAnotherCompactStructSeqAsync(null);
                Assert.That(r1, Is.Null);
                Assert.That(r2, Is.Null);

                var p1 = new AnotherCompactStruct[]
                {
                    new AnotherCompactStruct(
                        "hello",
                        OperationsPrx.Parse("icerpc://localhost/hello"),
                        MyEnum.enum1,
                        new MyCompactStruct(1, 1))
                };
                (r1, r2) = await _prx.OpAnotherCompactStructSeqAsync(p1);
                Assert.That(r1, Is.EqualTo(p1));
                Assert.That(r2, Is.EqualTo(p1));
            }

            {
                (List<AnotherCompactStruct>? r1, List<AnotherCompactStruct>? r2) = await _prx.OpAnotherCompactStructListAsync(null);
                Assert.That(r1, Is.Null);
                Assert.That(r2, Is.Null);

                var p1 = new List<AnotherCompactStruct>
                {
                    new AnotherCompactStruct(
                        "hello",
                        OperationsPrx.Parse("icerpc://localhost/hello"),
                        MyEnum.enum1,
                        new MyCompactStruct(1, 1))
                };
                (r1, r2) = await _prx.OpAnotherCompactStructListAsync(p1);
                Assert.That(r1, Is.EqualTo(p1));
                Assert.That(r2, Is.EqualTo(p1));
            }

            {
                (Dictionary<int, int>? r1, Dictionary<int, int>? r2) = await _prx.OpInt32DictAsync(null);
                Assert.That(r1, Is.Null);
                Assert.That(r2, Is.Null);

                var p1 = new Dictionary<int, int> { { 1, 1 } };
                (r1, r2) = await _prx.OpInt32DictAsync(p1);
                Assert.That(r1, Is.EqualTo(p1));
                Assert.That(r2, Is.EqualTo(p1));
            }

            {
                Dictionary<int, int>? r1 = await _prx.OpInt32DictMarshaledResultAsync(null);
                Assert.That(r1, Is.Null);

                var p1 = new Dictionary<int, int> { { 1, 1 } };
                r1 = await _prx.OpInt32DictMarshaledResultAsync(p1);
                Assert.That(r1, Is.EqualTo(p1));
            }
        }

        private static void CheckMultiOptionalHasNoValue(MultiOptional multiOptional)
        {
            Assert.That(multiOptional.MByte.HasValue, Is.False);
            Assert.That(multiOptional.MBool.HasValue, Is.False);
            Assert.That(multiOptional.MShort.HasValue, Is.False);
            Assert.That(multiOptional.MInt.HasValue, Is.False);
            Assert.That(multiOptional.MLong.HasValue, Is.False);
            Assert.That(multiOptional.MFloat.HasValue, Is.False);
            Assert.That(multiOptional.MDouble.HasValue, Is.False);
            Assert.That(multiOptional.MUShort.HasValue, Is.False);
            Assert.That(multiOptional.MUInt.HasValue, Is.False);
            Assert.That(multiOptional.MULong.HasValue, Is.False);
            Assert.That(multiOptional.MVarInt.HasValue, Is.False);
            Assert.That(multiOptional.MVarLong.HasValue, Is.False);
            Assert.That(multiOptional.MVarUInt.HasValue, Is.False);
            Assert.That(multiOptional.MVarULong.HasValue, Is.False);
            Assert.That(multiOptional.MString, Is.Null);
            Assert.That(multiOptional.MMyEnum.HasValue, Is.False);
            Assert.That(multiOptional.MMyCompactStruct.HasValue, Is.False);
            Assert.That(multiOptional.MAnotherCompactStruct.HasValue, Is.False);

            Assert.That(multiOptional.MByteSeq, Is.Null);
            Assert.That(multiOptional.MStringSeq, Is.Null);
            Assert.That(multiOptional.MShortSeq, Is.Null);
            Assert.That(multiOptional.MMyEnumSeq, Is.Null);
            Assert.That(multiOptional.MMyCompactStructSeq, Is.Null);
            Assert.That(multiOptional.MAnotherCompactStructSeq, Is.Null);

            Assert.That(multiOptional.MInt32Dict, Is.Null);
            Assert.That(multiOptional.MStringDict, Is.Null);
            Assert.That(multiOptional.MUShortSeq, Is.Null);
            Assert.That(multiOptional.MVarULongSeq, Is.Null);
            Assert.That(multiOptional.MVarIntSeq, Is.Null);

            Assert.That(multiOptional.MUInt8Dict, Is.Null);
            Assert.That(multiOptional.MMyCompactStructDict, Is.Null);
            Assert.That(multiOptional.MAnotherCompactStructDict, Is.Null);
        }

        public class OptionalOperations : Service, IOptionalOperations
        {
            public ValueTask<(AnotherCompactStruct? R1, AnotherCompactStruct? R2)> OpAnotherCompactStructAsync(
                AnotherCompactStruct? p1,
                Dispatch dispatch,
                CancellationToken cancel) => new((p1, p1));

            public ValueTask<(IEnumerable<AnotherCompactStruct>? R1, IEnumerable<AnotherCompactStruct>? R2)> OpAnotherCompactStructListAsync(
                List<AnotherCompactStruct>? p1,
                Dispatch dispatch,
                CancellationToken cancel) => new((p1, p1));

            public ValueTask<(IEnumerable<AnotherCompactStruct>? R1, IEnumerable<AnotherCompactStruct>? R2)> OpAnotherCompactStructSeqAsync(
                AnotherCompactStruct[]? p1,
                Dispatch dispatch,
                CancellationToken cancel) => new((p1, p1));

            public ValueTask<(bool? R1, bool? R2)> OpBoolAsync(
                bool? p1,
                Dispatch dispatch,
                CancellationToken cancel) => new((p1, p1));

            public ValueTask<(IEnumerable<bool>? R1, IEnumerable<bool>? R2)> OpBoolListAsync(
                List<bool>? p1,
                Dispatch dispatch,
                CancellationToken cancel) => new((p1, p1));

            public ValueTask<(ReadOnlyMemory<bool> R1, ReadOnlyMemory<bool> R2)> OpBoolSeqAsync(
                bool[]? p1, Dispatch dispatch, CancellationToken cancel) => new((p1, p1));

            public ValueTask<(byte? R1, byte? R2)> OpUInt8Async(
                byte? p1,
                Dispatch dispatch,
                CancellationToken cancel) => new((p1, p1));

            public ValueTask<(IEnumerable<byte>? R1, IEnumerable<byte>? R2)> OpUInt8ListAsync(
                List<byte>? p1,
                Dispatch dispatch,
                CancellationToken cancel) => new((p1, p1));

            public ValueTask<(ReadOnlyMemory<byte> R1, ReadOnlyMemory<byte> R2)> OpUInt8SeqAsync(
                byte[]? p1,
                Dispatch dispatch,
                CancellationToken cancel) => new((p1, p1));

            public ValueTask<(double? R1, double? R2)> OpFloat64Async(
                double? p1,
                Dispatch dispatch,
                CancellationToken cancel) => new((p1, p1));

            public ValueTask<(IEnumerable<double>? R1, IEnumerable<double>? R2)> OpFloat64ListAsync(
                List<double>? p1,
                Dispatch dispatch,
                CancellationToken cancel) => new((p1, p1));

            public ValueTask<(ReadOnlyMemory<double> R1, ReadOnlyMemory<double> R2)> OpFloat64SeqAsync(
                double[]? p1,
                Dispatch dispatch,
                CancellationToken cancel) => new((p1, p1));

            public ValueTask<(float? R1, float? R2)> OpFloat32Async(
                float? p1,
                Dispatch dispatch,
                CancellationToken cancel) => new((p1, p1));

            public ValueTask<(IEnumerable<float>? R1, IEnumerable<float>? R2)> OpFloat32ListAsync(
                List<float>? p1,
                Dispatch dispatch,
                CancellationToken cancel) => new((p1, p1));

            public ValueTask<(ReadOnlyMemory<float> R1, ReadOnlyMemory<float> R2)> OpFloat32SeqAsync(
                float[]? p1,
                Dispatch dispatch,
                CancellationToken cancel) => new((p1, p1));

            public ValueTask<(int? R1, int? R2)> OpInt32Async(
                int? p1,
                Dispatch dispatch,
                CancellationToken cancel) => new((p1, p1));

            public ValueTask<(IEnumerable<KeyValuePair<int, int>>? R1, IEnumerable<KeyValuePair<int, int>>? R2)> OpInt32DictAsync(
                Dictionary<int, int>? p1,
                Dispatch dispatch,
                CancellationToken cancel) => new((p1, p1));

            public ValueTask<IOptionalOperations.OpInt32DictMarshaledResultEncodedResult> OpInt32DictMarshaledResultAsync(
                Dictionary<int, int>? p1,
                Dispatch dispatch,
                CancellationToken cancel) =>
<<<<<<< HEAD
                new(new IOptionalOperations.OpInt32DictMarshaledResultEncodedResult(p1, dispatch));
=======
                new(new IOptionalOperations.OpIntDictMarshaledResultEncodedResult(p1));
>>>>>>> d90e80c2

            public ValueTask<(IEnumerable<int>? R1, IEnumerable<int>? R2)> OpInt32ListAsync(
                List<int>? p1,
                Dispatch dispatch,
                CancellationToken cancel) => new((p1, p1));

            public ValueTask<(ReadOnlyMemory<int> R1, ReadOnlyMemory<int> R2)> OpInt32SeqAsync(
                int[]? p1,
                Dispatch dispatch,
                CancellationToken cancel) => new((p1, p1));

            public ValueTask<(long? R1, long? R2)> OpInt64Async(
                long? p1,
                Dispatch dispatch,
                CancellationToken cancel) => new((p1, p1));

            public ValueTask<(IEnumerable<long>? R1, IEnumerable<long>? R2)> OpInt64ListAsync(
                List<long>? p1,
                Dispatch dispatch,
                CancellationToken cancel) => new((p1, p1));

            public ValueTask<(ReadOnlyMemory<long> R1, ReadOnlyMemory<long> R2)> OpInt64SeqAsync(
                long[]? p1,
                Dispatch dispatch,
                CancellationToken cancel) => new((p1, p1));

            public ValueTask<(MyEnum? R1, MyEnum? R2)> OpMyEnumAsync(
                MyEnum? p1,
                Dispatch dispatch,
                CancellationToken cancel) => new((p1, p1));

            public ValueTask<(MyCompactStruct? R1, MyCompactStruct? R2)> OpMyCompactStructAsync(
                MyCompactStruct? p1,
                Dispatch dispatch,
                CancellationToken cancel) => new((p1, p1));

            public ValueTask<(IEnumerable<MyCompactStruct>? R1, IEnumerable<MyCompactStruct>? R2)> OpMyCompactStructListAsync(
                List<MyCompactStruct>? p1,
                Dispatch dispatch,
                CancellationToken cancel) => new((p1, p1));

            public ValueTask<IOptionalOperations.OpMyCompactStructMarshaledResultEncodedResult> OpMyCompactStructMarshaledResultAsync(
                MyCompactStruct? p1,
                Dispatch dispatch,
                CancellationToken cancel) =>
                new(new IOptionalOperations.OpMyCompactStructMarshaledResultEncodedResult(p1));

            public ValueTask<(IEnumerable<MyCompactStruct>? R1, IEnumerable<MyCompactStruct>? R2)> OpMyCompactStructSeqAsync(
                MyCompactStruct[]? p1,
                Dispatch dispatch,
                CancellationToken cancel) => new((p1, p1));

            public ValueTask<(short? R1, short? R2)> OpInt16Async(
                short? p1,
                Dispatch dispatch,
                CancellationToken cancel) => new((p1, p1));

            public ValueTask<(IEnumerable<short>? R1, IEnumerable<short>? R2)> OpInt16ListAsync(
                List<short>? p1,
                Dispatch dispatch,
                CancellationToken cancel) => new((p1, p1));

            public ValueTask<(ReadOnlyMemory<short> R1, ReadOnlyMemory<short> R2)> OpInt16SeqAsync(
                short[]? p1,
                Dispatch dispatch,
                CancellationToken cancel) => new((p1, p1));

            public ValueTask<(string? R1, string? R2)> OpStringAsync(
                string? p1,
                Dispatch dispatch,
                CancellationToken cancel) => new((p1, p1));

            public ValueTask<(IEnumerable<KeyValuePair<string, string>>? R1, IEnumerable<KeyValuePair<string, string>>? R2)> OpStringDictAsync(
                Dictionary<string, string>? p1,
                Dispatch dispatch,
                CancellationToken cancel) => new((p1, p1));

            public ValueTask<(IEnumerable<string>? R1, IEnumerable<string>? R2)> OpStringListAsync(
                List<string>? p1,
                Dispatch dispatch,
                CancellationToken cancel) => new((p1, p1));

            public ValueTask<(IEnumerable<string>? R1, IEnumerable<string>? R2)> OpStringSeqAsync(
                string[]? p1,
                Dispatch dispatch,
                CancellationToken cancel) => new((p1, p1));

            public ValueTask<IOptionalOperations.OpStringSeqMarshaledResultEncodedResult> OpStringSeqMarshaledResultAsync(
                string[]? p1,
                Dispatch dispatch,
                CancellationToken cancel) => new(new IOptionalOperations.OpStringSeqMarshaledResultEncodedResult(p1));

            public ValueTask<OneOptional?> PingPongOneAsync(OneOptional? o, Dispatch dispatch, CancellationToken cancel) =>
                new(o);

            public ValueTask<MultiOptional?> PingPongMultiAsync(MultiOptional? o, Dispatch dispatch, CancellationToken cancel) =>
                new(o);
        }
    }
}<|MERGE_RESOLUTION|>--- conflicted
+++ resolved
@@ -703,11 +703,7 @@
                 Dictionary<int, int>? p1,
                 Dispatch dispatch,
                 CancellationToken cancel) =>
-<<<<<<< HEAD
-                new(new IOptionalOperations.OpInt32DictMarshaledResultEncodedResult(p1, dispatch));
-=======
-                new(new IOptionalOperations.OpIntDictMarshaledResultEncodedResult(p1));
->>>>>>> d90e80c2
+                 new(new IOptionalOperations.OpInt32DictMarshaledResultEncodedResult(p1));
 
             public ValueTask<(IEnumerable<int>? R1, IEnumerable<int>? R2)> OpInt32ListAsync(
                 List<int>? p1,
