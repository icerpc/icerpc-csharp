--- conflicted
+++ resolved
@@ -56,21 +56,16 @@
         Assert.That(async () => await clientConnectTask, Throws.TypeOf<AuthenticationException>());
 
         // We accept two behaviors here:
-        // - serverConnectTask is null, the listener internally reject the connection (e.g.: Quic behavior)
-        // - the server connect operation fails with either TransportException (e.g: Slic behavior).
+        // - serverConnectTask is null, the listener internally rejects the connection (e.g.: Quic behavior)
+        // - the server connect operation fails with an IceRpcException (e.g: Slic behavior).
         if (serverConnectTask is not null)
         {
             // The client will typically close the transport connection after receiving AuthenticationException
             await clientConnection.DisposeAsync();
-<<<<<<< HEAD
             var ex = Assert.ThrowsAsync<IceRpcException>(async () => await serverConnectTask);
-            Assert.That(ex!.IceRpcError, Is.EqualTo(IceRpcError.ConnectionAborted));
-=======
-            var ex = Assert.ThrowsAsync<TransportException>(async () => await serverConnectTask);
             Assert.That(
-                ex!.ErrorCode,
-                Is.EqualTo(TransportErrorCode.ConnectionAborted).Or.EqualTo(TransportErrorCode.Unspecified));
->>>>>>> 11767f1d
+                ex!.IceRpcError,
+                Is.EqualTo(IceRpcError.ConnectionAborted).Or.EqualTo(IceRpcError.IceRpcError));
         }
     }
 
