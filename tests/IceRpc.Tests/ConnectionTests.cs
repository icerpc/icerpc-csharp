--- conflicted
+++ resolved
@@ -97,72 +97,6 @@
         }
     }
 
-<<<<<<< HEAD
-=======
-    /// <summary>Verifies that disposing the connection executes the OnAbort callback.</summary>
-    [Test]
-    public async Task Connection_abort_callback(
-        [Values("ice", "icerpc")] string protocol,
-        [Values(true, false)] bool abortClientConnection)
-    {
-        // Arrange
-        IProtocolConnection? serverConnection = null;
-        var dispatcher = new InlineDispatcher((request, cancel) =>
-        {
-            serverConnection = (IProtocolConnection)request.ConnectionContext.Invoker;
-            return new(new OutgoingResponse(request));
-        });
-
-        IServiceCollection services = new ServiceCollection().AddColocTest(dispatcher, Protocol.FromString(protocol));
-
-        await using ServiceProvider provider = services.BuildServiceProvider(validateScopes: true);
-        var server = provider.GetRequiredService<Server>();
-        server.Listen();
-        var clientConnection = provider.GetRequiredService<ClientConnection>();
-
-        var serviceAddress = new ServiceAddress(clientConnection.Protocol) { Path = "/foo" };
-
-        await clientConnection.InvokeAsync(new OutgoingRequest(serviceAddress));
-
-        var onAbortCalled = new TaskCompletionSource<object?>();
-        if (abortClientConnection)
-        {
-            serverConnection!.OnAbort(exception => onAbortCalled.SetException(exception));
-            try
-            {
-                await clientConnection.ShutdownAsync(new CancellationToken(true));
-            }
-            catch (OperationCanceledException)
-            {
-            }
-        }
-        else
-        {
-            clientConnection.OnAbort(exception => onAbortCalled.SetException(exception));
-            try
-            {
-                await serverConnection!.ShutdownAsync("", new CancellationToken(true));
-            }
-            catch (OperationCanceledException)
-            {
-            }
-        }
-
-        // Act
-        if (abortClientConnection)
-        {
-            await clientConnection.DisposeAsync();
-        }
-        else
-        {
-            await serverConnection!.DisposeAsync();
-        }
-
-        // Assert
-        Assert.That(async () => await onAbortCalled.Task, Throws.InstanceOf<ConnectionLostException>());
-    }
-
->>>>>>> bc3f7c1a
     /// <summary>Verifies that connect establishment timeouts after the <see cref="ConnectionOptions.ConnectTimeout"/>
     /// time period.</summary>
     [Test]
