# The Slice compiler for C#

The Slice compiler for C#, `slicec-cs`, allows you to compile Slice definitions (in `.slice` files) into C# code (in
`.cs` files).

[Package][package] | [Building from source][building] | [Slice documentation][slice-documentation]

## Predefined symbols

slicec-cs implicitly defines the `SLICEC_CS` preprocessor symbol.

## Options

<<<<<<< HEAD
|                                |                                                                                                                    |
|--------------------------------|--------------------------------------------------------------------------------------------------------------------|
| `--rpc <RPC_PROVIDER>`         | Specify which RPC framework the generated code will be used with [default: icerpc] [possible values: none, icerpc] |
| `-R <REFERENCE>`               | Add a directory or Slice file to the list of references                                                            |
| `-D <SYMBOL>`                  | Define a preprocessor symbol                                                                                       |
| `-A, --allow <LINT_NAME>`      | Instruct the compiler to allow the specified lint                                                                  |
| `--dry-run`                    | Validate input files without generating code for them                                                              |
| `-O, --output-dir <DIRECTORY>` | Set the output directory for the generated code. Defaults to the current working directory                         |
| `--diagnostic-format <FORMAT>` | Specify how the compiler should emit errors and warnings [default: human] [possible values: human, json]           |
| `--disable-color`              | Disable ANSI color codes in diagnostic output                                                                      |
| `-h, --help`                   | Print help                                                                                                         |
| `-V, --version`                | Print version                                                                                                      |
=======
|                                |                                                                                                          |
|--------------------------------|----------------------------------------------------------------------------------------------------------|
| `--rpc <RPC_PROVIDER>`         | Generate code for the specified RPC framework [default: icerpc] [possible values: none, icerpc]          |
| `-R <REFERENCE>`               | Add a directory or Slice file to the list of references                                                  |
| `-D <SYMBOL>`                  | Define a preprocessor symbol                                                                             |
| `-A, --allow <LINT_NAME>`      | Instruct the compiler to allow the specified lint                                                        |
| `--dry-run`                    | Validate input files without generating code for them                                                    |
| `-O, --output-dir <DIRECTORY>` | Set the output directory for the generated code. Defaults to the current working directory               |
| `--diagnostic-format <FORMAT>` | Specify how the compiler should emit errors and warnings [default: human] [possible values: human, json] |
| `--disable-color`              | Disable ANSI color codes in diagnostic output                                                            |
| `-h, --help`                   | Print help                                                                                               |
| `-V, --version`                | Print version                                                                                            |
>>>>>>> 038547a6

[package]:  https://www.nuget.org/packages/IceRpc.Slice.Tools
[building]: ../../BUILDING.md
[slice-documentation]: https://docs.testing.zeroc.com/slice<|MERGE_RESOLUTION|>--- conflicted
+++ resolved
@@ -11,20 +11,6 @@
 
 ## Options
 
-<<<<<<< HEAD
-|                                |                                                                                                                    |
-|--------------------------------|--------------------------------------------------------------------------------------------------------------------|
-| `--rpc <RPC_PROVIDER>`         | Specify which RPC framework the generated code will be used with [default: icerpc] [possible values: none, icerpc] |
-| `-R <REFERENCE>`               | Add a directory or Slice file to the list of references                                                            |
-| `-D <SYMBOL>`                  | Define a preprocessor symbol                                                                                       |
-| `-A, --allow <LINT_NAME>`      | Instruct the compiler to allow the specified lint                                                                  |
-| `--dry-run`                    | Validate input files without generating code for them                                                              |
-| `-O, --output-dir <DIRECTORY>` | Set the output directory for the generated code. Defaults to the current working directory                         |
-| `--diagnostic-format <FORMAT>` | Specify how the compiler should emit errors and warnings [default: human] [possible values: human, json]           |
-| `--disable-color`              | Disable ANSI color codes in diagnostic output                                                                      |
-| `-h, --help`                   | Print help                                                                                                         |
-| `-V, --version`                | Print version                                                                                                      |
-=======
 |                                |                                                                                                          |
 |--------------------------------|----------------------------------------------------------------------------------------------------------|
 | `--rpc <RPC_PROVIDER>`         | Generate code for the specified RPC framework [default: icerpc] [possible values: none, icerpc]          |
@@ -37,7 +23,6 @@
 | `--disable-color`              | Disable ANSI color codes in diagnostic output                                                            |
 | `-h, --help`                   | Print help                                                                                               |
 | `-V, --version`                | Print version                                                                                            |
->>>>>>> 038547a6
 
 [package]:  https://www.nuget.org/packages/IceRpc.Slice.Tools
 [building]: ../../BUILDING.md
