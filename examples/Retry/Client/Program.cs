// Copyright (c) ZeroC, Inc.

using IceRpc;
using IceRpc.Retry;
using Microsoft.Extensions.Logging;
using RetryExample;
using System.Collections.Immutable;

if (args.Length < 1)
{
    Console.WriteLine("Missing server instances argument");
    return;
}

int serverInstances;
if (!int.TryParse(args[0], out serverInstances))
{
    Console.WriteLine($"Invalid server instances argument '{args[0]}', expected a number");
    return;
}

using var cts = new CancellationTokenSource();
Console.CancelKeyPress += (sender, eventArgs) =>
{
    eventArgs.Cancel = true;
    cts.Cancel();
};

using ILoggerFactory loggerFactory = LoggerFactory.Create(builder =>
    {
        builder.AddFilter("IceRpc", LogLevel.Information);
        builder.AddSimpleConsole(configure => configure.IncludeScopes = true);
    });

await using var connectionCache = new ConnectionCache();

// Create an invocation pipeline with the retry and logger interceptors.
Pipeline pipeline = new Pipeline()
    .UseRetry(
        // Make up to 5 attempts before giving up.
        new RetryOptions { MaxAttempts = 5 },
        loggerFactory)
    .UseLogger(loggerFactory)
    .Into(connectionCache);

// We use a logger to ensure proper ordering of the messages on the console.
ILogger logger = loggerFactory.CreateLogger("IceRpc.RetryExample");

<<<<<<< HEAD
string greeterServiceAddress = "icerpc://localhost:10000/greeter?alt-server=localhost:10001";
for (int i = 2; i < serverInstances; i++)
{
    greeterServiceAddress += $"&alt-server=localhost:{10000 + i}";
}
var greeter = new GreeterProxy(pipeline, new Uri(greeterServiceAddress));
=======
var helloServiceAddress = new ServiceAddress(new Uri("icerpc://localhost:10000/hello"));
var altServerAddresses = new List<ServerAddress>();
for (int i = 1; i < serverInstances; i++)
{
    altServerAddresses.Add(new ServerAddress { Host = "localhost", Port = (ushort)(i + 10000) });
}
helloServiceAddress = helloServiceAddress with { AltServerAddresses = altServerAddresses.ToImmutableList() };

var hello = new HelloProxy(pipeline, helloServiceAddress);
>>>>>>> 906d4293

CancellationToken cancellationToken = cts.Token;
try
{
    while (true)
    {
        string greeting = await greeter.GreetAsync(Environment.UserName, cancellationToken: cancellationToken);
        logger.LogResponse(greeting);
        logger.LogLooping();
        await Task.Delay(TimeSpan.FromSeconds(3), cancellationToken);
    }
}
catch (DispatchException dispatchException)
{
    // The request failed because we reached the allowed max attempts or because all server addresses were excluded
    // due to the failure retry policy.
    logger.LogException(dispatchException);
}
catch (OperationCanceledException)
{
    // Expected, from Ctrl+C.
}

await connectionCache.ShutdownAsync();

internal static partial class RetryExampleLoggerExtensions
{
    [LoggerMessage(
        EventId = 1,
        EventName = "Response",
        Level = LogLevel.Information,
        Message = "Server says {Message}")]
    internal static partial void LogResponse(this ILogger logger, string message);

    [LoggerMessage(
        EventId = 2,
        EventName = "Looping",
        Level = LogLevel.Information,
        Message = "Looping in 3 seconds, press Ctrl+C to exit\n")]
    internal static partial void LogLooping(this ILogger logger);

    [LoggerMessage(
        EventId = 3,
        EventName = "Exception",
        Level = LogLevel.Error,
        Message = "Invocation failed with an exception, exiting")]
    internal static partial void LogException(this ILogger logger, Exception exception);
}<|MERGE_RESOLUTION|>--- conflicted
+++ resolved
@@ -46,24 +46,15 @@
 // We use a logger to ensure proper ordering of the messages on the console.
 ILogger logger = loggerFactory.CreateLogger("IceRpc.RetryExample");
 
-<<<<<<< HEAD
-string greeterServiceAddress = "icerpc://localhost:10000/greeter?alt-server=localhost:10001";
-for (int i = 2; i < serverInstances; i++)
-{
-    greeterServiceAddress += $"&alt-server=localhost:{10000 + i}";
-}
-var greeter = new GreeterProxy(pipeline, new Uri(greeterServiceAddress));
-=======
-var helloServiceAddress = new ServiceAddress(new Uri("icerpc://localhost:10000/hello"));
+var greeterServiceAddress = new ServiceAddress(new Uri("icerpc://localhost:10000/greeter"));
 var altServerAddresses = new List<ServerAddress>();
 for (int i = 1; i < serverInstances; i++)
 {
     altServerAddresses.Add(new ServerAddress { Host = "localhost", Port = (ushort)(i + 10000) });
 }
-helloServiceAddress = helloServiceAddress with { AltServerAddresses = altServerAddresses.ToImmutableList() };
+greeterServiceAddress = greeterServiceAddress with { AltServerAddresses = altServerAddresses.ToImmutableList() };
 
-var hello = new HelloProxy(pipeline, helloServiceAddress);
->>>>>>> 906d4293
+var greeter = new GreeterProxy(pipeline, greeterServiceAddress);
 
 CancellationToken cancellationToken = cts.Token;
 try
