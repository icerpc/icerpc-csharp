// Copyright (c) ZeroC, Inc. All rights reserved.

using IceRpc.Internal;
using IceRpc.Transports;
using IceRpc.Transports.Internal;
using Microsoft.Extensions.Logging;
using Microsoft.Extensions.Logging.Abstractions;
using System.Net.Security;

namespace IceRpc;

/// <summary>Represents a client connection used to send and receive requests and responses. This client connection
/// cannot be reconnected after being closed.</summary>
public sealed class ClientConnection : IClientConnection, IAsyncDisposable
{
    /// <summary>Gets the default client transport for icerpc protocol connections.</summary>
    public static IClientTransport<IMultiplexedNetworkConnection> DefaultMultiplexedClientTransport { get; } =
        new SlicClientTransport(new TcpClientTransport());

    /// <summary>Gets the default client transport for ice protocol connections.</summary>
    public static IClientTransport<ISimpleNetworkConnection> DefaultSimpleClientTransport { get; } =
        new TcpClientTransport();

    /// <inheritdoc/>
    public bool IsResumable => false;

    /// <inheritdoc/>
    public NetworkConnectionInformation? NetworkConnectionInformation { get; private set; }

    /// <inheritdoc/>
    public Protocol Protocol => RemoteEndpoint.Protocol;

    /// <inheritdoc/>
    public Endpoint RemoteEndpoint { get; }

    // Returns true if the connection establishment completed.
    private bool IsConnected => _connectTask?.IsCompleted ?? false;

    private readonly CancellationTokenSource _connectCancellationSource = new();

    // _connectTask is set on connection establishment. It's volatile to avoid locking the mutex to check if the
    // connection establishment is completed.
    private volatile Task? _connectTask;

    private readonly TimeSpan _connectTimeout;

<<<<<<< HEAD
=======
    private readonly ConnectionCore _core;
    private readonly ILoggerFactory _loggerFactory;

    private readonly IClientTransport<IMultiplexedNetworkConnection> _multiplexedClientTransport;

    // Prevent concurrent assignment of _connectTask.
>>>>>>> ea75edd2
    private readonly object _mutex = new();

    private readonly IProtocolConnection _protocolConnection;

    /// <summary>Constructs a client connection.</summary>
    /// <param name="options">The connection options.</param>
    /// <param name="loggerFactory">The logger factory used to create loggers to log connection-related activities.
    /// </param>
    /// <param name="multiplexedClientTransport">The multiplexed transport used to create icerpc protocol connections.
    /// </param>
    /// <param name="simpleClientTransport">The simple transport used to create ice protocol connections.</param>
    public ClientConnection(
        ClientConnectionOptions options,
        ILoggerFactory? loggerFactory = null,
        IClientTransport<IMultiplexedNetworkConnection>? multiplexedClientTransport = null,
        IClientTransport<ISimpleNetworkConnection>? simpleClientTransport = null)
    {
        _connectTimeout = options.ConnectTimeout;

        RemoteEndpoint = options.RemoteEndpoint ??
            throw new ArgumentException(
                $"{nameof(ClientConnectionOptions.RemoteEndpoint)} is not set",
                nameof(options));

        // This is the composition root of client Connections, where we install log decorators when logging is enabled.

        multiplexedClientTransport = multiplexedClientTransport ?? DefaultMultiplexedClientTransport;
        simpleClientTransport = simpleClientTransport ?? DefaultSimpleClientTransport;

        ILogger logger = (loggerFactory ?? NullLoggerFactory.Instance).CreateLogger("IceRpc.Client");

        if (Protocol == Protocol.Ice)
        {
            ISimpleNetworkConnection networkConnection = simpleClientTransport.CreateConnection(
                RemoteEndpoint,
                options.ClientAuthenticationOptions,
                logger);

            // TODO: log level
            if (logger.IsEnabled(LogLevel.Error))
            {
                networkConnection = new LogSimpleNetworkConnectionDecorator(
                    networkConnection,
                    RemoteEndpoint,
                    isServer: false,
                    logger);
            }

            _protocolConnection = new IceProtocolConnection(networkConnection, options);
        }
        else
        {
            IMultiplexedNetworkConnection networkConnection = multiplexedClientTransport.CreateConnection(
                RemoteEndpoint,
                options.ClientAuthenticationOptions,
                logger);

            // TODO: log level
            if (logger.IsEnabled(LogLevel.Error))
            {
                networkConnection = new LogMultiplexedNetworkConnectionDecorator(
                    networkConnection,
                    RemoteEndpoint,
                    isServer: false,
                    logger);
            }

            _protocolConnection = new IceRpcProtocolConnection(networkConnection, options);
        }

        // TODO: log level
        if (logger.IsEnabled(LogLevel.Error))
        {
            _protocolConnection = new LogProtocolConnectionDecorator(_protocolConnection, logger);
        }
    }

    /// <summary>Constructs a client connection with the specified remote endpoint and  authentication options.
    /// All other properties have their default values.</summary>
    /// <param name="endpoint">The connection remote endpoint.</param>
    /// <param name="clientAuthenticationOptions">The client authentication options.</param>
    public ClientConnection(Endpoint endpoint, SslClientAuthenticationOptions? clientAuthenticationOptions = null)
        : this(new ClientConnectionOptions
        {
            ClientAuthenticationOptions = clientAuthenticationOptions,
            RemoteEndpoint = endpoint
        })
    {
    }

    /// <summary>Aborts the connection.</summary>
    public void Abort() => _protocolConnection.Abort(this, new ConnectionAbortedException());

    /// <summary>Establishes the connection.</summary>
    /// <param name="cancel">A cancellation token that receives the cancellation requests.</param>
    /// <returns>A task that indicates the completion of the connect operation.</returns>
    /// <exception cref="ConnectionClosedException">Thrown if the connection is already closed.</exception>
    public async Task ConnectAsync(CancellationToken cancel = default)
    {
        lock (_mutex)
        {
            if (_connectTask == null)
            {
                _connectTask = ConnectAsync();
            }
            else if (_connectTask.IsCompletedSuccessfully)
            {
                // Connection establishment completed successfully, we're done.
                return;
            }
            else if (_connectTask.IsCanceled || _connectTask.IsFaulted)
            {
                // Connection establishment didn't complete successfully. Since we're using an already closed connection
                // we raise ConnectionClosedException instead of raising the connection establishment failure exception.
                throw new ConnectionClosedException();
            }
            else
            {
                // Connection establishment is in progress, wait for _connectTask to complete below.
            }
        }

        // Cancel the connection establishment if the given token is canceled.
        using CancellationTokenRegistration _ = cancel.Register(_connectCancellationSource!.Cancel);

        // Wait for the connection establishment to complete.
        await _connectTask.ConfigureAwait(false);

        async Task ConnectAsync()
        {
            // Make sure we establish the connection asynchronously without holding any mutex lock from the caller.
            await Task.Yield();

            // TODO: we create a cancellation token source just for the purpose if raising ConnectTimedException below.
            // Is it worth it? If not, we could just call _connectionCancellationSource.CancelAfter(_connectTimeout).
            using var connectTimeoutSource = new CancellationTokenSource(_connectTimeout);
            using var _ = connectTimeoutSource.Token.Register(_connectCancellationSource.Cancel);

            try
            {
                NetworkConnectionInformation = await _protocolConnection.ConnectAsync(
                    this,
                    isServer: false,
                    _connectCancellationSource.Token).ConfigureAwait(false);
            }
            catch when (connectTimeoutSource.IsCancellationRequested)
            {
                throw new ConnectTimeoutException();
            }
        }
    }

    /// <inheritdoc/>
    public ValueTask DisposeAsync() =>
        // Perform a speedy graceful shutdown by canceling invocations and dispatches in progress.
        new(ShutdownAsync("connection disposed", new CancellationToken(canceled: true)));

    /// <inheritdoc/>
    public async Task<IncomingResponse> InvokeAsync(OutgoingRequest request, CancellationToken cancel)
    {
        if (!IsConnected)
        {
            await ConnectAsync(cancel).ConfigureAwait(false);
        }
        return await _protocolConnection.InvokeAsync(this, request, cancel).ConfigureAwait(false);
    }

    /// <inheritdoc/>
    public void OnClose(Action<Exception> callback) => _protocolConnection.OnClose(callback);

    /// <summary>Gracefully shuts down of the connection. If ShutdownAsync is canceled, dispatch and invocations are
    /// canceled. Shutdown cancellation can lead to a speedier shutdown if dispatch are cancelable.</summary>
    /// <param name="cancel">A cancellation token that receives the cancellation requests.</param>
    public Task ShutdownAsync(CancellationToken cancel = default) => ShutdownAsync("connection shutdown", cancel);

    /// <summary>Gracefully shuts down of the connection. If ShutdownAsync is canceled, dispatch and invocations are
    /// canceled. Shutdown cancellation can lead to a speedier shutdown if dispatch are cancelable.</summary>
    /// <param name="message">The message transmitted to the peer (when using the IceRPC protocol).</param>
    /// <param name="cancel">A cancellation token that receives the cancellation requests.</param>
    public async Task ShutdownAsync(string message, CancellationToken cancel = default)
    {
        if (!IsConnected)
        {
            lock (_mutex)
            {
                // Make sure that connection establishment is not initiated if it's not in progress or completed.
                _connectTask ??= Task.FromException(new ConnectionClosedException());
            }

            // TODO: Should we actually cancel the pending connect on ShutdownAsync?
            // try
            // {
            //     _connectCancellationSource.Cancel();
            // }
            // catch
            // {
            // }

            try
            {
                // Wait for connection establishment to complete before calling ShutdownAsync.
                await _connectTask.ConfigureAwait(false);
            }
            catch
            {
                // Ignore
            }
        }

        await _protocolConnection.ShutdownAsync(this, message, cancel).ConfigureAwait(false);

        _connectCancellationSource.Dispose();
    }
}<|MERGE_RESOLUTION|>--- conflicted
+++ resolved
@@ -44,15 +44,7 @@
 
     private readonly TimeSpan _connectTimeout;
 
-<<<<<<< HEAD
-=======
-    private readonly ConnectionCore _core;
-    private readonly ILoggerFactory _loggerFactory;
-
-    private readonly IClientTransport<IMultiplexedNetworkConnection> _multiplexedClientTransport;
-
     // Prevent concurrent assignment of _connectTask.
->>>>>>> ea75edd2
     private readonly object _mutex = new();
 
     private readonly IProtocolConnection _protocolConnection;
