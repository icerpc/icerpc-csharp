--- conflicted
+++ resolved
@@ -9,13 +9,8 @@
     <CopyDebugSymbolFilesFromPackages>true</CopyDebugSymbolFilesFromPackages>
   </PropertyGroup>
   <ItemGroup>
-<<<<<<< HEAD
-      <PackageReference Include="Microsoft.Extensions.Hosting" Version="8.0.0-rc.2.*" />
-      <PackageReference Include="Microsoft.Extensions.Options.DataAnnotations" Version="8.0.0-rc.2.*" />
-=======
       <PackageReference Include="Microsoft.Extensions.Hosting" Version="8.0.*" />
       <PackageReference Include="Microsoft.Extensions.Options.DataAnnotations" Version="8.0.*" />
->>>>>>> 2d474dfc
       <PackageReference Include="IceRpc.Slice.Tools" Version="0.2.0-preview1" PrivateAssets="All" />
       <PackageReference Include="IceRpc.Slice" Version="0.2.0-preview1" />
       <PackageReference Include="IceRpc.Deadline" Version="0.2.0-preview1" />
