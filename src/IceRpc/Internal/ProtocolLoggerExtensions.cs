--- conflicted
+++ resolved
@@ -1,10 +1,7 @@
 ﻿// Copyright (c) ZeroC, Inc. All rights reserved.
 
-<<<<<<< HEAD
-using IceRpc.Features;
 using IceRpc.Transports;
-=======
->>>>>>> 40034d84
+using IceRpc.Transports.Internal;
 using Microsoft.Extensions.Logging;
 using System;
 
