// Copyright (c) ZeroC, Inc. All rights reserved.

using IceRpc.Configure;
using IceRpc.Internal;
using IceRpc.Transports;
using IceRpc.Transports.Internal;
using Microsoft.Extensions.Logging;
using System.Diagnostics;
using System.Net.Security;

namespace IceRpc
{
    /// <summary>The state of an IceRpc connection.</summary>
    public enum ConnectionState : byte
    {
        /// <summary>The connection is not connected. If will be connected on the first invocation or when <see
        /// cref="Connection.ConnectAsync"/> is called. A connection is in this state after creation or if it's closed
        /// and resumable.</summary>
        NotConnected,
        /// <summary>The connection establishment is in progress.</summary>
        Connecting,
        /// <summary>The connection is active and can send and receive messages.</summary>
        Active,
        /// <summary>The connection is being gracefully shutdown and waits for the peer to close its end of the
        /// connection before to switch to the <c>Closing</c> state. The peer closes its end of the connection only once
        /// its dispatch complete.</summary>
        ShuttingDown,
        /// <summary>The connection is being closed.</summary>
        Closing,
        /// <summary>The connection is closed and it can't be resumed.</summary>
        Closed
    }

    /// <summary>Represents a connection used to send and receive requests and responses.</summary>
    public sealed class Connection : IAsyncDisposable
    {
        /// <summary>The network connection information or <c>null</c> if the connection is not connected.</summary>
        public NetworkConnectionInformation? NetworkConnectionInformation { get; private set; }

        /// <summary>The connection's endpoint. For a client connection this is the connection's remote endpoint,
        /// for a server connection it's the server's endpoint.</summary>
        public Endpoint Endpoint { get; }

        /// <summary>The state of the connection.</summary>
        public ConnectionState State
        {
            get
            {
                lock (_mutex)
                {
                    return _state;
                }
            }
        }

        /// <summary>Gets the features of this connection. These features are empty until the connection is connected.
        /// </summary>
        public FeatureCollection Features { get; private set; } = FeatureCollection.Empty;

        // True once DisposeAsync is called. Once disposed the connection can't be resumed.
        private bool _disposed;

        private readonly bool _isServer;

        // The mutex protects mutable data members and ensures the logic for some operations is performed atomically.
        private readonly object _mutex = new();

        private Action<Connection, Exception>? _onClose;

        // TODO: replace this field by individual fields
        private readonly ConnectionOptions _options;

        private IProtocolConnection? _protocolConnection;

        private CancellationTokenSource? _protocolShutdownCancellationSource;

        private ConnectionState _state = ConnectionState.NotConnected;

        // The state task is assigned when the state is updated to Connecting, ShuttingDown, Closing. It's completed
        // once the state update completes. It's protected with _mutex.
        private Task? _stateTask;

        private Timer? _timer;

        /// <summary>Constructs a client connection.</summary>
        /// <param name="options">The connection options.</param>
        public Connection(ConnectionOptions options)
        {
            Endpoint = options.RemoteEndpoint ??
                throw new ArgumentException(
                    $"{nameof(ConnectionOptions.RemoteEndpoint)} is not set",
                    nameof(options));

            // At this point, we consider options to be read-only.
            // TODO: replace _options by "splatted" properties.
            _options = options;
        }

        /// <summary>Constructs a client connection with the specified remote endpoint and  authentication options.
        /// All other properties have their default values.</summary>
        /// <param name="endpoint">The connection remote endpoint.</param>
        /// <param name="authenticationOptions">The client authentication options.</param>
        public Connection(Endpoint endpoint, SslClientAuthenticationOptions? authenticationOptions = null)
            : this(new ConnectionOptions
            {
                AuthenticationOptions = authenticationOptions,
                RemoteEndpoint = endpoint
            })
        {
        }

        /// <summary>Closes the connection. This methods switches the connection state to <see
        /// cref="ConnectionState.Closing"/>. Once the returned task is completed, the connection will be in the <see
        /// cref="ConnectionState.NotConnected"/> state if <see cref="ConnectionOptions.IsResumable"/> is <c>true</c>,
        /// otherwise it will be <see cref="ConnectionState.Closed"/>.</summary>
        /// <param name="message">A description of the connection close reason.</param>
        public Task CloseAsync(string? message = null) =>
            // TODO: the retry interceptor considers ConnectionClosedException as always retryable. Raising this
            // exception here is therefore wrong when aborting the connection. Invocations which are in progress
            // shouldn't be retried unless not sent or idempotent.
            // TODO2: consider removing this method? Throw ObjectDisposedException instead?
            // TODO3: AbortAsync would be a better name.
            CloseAsync(new ConnectionClosedException(message ?? "connection closed forcefully"));

        /// <summary>Establishes the connection.</summary>
        /// <param name="cancel">A cancellation token that receives the cancellation requests.</param>
        /// <returns>A task that indicates the completion of the connect operation.</returns>
        /// <exception cref="ConnectionClosedException">Thrown if the connection is already closed.</exception>
        public async Task ConnectAsync(CancellationToken cancel = default)
        {
            // Loop until the connection is active or connection establishment fails.
            while (true)
            {
                Task? waitTask = null;
                lock (_mutex)
                {
                    if (_state == ConnectionState.NotConnected)
                    {
                        Debug.Assert(_protocolConnection == null);

                        _stateTask = Endpoint.Protocol == Protocol.Ice ?
                            PerformConnectAsync(
                                _options.IceClientOptions?.ClientTransport ?? IceClientOptions.DefaultClientTransport,
                                _options.IceClientOptions,
                                IceProtocol.Instance.ProtocolConnectionFactory,
                                LogSimpleNetworkConnectionDecorator.Decorate) :
                            PerformConnectAsync(
                                _options.IceRpcClientOptions?.ClientTransport ??
                                    IceRpcClientOptions.DefaultClientTransport,
                                _options.IceRpcClientOptions,
                                IceRpcProtocol.Instance.ProtocolConnectionFactory,
                            LogMultiplexedNetworkConnectionDecorator.Decorate);

                        Debug.Assert(_state == ConnectionState.Connecting);
                    }
                    else if (_state == ConnectionState.Active)
                    {
                        return;
                    }
                    else if (_disposed || _state == ConnectionState.Closed)
                    {
                        throw new ConnectionClosedException();
                    }

                    Debug.Assert(_stateTask != null);
                    waitTask = _stateTask;
                }

                await waitTask.WaitAsync(cancel).ConfigureAwait(false);
            }

            Task PerformConnectAsync<T, TOptions>(
                IClientTransport<T> clientTransport,
                TOptions? protocolOptions,
                IProtocolConnectionFactory<T, TOptions> protocolConnectionFactory,
                LogNetworkConnectionDecoratorFactory<T> logDecoratorFactory)
                    where T : INetworkConnection
                    where TOptions : class
            {
                // This is the composition root of client Connections, where we install log decorators when logging is
                // enabled.

                ILogger logger = _options.LoggerFactory.CreateLogger("IceRpc.Client");

                T networkConnection = clientTransport.CreateConnection(
                    Endpoint,
                    _options.AuthenticationOptions,
                    logger);

                Action<Connection, Exception>? onClose = null;

                if (logger.IsEnabled(LogLevel.Error)) // TODO: log level
                {
                    networkConnection = logDecoratorFactory(networkConnection, Endpoint, isServer: false, logger);

                    protocolConnectionFactory =
                        new LogProtocolConnectionFactoryDecorator<T, TOptions>(protocolConnectionFactory, logger);

                    onClose = (connection, exception) =>
                    {
                        if (NetworkConnectionInformation is NetworkConnectionInformation connectionInformation)
                        {
                            using IDisposable scope = logger.StartClientConnectionScope(connectionInformation);
                            logger.LogConnectionClosedReason(exception);
                        }
                    };
                }

                _state = ConnectionState.Connecting;

                return ConnectAsync(networkConnection, protocolOptions, protocolConnectionFactory, onClose);
            }
        }

        /// <inheritdoc/>
        public async ValueTask DisposeAsync()
        {
            Task? waitTask;
            lock (_mutex)
            {
                if (_disposed)
                {
                    waitTask = _stateTask;
                }
                else
                {
                    _disposed = true;

                    // Perform a speedy graceful shutdown by canceling invocations and dispatches in progress.
                    waitTask = ShutdownAsync("connection disposed", new CancellationToken(canceled: true));
                }
            }

            if (waitTask != null)
            {
                try
                {
                    await waitTask.ConfigureAwait(false);
                }
                catch (Exception ex)
                {
                    Debug.Assert(false, $"dispose exception {ex}");
                }
            }
        }

        /// <summary>Checks if the parameters of the provided endpoint are compatible with this connection. Compatible
        /// means a client could reuse this connection instead of establishing a new connection.</summary>
        /// <param name="remoteEndpoint">The endpoint to check.</param>
        /// <returns><c>true</c> when this connection is an active client connection whose parameters are compatible
        /// with the parameters of the provided endpoint; otherwise, <c>false</c>.</returns>
        /// <remarks>This method checks only the parameters of the endpoint; it does not check other properties.
        /// </remarks>
        public bool HasCompatibleParams(Endpoint remoteEndpoint)
        {
            lock (_mutex)
            {
                return !_isServer &&
                    State == ConnectionState.Active &&
                    _protocolConnection!.HasCompatibleParams(remoteEndpoint);
            }
        }

        /// <inheritdoc/>
        public async Task<IncomingResponse> InvokeAsync(OutgoingRequest request, CancellationToken cancel)
        {
            IProtocolConnection? protocolConnection = GetProtocolConnection();
            if (protocolConnection == null)
            {
                await ConnectAsync(cancel).ConfigureAwait(false);
            }
            protocolConnection ??= GetProtocolConnection() ?? throw new ConnectionClosedException();

            try
            {
                return await protocolConnection.InvokeAsync(request, this, cancel).ConfigureAwait(false);
            }
            catch (ConnectionLostException exception)
            {
                // If the network connection is lost while sending the request, we close the connection now instead of
                // waiting for AcceptRequestsAsync to throw. It's necessary to ensure that the next InvokeAsync
                // will fail with ConnectionClosedException (it's important to ensure retries don't occur on this
                // connection again).
                await CloseAsync(exception).ConfigureAwait(false);
                throw;
            }
            catch (ConnectionClosedException exception)
            {
                // Ensure that the shutdown is initiated if the invocations fails with ConnectionClosedException. It's
                // possible that the connection didn't receive yet the GoAway message. Initiating the shutdown now
                // ensures that the next InvokeAsync will fail with ConnectionClosedException (it's important to
                // ensure retries don't occur on this connection again).
                InitiateShutdown(exception.Message);
                throw;
            }

            IProtocolConnection? GetProtocolConnection()
            {
                lock (_mutex)
                {
                    if (_state == ConnectionState.Active)
                    {
                        return _protocolConnection!;
                    }
                    else if (_state > ConnectionState.Active && !_options.IsResumable)
                    {
                        throw new ConnectionClosedException();
                    }
                    else
                    {
                        return null;
                    }
                }
            }
        }

        /// <summary>Gracefully shuts down of the connection. If ShutdownAsync is canceled, dispatch and invocations are
        /// canceled. Shutdown cancellation can lead to a speedier shutdown if dispatch are cancelable.</summary>
        /// <param name="cancel">A cancellation token that receives the cancellation requests.</param>
        public Task ShutdownAsync(CancellationToken cancel = default) => ShutdownAsync("connection shutdown", cancel);

        /// <summary>Gracefully shuts down of the connection. If ShutdownAsync is canceled, dispatch and invocations are
        /// canceled. Shutdown cancellation can lead to a speedier shutdown if dispatch are cancelable.</summary>
        /// <param name="message">The message transmitted to the peer (when using the IceRPC protocol).</param>
        /// <param name="cancel">A cancellation token that receives the cancellation requests.</param>
        public async Task ShutdownAsync(string message, CancellationToken cancel = default)
        {
            // TODO: should we keep this IceRPC-protocol only feature to transmit the shutdown message over-the-wire?
            // The message will be accessible to the application through the message of the ConnectionClosedException
            // raised when pending invocation are canceled because of the shutdown. If we keep it we should add a
            // similar method on Server.

            Task shutdownTask;
            CancellationTokenSource? cancellationTokenSource = null;
            lock (_mutex)
            {
                if (_state == ConnectionState.Active)
                {
                    _state = ConnectionState.ShuttingDown;
                    _protocolShutdownCancellationSource = new();
                    _stateTask = ShutdownAsyncCore(
                        _protocolConnection!,
                        message,
                        _protocolShutdownCancellationSource.Token);
                    shutdownTask = _stateTask;
                }
                else if (_state < ConnectionState.Active)
                {
                    shutdownTask = CloseAsync(new ConnectionClosedException(message));
                }
                else
                {
                    shutdownTask = _stateTask ?? CloseAsync(new ConnectionClosedException(message));
                }
                cancellationTokenSource = _protocolShutdownCancellationSource;
            }

            // If the application cancels ShutdownAsync, cancel the protocol ShutdownAsync call.
            using CancellationTokenRegistration _ = cancel.Register(() =>
                {
                    try
                    {
                        cancellationTokenSource?.Cancel();
                    }
                    catch (ObjectDisposedException)
                    {
                    }
                });

            // Wait for the shutdown to complete.
            await shutdownTask.ConfigureAwait(false);
        }

        /// <inheritdoc/>
        public override string ToString() => Endpoint.ToString();

        /// <summary>Constructs a server connection from an accepted network connection.</summary>
        internal Connection(Endpoint endpoint, ConnectionOptions options)
        {
            _isServer = true;
            Endpoint = endpoint;
            _options = options;
            _state = ConnectionState.Connecting;
        }

        /// <summary>Establishes a connection. This method is used for both client and server connections.</summary>
        /// <param name="networkConnection">The underlying network connection.</param>
        /// <param name="protocolOptions">The protocol options for the new connection.</param>
        /// <param name="protocolConnectionFactory">The protocol connection factory.</param>
        /// <param name="onClose">An action to execute when the connection is closed.</param>
        internal async Task ConnectAsync<T, TOptions>(
            T networkConnection,
            TOptions? protocolOptions,
            IProtocolConnectionFactory<T, TOptions> protocolConnectionFactory,
            Action<Connection, Exception>? onClose)
                where T : INetworkConnection
                where TOptions : class
        {
            using var connectTimeoutCancellationSource = new CancellationTokenSource(_options.ConnectTimeout);
            try
            {
                // Make sure we establish the connection asynchronously without holding any mutex lock from the caller.
                await Task.Yield();

                // Establish the network connection.
                NetworkConnectionInformation = await networkConnection.ConnectAsync(
                    connectTimeoutCancellationSource.Token).ConfigureAwait(false);

                var features = new FeatureCollection(_options.Features);

                // Create the protocol connection.
                _protocolConnection = await protocolConnectionFactory.CreateProtocolConnectionAsync(
                    networkConnection,
                    NetworkConnectionInformation.Value,
                    _options.Dispatcher,
<<<<<<< HEAD
                    _serverEndpoint != null,
=======
                    _options.OnConnect == null ? null : fields => _options.OnConnect(this, fields, features),
                    _isServer,
>>>>>>> d0b2b929
                    protocolOptions,
                    connectTimeoutCancellationSource.Token).ConfigureAwait(false);

                lock (_mutex)
                {
                    if (_state >= ConnectionState.Closing)
                    {
                        // This can occur if the connection is closed while the connection is being connected.
                        throw new ConnectionClosedException();
                    }

                    _state = ConnectionState.Active;
                    _stateTask = null;
                    Features = features;

                    _onClose = onClose;

                    // Switch the connection to the ShuttingDown state as soon as the protocol receives a notification
                    // that peer initiated shutdown. This is in particular useful for the connection pool to not return
                    // a connection which is being shutdown.
                    _protocolConnection.PeerShutdownInitiated = InitiateShutdown;

                    // Setup a timer to check for the connection idle time every IdleTimeout / 2 period. If the
                    // transport doesn't support idle timeout (e.g.: the colocated transport), IdleTimeout will be
                    // infinite.
                    TimeSpan idleTimeout = NetworkConnectionInformation!.Value.IdleTimeout;
                    if (idleTimeout != TimeSpan.MaxValue && idleTimeout != Timeout.InfiniteTimeSpan)
                    {
                        _timer = new Timer(
                            value => Monitor(_options.KeepAlive),
                            null,
                            idleTimeout / 2,
                            idleTimeout / 2);
                    }

                    // Start accepting requests. _protocolConnection might be updated before the task is ran so we
                    // capture the protocol connection to ensure we accept requests on this new connection.
                    IProtocolConnection protocolConnection = _protocolConnection;
                    _ = Task.Run(async () =>
                        {
                            Exception? exception = null;
                            try
                            {
                                await protocolConnection.AcceptRequestsAsync(this).ConfigureAwait(false);
                            }
                            catch (Exception ex)
                            {
                                exception = ex;
                            }

                            lock (_mutex)
                            {
                                // If the connection hasn't been resumed already, close it.
                                if (protocolConnection == _protocolConnection)
                                {
                                    _ = CloseAsync(exception);
                                }
                            }
                        });
                }
            }
            catch (OperationCanceledException)
            {
                var exception = new ConnectTimeoutException();
                await CloseAsync(exception).ConfigureAwait(false);
                throw exception;
            }
            catch (Exception exception)
            {
                await CloseAsync(exception).ConfigureAwait(false);
                throw;
            }
        }

        internal void Monitor(bool keepAlive)
        {
            lock (_mutex)
            {
                if (_state != ConnectionState.Active)
                {
                    return;
                }

                Debug.Assert(_protocolConnection != null && NetworkConnectionInformation != null);

                TimeSpan idleTime =
                    TimeSpan.FromMilliseconds(Environment.TickCount64) - _protocolConnection!.LastActivity;
                if (idleTime > NetworkConnectionInformation.Value.IdleTimeout)
                {
                    if (_protocolConnection.HasInvocationsInProgress)
                    {
                        // Close the connection if we didn't receive a heartbeat and the connection is idle.
                        // The server is supposed to send heartbeats when dispatch are in progress.
                        _ = CloseAsync("connection timed out");
                    }
                    else
                    {
                        // The connection is idle, close it.
                        _ = ShutdownAsync("connection idle", CancellationToken.None);
                    }
                }
                else if (idleTime > NetworkConnectionInformation.Value.IdleTimeout / 4 &&
                         (keepAlive || _protocolConnection.HasDispatchesInProgress))
                {
                    // We send a ping if there was no activity in the last (IdleTimeout / 4) period. Sending a ping
                    // sooner than really needed is safer to ensure that the receiver will receive the ping in time.
                    // Sending the ping if there was no activity in the last (IdleTimeout / 2) period isn't enough since
                    // Monitor is called only every (IdleTimeout / 2) period. We also send a ping if dispatch are in
                    // progress to notify the peer that we're still alive.
                    //
                    // Note that this doesn't imply that we are sending 4 heartbeats per timeout period because Monitor
                    // is still only called every (IdleTimeout / 2) period.
                    _ = _protocolConnection.PingAsync(CancellationToken.None);
                }
            }
        }

        /// <summary>Closes the connection. This will forcefully close the connection if the connection hasn't been
        /// shutdown gracefully. Resources allocated for the connection are freed. The connection can be re-established
        /// once this method returns by calling <see cref="ConnectAsync"/>.</summary>
        private async Task CloseAsync(Exception? exception)
        {
            Task waitTask;
            lock (_mutex)
            {
                if (_state == ConnectionState.NotConnected)
                {
                    return;
                }
                else if (_state != ConnectionState.Closing)
                {
                    // It's important to set the state before performing the close. The close of the streams
                    // will trigger the failure of the associated invocations whose interceptor might access
                    // the connection state (e.g.: the retry interceptor or the connection pool checks the
                    // connection state).
                    _state = ConnectionState.Closing;
                    _stateTask = PerformCloseAsync();
                }

                Debug.Assert(_stateTask != null);
                waitTask = _stateTask;
            }

            await waitTask.ConfigureAwait(false);

            async Task PerformCloseAsync()
            {
                // Yield before continuing to ensure the code below isn't executed with the mutex locked and
                // that _closeTask is assigned before any synchronous continuations are ran.
                await Task.Yield();

                if (_protocolConnection is IProtocolConnection protocolConnection)
                {
                    await protocolConnection.DisposeAsync().ConfigureAwait(false);
                }

                if (_timer != null)
                {
                    await _timer.DisposeAsync().ConfigureAwait(false);
                }

                _protocolShutdownCancellationSource?.Dispose();

                lock (_mutex)
                {
                    // A connection can be resumed if it hasn't been disposed and it's configured to be resumable.
                    _state = (_options?.IsResumable ?? false) && !_disposed ?
                        ConnectionState.NotConnected : ConnectionState.Closed;

                    _stateTask = null;
                    _protocolConnection = null;
                    _timer = null;
                    _protocolShutdownCancellationSource = null;
                }

                // Raise the Closed event, this will call user code so we shouldn't hold the mutex.
                if (State == ConnectionState.Closed)
                {
                    try
                    {
                        // TODO: pass a null exception instead? See issue #1100.
                        (_onClose + _options?.OnClose)?.Invoke(
                            this,
                            exception ?? new ConnectionClosedException("connection gracefully shut down"));
                    }
                    catch
                    {
                        // Ignore, on close actions shouldn't raise exceptions.
                    }
                }
            }
        }

        private void InitiateShutdown(string message)
        {
            lock (_mutex)
            {
                // If the connection is active, switch the state to ShuttingDown and initiate the shutdown.
                if (_state == ConnectionState.Active)
                {
                    _state = ConnectionState.ShuttingDown;
                    _protocolShutdownCancellationSource = new();
                    _stateTask = ShutdownAsyncCore(
                        _protocolConnection!,
                        message,
                        _protocolShutdownCancellationSource.Token);
                }
            }
        }

        private async Task ShutdownAsyncCore(
            IProtocolConnection protocolConnection,
            string message,
            CancellationToken cancel)
        {
            // Yield before continuing to ensure the code below isn't executed with the mutex locked and that _stateTask
            // is assigned before any synchronous continuations are ran.
            await Task.Yield();

            // If shutdown is canceled, cancel the pending invocations and dispatches from the protocol connection to
            // speed up shutdown.
            cancel.Register(protocolConnection.CancelPendingInvocationsAndDispatchesOnShutdown);

            using var closeTimeoutCancellationSource = new CancellationTokenSource(_options.CloseTimeout);
            Exception exception;
            try
            {
                // Shutdown the connection. If the given cancellation token is canceled, pending invocations and
                // dispatches are canceled to speed up shutdown. Otherwise, the protocol shutdown is canceled on close
                // timeout.
                await protocolConnection.ShutdownAsync(
                    message,
                    closeTimeoutCancellationSource.Token).ConfigureAwait(false);

                // Close the connection.
                exception = new ConnectionClosedException(message);
            }
            catch (OperationCanceledException)
            {
                exception = new ConnectionClosedException("shutdown timed out");
            }
            catch (Exception ex)
            {
                exception = ex;
            }

            Task? closeTask = null;
            lock (_mutex)
            {
                if (_protocolConnection == protocolConnection)
                {
                    closeTask = CloseAsync(exception);
                }
                else
                {
                    // The connection has already been closed so there's no need to close it again. This can occur
                    // if the protocol connection raise from ReceiveRequestAsync.
                }
            }

            if (closeTask != null)
            {
                await closeTask.ConfigureAwait(false);
            }
        }
    }
}<|MERGE_RESOLUTION|>--- conflicted
+++ resolved
@@ -413,12 +413,7 @@
                     networkConnection,
                     NetworkConnectionInformation.Value,
                     _options.Dispatcher,
-<<<<<<< HEAD
-                    _serverEndpoint != null,
-=======
-                    _options.OnConnect == null ? null : fields => _options.OnConnect(this, fields, features),
                     _isServer,
->>>>>>> d0b2b929
                     protocolOptions,
                     connectTimeoutCancellationSource.Token).ConfigureAwait(false);
 
