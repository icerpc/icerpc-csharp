// Copyright (c) ZeroC, Inc. All rights reserved.

using System;
using System.Reflection;
using System.Linq.Expressions;
using System.Diagnostics;

namespace IceRpc
{
    /// <summary>This attribute class is used by the generated code to map type IDs to C# classes and exceptions
    /// </summary>
    [AttributeUsage(AttributeTargets.Assembly, AllowMultiple = true)]
    [System.Diagnostics.CodeAnalysis.SuppressMessage(
        "Performance",
        "CA1813:Avoid unsealed attributes",
        Justification = "Slicing tests use a derived attribute to register a null factory.")]
    public class ClassAttribute : Attribute
    {
        /// <summary>The compact type ID assigned to the type or null if the type does not have a compact type ID.
        /// </summary>
        public int? CompactTypeId => Type.GetIceCompactTypeId();

        /// <summary>The type ID assigned to the type.</summary>
        public new string TypeId
        {
            get
            {
                string? typeId = Type.GetIceTypeId();
                // Using the ClassAttribute with a type without associated TypeId indicate a bug in the generated code.
                Debug.Assert(typeId != null);
                return typeId;
            }
        }

        /// <summary>The class type associated with this class attribute, which designates the generated class for a
        /// Slice class or exception.</summary>
        public Type Type { get; }

        /// <summary>A <see cref="ClassFactory"/> delegate to create instances of <see cref="Type"/> or null if the
        /// type does not implement <see cref="AnyClass"/>."</summary>
<<<<<<< HEAD
        internal virtual ClassFactory? ClassFactory
=======
        internal ClassFactory ClassFactory
>>>>>>> 7cee50a7
        {
            get
            {
                // The factory is lazy initialize to avoid creating a delegate each time the property is accessed
                if (_classFactory == null)
                {
                    Debug.Assert(typeof(AnyClass).IsAssignableFrom(Type));
                    ConstructorInfo? constructor = Type.GetConstructor(
                        BindingFlags.Instance | BindingFlags.Public,
                        null,
                        new Type[] { typeof(InputStream) },
                        null);
                    if (constructor == null)
                    {
                        throw new InvalidOperationException($"cannot get unmarshal constructor for '{Type.FullName}'");
                    }

                    _classFactory = (ClassFactory)Expression.Lambda(
                        typeof(ClassFactory),
                        Expression.New(constructor, Expression.Constant(null, typeof(InputStream)))).Compile();
                }
                return _classFactory;
            }
        }

        /// <summary>A <see cref="ExceptionFactory"/> delegate to create instances of <see cref="Type"/> or null if the
        /// type does not implement <see cref="RemoteException"/>."</summary>
<<<<<<< HEAD
        internal virtual RemoteExceptionFactory? ExceptionFactory
=======
        internal RemoteExceptionFactory ExceptionFactory
>>>>>>> 7cee50a7
        {
            get
            {
                // The factory is lazy initialize to avoid creating a delegate each time the property is accessed
                if (_exceptionFactory == null)
                {
                    Debug.Assert(typeof(RemoteException).IsAssignableFrom(Type));

                    ConstructorInfo? constructor = Type.GetConstructor(
                        BindingFlags.Instance | BindingFlags.Public,
                        null,
                        new Type[] { typeof(string), typeof(RemoteExceptionOrigin) },
                        null);

                    if (constructor == null)
                    {
                        throw new InvalidOperationException($"cannot get unmarshal constructor for '{Type.FullName}'");
                    }

                    ParameterExpression messageParam = Expression.Parameter(typeof(string), "message");
                    ParameterExpression originParam = Expression.Parameter(typeof(RemoteExceptionOrigin), "origin");

                    _exceptionFactory = (RemoteExceptionFactory)Expression.Lambda(
                        typeof(RemoteExceptionFactory),
                        Expression.New(constructor, messageParam, originParam),
                        messageParam,
                        originParam).Compile();
                }
                return _exceptionFactory;
            }
        }

        private ClassFactory? _classFactory;
        private RemoteExceptionFactory? _exceptionFactory;

        /// <summary>Constructs a new instance of <see cref="ClassAttribute" />.</summary>
        /// <param name="type">The type of the concrete class to register.</param>
        public ClassAttribute(Type type)
        {
            Type = type;
            Debug.Assert(typeof(AnyClass).IsAssignableFrom(type) || typeof(RemoteException).IsAssignableFrom(type));
        }
    }
}<|MERGE_RESOLUTION|>--- conflicted
+++ resolved
@@ -38,11 +38,7 @@
 
         /// <summary>A <see cref="ClassFactory"/> delegate to create instances of <see cref="Type"/> or null if the
         /// type does not implement <see cref="AnyClass"/>."</summary>
-<<<<<<< HEAD
-        internal virtual ClassFactory? ClassFactory
-=======
         internal ClassFactory ClassFactory
->>>>>>> 7cee50a7
         {
             get
             {
@@ -70,11 +66,7 @@
 
         /// <summary>A <see cref="ExceptionFactory"/> delegate to create instances of <see cref="Type"/> or null if the
         /// type does not implement <see cref="RemoteException"/>."</summary>
-<<<<<<< HEAD
-        internal virtual RemoteExceptionFactory? ExceptionFactory
-=======
         internal RemoteExceptionFactory ExceptionFactory
->>>>>>> 7cee50a7
         {
             get
             {
