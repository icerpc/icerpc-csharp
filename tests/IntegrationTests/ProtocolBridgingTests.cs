--- conflicted
+++ resolved
@@ -76,28 +76,15 @@
             var expectedPath = direct ? "/target" : "/forward";
             Assert.That(prx.Proxy.Path, Is.EqualTo(expectedPath));
             Assert.That(await prx.OpAsync(13), Is.EqualTo(13));
-
-<<<<<<< HEAD
-            var invocation = new Invocation
-            {
-                Features = new FeatureCollection().With<IRequestContextFeature>(
-                    new RequestContextFeature
-                    {
-                        Value = new Dictionary<string, string> { ["MyCtx"] = "hello" }
-                    })
-            };
-            await prx.OpContextAsync(invocation);
-            Assert.That(invocation.Features.Get<IRequestContextFeature>()?.Value, Is.EqualTo(targetService.Context));
-=======
-            IFeatureCollection features = new FeatureCollection().With<IContextFeature>(
-                new ContextFeature
+            IFeatureCollection features = new FeatureCollection().With<IRequestContextFeature>(
+                new RequestContextFeature
                 {
                     Value = new Dictionary<string, string> { ["MyCtx"] = "hello" }
                 });
 
             await prx.OpContextAsync(features);
-            Assert.That(features.Get<IContextFeature>()?.Value, Is.EqualTo(targetService.Context));
->>>>>>> da5580e3
+            Assert.That(features.Get<IRequestContextFeature>()?.Value, Is.EqualTo(targetService.Context));
+
             targetService.Context = ImmutableDictionary<string, string>.Empty;
 
             await prx.OpVoidAsync();
@@ -126,11 +113,7 @@
 
         public ValueTask OpContextAsync(IFeatureCollection features, CancellationToken cancel)
         {
-<<<<<<< HEAD
-            Context = dispatch.Features.Get<IRequestContextFeature>()?.Value?.ToImmutableDictionary() ??
-=======
-            Context = features.Get<IContextFeature>()?.Value?.ToImmutableDictionary() ??
->>>>>>> da5580e3
+            Context = features.Get<IRequestContextFeature>()?.Value?.ToImmutableDictionary() ??
                 ImmutableDictionary<string, string>.Empty;
             return default;
         }
