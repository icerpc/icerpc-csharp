--- conflicted
+++ resolved
@@ -1,9 +1,8 @@
 // Copyright (c) ZeroC, Inc. All rights reserved.
 
-using IceRpc.Features;
-using IceRpc.Internal;
 using IceRpc.Transports;
 using System.Collections.Immutable;
+using System.Diagnostics;
 
 namespace IceRpc
 {
@@ -47,130 +46,58 @@
             set => _stream = value;
         }
 
-        /// <summary>Create an outgoing request from this incoming request. The outgoing request is constructed
-        /// to be forwarded with the given proxy.</summary>
-        /// <param name="proxy">The proxy used to send to the outgoing request.</param>
+        private RpcStream? _stream;
+
+        /// <summary>Create an outgoing request from this incoming request. The outgoing request is
+        /// constructed to be forwarded with the given proxy. The <see cref="OutgoingRequest.Path"/> is set to
+        /// the target <see cref="Proxy.Path"/>.</summary>
+        /// <param name="targetProxy">The proxy used to send to the outgoing request.</param>
         /// <returns>The outgoing request to be forwarded.</returns>
-        public OutgoingRequest ToOutgoingRequest(Proxy proxy)
+        public OutgoingRequest ToOutgoingRequest(Proxy targetProxy) =>
+            ToOutgoingRequest(targetProxy.Protocol, targetProxy: targetProxy);
+
+        /// <summary>Create an outgoing request from this incoming request. The outgoing request is
+        /// constructed to be forwarded with the given connection. The <see cref="OutgoingRequest.Path"/> is
+        /// set to <see cref="Path"/>.</summary>
+        /// <param name="targetConnection">The target connection.</param>
+        /// <returns>The outgoing request to be forwarded.</returns>
+        public OutgoingRequest ToOutgoingRequest(Connection targetConnection) =>
+            ToOutgoingRequest(targetConnection.Protocol, targetConnection: targetConnection);
+
+        private OutgoingRequest ToOutgoingRequest(
+            Protocol targetProtocol,
+            Connection? targetConnection = null,
+            Proxy? targetProxy = null)
         {
-<<<<<<< HEAD
             IReadOnlyDictionary<int, ReadOnlyMemory<byte>> fields;
-            if (proxy.Protocol == Protocol && proxy.Protocol == Protocol.Ice2)
+            if (targetProtocol == Protocol && targetProtocol == Protocol.Ice2)
             {
                 fields = Fields;
             }
             else
             {
                 fields = ImmutableDictionary<int, ReadOnlyMemory<byte>>.Empty;
-=======
-            int payloadStart;
-
-            if (Protocol == Protocol.Ice1)
-            {
-                var decoder = new Ice11Decoder(data);
-                var requestHeader = new Ice1RequestHeader(decoder);
-                if (requestHeader.IdentityAndFacet.Identity.Name.Length == 0)
-                {
-                    throw new InvalidDataException("received ice1 request with empty identity name");
-                }
-
-                Path = requestHeader.IdentityAndFacet.ToPath();
-                Operation = requestHeader.Operation;
-                IsIdempotent = requestHeader.OperationMode != OperationMode.Normal;
-                if (requestHeader.Context.Count > 0)
-                {
-                    Features = new FeatureCollection();
-                    Features.Set(new Context { Value = requestHeader.Context });
-                }
-
-                // The payload size is the encapsulation size less the 6 bytes of the encapsulation header.
-                PayloadSize = requestHeader.EncapsulationSize - 6;
-                PayloadEncoding =
-                    Encoding.FromMajorMinor(requestHeader.PayloadEncodingMajor, requestHeader.PayloadEncodingMinor);
-
-                Priority = default;
-                Deadline = DateTime.MaxValue;
-                payloadStart = decoder.Pos;
-            }
-            else
-            {
-                var decoder = new Ice20Decoder(data);
-                int headerSize = decoder.DecodeSize();
-                int startPos = decoder.Pos;
-
-                // We use the generated code for the header body and read the rest of the header "by hand".
-                var requestHeaderBody = new Ice2RequestHeaderBody(decoder);
-                Path = requestHeaderBody.Path;
-                Operation = requestHeaderBody.Operation;
-                IsIdempotent = requestHeaderBody.Idempotent ?? false;
-                Priority = requestHeaderBody.Priority ?? default;
-                if (requestHeaderBody.Deadline < -1 || requestHeaderBody.Deadline == 0)
-                {
-                    throw new InvalidDataException($"received invalid deadline value {requestHeaderBody.Deadline}");
-                }
-                // The infinite deadline is encoded as -1 and converted to DateTime.MaxValue
-                Deadline = requestHeaderBody.Deadline == -1 ?
-                    DateTime.MaxValue : DateTime.UnixEpoch + TimeSpan.FromMilliseconds(requestHeaderBody.Deadline);
-
-                PayloadEncoding = requestHeaderBody.PayloadEncoding is string payloadEncoding ?
-                    Encoding.FromString(payloadEncoding) : Ice2Definitions.Encoding;
-
-                Fields = decoder.DecodeFieldDictionary();
-                PayloadSize = decoder.DecodeSize();
-
-                if (decoder.Pos - startPos != headerSize)
-                {
-                    throw new InvalidDataException(
-                        @$"received invalid request header: expected {headerSize} bytes but read {decoder.Pos - startPos
-                        } bytes");
-                }
-
-                // Decode Context from Fields and set corresponding feature.
-                if (Fields.TryGetValue((int)Ice2FieldKey.Context, out ReadOnlyMemory<byte> value))
-                {
-                    Features = new FeatureCollection();
-                    Features.Set(new Context
-                    {
-                        Value = Ice20Decoder.DecodeFieldValue(
-                            value,
-                            decoder => decoder.DecodeDictionary(
-                                minKeySize: 1,
-                                minValueSize: 1,
-                                keyDecodeFunc: decoder => decoder.DecodeString(),
-                                valueDecodeFunc: decoder => decoder.DecodeString()))
-                    });
-                }
-                payloadStart = decoder.Pos;
->>>>>>> 16b82a10
             }
 
             // TODO: forward stream parameters
 
-<<<<<<< HEAD
             return new OutgoingRequest
-=======
-            IsOneway = isOneway;
-            Payload = data[payloadStart..];
-            if (PayloadSize != Payload.Length)
->>>>>>> 16b82a10
             {
-                AltEndpoints = proxy.AltEndpoints,
-                Connection = Connection,
+                AltEndpoints = targetProxy?.AltEndpoints ?? ImmutableList<Endpoint>.Empty,
+                Connection = targetConnection ?? targetProxy?.Connection,
                 Deadline = Deadline,
-                Endpoint = proxy.Endpoint,
+                Endpoint = targetProxy?.Endpoint,
                 Features = Features,
                 FieldsDefaults = fields,
                 IsOneway = IsOneway,
                 IsIdempotent = IsIdempotent,
                 Operation = Operation,
-                Path = proxy.Path,
-                Protocol = proxy.Protocol,
-                Proxy = proxy,
+                Path = targetProxy?.Path ?? Path,
+                Protocol = targetProtocol,
+                Proxy = targetProxy,
                 PayloadEncoding = PayloadEncoding,
                 Payload = new ReadOnlyMemory<byte>[] { Payload } // TODO: temporary, should use GetPayloadAsync()
             };
         }
-
-        private RpcStream? _stream;
     }
 }