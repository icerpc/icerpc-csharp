// Copyright (c) ZeroC, Inc. All rights reserved.

using IceRpc.Slice;
using IceRpc.Slice.Internal;
using IceRpc.Transports;
using IceRpc.Transports.Internal;
using Microsoft.Extensions.Logging;
using System.Buffers;
using System.Collections.Immutable;
using System.Diagnostics;
using System.IO.Pipelines;

namespace IceRpc.Internal;

internal sealed class IceProtocolConnection : ProtocolConnection
{
    public override ServerAddress ServerAddress => _duplexConnection.ServerAddress;

    private static readonly IDictionary<RequestFieldKey, ReadOnlySequence<byte>> _idempotentFields =
        new Dictionary<RequestFieldKey, ReadOnlySequence<byte>>
        {
            [RequestFieldKey.Idempotent] = default
        }.ToImmutableDictionary();

    private readonly TaskCompletionSource _closeTcs = new(TaskCreationOptions.RunContinuationsAsynchronously);
    private IConnectionContext? _connectionContext; // non-null once the connection is established
    private readonly IDispatcher _dispatcher;
    private int _dispatchCount;
    private readonly TaskCompletionSource _dispatchesAndInvocationsCompleted =
        new(TaskCreationOptions.RunContinuationsAsynchronously);

    private readonly CancellationTokenSource _dispatchesAndInvocationsCts = new();
    private readonly SemaphoreSlim? _dispatchSemaphore;
    private readonly IDuplexConnection _duplexConnection;
    private readonly DuplexConnectionReader _duplexConnectionReader;
    private readonly DuplexConnectionWriter _duplexConnectionWriter;
    private readonly TimeSpan _idleTimeout;
    private int _invocationCount;
    private readonly ILogger _logger;
    private readonly int _maxFrameSize;
    private readonly MemoryPool<byte> _memoryPool;
    private readonly int _minSegmentSize;
    private readonly object _mutex = new();
    private int _nextRequestId;
    private readonly IcePayloadPipeWriter _payloadWriter;
    private Task _pingTask = Task.CompletedTask;
    private Task? _readFramesTask;
    private readonly CancellationTokenSource _tasksCts = new();
    // Only set for server connections.
    private readonly TransportConnectionInformation? _transportConnectionInformation;
    private readonly Dictionary<int, TaskCompletionSource<PipeReader>> _twowayInvocations = new();
    private readonly AsyncSemaphore _writeSemaphore = new(1, 1);

    internal IceProtocolConnection(
        IDuplexConnection duplexConnection,
        TransportConnectionInformation? transportConnectionInformation,
        ConnectionOptions options,
        ILogger logger)
        : base(isServer: transportConnectionInformation is not null, options)
    {
        // With ice, we always listen for incoming frames (responses) so we need a dispatcher for incoming requests even
        // if we don't expect any. This dispatcher throws an ice ObjectNotExistException back to the client, which makes
        // more sense than throwing an UnknownException.
        _dispatcher = options.Dispatcher ?? ServiceNotFoundDispatcher.Instance;
        _logger = logger;
        _maxFrameSize = options.MaxIceFrameSize;
        _transportConnectionInformation = transportConnectionInformation;

        if (options.MaxDispatches > 0)
        {
            _dispatchSemaphore = new SemaphoreSlim(
                initialCount: options.MaxDispatches,
                maxCount: options.MaxDispatches);
        }

        _idleTimeout = options.IdleTimeout;
        _memoryPool = options.Pool;
        _minSegmentSize = options.MinSegmentSize;

        _duplexConnection = duplexConnection;
        _duplexConnectionWriter = new DuplexConnectionWriter(
            duplexConnection,
            _memoryPool,
            _minSegmentSize,
            keepAliveAction: () =>
            {
                lock (_mutex)
                {
                    if (_pingTask.IsCompleted && !_tasksCts.IsCancellationRequested)
                    {
                        _pingTask = PingAsync(_tasksCts.Token);
                    }
                }
            });
        _duplexConnectionReader = new DuplexConnectionReader(
            duplexConnection,
            _memoryPool,
            _minSegmentSize,
            connectionLostAction: ConnectionClosed);

        _payloadWriter = new IcePayloadPipeWriter(_duplexConnectionWriter);

        async Task PingAsync(CancellationToken cancellationToken)
        {
            Debug.Assert(_duplexConnectionWriter is not null);

            // Make sure we execute the function without holding the connection mutex lock.
            await Task.Yield();

            try
            {
                await _writeSemaphore.EnterAsync(cancellationToken).ConfigureAwait(false);
                try
                {
                    EncodeValidateConnectionFrame(_duplexConnectionWriter);
                    await _duplexConnectionWriter.FlushAsync(cancellationToken).ConfigureAwait(false);
                }
                catch
                {
                    // Ignore, the read frames task will fail if the connection fails.
                }
                finally
                {
                    _writeSemaphore.Release();
                }
            }
            catch
            {
                // Connection disposed.
            }

            static void EncodeValidateConnectionFrame(DuplexConnectionWriter writer)
            {
                var encoder = new SliceEncoder(writer, SliceEncoding.Slice1);
                IceDefinitions.ValidateConnectionFrame.Encode(ref encoder);
            }
        }
    }

    private protected override void CancelDispatchesAndInvocations()
    {
        Debug.Assert(ConnectionClosedException is not null);

        if (!_dispatchesAndInvocationsCts.IsCancellationRequested)
        {
            // Cancel dispatches and invocations for a speedy shutdown.
            _dispatchesAndInvocationsCts.Cancel();

            lock (_mutex)
            {
                if (_invocationCount == 0 && _dispatchCount == 0)
                {
                    _dispatchesAndInvocationsCompleted.TrySetResult();
                }
            }
        }
    }

    private protected override bool CheckIfIdle()
    {
        // CheckForIdle only checks if the connection is idle. It's the caller that takes action.
        lock (_mutex)
        {
            return _invocationCount == 0 && _dispatchCount == 0;
        }
    }

    private protected override async Task<TransportConnectionInformation> ConnectAsyncCore(
        CancellationToken cancellationToken)
    {
        // If the transport connection information is null, we need to connect the transport connection. It's null for
        // client connections. The transport connection of a server connection is established by Server.
        TransportConnectionInformation transportConnectionInformation =
            _transportConnectionInformation ??
            await _duplexConnection.ConnectAsync(cancellationToken).ConfigureAwait(false);

        // This needs to be set before starting the read frames task below.
        _connectionContext = new ConnectionContext(this, transportConnectionInformation);

        // Enable the idle timeout checks after the transport connection establishment. The sending of keep alive
        // messages requires the connection to be established.
        _duplexConnectionReader.EnableAliveCheck(_idleTimeout);
        _duplexConnectionWriter.EnableKeepAlive(_idleTimeout / 2);

        if (IsServer)
        {
            EncodeValidateConnectionFrame(_duplexConnectionWriter);
            await _duplexConnectionWriter.FlushAsync(cancellationToken).ConfigureAwait(false);
        }
        else
        {
            ReadOnlySequence<byte> buffer = await _duplexConnectionReader.ReadAtLeastAsync(
                IceDefinitions.PrologueSize,
                cancellationToken).ConfigureAwait(false);

            (IcePrologue validateConnectionFrame, long consumed) = DecodeValidateConnectionFrame(buffer);
            _duplexConnectionReader.AdvanceTo(buffer.GetPosition(consumed), buffer.End);

            IceDefinitions.CheckPrologue(validateConnectionFrame);
            if (validateConnectionFrame.FrameSize != IceDefinitions.PrologueSize)
            {
                throw new InvalidDataException(
                    $"received Ice frame with only '{validateConnectionFrame.FrameSize}' bytes");
            }
            if (validateConnectionFrame.FrameType != IceFrameType.ValidateConnection)
            {
                throw new InvalidDataException(
                    $"expected '{nameof(IceFrameType.ValidateConnection)}' frame but received frame type '{validateConnectionFrame.FrameType}'");
            }
        }

        _readFramesTask = Task.Run(
            async () =>
            {
                try
                {
                    // Read frames until the CloseConnection frame is received.
                    await ReadFramesAsync(_tasksCts.Token).ConfigureAwait(false);

<<<<<<< HEAD
                    var connectionClosedException = new IceRpcException(
                        IceRpcError.ConnectionClosed,
                        "The connection was closed by the peer.");

                    _tasksCts.Cancel();
                    await Task.WhenAll(
                        _pingTask,
                        _writeSemaphore.CompleteAndWaitAsync(connectionClosedException)).ConfigureAwait(false);

                    // The peer expects the connection to be closed as soon as the CloseConnection message is received.
                    // So there's no need to initiate shutdown, we just close the transport connection and notify the
                    // callback that the connection has been shutdown by the peer.
                    _duplexConnection.Dispose();

                    // Initiate the shutdown.
                    InitiateShutdown(connectionClosedException.IceRpcError, connectionClosedException.Message);
                }
                catch (IceRpcException exception) when (
                    exception.IceRpcError == IceRpcError.ConnectionAborted &&
                    !_isAcceptingDispatchesAndInvocations &&
                    _dispatchesAndInvocationsCompleted.Task.IsCompleted)
                {
                    // Expected if the connection is shutting down and waiting for the peer to close the connection.
                    Debug.Assert(ConnectionClosedException is not null);
                }
                catch (OperationCanceledException)
                {
                    // This can occur if DisposeAsync is called. This can only be called on a connected connection so
                    // ConnectionClosedException should always be set at this point.
                    Debug.Assert(ConnectionClosedException is not null);
                }
                catch (Exception exception)
                {
                    ConnectionClosedException = new IceRpcException(
                        IceRpcError.ConnectionClosed,
                        "The connection was lost.",
                        exception);

                    // Notify the ConnectionLost callback.
                    ConnectionLost(exception);
                    // Don't wait for DisposeAsync to be called to cancel dispatches and invocations which might still
                    // be running.
                    CancelDispatchesAndInvocations();

                    // Also kill the transport connection right away instead of waiting Dispose to be called.
                    _duplexConnection.Dispose();
                }
                finally
                {
                    // Make sure to unblock ShutdownAsync if it's waiting for the connection closure.
                    _pendingClose.TrySetResult();
=======
                    // The peer expects the connection to be closed once the CloseConnection frame is received.
                    Close("The connection was closed by the peer.");

                    // Notify the ConnectionClosed callback that the connection is now closed.
                    ConnectionClosed();
                }
                catch (Exception exception)
                {
                    // Notify the ConnectionClosed callback if the connection is not already closed.
                    if (ConnectionClosedException is null)
                    {
                        ConnectionClosed(exception);
                    }
>>>>>>> 830c2c7a

                    Close("The connection was lost.", exception);
                }
            },
            CancellationToken.None);

        return transportConnectionInformation;

        static void EncodeValidateConnectionFrame(DuplexConnectionWriter writer)
        {
            var encoder = new SliceEncoder(writer, SliceEncoding.Slice1);
            IceDefinitions.ValidateConnectionFrame.Encode(ref encoder);
        }

        static (IcePrologue, long) DecodeValidateConnectionFrame(ReadOnlySequence<byte> buffer)
        {
            var decoder = new SliceDecoder(buffer, SliceEncoding.Slice1);
            return (new IcePrologue(ref decoder), decoder.Consumed);
        }
    }

    private protected override async ValueTask DisposeAsyncCore()
    {
<<<<<<< HEAD
        // Dispose triggers the cancellation of pending operations (invocations, dispatches, ...)
        var exception = new IceRpcException(IceRpcError.OperationAborted);

        // Before disposing the transport connection, cancel pending tasks which are using it wait for the tasks to
        // complete.
        _tasksCts.Cancel();
        await Task.WhenAll(
            _readFramesTask ?? Task.CompletedTask,
            _pingTask,
            _writeSemaphore.CompleteAndWaitAsync(exception)).ConfigureAwait(false);

        // Dispose the transport connection. This will abort the transport connection if it wasn't shutdown first.
        _duplexConnection.Dispose();
=======
        // Close the transport connection and cancel dispatches and invocations.
        Close();
>>>>>>> 830c2c7a

        // Wait for the read frames and ping tasks to complete.
        await Task.WhenAll(_readFramesTask ?? Task.CompletedTask, _pingTask).ConfigureAwait(false);

        if (_readFramesTask is not null)
        {
            // Wait for dispatches and invocations to complete if the connection is connected.
            await _dispatchesAndInvocationsCompleted.Task.ConfigureAwait(false);
        }

        // It's safe to dispose of the reader/writer since no more threads are sending/receiving data.
        _duplexConnectionReader.Dispose();
        _duplexConnectionWriter.Dispose();

        _tasksCts.Dispose();
        _dispatchesAndInvocationsCts.Dispose();
        _dispatchSemaphore?.Dispose();
    }

    private protected override async Task<IncomingResponse> InvokeAsyncCore(
        OutgoingRequest request,
        CancellationToken cancellationToken)
    {
        CancellationTokenSource cts;

        lock (_mutex)
        {
            // Nothing prevents InvokeAsync to be called on a connection which is no longer accepting invocations. We
            // check for this condition here and throw ConnectionClosedException.
            if (ConnectionClosedException is not null)
            {
                throw ConnectionClosedException;
            }

            if (_invocationCount == 0 && _dispatchCount == 0)
            {
                DisableIdleCheck();
            }
            ++_invocationCount;

            // _dispatchesAndInvocationsCts token can throw ObjectDisposedException so only create the
            // linked source if the connection is not disposed.
            cts = CancellationTokenSource.CreateLinkedTokenSource(
                _dispatchesAndInvocationsCts.Token,
                cancellationToken);
        }

        PipeReader? frameReader = null;
        int requestId = 0;
        try
        {
            // Read the full payload. This can take some time so this needs to be done before acquiring the write
            // semaphore.
            ReadOnlySequence<byte> payload = await ReadFullPayloadAsync(
                request.Payload,
                cts.Token).ConfigureAwait(false);
            int payloadSize = checked((int)payload.Length);

            // Wait for writing of other frames to complete. The semaphore is used as an asynchronous queue to
            // serialize the writing of frames.
            await _writeSemaphore.EnterAsync(cts.Token).ConfigureAwait(false);
            PipeWriter payloadWriter = _payloadWriter;
            TaskCompletionSource<PipeReader>? responseCompletionSource = null;

            try
            {
                // Assign the request ID for twoway invocations and keep track of the invocation for receiving the
                // response. The request ID is only assigned once the write semaphore is acquired. We don't want a
                // canceled request to allocate a request ID that won't be used.
                lock (_mutex)
                {
                    if (ConnectionClosedException is not null)
                    {
                        throw ConnectionClosedException;
                    }

                    if (!request.IsOneway)
                    {
                        requestId = ++_nextRequestId;
                        responseCompletionSource = new(TaskCreationOptions.RunContinuationsAsynchronously);
                        _twowayInvocations[requestId] = responseCompletionSource;
                    }
                }

                EncodeRequestHeader(_duplexConnectionWriter, request, requestId, payloadSize);

                payloadWriter = request.GetPayloadWriter(payloadWriter);

                // The writing of the request can only be canceled if the connection is disposed.
                FlushResult flushResult = await payloadWriter.WriteAsync(
                    payload,
                    endStream: false,
                    _tasksCts.Token).ConfigureAwait(false);

                // If a payload writer decorator returns a canceled or completed flush result, we have to throw
                // NotSupportedException. We can't interrupt the writing of a payload since it would lead to a bogus
                // payload to be sent over the connection.
                if (flushResult.IsCanceled || flushResult.IsCompleted)
                {
                    throw new NotSupportedException(
                        "payload writer cancellation or completion is not supported with the ice protocol");
                }

                request.Payload.Complete();
            }
            finally
            {
                payloadWriter.Complete();
                _writeSemaphore.Release();
            }

            if (request.IsOneway)
            {
                // We're done, there's no response for oneway requests.
                return new IncomingResponse(request, _connectionContext!);
            }

            // Wait to receive the response.

            Debug.Assert(responseCompletionSource is not null);
            try
            {
                frameReader = await responseCompletionSource.Task.WaitAsync(cts.Token).ConfigureAwait(false);
            }
            catch (OperationCanceledException) when (responseCompletionSource.Task.IsCompleted)
            {
                // The WaitAsync might be canceled shortly after the response is received and before the task completion
                // source continuation is run.
                frameReader = await responseCompletionSource.Task.ConfigureAwait(false);
            }

            if (!frameReader.TryRead(out ReadResult readResult))
            {
                throw new InvalidDataException($"received empty response frame for request #{requestId}");
            }

            Debug.Assert(readResult.IsCompleted);

            (StatusCode statusCode, string? errorMessage, SequencePosition consumed) =
                DecodeResponseHeader(readResult.Buffer, requestId);

            frameReader.AdvanceTo(consumed);

            var response = new IncomingResponse(
                request,
                _connectionContext!,
                statusCode,
                errorMessage)
            {
                Payload = frameReader
            };

            frameReader = null; // response now owns frameReader
            return response;
        }
        catch (OperationCanceledException)
        {
            cancellationToken.ThrowIfCancellationRequested();

            Debug.Assert(_dispatchesAndInvocationsCts.IsCancellationRequested || _tasksCts.IsCancellationRequested);

            // The connection is being disposed.
            throw new IceRpcException(IceRpcError.OperationAborted);
        }
        catch (IceRpcException)
        {
            throw;
        }
        catch (Exception exception)
        {
            throw new IceRpcException(IceRpcError.IceRpcError, exception);
        }
        finally
        {
            lock (_mutex)
            {
                // If registered, unregister the twoway invocation.
                if (requestId != 0)
                {
                    _twowayInvocations.Remove(requestId);
                }

                --_invocationCount;
                if (_invocationCount == 0 && _dispatchCount == 0)
                {
                    if (ConnectionClosedException is null)
                    {
                        EnableIdleCheck();
                    }
                    else
                    {
                        _dispatchesAndInvocationsCompleted.TrySetResult();
                    }
                }
            }

            frameReader?.Complete();
            cts.Dispose();
        }

        static (StatusCode StatusCode, string? ErrorMessage, SequencePosition Consumed) DecodeResponseHeader(
            ReadOnlySequence<byte> buffer,
            int requestId)
        {
            ReplyStatus replyStatus = ((int)buffer.FirstSpan[0]).AsReplyStatus();

            if (replyStatus <= ReplyStatus.UserException)
            {
                const int headerSize = 7; // reply status byte + encapsulation header

                // read and check encapsulation header (6 bytes long)

                if (buffer.Length < headerSize)
                {
                    throw new InvalidDataException($"received invalid frame header for request #{requestId}");
                }

                EncapsulationHeader encapsulationHeader = SliceEncoding.Slice1.DecodeBuffer(
                    buffer.Slice(1, 6),
                    (ref SliceDecoder decoder) => new EncapsulationHeader(ref decoder));

                // Sanity check
                int payloadSize = encapsulationHeader.EncapsulationSize - 6;
                if (payloadSize != buffer.Length - headerSize)
                {
                    throw new InvalidDataException(
                        $"response payload size/frame size mismatch: payload size is {payloadSize} bytes but frame has {buffer.Length - headerSize} bytes left");
                }

                SequencePosition consumed = buffer.GetPosition(headerSize);

                return replyStatus == ReplyStatus.Ok ? (StatusCode.Success, null, consumed) :
                    // Set the error message to the empty string. We will convert this empty string to null when we
                    // decode the exception.
                    (StatusCode.ApplicationError, "", consumed);
            }
            else
            {
                // An ice system exception.

                StatusCode statusCode = replyStatus switch
                {
                    ReplyStatus.ObjectNotExistException => StatusCode.ServiceNotFound,
                    ReplyStatus.FacetNotExistException => StatusCode.ServiceNotFound,
                    ReplyStatus.OperationNotExistException => StatusCode.OperationNotFound,
                    _ => StatusCode.UnhandledException
                };

                var decoder = new SliceDecoder(buffer.Slice(1), SliceEncoding.Slice1);

                string message;
                switch (replyStatus)
                {
                    case ReplyStatus.FacetNotExistException:
                    case ReplyStatus.ObjectNotExistException:
                    case ReplyStatus.OperationNotExistException:

                        var requestFailed = new RequestFailedExceptionData(ref decoder);

                        string target = requestFailed.Fragment.Length > 0 ?
                            $"{requestFailed.Path}#{requestFailed.Fragment}" : requestFailed.Path;

                        message = $"The dispatch failed with status code {statusCode} while dispatching '{requestFailed.Operation}' on '{target}'.";
                        break;
                    default:
                        message = decoder.DecodeString();
                        break;
                }

                decoder.CheckEndOfBuffer(skipTaggedParams: false);
                return (statusCode, message, buffer.End);
            }
        }

        static void EncodeRequestHeader(
            DuplexConnectionWriter output,
            OutgoingRequest request,
            int requestId,
            int payloadSize)
        {
            var encoder = new SliceEncoder(output, SliceEncoding.Slice1);

            // Write the request header.
            encoder.WriteByteSpan(IceDefinitions.FramePrologue);
            encoder.EncodeIceFrameType(IceFrameType.Request);
            encoder.EncodeUInt8(0); // compression status

            Span<byte> sizePlaceholder = encoder.GetPlaceholderSpan(4);

            encoder.EncodeInt32(requestId);

            byte encodingMajor = 1;
            byte encodingMinor = 1;

            // Request header.
            var requestHeader = new IceRequestHeader(
                request.ServiceAddress.Path,
                request.ServiceAddress.Fragment,
                request.Operation,
                request.Fields.ContainsKey(RequestFieldKey.Idempotent) ?
                    OperationMode.Idempotent : OperationMode.Normal);
            requestHeader.Encode(ref encoder);
            if (request.Fields.TryGetValue(RequestFieldKey.Context, out OutgoingFieldValue requestField))
            {
                requestField.Encode(ref encoder);
            }
            else
            {
                encoder.EncodeSize(0);
            }

            // We ignore all other fields. They can't be sent over ice.

            new EncapsulationHeader(
                encapsulationSize: payloadSize + 6,
                encodingMajor,
                encodingMinor).Encode(ref encoder);

            int frameSize = checked(encoder.EncodedByteCount + payloadSize);
            SliceEncoder.EncodeInt32(frameSize, sizePlaceholder);
        }
    }

    private protected override async Task ShutdownAsyncCore(CancellationToken cancellationToken)
    {
        lock (_mutex)
        {
            Debug.Assert(ConnectionClosedException is not null);
            if (_invocationCount == 0 && _dispatchCount == 0)
            {
                _dispatchesAndInvocationsCompleted.TrySetResult();
            }
        }

        // Wait for dispatches and invocations to complete.
        await _dispatchesAndInvocationsCompleted.Task.WaitAsync(cancellationToken).ConfigureAwait(false);

        // Encode and write the CloseConnection frame once all the dispatches are done.
        try
        {
            await _writeSemaphore.EnterAsync(cancellationToken).ConfigureAwait(false);
            try
            {
                EncodeCloseConnectionFrame(_duplexConnectionWriter);
                await _duplexConnectionWriter.FlushAsync(cancellationToken).ConfigureAwait(false);
            }
            finally
            {
                _writeSemaphore.Release();
            }
        }
<<<<<<< HEAD
        catch (IceRpcException exception) when (exception.IceRpcError == IceRpcError.ConnectionClosed)
=======
        catch (ObjectDisposedException)
>>>>>>> 830c2c7a
        {
            // The transport connection is disposed if the peer also sent a CloseConnection frame. To avoid having to
            // catch ObjectDisposedException here we could eventually add IDuplexConnection.Close to decouple the
            // connection closure from the disposal.
            Debug.Assert(ConnectionClosedException!.ErrorCode == ConnectionErrorCode.ConnectionClosed);
        }

        // When the peer receives the CloseConnection frame, the peer closes the connection. We wait for the connection
        // closure here. We can't just return and close the underlying transport since this could abort the receive of
        // the responses and close connection frame by the peer.
        await _closeTcs.Task.WaitAsync(cancellationToken).ConfigureAwait(false);

        static void EncodeCloseConnectionFrame(DuplexConnectionWriter writer)
        {
            var encoder = new SliceEncoder(writer, SliceEncoding.Slice1);
            IceDefinitions.CloseConnectionFrame.Encode(ref encoder);
        }
    }

    /// <summary>Creates a pipe reader to simplify the reading of a request or response frame. The frame is read
    /// fully and buffered into an internal pipe.</summary>
    private static async ValueTask<PipeReader> CreateFrameReaderAsync(
        int size,
        DuplexConnectionReader transportConnectionReader,
        MemoryPool<byte> pool,
        int minimumSegmentSize,
        CancellationToken cancellationToken)
    {
        var pipe = new Pipe(new PipeOptions(
            pool: pool,
            minimumSegmentSize: minimumSegmentSize,
            pauseWriterThreshold: 0,
            writerScheduler: PipeScheduler.Inline));

        try
        {
            await transportConnectionReader.FillBufferWriterAsync(
                pipe.Writer,
                size,
                cancellationToken).ConfigureAwait(false);
        }
        catch
        {
            pipe.Reader.Complete();
            throw;
        }
        finally
        {
            pipe.Writer.Complete();
        }

        return pipe.Reader;
    }

    /// <summary>Reads the full Ice payload from the given pipe reader.</summary>
    private static async ValueTask<ReadOnlySequence<byte>> ReadFullPayloadAsync(
        PipeReader payload,
        CancellationToken cancellationToken)
    {
        // We use ReadAtLeastAsync instead of ReadAsync to bypass the PauseWriterThreshold when the payload is
        // backed by a Pipe.
        ReadResult readResult = await payload.ReadAtLeastAsync(int.MaxValue, cancellationToken).ConfigureAwait(false);

        if (readResult.IsCanceled)
        {
            throw new InvalidOperationException("unexpected call to CancelPendingRead on ice payload");
        }

        return readResult.IsCompleted ? readResult.Buffer :
            throw new ArgumentException("the payload size is greater than int.MaxValue", nameof(payload));
    }

    /// <summary>Closes the transport connection and cancels pending dispatches and invocations.</summary>
    private void Close(string? message = null, Exception? innerException = null)
    {
        ConnectionClosedException = message == null ?
            new(ConnectionErrorCode.ConnectionClosed, innerException) :
            new(ConnectionErrorCode.ConnectionClosed, message, innerException);

        // Cancel tasks that rely on the transport to ensure that no more calls on the transport are pending before
        // calling Dispose.
        _tasksCts.Cancel();

        // Dispose the transport connection. This will abort the transport connection if it wasn't shutdown first.
        _duplexConnection.Dispose();

        // Cancel dispatches and invocations that might still be in progress.
        CancelDispatchesAndInvocations();

        // Make sure to unblock ShutdownAsync if it's waiting for the connection closure.
        _closeTcs.TrySetResult();
    }

    /// <summary>Read incoming frames and returns on graceful connection shutdown.</summary>
    /// <param name="cancellationToken">A cancellation token that receives the cancellation requests.</param>
    private async ValueTask ReadFramesAsync(CancellationToken cancellationToken)
    {
        while (true)
        {
            ReadOnlySequence<byte> buffer = await _duplexConnectionReader.ReadAtLeastAsync(
                IceDefinitions.PrologueSize,
                cancellationToken).ConfigureAwait(false);

            // First decode and check the prologue.

            ReadOnlySequence<byte> prologueBuffer = buffer.Slice(0, IceDefinitions.PrologueSize);

            IcePrologue prologue = SliceEncoding.Slice1.DecodeBuffer(
                prologueBuffer,
                (ref SliceDecoder decoder) => new IcePrologue(ref decoder));

            _duplexConnectionReader.AdvanceTo(prologueBuffer.End);

            IceDefinitions.CheckPrologue(prologue);
            if (prologue.FrameSize > _maxFrameSize)
            {
                throw new InvalidDataException(
                    $"received frame with size ({prologue.FrameSize}) greater than max frame size");
            }

            if (prologue.CompressionStatus == 2)
            {
                throw new NotSupportedException("cannot decompress Ice frame");
            }

            // Then process the frame based on its type.
            switch (prologue.FrameType)
            {
                case IceFrameType.CloseConnection:
                {
                    if (prologue.FrameSize != IceDefinitions.PrologueSize)
                    {
                        throw new InvalidDataException(
                            $"unexpected data for {nameof(IceFrameType.CloseConnection)}");
                    }
                    return;
                }

                case IceFrameType.Request:
                    await ReadRequestAsync(prologue.FrameSize).ConfigureAwait(false);
                    break;

                case IceFrameType.RequestBatch:
                    // Read and ignore
                    PipeReader batchRequestReader = await CreateFrameReaderAsync(
                        prologue.FrameSize - IceDefinitions.PrologueSize,
                        _duplexConnectionReader,
                        _memoryPool,
                        _minSegmentSize,
                        cancellationToken).ConfigureAwait(false);
                    batchRequestReader.Complete();
                    break;

                case IceFrameType.Reply:
                    await ReadReplyAsync(prologue.FrameSize).ConfigureAwait(false);
                    break;

                case IceFrameType.ValidateConnection:
                {
                    if (prologue.FrameSize != IceDefinitions.PrologueSize)
                    {
                        throw new InvalidDataException(
                            $"unexpected data for {nameof(IceFrameType.ValidateConnection)}");
                    }
                    break;
                }

                default:
                {
                    throw new InvalidDataException(
                        $"received Ice frame with unknown frame type '{prologue.FrameType}'");
                }
            }
        } // while

        async Task ReadReplyAsync(int replyFrameSize)
        {
            // Read the remainder of the frame immediately into frameReader.
            PipeReader replyFrameReader = await CreateFrameReaderAsync(
                replyFrameSize - IceDefinitions.PrologueSize,
                _duplexConnectionReader,
                _memoryPool,
                _minSegmentSize,
                cancellationToken).ConfigureAwait(false);

            bool completeFrameReader = true;

            try
            {
                // Read and decode request ID
                if (!replyFrameReader.TryRead(out ReadResult readResult) || readResult.Buffer.Length < 4)
                {
                    throw new InvalidDataException("received invalid response request ID");
                }

                ReadOnlySequence<byte> requestIdBuffer = readResult.Buffer.Slice(0, 4);
                int requestId = SliceEncoding.Slice1.DecodeBuffer(
                    requestIdBuffer,
                    (ref SliceDecoder decoder) => decoder.DecodeInt32());
                replyFrameReader.AdvanceTo(requestIdBuffer.End);

                lock (_mutex)
                {
                    if (_twowayInvocations.TryGetValue(
                        requestId,
                        out TaskCompletionSource<PipeReader>? responseCompletionSource))
                    {
                        responseCompletionSource.SetResult(replyFrameReader);
                        completeFrameReader = false;
                    }
                    else
                    {
                        throw new InvalidDataException("received ice Reply for unknown invocation");
                    }
                }
            }
            finally
            {
                if (completeFrameReader)
                {
                    replyFrameReader.Complete();
                }
            }
        }

        async Task ReadRequestAsync(int requestFrameSize)
        {
            // Read the request frame.
            PipeReader requestFrameReader = await CreateFrameReaderAsync(
                requestFrameSize - IceDefinitions.PrologueSize,
                _duplexConnectionReader,
                _memoryPool,
                _minSegmentSize,
                cancellationToken).ConfigureAwait(false);

            // Decode its header.
            int requestId;
            IceRequestHeader requestHeader;
            PipeReader? contextReader = null;
            IDictionary<RequestFieldKey, ReadOnlySequence<byte>>? fields;

            try
            {
                if (!requestFrameReader.TryRead(out ReadResult readResult))
                {
                    throw new InvalidDataException("received invalid request frame");
                }

                Debug.Assert(readResult.IsCompleted);

                (requestId, requestHeader, contextReader, int consumed) = DecodeRequestIdAndHeader(readResult.Buffer);
                requestFrameReader.AdvanceTo(readResult.Buffer.GetPosition(consumed));

                if (contextReader is null)
                {
                    fields = requestHeader.OperationMode == OperationMode.Normal ?
                        ImmutableDictionary<RequestFieldKey, ReadOnlySequence<byte>>.Empty : _idempotentFields;
                }
                else
                {
                    contextReader.TryRead(out ReadResult result);
                    Debug.Assert(result.Buffer.Length > 0 && result.IsCompleted);
                    fields = new Dictionary<RequestFieldKey, ReadOnlySequence<byte>>()
                    {
                        [RequestFieldKey.Context] = result.Buffer
                    };

                    if (requestHeader.OperationMode != OperationMode.Normal)
                    {
                        // OperationMode can be Idempotent or Nonmutating.
                        fields[RequestFieldKey.Idempotent] = default;
                    }
                }

                if (_dispatchSemaphore is SemaphoreSlim dispatchSemaphore)
                {
                    // This prevents us from receiving any new frames if we're already dispatching the maximum number
                    // of requests. We need to do this in the "accept from network loop" to apply back pressure to the
                    // caller.
                    try
                    {
                        await dispatchSemaphore.WaitAsync(_dispatchesAndInvocationsCts.Token).ConfigureAwait(false);
                    }
                    catch (OperationCanceledException)
                    {
                        Debug.Assert(ConnectionClosedException is not null);
                        throw ConnectionClosedException;
                    }
                }

                lock (_mutex)
                {
                    if (ConnectionClosedException is not null)
                    {
                        throw ConnectionClosedException;
                    }

                    if (_invocationCount == 0 && _dispatchCount == 0)
                    {
                        DisableIdleCheck();
                    }
                    ++_dispatchCount;
                }
            }
            catch
            {
                requestFrameReader.Complete();
                contextReader?.Complete();
                throw;
            }

            // The scheduling of the task can't be canceled since we want to make sure DispatchRequestAsync will
            // cleanup the dispatch if DisposeAsync is called.
            _ = Task.Run(
                async () =>
                {
                    using var request = new IncomingRequest(_connectionContext!)
                    {
                        Fields = fields,
                        Fragment = requestHeader.Fragment,
                        IsOneway = requestId == 0,
                        Operation = requestHeader.Operation,
                        Path = requestHeader.Path,
                        Payload = requestFrameReader,
                    };
                    try
                    {
                        await DispatchRequestAsync(request, contextReader).ConfigureAwait(false);
                    }
                    catch (Exception exception)
                    {
                        _logger.LogConnectionDispatchFailed(request, exception);
                    }
                },
                CancellationToken.None);

            async Task DispatchRequestAsync(IncomingRequest request, PipeReader? contextReader)
            {
                OutgoingResponse? response = null;
                try
                {
                    // The dispatcher can complete the incoming request payload to release its memory as soon as
                    // possible.
                    try
                    {
                        response = await _dispatcher.DispatchAsync(
                            request,
                            _dispatchesAndInvocationsCts.Token).ConfigureAwait(false);
                    }
                    finally
                    {
                        _dispatchSemaphore?.Release();
                    }

                    if (response != request.Response)
                    {
                        throw new InvalidOperationException(
                            "the dispatcher did not return the last response created for this request");
                    }
                }
                catch when (request.IsOneway)
                {
                    // ignored since we're not returning anything
                }
                catch (OperationCanceledException exception) when
                    (exception.CancellationToken == _dispatchesAndInvocationsCts.Token)
                {
                    response = new OutgoingResponse(
                        request,
                        StatusCode.UnhandledException,
                        "dispatch canceled");
                }
                catch (Exception exception)
                {
                    // If we catch an exception, we return a system exception.
                    if (exception is not DispatchException dispatchException || dispatchException.ConvertToUnhandled)
                    {
                        // We want the default error message for this new exception.
                        dispatchException =
                            new DispatchException(StatusCode.UnhandledException, message: null, exception);
                    }

                    response = new OutgoingResponse(request, dispatchException);
                }
                finally
                {
                    request.Payload.Complete();
                    contextReader?.Complete();

                    // The field values are now invalid - they point to potentially recycled and reused memory. We
                    // replace Fields by an empty dictionary to prevent accidental access to this reused memory.
                    request.Fields = ImmutableDictionary<RequestFieldKey, ReadOnlySequence<byte>>.Empty;
                }

                PipeWriter payloadWriter = _payloadWriter;
                bool acquiredSemaphore = false;

                try
                {
                    if (request.IsOneway)
                    {
                        return;
                    }

                    Debug.Assert(response is not null);

                    // Read the full payload. This can take some time so this needs to be done before acquiring the
                    // write semaphore.
                    ReadOnlySequence<byte> payload = ReadOnlySequence<byte>.Empty;

                    if (response.StatusCode <= StatusCode.ApplicationError)
                    {
                        try
                        {
                            payload = await ReadFullPayloadAsync(response.Payload, cancellationToken)
                                .ConfigureAwait(false);
                        }
                        catch (Exception exception)
                        {
                            var dispatchException = new DispatchException(
                                StatusCode.UnhandledException,
                                message: null,
                                exception);

                            response = new OutgoingResponse(request, dispatchException);
                        }
                    }
                    // else payload remains empty because the payload of a dispatch exception (if any) cannot be sent
                    // over ice.

                    int payloadSize = checked((int)payload.Length);

                    // Wait for writing of other frames to complete. The semaphore is used as an asynchronous queue
                    // to serialize the writing of frames.
                    await _writeSemaphore.EnterAsync(cancellationToken).ConfigureAwait(false);
                    acquiredSemaphore = true;

                    EncodeResponseHeader(_duplexConnectionWriter, response, request, requestId, payloadSize);

                    payloadWriter = response.GetPayloadWriter(payloadWriter);

                    // Write the payload and complete the source.
                    FlushResult flushResult = await payloadWriter.WriteAsync(
                        payload,
                        endStream: false,
                        cancellationToken).ConfigureAwait(false);

                    // If a payload writer decorator returns a canceled or completed flush result, we have to throw
                    // NotSupportedException. We can't interrupt the writing of a payload since it would lead to a
                    // bogus payload to be sent over the connection.
                    if (flushResult.IsCanceled || flushResult.IsCompleted)
                    {
                        throw new NotSupportedException(
                            "payload writer cancellation or completion is not supported with the ice protocol");
                    }
                }
                finally
                {
                    payloadWriter.Complete();

                    if (acquiredSemaphore)
                    {
                        _writeSemaphore.Release();
                    }

                    lock (_mutex)
                    {
                        // Dispatch is done.
                        --_dispatchCount;
                        if (_invocationCount == 0 && _dispatchCount == 0)
                        {
                            if (ConnectionClosedException is null)
                            {
                                EnableIdleCheck();
                            }
                            else
                            {
                                _dispatchesAndInvocationsCompleted.TrySetResult();
                            }
                        }
                    }
                }
            }

            static (int RequestId, IceRequestHeader Header, PipeReader? ContextReader, int Consumed) DecodeRequestIdAndHeader(
                ReadOnlySequence<byte> buffer)
            {
                var decoder = new SliceDecoder(buffer, SliceEncoding.Slice1);

                int requestId = decoder.DecodeInt32();

                var requestHeader = new IceRequestHeader(ref decoder);

                Pipe? contextPipe = null;
                long pos = decoder.Consumed;
                int count = decoder.DecodeSize();
                if (count > 0)
                {
                    for (int i = 0; i < count; ++i)
                    {
                        decoder.Skip(decoder.DecodeSize()); // Skip the key
                        decoder.Skip(decoder.DecodeSize()); // Skip the value
                    }
                    contextPipe = new Pipe();
                    contextPipe.Writer.Write(buffer.Slice(pos, decoder.Consumed - pos));
                    contextPipe.Writer.Complete();
                }

                var encapsulationHeader = new EncapsulationHeader(ref decoder);

                if (encapsulationHeader.PayloadEncodingMajor != 1 ||
                    encapsulationHeader.PayloadEncodingMinor != 1)
                {
                    throw new InvalidDataException(
                        $"unsupported payload encoding '{encapsulationHeader.PayloadEncodingMajor}.{encapsulationHeader.PayloadEncodingMinor}'");
                }

                int payloadSize = encapsulationHeader.EncapsulationSize - 6;
                if (payloadSize != (buffer.Length - decoder.Consumed))
                {
                    throw new InvalidDataException(
                        $"request payload size mismatch: expected {payloadSize} bytes, read {buffer.Length - decoder.Consumed} bytes");
                }

                return (requestId, requestHeader, contextPipe?.Reader, (int)decoder.Consumed);
            }

            static void EncodeResponseHeader(
                DuplexConnectionWriter writer,
                OutgoingResponse response,
                IncomingRequest request,
                int requestId,
                int payloadSize)
            {
                var encoder = new SliceEncoder(writer, SliceEncoding.Slice1);

                // Write the response header.

                encoder.WriteByteSpan(IceDefinitions.FramePrologue);
                encoder.EncodeIceFrameType(IceFrameType.Reply);
                encoder.EncodeUInt8(0); // compression status
                Span<byte> sizePlaceholder = encoder.GetPlaceholderSpan(4);

                encoder.EncodeInt32(requestId);

                if (response.StatusCode > StatusCode.ApplicationError ||
                    (response.StatusCode == StatusCode.ApplicationError && payloadSize == 0))
                {
                    // system exception
                    switch (response.StatusCode)
                    {
                        case StatusCode.ServiceNotFound:
                        case StatusCode.OperationNotFound:
                            encoder.EncodeReplyStatus(response.StatusCode == StatusCode.ServiceNotFound ?
                                ReplyStatus.ObjectNotExistException : ReplyStatus.OperationNotExistException);

                            new RequestFailedExceptionData(request.Path, request.Fragment, request.Operation)
                                .Encode(ref encoder);
                            break;
                        case StatusCode.UnhandledException:
                            encoder.EncodeReplyStatus(ReplyStatus.UnknownException);
                            encoder.EncodeString(response.ErrorMessage!);
                            break;
                        default:
                            encoder.EncodeReplyStatus(ReplyStatus.UnknownException);
                            encoder.EncodeString(
                                $"{response.ErrorMessage} {{ Original StatusCode = {response.StatusCode} }}");
                            break;
                    }
                }
                else
                {
                    encoder.EncodeReplyStatus((ReplyStatus)response.StatusCode);

                    // When IceRPC receives a response, it ignores the response encoding. So this "1.1" is only
                    // relevant to a ZeroC Ice client that decodes the response. The only Slice encoding such a
                    // client can possibly use to decode the response payload is 1.1 or 1.0, and we don't care
                    // about interop with 1.0.
                    var encapsulationHeader = new EncapsulationHeader(
                        encapsulationSize: payloadSize + 6,
                        payloadEncodingMajor: 1,
                        payloadEncodingMinor: 1);
                    encapsulationHeader.Encode(ref encoder);
                }

                int frameSize = encoder.EncodedByteCount + payloadSize;
                SliceEncoder.EncodeInt32(frameSize, sizePlaceholder);
            }
        }
    }
}<|MERGE_RESOLUTION|>--- conflicted
+++ resolved
@@ -217,59 +217,6 @@
                     // Read frames until the CloseConnection frame is received.
                     await ReadFramesAsync(_tasksCts.Token).ConfigureAwait(false);
 
-<<<<<<< HEAD
-                    var connectionClosedException = new IceRpcException(
-                        IceRpcError.ConnectionClosed,
-                        "The connection was closed by the peer.");
-
-                    _tasksCts.Cancel();
-                    await Task.WhenAll(
-                        _pingTask,
-                        _writeSemaphore.CompleteAndWaitAsync(connectionClosedException)).ConfigureAwait(false);
-
-                    // The peer expects the connection to be closed as soon as the CloseConnection message is received.
-                    // So there's no need to initiate shutdown, we just close the transport connection and notify the
-                    // callback that the connection has been shutdown by the peer.
-                    _duplexConnection.Dispose();
-
-                    // Initiate the shutdown.
-                    InitiateShutdown(connectionClosedException.IceRpcError, connectionClosedException.Message);
-                }
-                catch (IceRpcException exception) when (
-                    exception.IceRpcError == IceRpcError.ConnectionAborted &&
-                    !_isAcceptingDispatchesAndInvocations &&
-                    _dispatchesAndInvocationsCompleted.Task.IsCompleted)
-                {
-                    // Expected if the connection is shutting down and waiting for the peer to close the connection.
-                    Debug.Assert(ConnectionClosedException is not null);
-                }
-                catch (OperationCanceledException)
-                {
-                    // This can occur if DisposeAsync is called. This can only be called on a connected connection so
-                    // ConnectionClosedException should always be set at this point.
-                    Debug.Assert(ConnectionClosedException is not null);
-                }
-                catch (Exception exception)
-                {
-                    ConnectionClosedException = new IceRpcException(
-                        IceRpcError.ConnectionClosed,
-                        "The connection was lost.",
-                        exception);
-
-                    // Notify the ConnectionLost callback.
-                    ConnectionLost(exception);
-                    // Don't wait for DisposeAsync to be called to cancel dispatches and invocations which might still
-                    // be running.
-                    CancelDispatchesAndInvocations();
-
-                    // Also kill the transport connection right away instead of waiting Dispose to be called.
-                    _duplexConnection.Dispose();
-                }
-                finally
-                {
-                    // Make sure to unblock ShutdownAsync if it's waiting for the connection closure.
-                    _pendingClose.TrySetResult();
-=======
                     // The peer expects the connection to be closed once the CloseConnection frame is received.
                     Close("The connection was closed by the peer.");
 
@@ -283,7 +230,6 @@
                     {
                         ConnectionClosed(exception);
                     }
->>>>>>> 830c2c7a
 
                     Close("The connection was lost.", exception);
                 }
@@ -307,24 +253,8 @@
 
     private protected override async ValueTask DisposeAsyncCore()
     {
-<<<<<<< HEAD
-        // Dispose triggers the cancellation of pending operations (invocations, dispatches, ...)
-        var exception = new IceRpcException(IceRpcError.OperationAborted);
-
-        // Before disposing the transport connection, cancel pending tasks which are using it wait for the tasks to
-        // complete.
-        _tasksCts.Cancel();
-        await Task.WhenAll(
-            _readFramesTask ?? Task.CompletedTask,
-            _pingTask,
-            _writeSemaphore.CompleteAndWaitAsync(exception)).ConfigureAwait(false);
-
-        // Dispose the transport connection. This will abort the transport connection if it wasn't shutdown first.
-        _duplexConnection.Dispose();
-=======
         // Close the transport connection and cancel dispatches and invocations.
         Close();
->>>>>>> 830c2c7a
 
         // Wait for the read frames and ping tasks to complete.
         await Task.WhenAll(_readFramesTask ?? Task.CompletedTask, _pingTask).ConfigureAwait(false);
@@ -488,14 +418,6 @@
 
             // The connection is being disposed.
             throw new IceRpcException(IceRpcError.OperationAborted);
-        }
-        catch (IceRpcException)
-        {
-            throw;
-        }
-        catch (Exception exception)
-        {
-            throw new IceRpcException(IceRpcError.IceRpcError, exception);
         }
         finally
         {
@@ -676,16 +598,12 @@
                 _writeSemaphore.Release();
             }
         }
-<<<<<<< HEAD
-        catch (IceRpcException exception) when (exception.IceRpcError == IceRpcError.ConnectionClosed)
-=======
         catch (ObjectDisposedException)
->>>>>>> 830c2c7a
         {
             // The transport connection is disposed if the peer also sent a CloseConnection frame. To avoid having to
             // catch ObjectDisposedException here we could eventually add IDuplexConnection.Close to decouple the
             // connection closure from the disposal.
-            Debug.Assert(ConnectionClosedException!.ErrorCode == ConnectionErrorCode.ConnectionClosed);
+            Debug.Assert(ConnectionClosedException!.IceRpcError == IceRpcError.ConnectionClosed);
         }
 
         // When the peer receives the CloseConnection frame, the peer closes the connection. We wait for the connection
@@ -756,9 +674,7 @@
     /// <summary>Closes the transport connection and cancels pending dispatches and invocations.</summary>
     private void Close(string? message = null, Exception? innerException = null)
     {
-        ConnectionClosedException = message == null ?
-            new(ConnectionErrorCode.ConnectionClosed, innerException) :
-            new(ConnectionErrorCode.ConnectionClosed, message, innerException);
+        ConnectionClosedException = new IceRpcException(IceRpcError.ConnectionClosed, message, innerException);
 
         // Cancel tasks that rely on the transport to ensure that no more calls on the transport are pending before
         // calling Dispose.
