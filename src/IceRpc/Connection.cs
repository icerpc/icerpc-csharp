--- conflicted
+++ resolved
@@ -117,11 +117,6 @@
         private readonly ConnectionOptions _options;
         private readonly Protocol? _protocol; // null for client connections
         private IProtocolConnection? _protocolConnection;
-<<<<<<< HEAD
-        private Endpoint? _remoteEndpoint;
-=======
-        private Action<Connection>? _remove;
->>>>>>> 40978572
         private ConnectionState _state = ConnectionState.NotConnected;
         private Timer? _timer;
 
