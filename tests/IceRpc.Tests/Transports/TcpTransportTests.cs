// Copyright (c) ZeroC, Inc. All rights reserved.

using IceRpc.Transports;
using IceRpc.Transports.Internal;
using Microsoft.Extensions.Logging.Abstractions;
using NUnit.Framework;
using System.Net;
using System.Net.Security;
using System.Net.Sockets;
using System.Security.Cryptography.X509Certificates;

namespace IceRpc.Tests.Transports;

[Parallelizable(scope: ParallelScope.All)]
public class TcpTransportTests
{
    [System.Diagnostics.CodeAnalysis.SuppressMessage(
        "Security",
        "CA5359:Do Not Disable Certificate Validation",
        Justification = "The transport tests do not rely on certificate validation")]
    private static SslClientAuthenticationOptions DefaultSslClientAuthenticationOptions { get; } =
        new SslClientAuthenticationOptions
        {
            ClientCertificates = new X509CertificateCollection()
            {
                new X509Certificate2("../../../certs/client.p12", "password")
            },
            RemoteCertificateValidationCallback = (sender, certificate, chain, errors) => true,
        };

    private static SslServerAuthenticationOptions DefaultSslServerAuthenticationOptions { get; } =
        new SslServerAuthenticationOptions
        {
            ClientCertificateRequired = false,
            ServerCertificate = new X509Certificate2("../../../certs/server.p12", "password")
        };

    /// <summary>Verifies that setting <see cref="TcpTransportOptions.ReceiveBufferSize"/> and
    /// <see cref="TcpTransportOptions.SendBufferSize"/> configures the respective socket properties.</summary>
    /// <param name="bufferSize">The buffer size to test with.</param>
    [TestCase(16 * 1024)]
    [TestCase(64 * 1024)]
    [TestCase(256 * 1024)]
    [TestCase(384 * 1024)]
    public void Configure_client_connection_buffer_size(int bufferSize)
    {
        // Act
<<<<<<< HEAD
        using TcpClientTransportConnection connection = CreateTcpClientConnection(
=======
        using TcpClientNetworkConnection connection = CreateTcpClientConnection(
            new Endpoint(Protocol.IceRpc),
>>>>>>> 201a126f
            options: new TcpClientTransportOptions
            {
                ReceiveBufferSize = bufferSize,
                SendBufferSize = bufferSize,
            });

        // Assert
        Assert.Multiple(() =>
        {
            // The OS might allocate more space than the requested size.
            Assert.That(connection.Socket.SendBufferSize, Is.GreaterThanOrEqualTo(bufferSize));
            Assert.That(connection.Socket.ReceiveBufferSize, Is.GreaterThanOrEqualTo(bufferSize));
        });

        // But ensure it doesn't allocate too much as well
        if (OperatingSystem.IsLinux())
        {
            Assert.Multiple(() =>
            {
                // Linux allocates twice the size.
                Assert.That(connection.Socket.SendBufferSize, Is.LessThanOrEqualTo(2.5 * bufferSize));
                Assert.That(connection.Socket.ReceiveBufferSize, Is.LessThanOrEqualTo(2.5 * bufferSize));
            });
        }
        else
        {
            Assert.Multiple(() =>
            {
                // Windows typically allocates the requested size and macOS allocates a little more than the
                // requested size.
                Assert.That(connection.Socket.SendBufferSize, Is.LessThanOrEqualTo(1.5 * bufferSize));
                Assert.That(connection.Socket.ReceiveBufferSize, Is.LessThanOrEqualTo(1.5 * bufferSize));
            });
        }
    }

    /// <summary>Verifies that setting the <see cref="TcpClientTransportOptions.LocalNetworkAddress"/> properties, sets
    /// the socket local endpoint.</summary>
    [Test]
    public void Configure_client_connection_local_endpoint()
    {
        var localNetworkAddress = new IPEndPoint(IPAddress.IPv6Loopback, 10000);

<<<<<<< HEAD
        using TcpClientTransportConnection connection = CreateTcpClientConnection(
=======
        using TcpClientNetworkConnection connection = CreateTcpClientConnection(
            new Endpoint(Protocol.IceRpc),
>>>>>>> 201a126f
            options: new TcpClientTransportOptions
            {
                LocalNetworkAddress = localNetworkAddress,
            });

        Assert.That(connection.Socket.LocalEndPoint, Is.EqualTo(localNetworkAddress));
    }

    /// <summary>Verifies that setting <see cref="TcpTransportOptions.ReceiveBufferSize"/> and
    /// <see cref="TcpTransportOptions.SendBufferSize"/> configures the respective socket properties.</summary>
    /// <param name="bufferSize">The buffer size to test with.</param>
    [TestCase(16 * 1024)]
    [TestCase(64 * 1024)]
    [TestCase(256 * 1024)]
    [TestCase(384 * 1024)]
    public async Task Configure_server_connection_buffer_size(int bufferSize)
    {
        // Arrange
        using IListener<ISingleStreamTransportConnection> listener = CreateTcpListener(
            options: new TcpServerTransportOptions
            {
                ReceiveBufferSize = bufferSize,
                SendBufferSize = bufferSize,
            });
        Task<ISingleStreamTransportConnection> acceptTask = listener.AcceptAsync();

        IClientTransport<ISingleStreamTransportConnection> clientTransport = new TcpClientTransport(
            new TcpClientTransportOptions());

        using TcpClientTransportConnection clientConnection = CreateTcpClientConnection(listener.Endpoint);
        await clientConnection.ConnectAsync(default);

        // Act
        using var serverConnection = (TcpServerTransportConnection)await acceptTask;

        // Assert
        Assert.Multiple(() =>
        {
            // The OS might allocate more space than the requested size.
            Assert.That(serverConnection.Socket.SendBufferSize, Is.GreaterThanOrEqualTo(bufferSize));
            Assert.That(serverConnection.Socket.ReceiveBufferSize, Is.GreaterThanOrEqualTo(bufferSize));
        });

        // But ensure it doesn't allocate too much as well
        if (OperatingSystem.IsMacOS())
        {
            Assert.Multiple(() =>
            {
                // macOS appears to have a low limit of a little more than 256KB for the receive buffer and
                // 64KB for the send buffer.
                Assert.That(serverConnection.Socket.SendBufferSize,
                            Is.LessThanOrEqualTo(1.5 * Math.Max(bufferSize, 64 * 1024)));
                Assert.That(serverConnection.Socket.ReceiveBufferSize,
                            Is.LessThanOrEqualTo(1.5 * Math.Max(bufferSize, 256 * 1024)));
            });
        }
        else if (OperatingSystem.IsLinux())
        {
            Assert.Multiple(() =>
            {
                // Linux allocates twice the size
                Assert.That(serverConnection.Socket.SendBufferSize, Is.LessThanOrEqualTo(2.5 * bufferSize));
                Assert.That(serverConnection.Socket.ReceiveBufferSize, Is.LessThanOrEqualTo(2.5 * bufferSize));
            });
        }
        else
        {
            Assert.Multiple(() =>
            {
                Assert.That(serverConnection.Socket.SendBufferSize, Is.LessThanOrEqualTo(1.5 * bufferSize));
                Assert.That(serverConnection.Socket.ReceiveBufferSize, Is.LessThanOrEqualTo(1.5 * bufferSize));
            });
        }
    }

    /// <summary>Verifies that setting the <see cref="TcpServerTransportOptions.ListenerBackLog"/> configures the
    /// socket listen backlog.</summary>
    [Test]
    public async Task Configure_server_connection_listen_backlog()
    {
        // Arrange
        using IListener<ISingleStreamTransportConnection> listener = CreateTcpListener(
            options: new TcpServerTransportOptions
            {
                ListenerBackLog = 18
            });

        IClientTransport<ISingleStreamTransportConnection> clientTransport =
            new TcpClientTransport(new TcpClientTransportOptions());

        var connections = new List<ISingleStreamTransportConnection>();

        // Act
        while (true)
        {
            using var source = new CancellationTokenSource(TimeSpan.FromMilliseconds(50));
            try
            {
                ISingleStreamTransportConnection clientConnection = clientTransport.CreateConnection(
                    listener.Endpoint,
                    authenticationOptions: null,
                    NullLogger.Instance);
                await clientConnection.ConnectAsync(source.Token);
                connections.Add(clientConnection);
            }
            catch (OperationCanceledException)
            {
                break;
            }
        }

        // Assert
        Assert.That(connections, Has.Count.GreaterThanOrEqualTo(18));
        Assert.That(connections, Has.Count.LessThanOrEqualTo(25));

        foreach (IDisposable connection in connections)
        {
            connection.Dispose();
        }
    }

    /// <summary>Verifies that connect cancellation works if connect hangs.</summary>
    [Test]
    public async Task Connect_cancellation()
    {
        // Arrange
        using IListener<ISingleStreamTransportConnection> listener = CreateTcpListener(
            options: new TcpServerTransportOptions
            {
                ListenerBackLog = 1
            });

        var clientTransport = new TcpClientTransport(new TcpClientTransportOptions());

        using var cancellationTokenSource = new CancellationTokenSource();
        Task<TransportConnectionInformation> connectTask;
        TcpClientTransportConnection clientConnection;
        while (true)
        {
            TcpClientTransportConnection? connection = CreateTcpClientConnection(listener.Endpoint);
            try
            {
                connectTask = connection.ConnectAsync(cancellationTokenSource.Token);
                await Task.Delay(TimeSpan.FromMilliseconds(20));
                if (connectTask.IsCompleted)
                {
                    await connectTask;
                }
                else
                {
                    clientConnection = connection;
                    connection = null;
                    break;
                }
            }
            finally
            {
                if (connection is not null)
                {
                    connection.Dispose();
                }
            }
        }

        // Act
        cancellationTokenSource.Cancel();

        // Assert
        Assert.That(async () => await connectTask, Throws.InstanceOf<OperationCanceledException>());
        clientConnection.Dispose();
    }

    /// <summary>Verifies that the client connect call on a tls connection fails with
    /// <see cref="OperationCanceledException"/> when the cancellation token is canceled.</summary>
    [Test]
    public async Task Tls_client_connect_operation_canceled_exception()
    {
        // Arrange

        using var cancellationSource = new CancellationTokenSource();
        using IListener<ISingleStreamTransportConnection> listener = CreateTcpListener(
            authenticationOptions: DefaultSslServerAuthenticationOptions);

        using TcpClientTransportConnection clientConnection = CreateTcpClientConnection(
            listener.Endpoint,
            authenticationOptions:
                new SslClientAuthenticationOptions
                {
                    RemoteCertificateValidationCallback = (sender, certificate, chain, sslPolicyErrors) =>
                    {
                        return false;
                    }
                });

        Task<TransportConnectionInformation> connectTask =
            clientConnection.ConnectAsync(cancellationSource.Token);

        ISingleStreamTransportConnection serverConnection = await listener.AcceptAsync();
        cancellationSource.Cancel();
        _ = serverConnection.ConnectAsync(CancellationToken.None);

        // Act/Assert
        Assert.That(async () => await connectTask, Throws.InstanceOf<OperationCanceledException>());
    }

    [Test]
    public async Task Tcp_transport_connection_information([Values(true, false)] bool tls)
    {
        // Arrange
        using var cancellationSource = new CancellationTokenSource();
        using IListener<ISingleStreamTransportConnection> listener = CreateTcpListener(
            authenticationOptions: tls ? DefaultSslServerAuthenticationOptions : null);

        using TcpClientTransportConnection clientConnection = CreateTcpClientConnection(
            listener.Endpoint,
            authenticationOptions: tls ? DefaultSslClientAuthenticationOptions : null);

        Task<TransportConnectionInformation> connectTask = clientConnection.ConnectAsync(default);
        ISingleStreamTransportConnection serverConnection = await listener.AcceptAsync();
        Task<TransportConnectionInformation> serverConnectTask =
            serverConnection.ConnectAsync(cancellationSource.Token);

        // Act
        var transportConnectionInformation = await connectTask;

        // Assert
        Assert.That(transportConnectionInformation.LocalNetworkAddress, Is.TypeOf<IPEndPoint>());
        Assert.That(
            transportConnectionInformation.LocalNetworkAddress?.AddressFamily,
            Is.EqualTo(AddressFamily.InterNetworkV6));
        var endPoint = (IPEndPoint?)transportConnectionInformation.LocalNetworkAddress;
        Assert.That(endPoint?.Address, Is.EqualTo(IPAddress.IPv6Loopback));
        Assert.That(transportConnectionInformation.RemoteNetworkAddress, Is.TypeOf<IPEndPoint>());
        endPoint = (IPEndPoint?)transportConnectionInformation.RemoteNetworkAddress;
        Assert.That(endPoint?.Address, Is.EqualTo(IPAddress.IPv6Loopback));
        Assert.That(
            transportConnectionInformation.RemoteCertificate,
            Is.EqualTo(tls ? DefaultSslServerAuthenticationOptions.ServerCertificate : null));
    }

    /// <summary>Verifies that the server connect call on a tls connection fails if the client previously disposed its
    /// connection. For tcp connections the server connect call is non-op.</summary>
    [Test]
    public async Task Tls_server_connection_connect_failed_exception()
    {
        // Arrange
        using IListener<ISingleStreamTransportConnection> listener =
            CreateTcpListener(authenticationOptions: DefaultSslServerAuthenticationOptions);
        using TcpClientTransportConnection clientConnection =
            CreateTcpClientConnection(listener.Endpoint, authenticationOptions: DefaultSslClientAuthenticationOptions);

        Task<ISingleStreamTransportConnection> acceptTask = listener.AcceptAsync();
        // We don't use clientConnection.ConnectAsync() here as this would start the TLS handshake
        await clientConnection.Socket.ConnectAsync(new DnsEndPoint(listener.Endpoint.Host, listener.Endpoint.Port));
        ISingleStreamTransportConnection serverConnection = await acceptTask;
        clientConnection.Dispose();

        // Act/Assert
        Assert.That(
            async () => await serverConnection.ConnectAsync(default),
            Throws.TypeOf<ConnectFailedException>());
    }

    /// <summary>Verifies that the server connect call on a tls connection fails with
    /// <see cref="OperationCanceledException"/> when the cancellation token is canceled.</summary>
    [Test]
    public async Task Tls_server_connect_operation_canceled_exception()
    {
        // Arrange
        using IListener<ISingleStreamTransportConnection> listener = CreateTcpListener(
            authenticationOptions: new SslServerAuthenticationOptions
            {
                ServerCertificate = new X509Certificate2("../../../certs/server.p12", "password"),
                RemoteCertificateValidationCallback = (sender, certificate, chain, sslPolicyErrors) =>
                {
                    return false;
                }
            });

        using TcpClientTransportConnection clientConnection = CreateTcpClientConnection(
            listener.Endpoint,
            authenticationOptions: DefaultSslClientAuthenticationOptions);

        Task<TransportConnectionInformation> connectTask = clientConnection.ConnectAsync(default);
        ISingleStreamTransportConnection serverConnection = await listener.AcceptAsync();
        Task<TransportConnectionInformation> serverConnectTask =
            serverConnection.ConnectAsync(new CancellationToken(canceled: true));

        // Act/Assert
        Assert.That(async () => await serverConnectTask, Throws.InstanceOf<OperationCanceledException>());
    }

    private static IListener<ISingleStreamTransportConnection> CreateTcpListener(
        Endpoint? endpoint = null,
        TcpServerTransportOptions? options = null,
        SslServerAuthenticationOptions? authenticationOptions = null)
    {
        IServerTransport<ISingleStreamTransportConnection> serverTransport = new TcpServerTransport(options ?? new());
        return serverTransport.Listen(
            endpoint ?? new Endpoint(Protocol.IceRpc) { Host = "::1", Port = 0 },
            authenticationOptions: authenticationOptions,
            NullLogger.Instance);
    }

<<<<<<< HEAD
    private static TcpClientTransportConnection CreateTcpClientConnection(
        Endpoint? endpoint = null,
        TcpClientTransportOptions? options = null,
        SslClientAuthenticationOptions? authenticationOptions = null)
    {
        IClientTransport<ISingleStreamTransportConnection> transport = new TcpClientTransport(options ?? new());
        return (TcpClientTransportConnection)transport.CreateConnection(
            endpoint ?? new Endpoint(Protocol.IceRpc),
=======
    private static TcpClientNetworkConnection CreateTcpClientConnection(
        Endpoint endpoint,
        TcpClientTransportOptions? options = null,
        SslClientAuthenticationOptions? authenticationOptions = null)
    {
        IClientTransport<ISimpleNetworkConnection> transport = new TcpClientTransport(options ?? new());
        return (TcpClientNetworkConnection)transport.CreateConnection(
            endpoint,
>>>>>>> 201a126f
            authenticationOptions: authenticationOptions,
            NullLogger.Instance);
    }
}<|MERGE_RESOLUTION|>--- conflicted
+++ resolved
@@ -45,12 +45,8 @@
     public void Configure_client_connection_buffer_size(int bufferSize)
     {
         // Act
-<<<<<<< HEAD
         using TcpClientTransportConnection connection = CreateTcpClientConnection(
-=======
-        using TcpClientNetworkConnection connection = CreateTcpClientConnection(
             new Endpoint(Protocol.IceRpc),
->>>>>>> 201a126f
             options: new TcpClientTransportOptions
             {
                 ReceiveBufferSize = bufferSize,
@@ -94,12 +90,8 @@
     {
         var localNetworkAddress = new IPEndPoint(IPAddress.IPv6Loopback, 10000);
 
-<<<<<<< HEAD
         using TcpClientTransportConnection connection = CreateTcpClientConnection(
-=======
-        using TcpClientNetworkConnection connection = CreateTcpClientConnection(
             new Endpoint(Protocol.IceRpc),
->>>>>>> 201a126f
             options: new TcpClientTransportOptions
             {
                 LocalNetworkAddress = localNetworkAddress,
@@ -404,25 +396,14 @@
             NullLogger.Instance);
     }
 
-<<<<<<< HEAD
     private static TcpClientTransportConnection CreateTcpClientConnection(
-        Endpoint? endpoint = null,
-        TcpClientTransportOptions? options = null,
-        SslClientAuthenticationOptions? authenticationOptions = null)
-    {
-        IClientTransport<ISingleStreamTransportConnection> transport = new TcpClientTransport(options ?? new());
-        return (TcpClientTransportConnection)transport.CreateConnection(
-            endpoint ?? new Endpoint(Protocol.IceRpc),
-=======
-    private static TcpClientNetworkConnection CreateTcpClientConnection(
         Endpoint endpoint,
         TcpClientTransportOptions? options = null,
         SslClientAuthenticationOptions? authenticationOptions = null)
     {
-        IClientTransport<ISimpleNetworkConnection> transport = new TcpClientTransport(options ?? new());
-        return (TcpClientNetworkConnection)transport.CreateConnection(
+        IClientTransport<ISingleStreamTransportConnection> transport = new TcpClientTransport(options ?? new());
+        return (TcpClientTransportConnection)transport.CreateConnection(
             endpoint,
->>>>>>> 201a126f
             authenticationOptions: authenticationOptions,
             NullLogger.Instance);
     }
