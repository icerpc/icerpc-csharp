--- conflicted
+++ resolved
@@ -516,7 +516,7 @@
         Assert.That(async () => await sut.LocalStream.ReadsClosed, Throws.InstanceOf<TransportException>());
         Assert.That(async () => await sut.RemoteStream.ReadsClosed, Throws.InstanceOf<TransportException>());
 
-        await CompleteStreamsAsync(sut);
+        CompleteStreams(sut);
     }
 
     /// <summary>Verifies that disposing the connection aborts the streams.</summary>
@@ -1471,11 +1471,7 @@
             Assert.That(readResult.Buffer, Has.Length.EqualTo(1));
         });
 
-<<<<<<< HEAD
         CompleteStreams(sut);
-}
-=======
-        await CompleteStreamsAsync(sut);
     }
 
     [Test]
@@ -1505,8 +1501,9 @@
         // Assert
         Assert.That(readResult.IsCompleted, Is.True);
         Assert.That(readResult.Buffer.Length, Is.EqualTo(1));
-    }
->>>>>>> eae30cd8
+
+        CompleteStreams(sut);
+    }
 
     [Test]
     public async Task Create_client_connection_with_unknown_server_address_parameter_fails_with_format_exception()
