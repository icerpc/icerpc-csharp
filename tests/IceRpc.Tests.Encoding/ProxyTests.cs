--- conflicted
+++ resolved
@@ -63,15 +63,10 @@
             // Create an endpointless proxy
             IServicePrx endpointLess = _server.CreateEndpointlessProxy<IServicePrx>("/foo");
 
-<<<<<<< HEAD
-            IServicePrx regular = _server.CreateProxy<IServicePrx>("/bar");
+            IServicePrx regular = IServicePrx.FromServer(_server, "/bar");
 
             // Just to establish connection
             await regular.IcePingAsync(new Invocation { IsOneway = true });
-=======
-            IServicePrx regular = IServicePrx.FromServer(_server, "/bar");
-            Connection connection = await regular.GetConnectionAsync();
->>>>>>> 27baa764
 
             // Marshal the endpointless proxy
             var ostr = new OutputStream(encoding, _data, startAt: default);
