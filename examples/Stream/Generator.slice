// Copyright (c) ZeroC, Inc.

module StreamExample

<<<<<<< HEAD
/// Represents a generator.
=======
/// Represents a number generator.
>>>>>>> 39b327e3
interface Generator {
    /// Generates numbers.
    /// @returns: The generated number stream.
    generateNumbers() -> stream int32
}<|MERGE_RESOLUTION|>--- conflicted
+++ resolved
@@ -2,11 +2,7 @@
 
 module StreamExample
 
-<<<<<<< HEAD
-/// Represents a generator.
-=======
 /// Represents a number generator.
->>>>>>> 39b327e3
 interface Generator {
     /// Generates numbers.
     /// @returns: The generated number stream.
