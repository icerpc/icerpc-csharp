// Copyright (c) ZeroC, Inc. All rights reserved.

namespace IceRpc.Internal;

/// <summary>A protocol connection enables communication over a network connection using either the ice or icerpc
/// protocol.</summary>
internal interface IProtocolConnection
{
<<<<<<< HEAD
    /// <summary>Gets or sets the callback called by the protocol connection when the connection is idle.</summary>
    public Action? OnIdle { get; set; }

    /// <summary>Gets or sets the callback called by the protocol connection to initiate shutdown.</summary>
    Action<string>? OnShutdown { get; set; }

    /// <summary>Gets the protocol implemented by this protocol connection.</summary>
    Protocol Protocol { get; }

    /// <summary>Aborts the connection.</summary>
    /// <param name="exception">The exception that caused the abort. Pending invocations will throw this exception.
    /// </param>
    void Abort(Exception exception);

    /// <summary>Accepts requests and returns once the connection is closed or the shutdown completes.</summary>
    /// <param name="connection">The connection of incoming requests created by this method.</param>
    /// <returns>A <see cref="Task"/> representing the asynchronous operation.</returns>
    Task AcceptRequestsAsync(IConnection connection);

    /// <summary>Sends a request and returns the response. The implementation must complete the request payload
    /// and payload stream.</summary>
    /// <param name="request">The outgoing request to send.</param>
    /// <param name="connection">The connection of incoming responses created by this method.</param>
    /// <param name="cancel">A cancellation token that receives the cancellation requests.</param>
    /// <returns>The received response.</returns>
    Task<IncomingResponse> InvokeAsync(
        OutgoingRequest request,
        IConnection connection,
        CancellationToken cancel = default);

    /// <summary>Shuts down gracefully the connection.</summary>
    /// <param name="message">The reason of the connection shutdown.</param>
    /// <param name="cancel">A cancellation token that receives the cancellation requests.</param>
    /// <returns>A <see cref="Task"/> representing the asynchronous operation.</returns>
    Task ShutdownAsync(string message, CancellationToken cancel = default);
=======
    /// <summary>A protocol connection enables communication over a network connection using either the ice or icerpc
    /// protocol.</summary>
    internal interface IProtocolConnection : IDisposable
    {
        /// <summary>Gets the protocol implemented by this protocol connection.</summary>
        Protocol Protocol { get; }

        /// <summary>Aborts the connection.</summary>
        /// <param name="exception">The exception that caused the abort. Pending invocations will throw this exception.
        /// </param>
        void Abort(Exception exception);

        /// <summary>Accepts requests and returns once the connection is closed or the shutdown completes.</summary>
        /// <param name="connection">The connection of incoming requests created by this method.</param>
        /// <returns>A <see cref="Task"/> representing the asynchronous operation.</returns>
        Task AcceptRequestsAsync(IConnection connection);

        /// <summary>Sends a request and returns the response. The implementation must complete the request payload
        /// and payload stream.</summary>
        /// <param name="request">The outgoing request to send.</param>
        /// <param name="connection">The connection of incoming responses created by this method.</param>
        /// <param name="cancel">A cancellation token that receives the cancellation requests.</param>
        /// <returns>The received response.</returns>
        Task<IncomingResponse> InvokeAsync(
            OutgoingRequest request,
            IConnection connection,
            CancellationToken cancel = default);

        /// <summary>Shuts down gracefully the connection.</summary>
        /// <param name="message">The reason of the connection shutdown.</param>
        /// <param name="cancel">A cancellation token that receives the cancellation requests.</param>
        /// <returns>A <see cref="Task"/> representing the asynchronous operation.</returns>
        Task ShutdownAsync(string message, CancellationToken cancel = default);
    }
>>>>>>> 34eb66ba
}<|MERGE_RESOLUTION|>--- conflicted
+++ resolved
@@ -6,13 +6,6 @@
 /// protocol.</summary>
 internal interface IProtocolConnection
 {
-<<<<<<< HEAD
-    /// <summary>Gets or sets the callback called by the protocol connection when the connection is idle.</summary>
-    public Action? OnIdle { get; set; }
-
-    /// <summary>Gets or sets the callback called by the protocol connection to initiate shutdown.</summary>
-    Action<string>? OnShutdown { get; set; }
-
     /// <summary>Gets the protocol implemented by this protocol connection.</summary>
     Protocol Protocol { get; }
 
@@ -42,40 +35,4 @@
     /// <param name="cancel">A cancellation token that receives the cancellation requests.</param>
     /// <returns>A <see cref="Task"/> representing the asynchronous operation.</returns>
     Task ShutdownAsync(string message, CancellationToken cancel = default);
-=======
-    /// <summary>A protocol connection enables communication over a network connection using either the ice or icerpc
-    /// protocol.</summary>
-    internal interface IProtocolConnection : IDisposable
-    {
-        /// <summary>Gets the protocol implemented by this protocol connection.</summary>
-        Protocol Protocol { get; }
-
-        /// <summary>Aborts the connection.</summary>
-        /// <param name="exception">The exception that caused the abort. Pending invocations will throw this exception.
-        /// </param>
-        void Abort(Exception exception);
-
-        /// <summary>Accepts requests and returns once the connection is closed or the shutdown completes.</summary>
-        /// <param name="connection">The connection of incoming requests created by this method.</param>
-        /// <returns>A <see cref="Task"/> representing the asynchronous operation.</returns>
-        Task AcceptRequestsAsync(IConnection connection);
-
-        /// <summary>Sends a request and returns the response. The implementation must complete the request payload
-        /// and payload stream.</summary>
-        /// <param name="request">The outgoing request to send.</param>
-        /// <param name="connection">The connection of incoming responses created by this method.</param>
-        /// <param name="cancel">A cancellation token that receives the cancellation requests.</param>
-        /// <returns>The received response.</returns>
-        Task<IncomingResponse> InvokeAsync(
-            OutgoingRequest request,
-            IConnection connection,
-            CancellationToken cancel = default);
-
-        /// <summary>Shuts down gracefully the connection.</summary>
-        /// <param name="message">The reason of the connection shutdown.</param>
-        /// <param name="cancel">A cancellation token that receives the cancellation requests.</param>
-        /// <returns>A <see cref="Task"/> representing the asynchronous operation.</returns>
-        Task ShutdownAsync(string message, CancellationToken cancel = default);
-    }
->>>>>>> 34eb66ba
 }