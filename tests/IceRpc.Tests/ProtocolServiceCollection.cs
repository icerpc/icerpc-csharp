// Copyright (c) ZeroC, Inc. All rights reserved.

using IceRpc.Configure;
using IceRpc.Internal;
using IceRpc.Transports;
using IceRpc.Transports.Internal;
using Microsoft.Extensions.DependencyInjection;
using Microsoft.Extensions.Logging;
using Microsoft.Extensions.Logging.Abstractions;
using System.Buffers;
using System.Net.Security;

namespace IceRpc.Tests;

/// <summary>A helper struct to ensure the network and protocol connections are correctly disposed.</summary>
internal struct ClientServerProtocolConnection : IAsyncDisposable
{
    internal IProtocolConnection Client { get; }
    internal IProtocolConnection Server { get; }

    public async ValueTask DisposeAsync()
    {
        await Client.DisposeAsync();
        await Server.DisposeAsync();
    }

    internal ClientServerProtocolConnection(IProtocolConnection clientConnection, IProtocolConnection serverConnection)
    {
        Client = clientConnection;
        Server = serverConnection;
    }
}

internal class ProtocolServiceCollection : ServiceCollection
{
    public ProtocolServiceCollection()
    {
        this.UseColoc();
        this.AddScoped<IServerTransport<IMultiplexedNetworkConnection>>(
            provider => new SlicServerTransport(
                provider.GetRequiredService<IServerTransport<ISimpleNetworkConnection>>()));
        this.AddScoped<IClientTransport<IMultiplexedNetworkConnection>>(
            provider => new SlicClientTransport(
                provider.GetRequiredService<IClientTransport<ISimpleNetworkConnection>>()));

        this.AddSingleton(IceProtocol.Instance.ProtocolConnectionFactory);
        this.AddSingleton(IceRpcProtocol.Instance.ProtocolConnectionFactory);
        this.AddScoped(provider => CreateListener<ISimpleNetworkConnection>(provider));
        this.AddScoped(provider => CreateListener<IMultiplexedNetworkConnection>(provider));

        static IListener<T> CreateListener<T>(IServiceProvider serviceProvider) where T : INetworkConnection
        {
            ILogger logger = serviceProvider.GetService<ILogger>() ?? NullLogger.Instance;

            IListener<T> listener =
                serviceProvider.GetRequiredService<IServerTransport<T>>().Listen(
                    serviceProvider.GetRequiredService<Endpoint>(),
                    serviceProvider.GetService<SslServerAuthenticationOptions>(),
                    logger);

            if (logger != NullLogger.Instance)
            {
                LogNetworkConnectionDecoratorFactory<T>? decorator =
                    serviceProvider.GetService<LogNetworkConnectionDecoratorFactory<T>>();
                if (decorator != null)
                {
                    listener = new LogListenerDecorator<T>(listener, logger, decorator);
                }
            }
            return listener;
        }
    }
}

internal static class ProtocolServiceCollectionExtensions
{
    internal static IServiceCollection UseProtocol(this IServiceCollection collection, Protocol protocol) =>
        collection.AddSingleton(protocol);

    internal static async Task<ClientServerProtocolConnection> GetClientServerProtocolConnectionAsync(
        this IServiceProvider serviceProvider)
    {
        Task<IProtocolConnection> serverTask = serviceProvider.GetServerProtocolConnectionAsync();
        IProtocolConnection clientProtocolConnection =
            await serviceProvider.GetClientProtocolConnectionAsync();
        IProtocolConnection serverProtocolConnection = await serverTask;
        return new ClientServerProtocolConnection(clientProtocolConnection, serverProtocolConnection);
    }

    internal static Connection GetInvalidConnection(this IServiceProvider serviceProvider) =>
        serviceProvider.GetRequiredService<Protocol>() == Protocol.Ice ? InvalidConnection.Ice :
            InvalidConnection.IceRpc;

<<<<<<< HEAD
    private static Task<IProtocolConnection> GetClientProtocolConnectionAsync(
        this IServiceProvider serviceProvider) => serviceProvider.GetRequiredService<Protocol>() == Protocol.Ice ?
            GetProtocolConnectionAsync(
=======
    private static Task<(INetworkConnection, IProtocolConnection)> GetClientProtocolConnectionAsync(
        this IServiceProvider serviceProvider)
    {
        ConnectionOptions connectionOptions = serviceProvider.GetService<ConnectionOptions>() ?? new();

        return serviceProvider.GetRequiredService<Protocol>() == Protocol.Ice ?
            GetProtocolConnectionAsync<ISimpleNetworkConnection, IceOptions>(
>>>>>>> e27e2d42
                serviceProvider,
                connectionOptions.Dispatcher,
                connectionOptions.OnConnect,
                isServer: false,
                connectionOptions.IceClientOptions,
                serviceProvider.GetSimpleClientConnectionAsync) :
            GetProtocolConnectionAsync<IMultiplexedNetworkConnection, IceRpcOptions>(
                serviceProvider,
                connectionOptions.Dispatcher,
                connectionOptions.OnConnect,
                isServer: false,
                connectionOptions.IceRpcClientOptions,
                serviceProvider.GetMultiplexedClientConnectionAsync);
    }

<<<<<<< HEAD
    private static async Task<IProtocolConnection> GetProtocolConnectionAsync<T>(
=======
    private static async Task<(INetworkConnection, IProtocolConnection)> GetProtocolConnectionAsync<T, TOptions>(
>>>>>>> e27e2d42
        IServiceProvider serviceProvider,
        IDispatcher dispatcher,
        OnConnectAction? onConnect,
        bool isServer,
        TOptions? protocolOptions,
        Func<Task<T>> networkConnectionFactory)
            where T : INetworkConnection
            where TOptions : class
    {
        T networkConnection = await networkConnectionFactory();

        Action<Dictionary<ConnectionFieldKey, ReadOnlySequence<byte>>>? protocolOnConnect =
            onConnect == null ? null :
            fields => onConnect(
                serviceProvider.GetInvalidConnection(),
                fields,
                new FeatureCollection());

        IProtocolConnection protocolConnection =
            await serviceProvider.GetRequiredService<IProtocolConnectionFactory<T, TOptions>>().CreateProtocolConnectionAsync(
                networkConnection,
                connectionInformation: new(),
                dispatcher,
                protocolOnConnect,
                isServer,
                protocolOptions,
                CancellationToken.None);
        return protocolConnection;
    }

<<<<<<< HEAD
    private static Task<IProtocolConnection> GetServerProtocolConnectionAsync(
        this IServiceProvider serviceProvider) => serviceProvider.GetRequiredService<Protocol>() == Protocol.Ice ?
            GetProtocolConnectionAsync(
=======
    private static Task<(INetworkConnection, IProtocolConnection)> GetServerProtocolConnectionAsync(
        this IServiceProvider serviceProvider)
    {
        ServerOptions serverOptions = serviceProvider.GetService<ServerOptions>() ?? new();

        return serviceProvider.GetRequiredService<Protocol>() == Protocol.Ice ?
            GetProtocolConnectionAsync<ISimpleNetworkConnection, IceOptions>(
>>>>>>> e27e2d42
                serviceProvider,
                serverOptions.Dispatcher,
                serverOptions.OnConnect,
                isServer: true,
                serverOptions.IceServerOptions,
                serviceProvider.GetSimpleServerConnectionAsync) :
            GetProtocolConnectionAsync<IMultiplexedNetworkConnection, IceRpcOptions>(
                serviceProvider,
                serverOptions.Dispatcher,
                serverOptions.OnConnect,
                isServer: true,
                serverOptions.IceRpcServerOptions,
                serviceProvider.GetMultiplexedServerConnectionAsync);
    }

    public static Task<IMultiplexedNetworkConnection> GetMultiplexedClientConnectionAsync(
            this IServiceProvider serviceProvider) =>
            GetClientNetworkConnectionAsync<IMultiplexedNetworkConnection>(serviceProvider);

    public static Task<IMultiplexedNetworkConnection> GetMultiplexedServerConnectionAsync(
        this IServiceProvider serviceProvider) =>
        GetServerNetworkConnectionAsync<IMultiplexedNetworkConnection>(serviceProvider);

    public static Task<ISimpleNetworkConnection> GetSimpleClientConnectionAsync(
        this IServiceProvider serviceProvider) =>
        GetClientNetworkConnectionAsync<ISimpleNetworkConnection>(serviceProvider);

    public static Task<ISimpleNetworkConnection> GetSimpleServerConnectionAsync(
        this IServiceProvider serviceProvider) =>
        GetServerNetworkConnectionAsync<ISimpleNetworkConnection>(serviceProvider);

    private static async Task<T> GetClientNetworkConnectionAsync<T>(
        IServiceProvider serviceProvider) where T : INetworkConnection
    {
        Endpoint endpoint = serviceProvider.GetRequiredService<IListener<T>>().Endpoint;
        ILogger logger = serviceProvider.GetService<ILogger>() ?? NullLogger.Instance;
        T connection = serviceProvider.GetRequiredService<IClientTransport<T>>().CreateConnection(
            endpoint,
            serviceProvider.GetService<SslClientAuthenticationOptions>(),
            logger);
        if (logger != NullLogger.Instance)
        {
            LogNetworkConnectionDecoratorFactory<T>? decorator =
                serviceProvider.GetService<LogNetworkConnectionDecoratorFactory<T>>();
            if (decorator != null)
            {
                connection = decorator(connection, endpoint, false, logger);
            }
        }
        await connection.ConnectAsync(default);
        return connection;
    }

    private static async Task<T> GetServerNetworkConnectionAsync<T>(
        IServiceProvider serviceProvider) where T : INetworkConnection
    {
        IListener<T> listener = serviceProvider.GetRequiredService<IListener<T>>();
        T connection = await listener.AcceptAsync();
        await connection.ConnectAsync(default);
        return connection;
    }
}<|MERGE_RESOLUTION|>--- conflicted
+++ resolved
@@ -20,8 +20,9 @@
 
     public async ValueTask DisposeAsync()
     {
-        await Client.DisposeAsync();
+        ValueTask clientDisposeTask = Client.DisposeAsync();
         await Server.DisposeAsync();
+        await clientDisposeTask;
     }
 
     internal ClientServerProtocolConnection(IProtocolConnection clientConnection, IProtocolConnection serverConnection)
@@ -78,12 +79,19 @@
         collection.AddSingleton(protocol);
 
     internal static async Task<ClientServerProtocolConnection> GetClientServerProtocolConnectionAsync(
-        this IServiceProvider serviceProvider)
+        this IServiceProvider serviceProvider,
+        bool acceptRequests = true)
     {
         Task<IProtocolConnection> serverTask = serviceProvider.GetServerProtocolConnectionAsync();
-        IProtocolConnection clientProtocolConnection =
-            await serviceProvider.GetClientProtocolConnectionAsync();
+        IProtocolConnection clientProtocolConnection = await serviceProvider.GetClientProtocolConnectionAsync();
         IProtocolConnection serverProtocolConnection = await serverTask;
+
+        if (acceptRequests)
+        {
+            _ = clientProtocolConnection.AcceptRequestsAsync(serviceProvider.GetInvalidConnection());
+            _ = serverProtocolConnection.AcceptRequestsAsync(serviceProvider.GetInvalidConnection());
+        }
+
         return new ClientServerProtocolConnection(clientProtocolConnection, serverProtocolConnection);
     }
 
@@ -91,19 +99,13 @@
         serviceProvider.GetRequiredService<Protocol>() == Protocol.Ice ? InvalidConnection.Ice :
             InvalidConnection.IceRpc;
 
-<<<<<<< HEAD
     private static Task<IProtocolConnection> GetClientProtocolConnectionAsync(
-        this IServiceProvider serviceProvider) => serviceProvider.GetRequiredService<Protocol>() == Protocol.Ice ?
-            GetProtocolConnectionAsync(
-=======
-    private static Task<(INetworkConnection, IProtocolConnection)> GetClientProtocolConnectionAsync(
         this IServiceProvider serviceProvider)
     {
         ConnectionOptions connectionOptions = serviceProvider.GetService<ConnectionOptions>() ?? new();
 
         return serviceProvider.GetRequiredService<Protocol>() == Protocol.Ice ?
             GetProtocolConnectionAsync<ISimpleNetworkConnection, IceOptions>(
->>>>>>> e27e2d42
                 serviceProvider,
                 connectionOptions.Dispatcher,
                 connectionOptions.OnConnect,
@@ -119,11 +121,7 @@
                 serviceProvider.GetMultiplexedClientConnectionAsync);
     }
 
-<<<<<<< HEAD
-    private static async Task<IProtocolConnection> GetProtocolConnectionAsync<T>(
-=======
-    private static async Task<(INetworkConnection, IProtocolConnection)> GetProtocolConnectionAsync<T, TOptions>(
->>>>>>> e27e2d42
+    private static async Task<IProtocolConnection> GetProtocolConnectionAsync<T, TOptions>(
         IServiceProvider serviceProvider,
         IDispatcher dispatcher,
         OnConnectAction? onConnect,
@@ -154,19 +152,13 @@
         return protocolConnection;
     }
 
-<<<<<<< HEAD
     private static Task<IProtocolConnection> GetServerProtocolConnectionAsync(
-        this IServiceProvider serviceProvider) => serviceProvider.GetRequiredService<Protocol>() == Protocol.Ice ?
-            GetProtocolConnectionAsync(
-=======
-    private static Task<(INetworkConnection, IProtocolConnection)> GetServerProtocolConnectionAsync(
         this IServiceProvider serviceProvider)
     {
         ServerOptions serverOptions = serviceProvider.GetService<ServerOptions>() ?? new();
 
         return serviceProvider.GetRequiredService<Protocol>() == Protocol.Ice ?
             GetProtocolConnectionAsync<ISimpleNetworkConnection, IceOptions>(
->>>>>>> e27e2d42
                 serviceProvider,
                 serverOptions.Dispatcher,
                 serverOptions.OnConnect,
