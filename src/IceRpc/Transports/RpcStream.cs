// Copyright (c) ZeroC, Inc. All rights reserved.

using IceRpc.Features;
using IceRpc.Internal;
using IceRpc.Transports.Internal;
using System.Diagnostics;

namespace IceRpc.Transports
{
    /// <summary>Raised if a stream is aborted. This exception is internal.</summary>
    public class RpcStreamAbortedException : Exception
    {
        internal RpcStreamError ErrorCode { get; }

        internal RpcStreamAbortedException(RpcStreamError errorCode) :
            base($"stream aborted with error code {errorCode}") => ErrorCode = errorCode;
    }

    /// <summary>Error codes for stream errors.</summary>
    public enum RpcStreamError : byte
    {
        /// <summary>The stream was aborted because the invocation was canceled.</summary>
        InvocationCanceled,

        /// <summary>The stream was aborted because the dispatch was canceled.</summary>
        DispatchCanceled,

        /// <summary>Streaming was canceled by the reader.</summary>
        StreamingCanceledByReader,

        /// <summary>Streaming was canceled by the writer.</summary>
        StreamingCanceledByWriter,

        /// <summary>The stream was aborted because the connection was shutdown.</summary>
        ConnectionShutdown,

        /// <summary>The stream was aborted because the connection was shutdown by the peer.</summary>
        ConnectionShutdownByPeer,

        /// <summary>The stream was aborted because the connection was aborted.</summary>
        ConnectionAborted,

        /// <summary>Stream data is not expected.</summary>
        UnexpectedStreamData,

        /// <summary>The stream was aborted.</summary>
        StreamAborted
    }

    /// <summary>The RpcStream abstract base class to be overridden by multi-stream transport implementations.
    /// There's an instance of this class for each active stream managed by the multi-stream connection.</summary>
    public abstract class RpcStream
    {
        /// <summary>The stream ID. If the stream ID hasn't been assigned yet, an exception is thrown. Assigning the
        /// stream ID registers the stream with the connection.</summary>
        /// <exception cref="InvalidOperationException">If the stream ID has not been assigned yet.</exception>
        public long Id
        {
            get
            {
                if (_id == -1)
                {
                    throw new InvalidOperationException("stream ID isn't allocated yet");
                }
                return _id;
            }
            set
            {
                Debug.Assert(_id == -1);
                // First add the stream and then assign the ID. AddStream can throw if the connection is closed and
                // in this case we want to make sure the id isn't assigned since the stream isn't considered
                // allocated if not added to the connection.
                _connection.AddStream(value, this, IsControl, ref _id);
            }
        }

        /// <summary>Returns <c>true</c> if the stream is an incoming stream, <c>false</c> otherwise.</summary>
        public bool IsIncoming => _id != -1 && _id % 2 == (_connection.IsServer ? 0 : 1);

        /// <summary>Returns <c>true</c> if the stream is a bidirectional stream, <c>false</c> otherwise.</summary>
        public bool IsBidirectional { get; }

        /// <summary>Returns <c>true</c> if the stream is a control stream, <c>false</c> otherwise.</summary>
        public bool IsControl { get; }

        /// <summary>Returns <c>true</c> if the stream is shutdown, <c>false</c> otherwise.</summary>
        public bool IsShutdown => (Thread.VolatileRead(ref _state) & (int)State.Shutdown) > 0;

        /// <summary>Returns <c>true</c> if the receiving side of the stream is completed, <c>false</c> otherwise.
        /// </summary>
        public bool ReadCompleted => (Thread.VolatileRead(ref _state) & (int)State.ReadCompleted) > 0;

        /// <summary>Returns <c>true</c> if the sending side of the stream is completed, <c>false</c> otherwise.
        /// </summary>
        public bool WriteCompleted => (Thread.VolatileRead(ref _state) & (int)State.WriteCompleted) > 0;

        /// <summary>The transport header sentinel. Transport implementations that need to add an additional header
        /// to transmit data over the stream can provide the header data here. This can improve performance by reducing
        /// the number of allocations as Ice will allocate buffer space for both the transport header and the Ice
        /// protocol header. If a header is returned here, the implementation of the SendAsync method should expect
        /// this header to be set at the start of the first buffer.</summary>
        public virtual ReadOnlyMemory<byte> TransportHeader => default;

        /// <summary>Get the cancellation dispatch source.</summary>
        internal CancellationTokenSource? CancelDispatchSource { get; }

        internal bool IsIce1 => _connection.Protocol == Protocol.Ice1;

        /// <summary>Returns true if the stream ID is assigned</summary>
        internal bool IsStarted => _id != -1;

        // TODO: remove when we implement Ice1 with the protocol handler
        private int RequestId => IsBidirectional ? ((int)(Id >> 2) + 1) : 0;

        private readonly MultiStreamConnection _connection;

        // Depending on the stream implementation, the _id can be assigned on construction or only once SendAsync
        // is called. Once it's assigned, it's immutable. The specialization of the stream is responsible for not
        // accessing this data member concurrently when it's not safe.
        private long _id = -1;

        private int _state;

        /// <summary>Abort the stream read side.</summary>
        /// <param name="errorCode">The reason of the abort.</param>
        public abstract void AbortRead(RpcStreamError errorCode);

        /// <summary>Abort the stream write side.</summary>
        /// <param name="errorCode">The reason of the abort.</param>
        public abstract void AbortWrite(RpcStreamError errorCode);

        /// <summary>Get a <see cref="System.IO.Stream"/> to allow using this stream using the C# stream API.</summary>
        /// <returns>The <see cref="System.IO.Stream"/> object.</returns>
        public virtual System.IO.Stream AsByteStream() => new ByteStream(this);

        /// <summary>Enable flow control for receiving data from the peer over the stream. This is called after
        /// receiving a request or response frame to receive data for a stream parameter. Flow control isn't
        /// enabled for receiving the request or response frame whose size is limited with IncomingFrameSizeMax.
        /// The stream relies on the underlying transport flow control instead (TCP, Quic, ...). For stream
        /// parameters, whose size is not limited, it's important that the transport doesn't send an unlimited
        /// amount of data if the receiver doesn't process it. For TCP based transports, this would cause the
        /// send buffer to fill up and this would prevent other streams to be processed.</summary>
        public abstract void EnableReceiveFlowControl();

        /// <summary>Enable flow control for sending data to the peer over the stream. This is called after
        /// sending a request or response frame to send data from a stream parameter.</summary>
        public abstract void EnableSendFlowControl();

        /// <summary>Receives data in the given buffer and return the number of received bytes.</summary>
        /// <param name="buffer">The buffer to store the received data.</param>
        /// <param name="cancel">A cancellation token that receives the cancellation requests.</param>
        /// <return>The number of bytes received.</return>
        public abstract ValueTask<int> ReceiveAsync(Memory<byte> buffer, CancellationToken cancel);

        /// <summary>Sends data from the given buffers and returns once the buffers are sent.</summary>
        /// <param name="buffers">The buffers with the data to send.</param>
        /// <param name="endStream">True if no more data will be sent over this stream, False otherwise.</param>
        /// <param name="cancel">A cancellation token that receives the cancellation requests.</param>
        public abstract ValueTask SendAsync(
            ReadOnlyMemory<ReadOnlyMemory<byte>> buffers,
            bool endStream,
            CancellationToken cancel);

        /// <inheritdoc/>
        public override string ToString() => $"{base.ToString()} (ID={Id})";

        /// <summary>Constructs a stream with the given ID.</summary>
        /// <param name="streamId">The stream ID.</param>
        /// <param name="connection">The parent connection.</param>
        protected RpcStream(MultiStreamConnection connection, long streamId)
        {
            _connection = connection;
            IsBidirectional = streamId % 4 < 2;
            IsControl = streamId == 2 || streamId == 3;
            _connection.AddStream(streamId, this, IsControl, ref _id);
            if (IsIncoming)
            {
                CancelDispatchSource = new CancellationTokenSource();
                if (!IsBidirectional)
                {
                    // Write-side of incoming unidirectional stream is marked as completed since there should be
                    // no writes on the stream.
                    TrySetWriteCompleted();
                }
            }
            else if (!IsBidirectional)
            {
                // Read-side of outgoing unidirectional stream is marked as completed since there should be
                // no reads on the stream.
                TrySetReadCompleted();
            }
        }

        /// <summary>Constructs an outgoing stream.</summary>
        /// <param name="bidirectional"><c>true</c> to create a bidirectional stream, <c>false</c> otherwise.</param>
        /// <param name="control"><c>true</c> to create a control stream, <c>false</c> otherwise.</param>
        /// <param name="connection">The parent connection.</param>
        protected RpcStream(MultiStreamConnection connection, bool bidirectional, bool control)
        {
            _connection = connection;
            IsBidirectional = bidirectional;
            IsControl = control;
            if (!IsBidirectional)
            {
                // Read-side of outgoing unidirectional stream is marked as completed since there should be
                // no reads on the stream.
                TrySetReadCompleted();
            }
        }

        /// <summary>Shutdown the stream. This is called when the stream read and write sides are completed.</summary>
        protected virtual void Shutdown()
        {
            Debug.Assert(_state == (int)(State.ReadCompleted | State.WriteCompleted | State.Shutdown));

            if (CancelDispatchSource is CancellationTokenSource source)
            {
                // Cancel the dispatch.
                source.Cancel();

                // We're done with the source, dispose it.
                source.Dispose();
            }
            _connection.RemoveStream(Id);
        }

        /// <summary>Mark reads as completed for this stream.</summary>
        /// <returns><c>true</c> if the stream reads were successfully marked as completed, <c>false</c> if the stream
        /// reads were already completed.</returns>
        protected internal bool TrySetReadCompleted(bool shutdown = true) =>
            TrySetState(State.ReadCompleted, shutdown);

        /// <summary>Mark writes as completed for this stream.</summary>
        /// <returns><c>true</c> if the stream writes were successfully marked as completed, <c>false</c> if the stream
        /// writes were already completed.</returns>
        protected internal bool TrySetWriteCompleted(bool shutdown = true) =>
            TrySetState(State.WriteCompleted, shutdown);

        /// <summary>Shutdown the stream if it's not already shutdown.</summary>
        protected void TryShutdown()
        {
            // If both reads and writes are completed, the stream is started and not already shutdown, call shutdown.
            if (ReadCompleted && WriteCompleted && TrySetState(State.Shutdown, false) && IsStarted)
            {
                Shutdown();
            }
        }

        internal void Abort(RpcStreamError errorCode)
        {
            // Abort writes.
            AbortWrite(errorCode);

            // Abort reads.
            AbortRead(errorCode);
        }

        internal async ValueTask<((long, long), string)> ReceiveGoAwayFrameAsync()
        {
            Debug.Assert(IsStarted);

            long lastBidirectionalId;
            long lastUnidirectionalId;
            string message;
            if (IsIce1)
            {
                ReadOnlyMemory<byte> buffer = await ReceiveIce1FrameAsync(
                    Ice1FrameType.CloseConnection,
                    CancellationToken.None).ConfigureAwait(false);
                if (buffer.Length > 0)
                {
                    throw new InvalidDataException(
                        @$"received an ice1 frame with close connection type and a size of '{buffer.Length}' bytes");
                }

                // LastResponseStreamId contains the stream ID of the last received response. We make sure to return
                // this stream ID to ensure the request with this stream ID will complete successfully in case the
                // close connection message is received shortly after the response and potentially processed before
                // due to the thread scheduling.
                lastBidirectionalId = _connection.LastResponseStreamId;
                lastUnidirectionalId = 0;
                message = "connection closed gracefully by peer";
            }
            else
            {
<<<<<<< HEAD
                ReadOnlyMemory<byte> buffer = await ReceiveIce2FrameAsync(
                    Ice2FrameType.GoAway,
                    CancellationToken.None).ConfigureAwait(false);

                var goAwayFrame = new Ice2GoAwayBody(new IceDecoder(buffer, Ice2Definitions.Encoding));
=======
                var goAwayFrame = new Ice2GoAwayBody(new Ice20Decoder(data));
>>>>>>> 16b82a10
                lastBidirectionalId = goAwayFrame.LastBidirectionalStreamId;
                lastUnidirectionalId = goAwayFrame.LastUnidirectionalStreamId;
                message = goAwayFrame.Message;
            }

            _connection.Logger.LogReceivedGoAwayFrame(_connection, lastBidirectionalId, lastUnidirectionalId, message);
            return ((lastBidirectionalId, lastUnidirectionalId), message);
        }

        internal async ValueTask ReceiveGoAwayCanceledFrameAsync(CancellationToken cancel)
        {
            Debug.Assert(IsStarted && !IsIce1);
            ReadOnlyMemory<byte> buffer = await ReceiveIce2FrameAsync(
                Ice2FrameType.GoAwayCanceled,
                cancel).ConfigureAwait(false);
            if (buffer.Length > 0)
            {
                throw new InvalidDataException(
                    @$"received an ice2 frame with go away canceled type and a size of '{buffer.Length}' bytes");
            }
            _connection.Logger.LogReceivedGoAwayCanceledFrame();
        }

        internal virtual async ValueTask ReceiveInitializeFrameAsync(CancellationToken cancel = default)
        {
            Debug.Assert(IsStarted);

            if (IsIce1)
            {
                ReadOnlyMemory<byte> buffer = await ReceiveIce1FrameAsync(
                    Ice1FrameType.ValidateConnection,
                    cancel).ConfigureAwait(false);
                if (buffer.Length > 0)
                {
                    throw new InvalidDataException(
                        @$"received an ice1 frame with validate connection type and a size of '{buffer.Length}' bytes");
                }
            }
            else
            {
                ReadOnlyMemory<byte> buffer = await ReceiveIce2FrameAsync(
                    Ice2FrameType.Initialize,
                    cancel).ConfigureAwait(false);

                // Read the protocol parameters which are encoded as IceRpc.Fields.
<<<<<<< HEAD
                var decoder = new IceDecoder(buffer, Ice2Definitions.Encoding);
=======
                var decoder = new Ice20Decoder(data);
>>>>>>> 16b82a10
                int dictionarySize = decoder.DecodeSize();
                for (int i = 0; i < dictionarySize; ++i)
                {
                    (int key, ReadOnlyMemory<byte> value) = decoder.DecodeField();
                    if (key == (int)Ice2ParameterKey.IncomingFrameMaxSize)
                    {
                        checked
                        {
                            _connection.PeerIncomingFrameMaxSize = (int)IceDecoder.DecodeVarULong(value.Span).Value;
                        }

                        if (_connection.PeerIncomingFrameMaxSize < 1024)
                        {
                            throw new InvalidDataException($@"the peer's IncomingFrameMaxSize ({
                                _connection.PeerIncomingFrameMaxSize} bytes) value is inferior to 1KB");
                        }
                    }
                    else
                    {
                        // Ignore unsupported parameters.
                    }
                }

                if (_connection.PeerIncomingFrameMaxSize == null)
                {
                    throw new InvalidDataException("missing IncomingFrameMaxSize Ice2 connection parameter");
                }
            }

            _connection.Logger.LogReceivedInitializeFrame(_connection);
        }

        internal virtual async ValueTask<IncomingRequest> ReceiveRequestFrameAsync(CancellationToken cancel = default)
        {
            IncomingRequest request;
            int payloadSize;
            if (IsIce1)
            {
                ReadOnlyMemory<byte> buffer = await ReceiveIce1FrameAsync(
                    Ice1FrameType.Request,
                    cancel).ConfigureAwait(false);

                var decoder = new IceDecoder(buffer, _connection.Protocol.GetEncoding());

                var requestHeader = new Ice1RequestHeader(decoder);
                if (requestHeader.IdentityAndFacet.Identity.Name.Length == 0)
                {
                    throw new InvalidDataException("received ice1 request with empty identity name");
                }

                request = new IncomingRequest
                {
                    Protocol = Protocol.Ice1,
                    Path = requestHeader.IdentityAndFacet.ToPath(),
                    Operation = requestHeader.Operation,
                    IsIdempotent = requestHeader.OperationMode != OperationMode.Normal,
                    IsOneway = !IsBidirectional,
                    PayloadEncoding =
                        Encoding.FromMajorMinor(requestHeader.PayloadEncodingMajor, requestHeader.PayloadEncodingMinor),
                    Priority = default,
                    Deadline = DateTime.MaxValue,
                    Payload = buffer[decoder.Pos..]
                };

                if (requestHeader.Context.Count > 0)
                {
                    request.Features = new FeatureCollection();
                    request.Features.Set(new Context { Value = requestHeader.Context });
                }

                // The payload size is the encapsulation size less the 6 bytes of the encapsulation header.
                payloadSize = requestHeader.EncapsulationSize - 6;
            }
            else
            {
                ReadOnlyMemory<byte> buffer = await ReceiveIce2FrameAsync(
                    Ice2FrameType.Request,
                    cancel).ConfigureAwait(false);

                var decoder = new IceDecoder(buffer, _connection.Protocol.GetEncoding());
                int headerSize = decoder.DecodeSize();
                int headerStartPos = decoder.Pos;

                // We use the generated code for the header body and read the rest of the header "by hand".
                var requestHeaderBody = new Ice2RequestHeaderBody(decoder);
                if (requestHeaderBody.Deadline < -1 || requestHeaderBody.Deadline == 0)
                {
                    throw new InvalidDataException($"received invalid deadline value {requestHeaderBody.Deadline}");
                }
                IReadOnlyDictionary<int, ReadOnlyMemory<byte>> fields = decoder.DecodeFieldDictionary();
                payloadSize = decoder.DecodeSize();
                if (decoder.Pos - headerStartPos != headerSize)
                {
                    throw new InvalidDataException(
                        @$"received invalid request header: expected {headerSize} bytes but read {
                            decoder.Pos - headerStartPos} bytes");
                }

                request = new IncomingRequest
                {
                    Protocol = _connection.Protocol,
                    Path = requestHeaderBody.Path,
                    Operation  = requestHeaderBody.Operation,
                    IsIdempotent = requestHeaderBody.Idempotent ?? false,
                    IsOneway = !IsBidirectional,
                    Priority = requestHeaderBody.Priority ?? default,
                    // The infinite deadline is encoded as -1 and converted to DateTime.MaxValue
                    Deadline = requestHeaderBody.Deadline == -1 ?
                        DateTime.MaxValue : DateTime.UnixEpoch + TimeSpan.FromMilliseconds(requestHeaderBody.Deadline),
                    PayloadEncoding = requestHeaderBody.PayloadEncoding is string payloadEncoding ?
                        Encoding.FromString(payloadEncoding) : Ice2Definitions.Encoding,
                    Fields = fields,
                    Payload = buffer[decoder.Pos..]
                };

                // Decode Context from Fields and set corresponding feature.
                if (request.Fields.TryGetValue((int)Ice2FieldKey.Context, out ReadOnlyMemory<byte> value))
                {
                    request.Features = new FeatureCollection();
                    request.Features.Set(new Context
                    {
                        Value = value.DecodeFieldValue(decoder => decoder.DecodeDictionary(
                            minKeySize: 1,
                            minValueSize: 1,
                            keyDecodeFunc: decoder => decoder.DecodeString(),
                            valueDecodeFunc: decoder => decoder.DecodeString()))
                    });
                }
            }

            if (payloadSize != request.Payload.Length)
            {
                throw new InvalidDataException(
                    $"request payload size mismatch: expected {payloadSize} bytes, read {request.Payload.Length} bytes");
            }

            if (request.Operation.Length == 0)
            {
                throw new InvalidDataException("received request with empty operation name");
            }

            return request;
        }

        internal virtual async ValueTask<IncomingResponse> ReceiveResponseFrameAsync(
            CancellationToken cancel = default)
        {
            IncomingResponse response;
            int? payloadSize = null;
            if (IsIce1)
            {
                ReadOnlyMemory<byte> buffer = await ReceiveIce1FrameAsync(
                    Ice1FrameType.Reply,
                    cancel).ConfigureAwait(false);

                var decoder = new IceDecoder(buffer, _connection.Protocol.GetEncoding());

                ReplyStatus replyStatus = decoder.DecodeReplyStatus();
                Encoding payloadEncoding;
                if (replyStatus <= ReplyStatus.UserException)
                {
                    var responseHeader = new Ice1ResponseHeader(decoder);
                    payloadEncoding = Encoding.FromMajorMinor(responseHeader.PayloadEncodingMajor,
                                                              responseHeader.PayloadEncodingMinor);
                    payloadSize = responseHeader.EncapsulationSize - 6;
                }
                else
                {
                    // "special" exception
                    payloadEncoding = Encoding.Ice11;
                }

                response = new IncomingResponse
                {
                    Protocol = Protocol.Ice1,
                    ReplyStatus = replyStatus,
                    ResultType = replyStatus == ReplyStatus.OK ? ResultType.Success : ResultType.Failure,
                    PayloadEncoding = payloadEncoding,
                    Payload = buffer[decoder.Pos..]
                };
            }
            else
            {
                ReadOnlyMemory<byte> buffer = await ReceiveIce2FrameAsync(
                    Ice2FrameType.Response,
                    cancel).ConfigureAwait(false);

                var decoder = new IceDecoder(buffer, _connection.Protocol.GetEncoding());
                int headerSize = decoder.DecodeSize();
                int headerStartPos = decoder.Pos;

                var responseHeaderBody = new Ice2ResponseHeaderBody(decoder);
                IReadOnlyDictionary<int, ReadOnlyMemory<byte>> fields = decoder.DecodeFieldDictionary();
                payloadSize = decoder.DecodeSize();
                if (decoder.Pos - headerStartPos != headerSize)
                {
                    throw new InvalidDataException(
                        @$"received invalid response header: expected {headerSize} bytes but read {
                            decoder.Pos - headerStartPos} bytes");
                }

                Encoding payloadEncoding = responseHeaderBody.PayloadEncoding is string encoding ?
                        Encoding.FromString(encoding) : Ice2Definitions.Encoding;
                ReplyStatus replyStatus;
                if (responseHeaderBody.ResultType == ResultType.Failure && payloadEncoding == Encoding.Ice11)
                {
                    replyStatus = buffer.Span[decoder.Pos].AsReplyStatus(); // first byte of the payload
                }
                else
                {
                    replyStatus = responseHeaderBody.ResultType == ResultType.Success ?
                        ReplyStatus.OK : ReplyStatus.UserException;
                }

                response = new IncomingResponse
                {
                    Protocol = Protocol.Ice2,
                    ResultType = responseHeaderBody.ResultType,
                    PayloadEncoding = payloadEncoding,
                    Fields = fields,
                    Payload = buffer[decoder.Pos..],
                    ReplyStatus = replyStatus,
                };
            }

            if (payloadSize != null && payloadSize != response.Payload.Length)
            {
                throw new InvalidDataException(
                    @$"response payload size mismatch: expected {payloadSize} bytes, read
                        {response.Payload.Length} bytes");
            }

            return response;
        }

        internal virtual async ValueTask SendGoAwayFrameAsync(
            (long Bidirectional, long Unidirectional) streamIds,
            string reason,
            CancellationToken cancel = default)
        {
            Debug.Assert(IsStarted);

            if (IsIce1)
            {
                await SendAsync(Ice1Definitions.CloseConnectionFrame, true, cancel).ConfigureAwait(false);
            }
            else
            {
                var bufferWriter = new BufferWriter(new byte[1024]);
                var encoder = new Ice20Encoder(bufferWriter);
                if (!TransportHeader.IsEmpty)
                {
                    bufferWriter.WriteByteSpan(TransportHeader.Span);
                }
                encoder.EncodeByte((byte)Ice2FrameType.GoAway);
                BufferWriter.Position sizePos = encoder.StartFixedLengthSize();

                var goAwayFrameBody = new Ice2GoAwayBody(streamIds.Bidirectional, streamIds.Unidirectional, reason);
                goAwayFrameBody.Encode(encoder);
                encoder.EndFixedLengthSize(sizePos);

                await SendAsync(bufferWriter.Finish(), false, cancel).ConfigureAwait(false);
            }

            _connection.Logger.LogSentGoAwayFrame(_connection, streamIds.Bidirectional, streamIds.Unidirectional, reason);
        }

        internal virtual async ValueTask SendGoAwayCanceledFrameAsync()
        {
            Debug.Assert(IsStarted && !IsIce1);

            var bufferWriter = new BufferWriter(new byte[1024]);
            var encoder = new Ice20Encoder(bufferWriter);
            if (!TransportHeader.IsEmpty)
            {
                bufferWriter.WriteByteSpan(TransportHeader.Span);
            }
            encoder.EncodeByte((byte)Ice2FrameType.GoAwayCanceled);
            encoder.EndFixedLengthSize(encoder.StartFixedLengthSize());
            await SendAsync(bufferWriter.Finish(), false, CancellationToken.None).ConfigureAwait(false);

            _connection.Logger.LogSentGoAwayCanceledFrame();
        }

        internal virtual async ValueTask SendInitializeFrameAsync(CancellationToken cancel = default)
        {
            if (IsIce1)
            {
                await SendAsync(Ice1Definitions.ValidateConnectionFrame, false, cancel).ConfigureAwait(false);
            }
            else
            {
                var bufferWriter = new BufferWriter(new byte[1024]);
                var encoder = new Ice20Encoder(bufferWriter);
                if (!TransportHeader.IsEmpty)
                {
                    bufferWriter.WriteByteSpan(TransportHeader.Span);
                }
                encoder.EncodeByte((byte)Ice2FrameType.Initialize);
                BufferWriter.Position sizePos = encoder.StartFixedLengthSize();
                BufferWriter.Position pos = bufferWriter.Tail;

                // Encode the transport parameters as Fields
                encoder.EncodeSize(1);

                // Transmit out local incoming frame maximum size
                Debug.Assert(_connection.IncomingFrameMaxSize > 0);
                encoder.EncodeField((int)Ice2ParameterKey.IncomingFrameMaxSize,
                                (ulong)_connection.IncomingFrameMaxSize,
                                (encoder, value) => encoder.EncodeVarULong(value));

                encoder.EndFixedLengthSize(sizePos);

                await SendAsync(bufferWriter.Finish(), false, cancel).ConfigureAwait(false);
            }

            _connection.Logger.LogSentInitializeFrame(_connection, _connection.IncomingFrameMaxSize);
        }

        internal virtual async ValueTask SendRequestFrameAsync(
            OutgoingRequest request,
            CancellationToken cancel = default)
        {
            var bufferWriter = new BufferWriter();
            bufferWriter.WriteByteSpan(TransportHeader.Span);
            if (IsIce1)
            {
                if (request.StreamParamSender != null)
                {
                    throw new NotSupportedException("stream parameters are not supported with ice1");
                }

                var encoder = new Ice11Encoder(bufferWriter);

                // Write the Ice1 request header.

                bufferWriter.WriteByteSpan(Ice1Definitions.FramePrologue);
                encoder.EncodeIce1FrameType(Ice1FrameType.Request);
                encoder.EncodeByte(0); // compression status
                BufferWriter.Position frameSizeStart = encoder.StartFixedLengthSize();

                // Note: we don't write the request ID here because the stream ID is not allocated yet. It
                // will be written once the stream ID is allocated from the send queue to ensure requests are
                // sent in the same order as the request ID values.
                encoder.EncodeInt(0);

                (byte encodingMajor, byte encodingMinor) = request.PayloadEncoding.ToMajorMinor();

<<<<<<< HEAD
                var requestHeader = new Ice1RequestHeader(
                    IdentityAndFacet.FromPath(request.Path),
                    request.Operation,
                    request.IsIdempotent ? OperationMode.Idempotent : OperationMode.Normal,
                    request.Features.GetContext(),
                    encapsulationSize: request.PayloadSize + 6,
                    encodingMajor,
                    encodingMinor);
                requestHeader.Encode(encoder);
=======
            // Read the remainder of the size if needed.
            int sizeLength = Ice20Decoder.DecodeSizeLength(buffer.Span[1]);
            if (sizeLength > 1)
            {
                await ReceiveFullAsync(buffer.Slice(2, sizeLength - 1), cancel).ConfigureAwait(false);
            }
            int size = Ice20Decoder.DecodeSize(buffer[1..].AsReadOnlySpan()).Size;
>>>>>>> 16b82a10

                encoder.EncodeFixedLengthSize(bufferWriter.Size + request.PayloadSize, frameSizeStart);
            }
            else
            {
                var encoder = new Ice20Encoder(bufferWriter);

                // Write the Ice2 request header.

                encoder.EncodeIce2FrameType(Ice2FrameType.Request);

                // TODO: simplify sizes, we should be able to remove one of the sizes (the frame size, the
                // frame header size).
                BufferWriter.Position frameSizeStart = encoder.StartFixedLengthSize();
                BufferWriter.Position frameHeaderStart = encoder.StartFixedLengthSize(2);

                // DateTime.MaxValue represents an infinite deadline and it is encoded as -1
                long deadline = request.Deadline == DateTime.MaxValue ? -1 :
                        (long)(request.Deadline - DateTime.UnixEpoch).TotalMilliseconds;

                var requestHeaderBody = new Ice2RequestHeaderBody(
                    request.Path,
                    request.Operation,
                    request.IsIdempotent ? true : null,
                    priority: null,
                    deadline,
                    request.PayloadEncoding == Ice2Definitions.Encoding ? null : request.PayloadEncoding.ToString());

                requestHeaderBody.Encode(encoder);

                IDictionary<string, string> context = request.Features.GetContext();
                if (request.FieldsDefaults.ContainsKey((int)Ice2FieldKey.Context) || context.Count > 0)
                {
                    // Encodes context
                    request.Fields[(int)Ice2FieldKey.Context] =
                        encoder => encoder.EncodeDictionary(context,
                                                            (encoder, value) => encoder.EncodeString(value),
                                                            (encoder, value) => encoder.EncodeString(value));
                }
                // else context remains empty (not set)

                encoder.EncodeFields(request.Fields, request.FieldsDefaults);
                encoder.EncodeSize(request.PayloadSize);

                // We're done with the header encoding, write the header size.
                int headerSize = encoder.EndFixedLengthSize(frameHeaderStart, 2);

                // We're done with the frame encoding, write the frame size.
                int frameSize = headerSize + 2 + request.PayloadSize;
                encoder.EncodeFixedLengthSize(frameSize, frameSizeStart);
                if (frameSize > _connection.PeerIncomingFrameMaxSize)
                {
                    throw new ArgumentException(
                        $@"the request size ({frameSize} bytes) is larger than the peer's IncomingFrameMaxSize ({
                        _connection.PeerIncomingFrameMaxSize} bytes)",
                        nameof(request));
                }
            }

            // Add the payload to the buffer writer.
            bufferWriter.Add(request.Payload);

            // Send the request frame.
            await SendAsync(bufferWriter.Finish(),
                            endStream: request.StreamParamSender == null,
                            cancel).ConfigureAwait(false);

            // If there's a stream param sender, we can start sending the data.
            if (request.StreamParamSender != null)
            {
                request.SendStreamParam(this);
            }
        }

        internal virtual async ValueTask SendResponseFrameAsync(
            OutgoingResponse response,
            CancellationToken cancel = default)
        {
            var bufferWriter = new BufferWriter();
            bufferWriter.WriteByteSpan(TransportHeader.Span);
            if (IsIce1)
            {
                if (response.StreamParamSender != null)
                {
                    throw new NotSupportedException("stream parameters are not supported with ice1");
                }

                var encoder = new Ice11Encoder(bufferWriter);

                // Write the Ice1 response header.

                bufferWriter.WriteByteSpan(Ice1Definitions.FramePrologue);
                encoder.EncodeIce1FrameType(Ice1FrameType.Reply);
                encoder.EncodeByte(0); // compression status
                BufferWriter.Position frameSizeStart = encoder.StartFixedLengthSize();

                encoder.EncodeInt(RequestId);
                encoder.EncodeReplyStatus(response.ReplyStatus);
                if (response.ReplyStatus <= ReplyStatus.UserException)
                {
                    (byte encodingMajor, byte encodingMinor) = response.PayloadEncoding.ToMajorMinor();

                    var responseHeader = new Ice1ResponseHeader(encapsulationSize: response.PayloadSize + 6,
                                                                encodingMajor,
                                                                encodingMinor);
                    responseHeader.Encode(encoder);
                }

                encoder.EncodeFixedLengthSize(bufferWriter.Size + response.PayloadSize, frameSizeStart);
            }
            else
            {
                var encoder = new Ice20Encoder(bufferWriter);

                // Write the Ice2 response header.

                encoder.EncodeIce2FrameType(Ice2FrameType.Response);

                // TODO: simplify sizes, we should be able to remove one of the sizes (the frame size or the
                // frame header size).
                BufferWriter.Position frameSizeStart = encoder.StartFixedLengthSize();
                BufferWriter.Position frameHeaderStart = encoder.StartFixedLengthSize(2);

                new Ice2ResponseHeaderBody(
                    response.ResultType,
                    response.PayloadEncoding == Ice2Definitions.Encoding ? null :
                        response.PayloadEncoding.ToString()).Encode(encoder);

                encoder.EncodeFields(response.Fields, response.FieldsDefaults);
                encoder.EncodeSize(response.PayloadSize);

                // We're done with the header encoding, write the header size.
                int headerSize = encoder.EndFixedLengthSize(frameHeaderStart, 2);

                // We're done with the frame encoding, write the frame size.
                int frameSize = headerSize + 2 + response.PayloadSize;
                encoder.EncodeFixedLengthSize(frameSize, frameSizeStart);
                if (frameSize > _connection.PeerIncomingFrameMaxSize)
                {
                    // Throw a remote exception instead of this response, the Ice connection will catch it and send it
                    // as the response instead of sending this response which is too large.
                    throw new DispatchException(
                    $@"the response size ({frameSize} bytes) is larger than IncomingFrameMaxSize ({
                        _connection.PeerIncomingFrameMaxSize} bytes)");
                }
            }

            // Add the payload to the buffer writer.
            bufferWriter.Add(response.Payload);

            // Send the request frame.
            await SendAsync(bufferWriter.Finish(),
                            endStream: response.StreamParamSender == null,
                            cancel).ConfigureAwait(false);

            // If there's a stream param sender, we can start sending the data.
            if (response.StreamParamSender != null)
            {
                response.SendStreamParam(this);
            }
        }

        internal IDisposable? StartScope() => _connection.Logger.StartStreamScope(Id);

        private protected virtual ValueTask<ReadOnlyMemory<byte>> ReceiveIce1FrameAsync(
            Ice1FrameType expectedFrameType,
            CancellationToken cancel = default) =>
            // TODO: temporary until Ice1 protocol handler is implemented
            throw new NotSupportedException("ice1 protocol not supported by stream");

        private protected virtual async ValueTask<ReadOnlyMemory<byte>> ReceiveIce2FrameAsync(
            Ice2FrameType expectedFrameType,
            CancellationToken cancel)
        {
            Memory<byte> buffer = new byte[256];

            // Read the frame type and first byte of the size.
            await ReceiveFullAsync(buffer.Slice(0, 2), cancel).ConfigureAwait(false);
            var frameType = (Ice2FrameType)buffer.Span[0];
            if (frameType != expectedFrameType)
            {
                throw new InvalidDataException($"received frame type {frameType} but expected {expectedFrameType}");
            }

            // Read the remainder of the size if needed.
            int sizeLength = buffer.Span[1].DecodeSizeLength20();
            if (sizeLength > 1)
            {
                await ReceiveFullAsync(buffer.Slice(2, sizeLength - 1), cancel).ConfigureAwait(false);
            }

            int frameSize = buffer[1..].AsReadOnlySpan().DecodeSize20().Size;
            if (frameSize > _connection.IncomingFrameMaxSize)
            {
                throw new InvalidDataException(
                    $"frame with {frameSize} bytes exceeds IncomingFrameMaxSize connection option value");
            }

            if (frameSize > 0)
            {
                buffer = frameSize > buffer.Length ? new byte[frameSize] : buffer.Slice(0, frameSize);
                await ReceiveFullAsync(buffer, cancel).ConfigureAwait(false);
                return buffer;
            }
            else
            {
                return Memory<byte>.Empty;
            }
        }

        private async ValueTask ReceiveFullAsync(Memory<byte> buffer, CancellationToken cancel = default)
        {
            // Loop until we received enough data to fully fill the given buffer.
            int offset = 0;
            while (offset < buffer.Length)
            {
                int received = await ReceiveAsync(buffer[offset..], cancel).ConfigureAwait(false);
                if (received == 0)
                {
                    throw new InvalidDataException("unexpected end of stream");
                }
                offset += received;
            }
        }

        private bool TrySetState(State state, bool shutdown)
        {
            if (((State)Interlocked.Or(ref _state, (int)state)).HasFlag(state))
            {
                return false;
            }
            else
            {
                if (shutdown)
                {
                    TryShutdown();
                }
                return true;
            }
        }

        private enum State : int
        {
            ReadCompleted = 1,
            WriteCompleted = 2,
            Shutdown = 4
        }

        // A System.IO.Stream class to wrap SendAsync/ReceiveAsync functionality of the RpcStream. For Quic,
        // this won't be needed since the QuicStream is a System.IO.Stream.
        private class ByteStream : System.IO.Stream
        {
            public override bool CanRead => true;
            public override bool CanSeek => false;
            public override bool CanWrite => true;
            public override long Length => throw new NotImplementedException();

            public override long Position
            {
                get => throw new NotImplementedException();
                set => throw new NotImplementedException();
            }

            private readonly ReadOnlyMemory<byte>[] _buffers;
            private readonly RpcStream _stream;

            public override void Flush()
            {
            }

            public override int Read(byte[] buffer, int offset, int count) => throw new NotImplementedException();

            public override Task<int> ReadAsync(byte[] buffer, int offset, int count, CancellationToken cancel) =>
                ReadAsync(new Memory<byte>(buffer, offset, count), cancel).AsTask();

            public override async ValueTask<int> ReadAsync(Memory<byte> buffer, CancellationToken cancel)
            {
                try
                {
                    if (_stream.ReadCompleted)
                    {
                        return 0;
                    }
                    return await _stream.ReceiveAsync(buffer, cancel).ConfigureAwait(false);
                }
                catch (RpcStreamAbortedException ex) when (ex.ErrorCode == RpcStreamError.StreamingCanceledByWriter)
                {
                    throw new System.IO.IOException("streaming canceled by the writer", ex);
                }
                catch (RpcStreamAbortedException ex) when (ex.ErrorCode == RpcStreamError.StreamingCanceledByReader)
                {
                    throw new System.IO.IOException("streaming canceled by the reader", ex);
                }
                catch (RpcStreamAbortedException ex)
                {
                    throw new System.IO.IOException($"unexpected streaming error {ex.ErrorCode}", ex);
                }
                catch (Exception ex)
                {
                    throw new System.IO.IOException($"unexpected exception", ex);
                }
            }

            public override long Seek(long offset, System.IO.SeekOrigin origin) => throw new NotImplementedException();

            public override void SetLength(long value) => throw new NotImplementedException();

            public override void Write(byte[] buffer, int offset, int count) => throw new NotImplementedException();

            public override Task WriteAsync(byte[] buffer, int offset, int count, CancellationToken cancel) =>
                WriteAsync(new Memory<byte>(buffer, offset, count), cancel).AsTask();

            public override async ValueTask WriteAsync(ReadOnlyMemory<byte> buffer, CancellationToken cancel)
            {
                try
                {
                    _buffers[^1] = buffer;
                    await _stream.SendAsync(_buffers, buffer.Length == 0, cancel).ConfigureAwait(false);
                }
                catch (RpcStreamAbortedException ex) when (ex.ErrorCode == RpcStreamError.StreamingCanceledByWriter)
                {
                    throw new System.IO.IOException("streaming canceled by the writer", ex);
                }
                catch (RpcStreamAbortedException ex) when (ex.ErrorCode == RpcStreamError.StreamingCanceledByReader)
                {
                    throw new System.IO.IOException("streaming canceled by the reader", ex);
                }
                catch (RpcStreamAbortedException ex)
                {
                    throw new System.IO.IOException($"unexpected streaming error {ex.ErrorCode}", ex);
                }
                catch (Exception ex)
                {
                    throw new System.IO.IOException($"unexpected exception", ex);
                }
            }

            internal ByteStream(RpcStream stream)
            {
                _stream = stream;
                if (_stream.TransportHeader.Length > 0)
                {
                    _buffers = new ReadOnlyMemory<byte>[2];
                    _buffers[0] = _stream.TransportHeader.ToArray();
                }
                else
                {
                    _buffers = new ReadOnlyMemory<byte>[1];
                }
            }
        }
    }
}<|MERGE_RESOLUTION|>--- conflicted
+++ resolved
@@ -283,15 +283,12 @@
             }
             else
             {
-<<<<<<< HEAD
                 ReadOnlyMemory<byte> buffer = await ReceiveIce2FrameAsync(
                     Ice2FrameType.GoAway,
                     CancellationToken.None).ConfigureAwait(false);
 
-                var goAwayFrame = new Ice2GoAwayBody(new IceDecoder(buffer, Ice2Definitions.Encoding));
-=======
-                var goAwayFrame = new Ice2GoAwayBody(new Ice20Decoder(data));
->>>>>>> 16b82a10
+
+                var goAwayFrame = new Ice2GoAwayBody(new Ice20Decoder(buffer));
                 lastBidirectionalId = goAwayFrame.LastBidirectionalStreamId;
                 lastUnidirectionalId = goAwayFrame.LastUnidirectionalStreamId;
                 message = goAwayFrame.Message;
@@ -337,11 +334,7 @@
                     cancel).ConfigureAwait(false);
 
                 // Read the protocol parameters which are encoded as IceRpc.Fields.
-<<<<<<< HEAD
-                var decoder = new IceDecoder(buffer, Ice2Definitions.Encoding);
-=======
-                var decoder = new Ice20Decoder(data);
->>>>>>> 16b82a10
+                var decoder = new Ice20Decoder(buffer);
                 int dictionarySize = decoder.DecodeSize();
                 for (int i = 0; i < dictionarySize; ++i)
                 {
@@ -384,7 +377,7 @@
                     Ice1FrameType.Request,
                     cancel).ConfigureAwait(false);
 
-                var decoder = new IceDecoder(buffer, _connection.Protocol.GetEncoding());
+                var decoder = new Ice11Decoder(buffer);
 
                 var requestHeader = new Ice1RequestHeader(decoder);
                 if (requestHeader.IdentityAndFacet.Identity.Name.Length == 0)
@@ -421,7 +414,7 @@
                     Ice2FrameType.Request,
                     cancel).ConfigureAwait(false);
 
-                var decoder = new IceDecoder(buffer, _connection.Protocol.GetEncoding());
+                var decoder = new Ice20Decoder(buffer);
                 int headerSize = decoder.DecodeSize();
                 int headerStartPos = decoder.Pos;
 
@@ -463,7 +456,7 @@
                     request.Features = new FeatureCollection();
                     request.Features.Set(new Context
                     {
-                        Value = value.DecodeFieldValue(decoder => decoder.DecodeDictionary(
+                        Value = Ice20Decoder.DecodeFieldValue(value, decoder => decoder.DecodeDictionary(
                             minKeySize: 1,
                             minValueSize: 1,
                             keyDecodeFunc: decoder => decoder.DecodeString(),
@@ -497,7 +490,7 @@
                     Ice1FrameType.Reply,
                     cancel).ConfigureAwait(false);
 
-                var decoder = new IceDecoder(buffer, _connection.Protocol.GetEncoding());
+                var decoder = new Ice11Decoder(buffer);
 
                 ReplyStatus replyStatus = decoder.DecodeReplyStatus();
                 Encoding payloadEncoding;
@@ -529,7 +522,7 @@
                     Ice2FrameType.Response,
                     cancel).ConfigureAwait(false);
 
-                var decoder = new IceDecoder(buffer, _connection.Protocol.GetEncoding());
+                var decoder = new Ice20Decoder(buffer);
                 int headerSize = decoder.DecodeSize();
                 int headerStartPos = decoder.Pos;
 
@@ -690,7 +683,6 @@
 
                 (byte encodingMajor, byte encodingMinor) = request.PayloadEncoding.ToMajorMinor();
 
-<<<<<<< HEAD
                 var requestHeader = new Ice1RequestHeader(
                     IdentityAndFacet.FromPath(request.Path),
                     request.Operation,
@@ -700,15 +692,6 @@
                     encodingMajor,
                     encodingMinor);
                 requestHeader.Encode(encoder);
-=======
-            // Read the remainder of the size if needed.
-            int sizeLength = Ice20Decoder.DecodeSizeLength(buffer.Span[1]);
-            if (sizeLength > 1)
-            {
-                await ReceiveFullAsync(buffer.Slice(2, sizeLength - 1), cancel).ConfigureAwait(false);
-            }
-            int size = Ice20Decoder.DecodeSize(buffer[1..].AsReadOnlySpan()).Size;
->>>>>>> 16b82a10
 
                 encoder.EncodeFixedLengthSize(bufferWriter.Size + request.PayloadSize, frameSizeStart);
             }
@@ -894,13 +877,13 @@
             }
 
             // Read the remainder of the size if needed.
-            int sizeLength = buffer.Span[1].DecodeSizeLength20();
+            int sizeLength = Ice20Decoder.DecodeSizeLength(buffer.Span[1]);
             if (sizeLength > 1)
             {
                 await ReceiveFullAsync(buffer.Slice(2, sizeLength - 1), cancel).ConfigureAwait(false);
             }
 
-            int frameSize = buffer[1..].AsReadOnlySpan().DecodeSize20().Size;
+            int frameSize = Ice20Decoder.DecodeSize(buffer[1..].AsReadOnlySpan()).Size;
             if (frameSize > _connection.IncomingFrameMaxSize)
             {
                 throw new InvalidDataException(
