// Copyright (c) ZeroC, Inc. All rights reserved.

using IceRpc.Slice;
using IceRpc.Slice.Internal;
using IceRpc.Transports;
using IceRpc.Transports.Internal;
using Microsoft.Extensions.Logging;
using System.Buffers;
using System.Collections.Immutable;
using System.Diagnostics;
using System.Globalization;
using System.IO.Pipelines;

namespace IceRpc.Internal;

internal sealed class IceProtocolConnection : ProtocolConnection
{
    public override ServerAddress ServerAddress => _duplexConnection.ServerAddress;

    private static readonly IDictionary<RequestFieldKey, ReadOnlySequence<byte>> _idempotentFields =
        new Dictionary<RequestFieldKey, ReadOnlySequence<byte>>
        {
            [RequestFieldKey.Idempotent] = default
        }.ToImmutableDictionary();

    private static readonly IDictionary<ResponseFieldKey, ReadOnlySequence<byte>> _otherReplicaFields =
        new Dictionary<ResponseFieldKey, ReadOnlySequence<byte>>
        {
            [ResponseFieldKey.RetryPolicy] = new ReadOnlySequence<byte>(new byte[]
            {
                (byte)Retryable.OtherReplica
            })
        }.ToImmutableDictionary();

    private IConnectionContext? _connectionContext; // non-null once the connection is established
    private readonly IDispatcher _dispatcher;

    private int _dispatchCount;
    private readonly TaskCompletionSource _dispatchesAndInvocationsCompleted =
        new(TaskCreationOptions.RunContinuationsAsynchronously);

    private readonly CancellationTokenSource _dispatchesAndInvocationsCts = new();
    private readonly SemaphoreSlim? _dispatchSemaphore;
    private readonly IDuplexConnection _duplexConnection;
    private readonly DuplexConnectionReader _duplexConnectionReader;
    private readonly DuplexConnectionWriter _duplexConnectionWriter;
    private readonly Dictionary<int, TaskCompletionSource<PipeReader>> _invocations = new();
    private bool _isReadOnly;
    private readonly ILogger _logger;
    private readonly int _maxFrameSize;
    private readonly MemoryPool<byte> _memoryPool;
    private readonly int _minSegmentSize;
    private readonly object _mutex = new();
    private int _nextRequestId;
    private readonly IcePayloadPipeWriter _payloadWriter;
    private readonly TaskCompletionSource _pendingClose = new(TaskCreationOptions.RunContinuationsAsynchronously);
    private Task _pingTask = Task.CompletedTask;
    private Task? _readFramesTask;
    private readonly CancellationTokenSource _tasksCts = new();
    // Only set for server connections.
    private readonly TransportConnectionInformation? _transportConnectionInformation;
    private readonly AsyncSemaphore _writeSemaphore = new(1, 1);

    /// <summary>Parses the message carried by a system exception with reply status UnknownException.</summary>
    internal static (StatusCode StatusCode, string Message) ParseUnknownExceptionMessage(string message)
    {
        StatusCode statusCode = StatusCode.UnhandledException;

        // If the status code is encoded in the message, remove it from the message.
        if (message.StartsWith('[') &&
            message.IndexOf(']', StringComparison.Ordinal) is int pos && pos != -1)
        {
            try
            {
                statusCode = (StatusCode)ulong.Parse(message[1..pos], CultureInfo.InvariantCulture);
                message = message[(pos + 1)..].TrimStart();
            }
            catch
            {
                // ignored, keep default
            }
        }
        return (statusCode, message);
    }

    internal IceProtocolConnection(
        IDuplexConnection duplexConnection,
<<<<<<< HEAD
        bool isServer,
        ConnectionOptions options,
        ILogger logger)
        : base(isServer, options)
=======
        TransportConnectionInformation? transportConnectionInformation,
        ConnectionOptions options)
        : base(isServer: transportConnectionInformation is not null, options)
>>>>>>> 574d56c0
    {
        // With ice, we always listen for incoming frames (responses) so we need a dispatcher for incoming requests even
        // if we don't expect any. This dispatcher throws an ice ObjectNotExistException back to the client, which makes
        // more sense than throwing an UnknownException.
        _dispatcher = options.Dispatcher ?? ServiceNotFoundDispatcher.Instance;
        _logger = logger;
        _maxFrameSize = options.MaxIceFrameSize;
        _transportConnectionInformation = transportConnectionInformation;

        if (options.MaxDispatches > 0)
        {
            _dispatchSemaphore = new SemaphoreSlim(
                initialCount: options.MaxDispatches,
                maxCount: options.MaxDispatches);
        }

        _memoryPool = options.Pool;
        _minSegmentSize = options.MinSegmentSize;

        _duplexConnection = duplexConnection;
        _duplexConnectionWriter = new DuplexConnectionWriter(
            duplexConnection,
            _memoryPool,
            _minSegmentSize);
        _duplexConnectionReader = new DuplexConnectionReader(
            duplexConnection,
            idleTimeout: options.IdleTimeout,
            _memoryPool,
            _minSegmentSize,
            connectionLostAction: ConnectionLost,
            keepAliveAction: () =>
            {
                try
                {
                    lock (_mutex)
                    {
                        if (_pingTask.IsCompleted && !_tasksCts.IsCancellationRequested)
                        {
                            _pingTask = PingAsync(_tasksCts.Token);
                        }
                    }
                }
                catch
                {
                    // Ignore, the read frames task will fail if the connection fails.
                }
            });

        _payloadWriter = new IcePayloadPipeWriter(_duplexConnectionWriter);

        async Task PingAsync(CancellationToken cancellationToken)
        {
            // Make sure we execute the function without holding the connection mutex lock.
            await Task.Yield();

            try
            {
                await _writeSemaphore.EnterAsync(cancellationToken).ConfigureAwait(false);
                try
                {
                    EncodeValidateConnectionFrame(_duplexConnectionWriter);
                    await _duplexConnectionWriter.FlushAsync(cancellationToken).ConfigureAwait(false);
                }
                catch (Exception exception)
                {
                    ConnectionLost(exception);
                }
                finally
                {
                    _writeSemaphore.Release();
                }
            }
            catch
            {
                // Connection disposed.
            }

            static void EncodeValidateConnectionFrame(DuplexConnectionWriter writer)
            {
                var encoder = new SliceEncoder(writer, SliceEncoding.Slice1);
                IceDefinitions.ValidateConnectionFrame.Encode(ref encoder);
            }
        }
    }

    private protected override void CancelDispatchesAndInvocations()
    {
        if (!_dispatchesAndInvocationsCts.IsCancellationRequested)
        {
            // Cancel dispatches and invocations for a speedy shutdown.
            _dispatchesAndInvocationsCts.Cancel();

            lock (_mutex)
            {
                _isReadOnly = true; // prevent new dispatches or invocations from being accepted.

                if (_invocations.Count == 0 && _dispatchCount == 0)
                {
                    _dispatchesAndInvocationsCompleted.TrySetResult();
                }
            }
        }
    }

    private protected override bool CheckIfIdle()
    {
        lock (_mutex)
        {
            // If idle, mark the connection as readonly to stop accepting new dispatches or invocations.
            if (_invocations.Count == 0 && _dispatchCount == 0)
            {
                _isReadOnly = true;
                ConnectionClosedException = new ConnectionException(ConnectionErrorCode.ClosedByIdle);
                return true;
            }
            else
            {
                return false;
            }
        }
    }

    private protected override async Task<TransportConnectionInformation> ConnectAsyncCore(
        CancellationToken cancellationToken)
    {
        // If the transport connection information is null, we need to connect the transport connection. It's null for
        // client connections. The transport connection of a server connection is established by Server.
        TransportConnectionInformation transportConnectionInformation =
            _transportConnectionInformation ??
            await _duplexConnection.ConnectAsync(cancellationToken).ConfigureAwait(false);

        // This needs to be set before starting the read frames task below.
        _connectionContext = new ConnectionContext(this, transportConnectionInformation);

        // Wait for the transport connection establishment to enable the idle timeout check.
        _duplexConnectionReader.EnableIdleCheck();

        if (IsServer)
        {
            EncodeValidateConnectionFrame(_duplexConnectionWriter);
            await _duplexConnectionWriter.FlushAsync(cancellationToken).ConfigureAwait(false);
        }
        else
        {
            ReadOnlySequence<byte> buffer = await _duplexConnectionReader.ReadAtLeastAsync(
                IceDefinitions.PrologueSize,
                cancellationToken).ConfigureAwait(false);

            (IcePrologue validateConnectionFrame, long consumed) = DecodeValidateConnectionFrame(buffer);
            _duplexConnectionReader.AdvanceTo(buffer.GetPosition(consumed), buffer.End);

            IceDefinitions.CheckPrologue(validateConnectionFrame);
            if (validateConnectionFrame.FrameSize != IceDefinitions.PrologueSize)
            {
                throw new InvalidDataException(
                    $"received Ice frame with only '{validateConnectionFrame.FrameSize}' bytes");
            }
            if (validateConnectionFrame.FrameType != IceFrameType.ValidateConnection)
            {
                throw new InvalidDataException(
                    $"expected '{nameof(IceFrameType.ValidateConnection)}' frame but received frame type '{validateConnectionFrame.FrameType}'");
            }
        }

        _readFramesTask = Task.Run(
            async () =>
            {
                try
                {
                    // Read frames until the CloseConnection frame is received.
                    await ReadFramesAsync(_tasksCts.Token).ConfigureAwait(false);

                    ConnectionClosedException = new ConnectionException(ConnectionErrorCode.ClosedByPeer);

                    _tasksCts.Cancel();
                    await Task.WhenAll(
                        _pingTask,
                        _writeSemaphore.CompleteAndWaitAsync(ConnectionClosedException)).ConfigureAwait(false);

                    // The peer expects the connection to be closed as soon as the CloseConnection message is received.
                    // So there's no need to initiate shutdown, we just close the transport connection and notify the
                    // callback that the connection has been shutdown by the peer.
                    _duplexConnection.Dispose();

                    // Initiate the shutdown.
                    InitiateShutdown(ConnectionErrorCode.ClosedByPeer);
                }
                catch (TransportException exception) when (
                    exception.ErrorCode == TransportErrorCode.ConnectionReset &&
                    _isReadOnly &&
                    _dispatchesAndInvocationsCompleted.Task.IsCompleted)
                {
                    // Expected if the connection is shutting down and waiting for the peer to close the connection.
                    Debug.Assert(ConnectionClosedException is not null);
                }
                catch (ConnectionException)
                {
                    Debug.Assert(ConnectionClosedException is not null);
                }
                catch (OperationCanceledException)
                {
                    // This can occur if DisposeAsync is called. This can only be called on a connected connection so
                    // ConnectionClosedException should always be set at this point.
                    Debug.Assert(ConnectionClosedException is not null);
                }
                catch (Exception exception)
                {
                    ConnectionClosedException = new ConnectionException(
                        ConnectionErrorCode.ClosedByAbort,
                        "the connection was lost",
                        exception);

                    // Notify the ConnectionLost callback.
                    ConnectionLost(exception);
                }
                finally
                {
                    // Make sure to unblock ShutdownAsync if it's waiting for the connection closure.
                    _pendingClose.TrySetResult();

                    // Don't wait for DisposeAsync to be called to cancel dispatches and invocations which might still
                    // be running.
                    CancelDispatchesAndInvocations();
                }
            },
            CancellationToken.None);

        return transportConnectionInformation;

        static void EncodeValidateConnectionFrame(DuplexConnectionWriter writer)
        {
            var encoder = new SliceEncoder(writer, SliceEncoding.Slice1);
            IceDefinitions.ValidateConnectionFrame.Encode(ref encoder);
        }

        static (IcePrologue, long) DecodeValidateConnectionFrame(ReadOnlySequence<byte> buffer)
        {
            var decoder = new SliceDecoder(buffer, SliceEncoding.Slice1);
            return (new IcePrologue(ref decoder), decoder.Consumed);
        }
    }

    private protected override async ValueTask DisposeAsyncCore()
    {
        // Dispose triggers the cancellation of pending operations (invocations, dispatches, ...)
        var exception = new ConnectionException(ConnectionErrorCode.OperationAborted);

        // Before disposing the transport connection, cancel pending tasks which are using it wait for the tasks to
        // complete.
        _tasksCts.Cancel();
        await Task.WhenAll(
            _readFramesTask ?? Task.CompletedTask,
            _pingTask,
            _writeSemaphore.CompleteAndWaitAsync(exception)).ConfigureAwait(false);

        // Dispose the transport connection. This will abort the transport connection if it wasn't shutdown first.
        _duplexConnection.Dispose();

        // Cancel dispatches and invocations.
        CancelDispatchesAndInvocations();

        // Next, wait for dispatches and invocations to complete.
        await _dispatchesAndInvocationsCompleted.Task.ConfigureAwait(false);

        // It's now safe to dispose of the reader/writer since no more threads are sending/receiving data.
        _duplexConnectionReader.Dispose();
        _duplexConnectionWriter.Dispose();

        _tasksCts.Dispose();
        _dispatchesAndInvocationsCts.Dispose();
        _dispatchSemaphore?.Dispose();
    }

    private protected override async Task<IncomingResponse> InvokeAsyncCore(
        OutgoingRequest request,
        CancellationToken cancellationToken)
    {
        CancellationTokenSource? cts = null;

        lock (_mutex)
        {
            // Nothing prevents InvokeAsync to be called on a connection which is being shutdown or disposed. We check
            // for this condition here and throw ConnectionClosedException if necessary.
            if (_isReadOnly)
            {
                Debug.Assert(ConnectionClosedException is not null);
                throw ConnectionClosedException;
            }

            // _dispatchesAndInvocationsCts token can throw ObjectDisposedException so only create the
            // linked source if the connection is not disposed.
            cts = CancellationTokenSource.CreateLinkedTokenSource(
                _dispatchesAndInvocationsCts.Token,
                cancellationToken);
        }

        PipeReader? frameReader = null;
        int requestId = 0;
        try
        {
            if (request.PayloadContinuation is not null)
            {
                throw new NotSupportedException("PayloadContinuation must be null with the ice protocol");
            }

            // Read the full payload. This can take some time so this needs to be done before acquiring the write
            // semaphore.
            ReadOnlySequence<byte> payload = await ReadFullPayloadAsync(
                request.Payload,
                cts.Token).ConfigureAwait(false);
            int payloadSize = checked((int)payload.Length);

            // Wait for writing of other frames to complete. The semaphore is used as an asynchronous queue to
            // serialize the writing of frames.
            await _writeSemaphore.EnterAsync(cts.Token).ConfigureAwait(false);
            PipeWriter payloadWriter = _payloadWriter;
            TaskCompletionSource<PipeReader>? responseCompletionSource = null;
            try
            {
                // Assign the request ID for twoway invocations and keep track of the invocation for receiving the
                // response. The request ID is only assigned once the write semaphore is acquired. We don't want a
                // canceled request to allocate a request ID that won't be used.
                if (!request.IsOneway)
                {
                    lock (_mutex)
                    {
                        if (_isReadOnly)
                        {
                            Debug.Assert(ConnectionClosedException is not null);
                            throw ConnectionClosedException;
                        }
                        else
                        {
                            if (_invocations.Count == 0 && _dispatchCount == 0)
                            {
                                DisableIdleCheck();
                            }

                            requestId = ++_nextRequestId;
                            responseCompletionSource = new(TaskCreationOptions.RunContinuationsAsynchronously);
                            _invocations[requestId] = responseCompletionSource;
                        }
                    }
                }

                EncodeRequestHeader(_duplexConnectionWriter, request, requestId, payloadSize);

                payloadWriter = request.GetPayloadWriter(payloadWriter);

                // The writing of the request can only be canceled if the connection is disposed.
                FlushResult flushResult = await payloadWriter.WriteAsync(
                    payload,
                    endStream: false,
                    _tasksCts.Token).ConfigureAwait(false);

                // If a payload writer decorator returns a canceled or completed flush result, we have to throw
                // NotSupportedException. We can't interrupt the writing of a payload since it would lead to a bogus
                // payload to be sent over the connection.
                if (flushResult.IsCanceled || flushResult.IsCompleted)
                {
                    throw new NotSupportedException(
                        "payload writer cancellation or completion is not supported with the ice protocol");
                }

                request.Payload.Complete();
            }
            finally
            {
                payloadWriter.Complete();
                _writeSemaphore.Release();
            }

            if (request.IsOneway)
            {
                // We're done, there's no response for oneway requests.
                return new IncomingResponse(request, _connectionContext!);
            }

            // Wait to receive the response.

            Debug.Assert(responseCompletionSource is not null);
            try
            {
                frameReader = await responseCompletionSource.Task.WaitAsync(cts.Token).ConfigureAwait(false);
            }
            catch (OperationCanceledException) when (responseCompletionSource.Task.IsCompleted)
            {
                // The WaitAsync might be canceled shortly after the response is received and before the task completion
                // source continuation is run.
                frameReader = await responseCompletionSource.Task.ConfigureAwait(false);
            }

            if (!frameReader.TryRead(out ReadResult readResult))
            {
                throw new InvalidDataException($"received empty response frame for request #{requestId}");
            }

            Debug.Assert(readResult.IsCompleted);

            ReplyStatus replyStatus = ((int)readResult.Buffer.FirstSpan[0]).AsReplyStatus();

            StatusCode statusCode;
            if (replyStatus <= ReplyStatus.UserException)
            {
                const int headerSize = 7; // reply status byte + encapsulation header

                // read and check encapsulation header (6 bytes long)

                if (readResult.Buffer.Length < headerSize)
                {
                    throw new InvalidDataException($"received invalid frame header for request #{requestId}");
                }

                EncapsulationHeader encapsulationHeader = SliceEncoding.Slice1.DecodeBuffer(
                    readResult.Buffer.Slice(1, 6),
                    (ref SliceDecoder decoder) => new EncapsulationHeader(ref decoder));

                // Sanity check
                payloadSize = encapsulationHeader.EncapsulationSize - 6;
                if (payloadSize != readResult.Buffer.Length - headerSize)
                {
                    throw new InvalidDataException(
                        $"response payload size/frame size mismatch: payload size is {payloadSize} bytes but frame has {readResult.Buffer.Length - headerSize} bytes left");
                }

                // Consume header.
                frameReader.AdvanceTo(readResult.Buffer.GetPosition(headerSize));
                statusCode = replyStatus == ReplyStatus.Ok ? StatusCode.Success : StatusCode.Failure;
            }
            else
            {
                // An ice system exception. The reply status is part of the payload.

                statusCode = replyStatus switch
                {
                    ReplyStatus.ObjectNotExistException => StatusCode.ServiceNotFound,
                    ReplyStatus.FacetNotExistException => StatusCode.ServiceNotFound,
                    ReplyStatus.OperationNotExistException => StatusCode.OperationNotFound,
                    ReplyStatus.UnknownException => DecodeStatusCode(readResult.Buffer),
                    _ => StatusCode.UnhandledException
                };

                // Don't consume anything. The examined is irrelevant since readResult.IsCompleted is true.
                frameReader.AdvanceTo(readResult.Buffer.Start);

                static StatusCode DecodeStatusCode(ReadOnlySequence<byte> buffer)
                {
                    var decoder = new SliceDecoder(buffer, SliceEncoding.Slice1);
                    decoder.Skip(1); // skip reply status
                    return ParseUnknownExceptionMessage(decoder.DecodeString()).StatusCode;
                }
            }

            // For compatibility with ZeroC Ice "indirect" proxies
            IDictionary<ResponseFieldKey, ReadOnlySequence<byte>> fields =
                replyStatus == ReplyStatus.ObjectNotExistException && request.ServiceAddress.ServerAddress is null ?
                _otherReplicaFields :
                ImmutableDictionary<ResponseFieldKey, ReadOnlySequence<byte>>.Empty;

            var response = new IncomingResponse(request, _connectionContext!, fields)
            {
                Payload = frameReader,
                StatusCode = statusCode
            };

            frameReader = null; // response now owns frameReader
            return response;
        }
        catch (OperationCanceledException) when (_dispatchesAndInvocationsCts.IsCancellationRequested)
        {
            if (ConnectionClosedException is ConnectionException connectionException &&
                connectionException.ErrorCode == ConnectionErrorCode.ClosedByAbort)
            {
                // If the connection was lost, report a transport error.
                throw new ConnectionException(ConnectionErrorCode.TransportError, connectionException.InnerException);
            }
            else
            {
                // Otherwise, the invocation was canceled because of a speedy-shutdown.
                throw new ConnectionException(ConnectionErrorCode.OperationAborted);
            }
        }
        catch (OperationCanceledException)
        {
            throw;
        }
        catch (TransportException exception)
        {
            throw new ConnectionException(ConnectionErrorCode.TransportError, exception);
        }
        catch (Exception exception)
        {
            throw new ConnectionException(ConnectionErrorCode.Unspecified, exception);
        }
        finally
        {
            if (!request.IsOneway)
            {
                // Unregister the invocation.
                lock (_mutex)
                {
                    if (_invocations.Remove(requestId))
                    {
                        if (_invocations.Count == 0 && _dispatchCount == 0)
                        {
                            if (_isReadOnly)
                            {
                                _dispatchesAndInvocationsCompleted.TrySetResult();
                            }
                            else
                            {
                                EnableIdleCheck();
                            }
                        }
                    }
                }
            }

            frameReader?.Complete();
            cts.Dispose();
        }

        static void EncodeRequestHeader(
            DuplexConnectionWriter output,
            OutgoingRequest request,
            int requestId,
            int payloadSize)
        {
            var encoder = new SliceEncoder(output, SliceEncoding.Slice1);

            // Write the request header.
            encoder.WriteByteSpan(IceDefinitions.FramePrologue);
            encoder.EncodeIceFrameType(IceFrameType.Request);
            encoder.EncodeUInt8(0); // compression status

            Span<byte> sizePlaceholder = encoder.GetPlaceholderSpan(4);

            encoder.EncodeInt32(requestId);

            byte encodingMajor = 1;
            byte encodingMinor = 1;

            // Request header.
            var requestHeader = new IceRequestHeader(
                request.ServiceAddress.Path,
                request.ServiceAddress.Fragment,
                request.Operation,
                request.Fields.ContainsKey(RequestFieldKey.Idempotent) ?
                    OperationMode.Idempotent : OperationMode.Normal);
            requestHeader.Encode(ref encoder);
            if (request.Fields.TryGetValue(RequestFieldKey.Context, out OutgoingFieldValue requestField))
            {
                requestField.Encode(ref encoder);
            }
            else
            {
                encoder.EncodeSize(0);
            }

            // We ignore all other fields. They can't be sent over ice.

            new EncapsulationHeader(
                encapsulationSize: payloadSize + 6,
                encodingMajor,
                encodingMinor).Encode(ref encoder);

            int frameSize = checked(encoder.EncodedByteCount + payloadSize);
            SliceEncoder.EncodeInt32(frameSize, sizePlaceholder);
        }
    }

    private protected override async Task ShutdownAsyncCore(CancellationToken cancellationToken)
    {
        lock (_mutex)
        {
            _isReadOnly = true;
            if (_dispatchCount == 0 && _invocations.Count == 0)
            {
                _dispatchesAndInvocationsCompleted.TrySetResult();
            }
        }

        // Wait for dispatches and invocations to complete.
        await _dispatchesAndInvocationsCompleted.Task.WaitAsync(cancellationToken).ConfigureAwait(false);

        // Encode and write the CloseConnection frame once all the dispatches are done.
        try
        {
            await _writeSemaphore.EnterAsync(cancellationToken).ConfigureAwait(false);
            try
            {
                EncodeCloseConnectionFrame(_duplexConnectionWriter);
                await _duplexConnectionWriter.FlushAsync(cancellationToken).ConfigureAwait(false);
            }
            finally
            {
                _writeSemaphore.Release();
            }
        }
        catch (ConnectionException exception) when (exception.ErrorCode == ConnectionErrorCode.ClosedByPeer)
        {
            // Expected if the peer also sends a CloseConnection frame and the connection is closed first.
        }

        // When the peer receives the CloseConnection frame, the peer closes the connection. We wait for the
        // connection closure here. We can't just return and close the underlying transport since this could abort
        // the receive of the dispatch responses and close connection frame by the peer.
        await _pendingClose.Task.WaitAsync(cancellationToken).ConfigureAwait(false);

        static void EncodeCloseConnectionFrame(DuplexConnectionWriter writer)
        {
            var encoder = new SliceEncoder(writer, SliceEncoding.Slice1);
            IceDefinitions.CloseConnectionFrame.Encode(ref encoder);
        }
    }

    /// <summary>Creates a pipe reader to simplify the reading of a request or response frame. The frame is read
    /// fully and buffered into an internal pipe.</summary>
    private static async ValueTask<PipeReader> CreateFrameReaderAsync(
        int size,
        DuplexConnectionReader transportConnectionReader,
        MemoryPool<byte> pool,
        int minimumSegmentSize,
        CancellationToken cancellationToken)
    {
        var pipe = new Pipe(new PipeOptions(
            pool: pool,
            minimumSegmentSize: minimumSegmentSize,
            pauseWriterThreshold: 0,
            writerScheduler: PipeScheduler.Inline));

        try
        {
            await transportConnectionReader.FillBufferWriterAsync(
                pipe.Writer,
                size,
                cancellationToken).ConfigureAwait(false);
        }
        catch
        {
            pipe.Reader.Complete();
            throw;
        }
        finally
        {
            pipe.Writer.Complete();
        }

        return pipe.Reader;
    }

    /// <summary>Reads the full Ice payload from the given pipe reader.</summary>
    private static async ValueTask<ReadOnlySequence<byte>> ReadFullPayloadAsync(
        PipeReader payload,
        CancellationToken cancellationToken)
    {
        // We use ReadAtLeastAsync instead of ReadAsync to bypass the PauseWriterThreshold when the payload is
        // backed by a Pipe.
        ReadResult readResult = await payload.ReadAtLeastAsync(int.MaxValue, cancellationToken).ConfigureAwait(false);

        if (readResult.IsCanceled)
        {
            throw new InvalidOperationException("unexpected call to CancelPendingRead on ice payload");
        }

        return readResult.IsCompleted ? readResult.Buffer :
            throw new ArgumentException("the payload size is greater than int.MaxValue", nameof(payload));
    }

    /// <summary>Read incoming frames and returns on graceful connection shutdown.</summary>
    /// <param name="cancellationToken">A cancellation token that receives the cancellation requests.</param>
    private async ValueTask ReadFramesAsync(CancellationToken cancellationToken)
    {
        while (true)
        {
            ReadOnlySequence<byte> buffer = await _duplexConnectionReader.ReadAtLeastAsync(
                IceDefinitions.PrologueSize,
                cancellationToken).ConfigureAwait(false);

            // First decode and check the prologue.

            ReadOnlySequence<byte> prologueBuffer = buffer.Slice(0, IceDefinitions.PrologueSize);

            IcePrologue prologue = SliceEncoding.Slice1.DecodeBuffer(
                prologueBuffer,
                (ref SliceDecoder decoder) => new IcePrologue(ref decoder));

            _duplexConnectionReader.AdvanceTo(prologueBuffer.End);

            IceDefinitions.CheckPrologue(prologue);
            if (prologue.FrameSize > _maxFrameSize)
            {
                throw new InvalidDataException(
                    $"received frame with size ({prologue.FrameSize}) greater than max frame size");
            }

            if (prologue.CompressionStatus == 2)
            {
                throw new NotSupportedException("cannot decompress Ice frame");
            }

            // Then process the frame based on its type.
            switch (prologue.FrameType)
            {
                case IceFrameType.CloseConnection:
                {
                    if (prologue.FrameSize != IceDefinitions.PrologueSize)
                    {
                        throw new InvalidDataException(
                            $"unexpected data for {nameof(IceFrameType.CloseConnection)}");
                    }
                    return;
                }

                case IceFrameType.Request:
                    await ReadRequestAsync(prologue.FrameSize).ConfigureAwait(false);
                    break;

                case IceFrameType.RequestBatch:
                    // Read and ignore
                    PipeReader batchRequestReader = await CreateFrameReaderAsync(
                        prologue.FrameSize - IceDefinitions.PrologueSize,
                        _duplexConnectionReader,
                        _memoryPool,
                        _minSegmentSize,
                        cancellationToken).ConfigureAwait(false);
                    batchRequestReader.Complete();
                    break;

                case IceFrameType.Reply:
                    await ReadReplyAsync(prologue.FrameSize).ConfigureAwait(false);
                    break;

                case IceFrameType.ValidateConnection:
                {
                    if (prologue.FrameSize != IceDefinitions.PrologueSize)
                    {
                        throw new InvalidDataException(
                            $"unexpected data for {nameof(IceFrameType.ValidateConnection)}");
                    }
                    break;
                }

                default:
                {
                    throw new InvalidDataException(
                        $"received Ice frame with unknown frame type '{prologue.FrameType}'");
                }
            }
        } // while

        async Task ReadReplyAsync(int replyFrameSize)
        {
            // Read the remainder of the frame immediately into frameReader.
            PipeReader replyFrameReader = await CreateFrameReaderAsync(
                replyFrameSize - IceDefinitions.PrologueSize,
                _duplexConnectionReader,
                _memoryPool,
                _minSegmentSize,
                cancellationToken).ConfigureAwait(false);

            bool completeFrameReader = true;

            try
            {
                // Read and decode request ID
                if (!replyFrameReader.TryRead(out ReadResult readResult) || readResult.Buffer.Length < 4)
                {
                    throw new InvalidDataException("received invalid response request ID");
                }

                ReadOnlySequence<byte> requestIdBuffer = readResult.Buffer.Slice(0, 4);
                int requestId = SliceEncoding.Slice1.DecodeBuffer(
                    requestIdBuffer,
                    (ref SliceDecoder decoder) => decoder.DecodeInt32());
                replyFrameReader.AdvanceTo(requestIdBuffer.End);

                lock (_mutex)
                {
                    if (_invocations.TryGetValue(
                        requestId,
                        out TaskCompletionSource<PipeReader>? responseCompletionSource))
                    {
                        responseCompletionSource.SetResult(replyFrameReader);
                        completeFrameReader = false;
                    }
                    else if (!_isReadOnly)
                    {
                        throw new InvalidDataException("received ice Reply for unknown invocation");
                    }
                }
            }
            finally
            {
                if (completeFrameReader)
                {
                    replyFrameReader.Complete();
                }
            }
        }

        async Task ReadRequestAsync(int requestFrameSize)
        {
            // Read the request frame.
            PipeReader requestFrameReader = await CreateFrameReaderAsync(
                requestFrameSize - IceDefinitions.PrologueSize,
                _duplexConnectionReader,
                _memoryPool,
                _minSegmentSize,
                cancellationToken).ConfigureAwait(false);

            // Decode its header.
            int requestId;
            IceRequestHeader requestHeader;
            PipeReader? contextReader = null;
            IDictionary<RequestFieldKey, ReadOnlySequence<byte>>? fields;

            try
            {
                if (!requestFrameReader.TryRead(out ReadResult readResult))
                {
                    throw new InvalidDataException("received invalid request frame");
                }

                Debug.Assert(readResult.IsCompleted);

                (requestId, requestHeader, contextReader, int consumed) = DecodeRequestIdAndHeader(readResult.Buffer);
                requestFrameReader.AdvanceTo(readResult.Buffer.GetPosition(consumed));

                if (contextReader is null)
                {
                    fields = requestHeader.OperationMode == OperationMode.Normal ?
                        ImmutableDictionary<RequestFieldKey, ReadOnlySequence<byte>>.Empty : _idempotentFields;
                }
                else
                {
                    contextReader.TryRead(out ReadResult result);
                    Debug.Assert(result.Buffer.Length > 0 && result.IsCompleted);
                    fields = new Dictionary<RequestFieldKey, ReadOnlySequence<byte>>()
                    {
                        [RequestFieldKey.Context] = result.Buffer
                    };

                    if (requestHeader.OperationMode != OperationMode.Normal)
                    {
                        // OperationMode can be Idempotent or Nonmutating.
                        fields[RequestFieldKey.Idempotent] = default;
                    }
                }

                if (_dispatchSemaphore is SemaphoreSlim dispatchSemaphore)
                {
                    // This prevents us from receiving any new frames if we're already dispatching the maximum number
                    // of requests. We need to do this in the "accept from network loop" to apply back pressure to the
                    // caller.
                    try
                    {
                        await dispatchSemaphore.WaitAsync(_dispatchesAndInvocationsCts.Token).ConfigureAwait(false);
                    }
                    catch (OperationCanceledException)
                    {
                        Debug.Assert(_isReadOnly);
                    }
                }

                lock (_mutex)
                {
                    if (_isReadOnly)
                    {
                        Debug.Assert(ConnectionClosedException is not null);
                        throw ConnectionClosedException;
                    }
                    else if (_invocations.Count == 0 && ++_dispatchCount == 1)
                    {
                        // We were idle, we no longer are.
                        DisableIdleCheck();
                    }
                }
            }
            catch
            {
                requestFrameReader.Complete();
                contextReader?.Complete();
                throw;
            }

            // The scheduling of the task can't be canceled since we want to make sure DispatchRequestAsync will
            // cleanup the dispatch if DisposeAsync is called.
            _ = Task.Run(
                async () =>
                {
                    using var request = new IncomingRequest(_connectionContext!)
                    {
                        Fields = fields,
                        Fragment = requestHeader.Fragment,
                        IsOneway = requestId == 0,
                        Operation = requestHeader.Operation,
                        Path = requestHeader.Path,
                        Payload = requestFrameReader,
                    };
                    try
                    {
                        await DispatchRequestAsync(request, contextReader).ConfigureAwait(false);
                    }
                    catch (Exception exception)
                    {
                        _logger.LogConnectionInternalDispatchFailure(request, exception);
                    }
                },
                CancellationToken.None);

            async Task DispatchRequestAsync(IncomingRequest request, PipeReader? contextReader)
            {
                OutgoingResponse? response = null;
                try
                {
                    // The dispatcher can complete the incoming request payload to release its memory as soon as
                    // possible.
                    try
                    {
                        response = await _dispatcher.DispatchAsync(
                            request,
                            _dispatchesAndInvocationsCts.Token).ConfigureAwait(false);
                    }
                    finally
                    {
                        _dispatchSemaphore?.Release();
                    }

                    if (response != request.Response)
                    {
                        throw new InvalidOperationException(
                            "the dispatcher did not return the last response created for this request");
                    }

                    if (response.PayloadContinuation is not null)
                    {
                        throw new NotSupportedException("PayloadContinuation must be null with the ice protocol");
                    }
                }
                catch when (request.IsOneway)
                {
                    // ignored since we're not returning anything
                }
                catch (OperationCanceledException exception) when
                    (exception.CancellationToken == _dispatchesAndInvocationsCts.Token)
                {
                    response = new OutgoingResponse(request)
                    {
                        Payload = CreateDispatchExceptionPayload(
                            request,
                            new DispatchException("dispatch canceled", StatusCode.UnhandledException)),
                        StatusCode = StatusCode.UnhandledException
                    };
                }
                catch (Exception exception)
                {
                    // If we catch an exception, we return a system exception.

                    if (exception is not DispatchException dispatchException || dispatchException.ConvertToUnhandled)
                    {
                        StatusCode statusCode = exception switch
                        {
                            InvalidDataException _ => StatusCode.InvalidData,
                            _ => StatusCode.UnhandledException
                        };

                        // We pass null for message to get the message computed by DispatchException.Message.
                        dispatchException = new DispatchException(message: null, statusCode, exception);
                    }

                    response = new OutgoingResponse(request)
                    {
                        Payload = CreateDispatchExceptionPayload(request, dispatchException),
                        StatusCode = dispatchException.StatusCode
                    };
                }
                finally
                {
                    request.Payload.Complete();
                    contextReader?.Complete();

                    // The field values are now invalid - they point to potentially recycled and reused memory. We
                    // replace Fields by an empty dictionary to prevent accidental access to this reused memory.
                    request.Fields = ImmutableDictionary<RequestFieldKey, ReadOnlySequence<byte>>.Empty;
                }

                PipeWriter payloadWriter = _payloadWriter;
                bool acquiredSemaphore = false;

                try
                {
                    if (request.IsOneway)
                    {
                        return;
                    }

                    Debug.Assert(response is not null);

                    // Read the full payload. This can take some time so this needs to be done before acquiring the
                    // write semaphore.
                    ReadOnlySequence<byte> payload;
                    try
                    {
                        payload = await ReadFullPayloadAsync(response.Payload, cancellationToken)
                            .ConfigureAwait(false);
                    }
                    catch (Exception exception)
                    {
                        var dispatchException = new DispatchException(
                            message: null,
                            StatusCode.UnhandledException,
                            exception);
                        response = new OutgoingResponse(request)
                        {
                            Payload = CreateDispatchExceptionPayload(request, dispatchException),
                            StatusCode = dispatchException.StatusCode
                        };
                        _ = response.Payload.TryRead(out ReadResult readResult);
                        payload = readResult.Buffer;
                    }
                    int payloadSize = checked((int)payload.Length);

                    // Wait for writing of other frames to complete. The semaphore is used as an asynchronous queue
                    // to serialize the writing of frames.
                    await _writeSemaphore.EnterAsync(cancellationToken).ConfigureAwait(false);
                    acquiredSemaphore = true;

                    ReplyStatus replyStatus = response.StatusCode switch
                    {
                        StatusCode.Success => ReplyStatus.Ok,
                        StatusCode.Failure => ReplyStatus.UserException,
                        _ => ((int)payload.FirstSpan[0]).AsReplyStatus()
                    };

                    EncodeResponseHeader(_duplexConnectionWriter, requestId, payloadSize, replyStatus);

                    payloadWriter = response.GetPayloadWriter(payloadWriter);

                    // Write the payload and complete the source.
                    FlushResult flushResult = await payloadWriter.WriteAsync(
                        payload,
                        endStream: false,
                        cancellationToken).ConfigureAwait(false);

                    // If a payload writer decorator returns a canceled or completed flush result, we have to throw
                    // NotSupportedException. We can't interrupt the writing of a payload since it would lead to a
                    // bogus payload to be sent over the connection.
                    if (flushResult.IsCanceled || flushResult.IsCompleted)
                    {
                        throw new NotSupportedException(
                            "payload writer cancellation or completion is not supported with the ice protocol");
                    }
                }
                finally
                {
                    payloadWriter.Complete();

                    if (acquiredSemaphore)
                    {
                        _writeSemaphore.Release();
                    }

                    lock (_mutex)
                    {
                        // Dispatch is done.
                        --_dispatchCount;
                        if (_invocations.Count == 0 && _dispatchCount == 0)
                        {
                            if (_isReadOnly)
                            {
                                _dispatchesAndInvocationsCompleted.TrySetResult();
                            }
                            else
                            {
                                EnableIdleCheck();
                            }
                        }
                    }
                }

                static PipeReader CreateDispatchExceptionPayload(
                    IncomingRequest request,
                    DispatchException dispatchException)
                {
                    SliceEncodeOptions encodeOptions = request.Features.Get<ISliceFeature>()?.EncodeOptions ??
                        SliceEncodeOptions.Default;

                    var pipe = new Pipe(encodeOptions.PipeOptions);
                    var encoder = new SliceEncoder(pipe.Writer, SliceEncoding.Slice1);

                    StatusCode statusCode = dispatchException.StatusCode;
                    switch (statusCode)
                    {
                        case StatusCode.ServiceNotFound:
                        case StatusCode.OperationNotFound:
                            encoder.EncodeReplyStatus(statusCode == StatusCode.ServiceNotFound ?
                                ReplyStatus.ObjectNotExistException : ReplyStatus.OperationNotExistException);

                            new RequestFailedExceptionData(request.Path, request.Fragment, request.Operation)
                                .Encode(ref encoder);
                            break;

                        default:
                            encoder.EncodeReplyStatus(ReplyStatus.UnknownException);
                            // We encode the status code in the message.
                            encoder.EncodeString(
                                $"[{((ulong)statusCode).ToString(CultureInfo.InvariantCulture)}] {dispatchException.Message}");
                            break;
                    }

                    pipe.Writer.Complete(); // flush to reader and sets Is[Writer]Completed to true.
                    return pipe.Reader;
                }

                static void EncodeResponseHeader(
                    DuplexConnectionWriter writer,
                    int requestId,
                    int payloadSize,
                    ReplyStatus replyStatus)
                {
                    var encoder = new SliceEncoder(writer, SliceEncoding.Slice1);

                    // Write the response header.

                    encoder.WriteByteSpan(IceDefinitions.FramePrologue);
                    encoder.EncodeIceFrameType(IceFrameType.Reply);
                    encoder.EncodeUInt8(0); // compression status
                    Span<byte> sizePlaceholder = encoder.GetPlaceholderSpan(4);

                    encoder.EncodeInt32(requestId);

                    if (replyStatus <= ReplyStatus.UserException)
                    {
                        encoder.EncodeReplyStatus(replyStatus);

                        // When IceRPC receives a response, it ignores the response encoding. So this "1.1" is only
                        // relevant to a ZeroC Ice client that decodes the response. The only Slice encoding such a
                        // client can possibly use to decode the response payload is 1.1 or 1.0, and we don't care
                        // about interop with 1.0.
                        var encapsulationHeader = new EncapsulationHeader(
                            encapsulationSize: payloadSize + 6,
                            payloadEncodingMajor: 1,
                            payloadEncodingMinor: 1);
                        encapsulationHeader.Encode(ref encoder);
                    }
                    // else the reply status (> UserException) is part of the payload

                    int frameSize = encoder.EncodedByteCount + payloadSize;
                    SliceEncoder.EncodeInt32(frameSize, sizePlaceholder);
                }
            }

            static (int RequestId, IceRequestHeader Header, PipeReader? ContextReader, int Consumed) DecodeRequestIdAndHeader(
                ReadOnlySequence<byte> buffer)
            {
                var decoder = new SliceDecoder(buffer, SliceEncoding.Slice1);

                int requestId = decoder.DecodeInt32();

                var requestHeader = new IceRequestHeader(ref decoder);

                Pipe? contextPipe = null;
                long pos = decoder.Consumed;
                int count = decoder.DecodeSize();
                if (count > 0)
                {
                    for (int i = 0; i < count; ++i)
                    {
                        decoder.Skip(decoder.DecodeSize()); // Skip the key
                        decoder.Skip(decoder.DecodeSize()); // Skip the value
                    }
                    contextPipe = new Pipe();
                    contextPipe.Writer.Write(buffer.Slice(pos, decoder.Consumed - pos));
                    contextPipe.Writer.Complete();
                }

                var encapsulationHeader = new EncapsulationHeader(ref decoder);

                if (encapsulationHeader.PayloadEncodingMajor != 1 ||
                    encapsulationHeader.PayloadEncodingMinor != 1)
                {
                    throw new InvalidDataException(
                        $"unsupported payload encoding '{encapsulationHeader.PayloadEncodingMajor}.{encapsulationHeader.PayloadEncodingMinor}'");
                }

                int payloadSize = encapsulationHeader.EncapsulationSize - 6;
                if (payloadSize != (buffer.Length - decoder.Consumed))
                {
                    throw new InvalidDataException(
                        $"request payload size mismatch: expected {payloadSize} bytes, read {buffer.Length - decoder.Consumed} bytes");
                }

                return (requestId, requestHeader, contextPipe?.Reader, (int)decoder.Consumed);
            }
        }
    }
}<|MERGE_RESOLUTION|>--- conflicted
+++ resolved
@@ -85,16 +85,10 @@
 
     internal IceProtocolConnection(
         IDuplexConnection duplexConnection,
-<<<<<<< HEAD
-        bool isServer,
+        TransportConnectionInformation? transportConnectionInformation,
         ConnectionOptions options,
         ILogger logger)
-        : base(isServer, options)
-=======
-        TransportConnectionInformation? transportConnectionInformation,
-        ConnectionOptions options)
         : base(isServer: transportConnectionInformation is not null, options)
->>>>>>> 574d56c0
     {
         // With ice, we always listen for incoming frames (responses) so we need a dispatcher for incoming requests even
         // if we don't expect any. This dispatcher throws an ice ObjectNotExistException back to the client, which makes
