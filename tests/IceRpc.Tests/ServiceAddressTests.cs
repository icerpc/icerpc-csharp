// Copyright (c) ZeroC, Inc. All rights reserved.

using IceRpc.Features;
using IceRpc.Slice;
using IceRpc.Tests.Common;
using Microsoft.Extensions.DependencyInjection;
using NUnit.Framework;
using System.Collections.Immutable;

namespace IceRpc.Tests;

[Parallelizable(scope: ParallelScope.All)]
public class ServiceAddressTests
{
    /// <summary>Provides test case data for <see cref="Equal_service_addresses_produce_the_same_hash_code(string)"/>
    /// test.</summary>
    private static IEnumerable<TestCaseData> ServiceAddressHashCodeSource
    {
        get
        {
            foreach ((string Str, string _, string _) in _validUriFormatProxies)
            {
                yield return new TestCaseData(Str);
            }
        }
    }

    /// <summary>Provides test case data for <see cref="Parse_an_invalid_service_address_string(string)"/>
    /// test.</summary>
    private static IEnumerable<TestCaseData> ServiceAddressParseInvalidSource
    {
        get
        {
            foreach (string str in _invalidUriFormatProxies)
            {
                yield return new TestCaseData(str);
            }
        }
    }

    /// <summary>Provides test case data for <see cref="Parse_a_service_address_string(string, string, string)"/>
    /// test.</summary>
    private static IEnumerable<TestCaseData> ServiceAddressParseSource
    {
        get
        {
            foreach ((string Str, string Path, string Fragment) in _validUriFormatProxies)
            {
                yield return new TestCaseData(Str, Path, Fragment);
            }
        }
    }

    /// <summary>Provides test case data for <see cref="Convert_a_service_address_to_a_string(string)"/> test.
    /// </summary>
    private static IEnumerable<TestCaseData> ServiceAddressToStringSource
    {
        get
        {
            foreach ((string Str, string _, string _) in _validUriFormatProxies)
            {
                yield return new TestCaseData(Str);
            }
        }
    }

    private static IEnumerable<TestCaseData> ServiceAddressToStringWithSetupSource
    {
        get
        {
            foreach ((ServiceAddress serviceAddress, string expected) in ServiceAddressToStringData)
            {
                yield return new TestCaseData(serviceAddress, expected);
            }
        }
    }

    /// <summary>Provides test case data for <see cref="Parse_service_address_alt_endpoints(string)"/> test.
    /// </summary>
    private static IEnumerable<TestCaseData> AltEndpointsSource
    {
        get
        {
            foreach ((string str, Endpoint[] altEndpoints) in _altEndpoints)
            {
                yield return new TestCaseData(str, altEndpoints);
            }
        }
    }

    private static IEnumerable<TestCaseData> ServiceAddressEqualitySource
    {
        get
        {
            foreach ((ServiceAddress serviceAddress1, ServiceAddress? serviceAddress2, bool expected) in ServiceAddressEqualityData)
            {
                yield return new TestCaseData(serviceAddress1, serviceAddress2, expected);
            }
        }
    }

    private static IEnumerable<TestCaseData> ServiceAddressToUriSource
    {
        get
        {
            foreach ((ServiceAddress serviceAddress, string expected) in ServiceAddressToUriData)
            {
                yield return new TestCaseData(serviceAddress, expected);
            }
        }
    }

    private static (ServiceAddress, ServiceAddress?, bool)[] ServiceAddressEqualityData
    {
        get
        {
            ServiceAddress serviceAddress = new ServiceAddress(Protocol.Ice) with { Path = "/foo" };
            return new[] {
                (serviceAddress, serviceAddress, true),
                (serviceAddress, null, false),
                (serviceAddress, new ServiceAddress(Protocol.IceRpc), false), // Different protocol.
                (new ServiceAddress() with {Path = "/foo"}, new ServiceAddress() with {Path = "/bar"}, false),  // Relative service addresses
                (new ServiceAddress(new Uri("foo://host/123")), new ServiceAddress(new Uri("foo://host/123")), true)  // Unsupported protocol.
            };
        }
    }

    private static (ServiceAddress, string)[] ServiceAddressToStringData
    {
        get
        {
            // Service address with alt endpoints
            var serviceAddressWithAltEndpoints = new ServiceAddress(new Uri("ice://localhost:8080/foo?abc=123#bar"));
            serviceAddressWithAltEndpoints.AltEndpoints = ImmutableList.Create(
                Endpoint.FromString("ice://localhost:10000?transport=fizz"),
                Endpoint.FromString("ice://localhost:10101?transport=buzz")
            );

            // Service address with Params
            var serviceAddressWithParams = new ServiceAddress(Protocol.IceRpc);
            var myParams = new Dictionary<string, string> { { "foo", "bar" } }.ToImmutableDictionary();
            serviceAddressWithParams = serviceAddressWithParams with { Params = myParams };

            return new[] {
                (
                    serviceAddressWithAltEndpoints,
                    "ice://localhost:8080/foo?abc=123&alt-endpoint=localhost:10000?transport=fizz,localhost:10101?transport=buzz#bar"
                ),
                (
                    serviceAddressWithParams,
                    "icerpc:/?foo=bar"
                )
            };
        }
    }

    private static (ServiceAddress, string)[] ServiceAddressToUriData
    {
        get
        {
            var serviceAddress = new ServiceAddress(new Uri("ice://localhost:8080/foo?abc=123#bar"));
            ServiceAddress relativeServiceAddress = new ServiceAddress() with { Path = "/foo" };
            ServiceAddress protocolRelativeServiceAddress = new ServiceAddress(Protocol.IceRpc) with { Path = "/foo" };
            return new (ServiceAddress, string)[] {
                (serviceAddress, new Uri("ice://localhost:8080/foo?abc=123#bar").ToString()), // OriginalUri set
                (relativeServiceAddress, new Uri("/foo", UriKind.Relative).ToString()), // Relative service address with no protocol
                (protocolRelativeServiceAddress, "icerpc:/foo"), // Protocol relative service address
            };
        }
    }

    /// <summary>A collection of service address strings that are invalid.</summary>
    private static readonly string[] _invalidUriFormatProxies = new string[]
        {
            "",
            "\"\"",
            "icerpc://host/path?alt-endpoint=", // alt-endpoint authority cannot be empty
            "icerpc://host/path?alt-endpoint=/foo", // alt-endpoint cannot have a path
            "icerpc://host/path?alt-endpoint=icerpc://host", // alt-endpoint cannot have a scheme
            "icerpc:path",                  // bad path
            "icerpc:/host/path#fragment",   // bad fragment
            "icerpc:/path#fragment",        // bad fragment
            "icerpc://user@host/path",      // bad user info
            "ice://host/s1/s2/s3",          // too many slashes in path
            "ice://host/cat/",              // empty identity name
            "ice://host/",                  // empty identity name
            "ice://host//",                 // empty identity name
            "ice:/path?alt-endpoint=foo",   // alt-endpoint service address parameter
            "ice:/path?adapter-id",         // empty adapter-id
            "ice:/path?adapter-id=foo&foo", // extra parameter
        };

    /// <summary>A collection of service address URI strings that are valid, with its expected path and fragment.
    /// </summary>
    private static readonly (string Str, string Path, string Fragment)[] _validUriFormatProxies = new (string, string, string)[]
        {
            ("icerpc://host.zeroc.com/path?encoding=foo", "/path", ""),
            ("ice://host.zeroc.com/identity#facet", "/identity", "facet"),
            ("ice://host.zeroc.com/identity#facet#?!$x", "/identity", "facet#?!$x"),
            ("ice://host.zeroc.com/identity#", "/identity", ""),
            ("ice://host.zeroc.com/identity#%24%23f", "/identity", "%24%23f"),
            ("ice://host.zeroc.com/identity?xyz=false", "/identity", ""),
            ("ice://host.zeroc.com/identity?xyz=true", "/identity", ""),
            ("ice:/path?adapter-id=foo", "/path", ""),
            ("icerpc:?foo=bar", "/", ""),
            ("icerpc://host.zeroc.com", "/", ""),
            ("icerpc://host.zeroc.com:1000/category/name", "/category/name", ""),
            ("icerpc://host.zeroc.com:1000/loc0/loc1/category/name", "/loc0/loc1/category/name", ""),
            ("icerpc://host.zeroc.com/category/name%20with%20space", "/category/name%20with%20space", ""),
            ("icerpc://host.zeroc.com/category/name with space", "/category/name%20with%20space", ""),
            ("icerpc://host.zeroc.com//identity", "//identity", ""),
            ("icerpc://host.zeroc.com//identity?alt-endpoint=host2.zeroc.com", "//identity", ""),
            ("icerpc://host.zeroc.com//identity?alt-endpoint=host2.zeroc.com:10000", "//identity", ""),
            ("icerpc://[::1]:10000/identity?alt-endpoint=host1:10000,host2,host3,host4", "/identity", ""),
            ("icerpc://[::1]:10000/identity?alt-endpoint=host1:10000&alt-endpoint=host2,host3&alt-endpoint=[::2]",
             "/identity",
             ""),
            ("icerpc://[::1]/path?alt-endpoint=host1?adapter-id=foo=bar$name=value&alt-endpoint=host2?foo=bar$123=456",
             "/path",
             ""),
            ("ice:/location/identity#facet", "/location/identity", "facet"),
            ("ice:///location/identity#facet", "/location/identity", "facet"), // we tolerate an empty host
            ("icerpc://host.zeroc.com//identity", "//identity", ""),
            ("ice://host.zeroc.com/\x7f€$%/!#$'()*+,:;=@[] %2F", "/%7F%E2%82%AC$%25/!", "$'()*+,:;=@[]%20%2F"),
            // TODO: add test with # in fragment
            ("ice://host.zeroc.com/identity#\x7f€$%/!$'()*+,:;=@[] %2F", "/identity", "%7F%E2%82%AC$%25/!$'()*+,:;=@[]%20%2F"),
            (@"icerpc://host.zeroc.com/foo\bar\n\t!", "/foo/bar/n/t!", ""), // \ becomes / another syntax for empty port
            ("icerpc://host.zeroc.com:/identity", "/identity", ""),
            ("icerpc://com.zeroc.ice/identity?transport=iaps&option=a,b%2Cb,c&option=d", "/identity", ""),
            ("icerpc://host.zeroc.com/identity?transport=100", "/identity", ""),
            // leading :: to make the address IPv6-like
            ("icerpc://[::ab:cd:ef:00]/identity?transport=bt", "/identity", ""),
            ("icerpc://host.zeroc.com:10000/identity?transport=tcp", "/identity", ""),
            ("icerpc://host.zeroc.com/identity?transport=ws&option=/foo%2520/bar", "/identity", ""),
            ("icerpc://mylocation.domain.com/foo/bar?transport=loc", "/foo/bar", ""),
            ("icerpc://host:10000?transport=coloc", "/", ""),
            ("icerpc:/tcp -p 10000", "/tcp%20-p%2010000", ""), // not recommended
            ("icerpc://host.zeroc.com/identity?transport=ws&option=/foo%2520/bar", "/identity", ""),
            ("ice://0.0.0.0/identity#facet", "/identity", "facet"), // Any IPv4 in service address endpoint (unusable but parses ok)
            ("ice://[::0]/identity#facet", "/identity", "facet"), // Any IPv6 in service address (unusable but parses ok)
            // IDN
            ("icerpc://München-Ost:10000/path", "/path", ""),
            ("icerpc://xn--mnchen-ost-9db.com/path", "/path", ""),
            // relative proxies
            ("/foo/bar", "/foo/bar", ""),
            ("//foo/bar", "//foo/bar", ""),
            ("/foo:bar", "/foo:bar", ""),
            // non-supported protocols
            ("foobar://host:10000/path", "/path", ""),
            ("foobar://host/path#fragment", "/path", "fragment"),
            ("foobar:path", "path", ""),  // not a valid path since it doesn't start with /, and that's ok
            ("foobar:path#fragment", "path", "fragment"),
        };

    private static readonly Dictionary<string, Endpoint[]> _altEndpoints = new()
    {
        ["icerpc://localhost/path?alt-endpoint=host1,host2"] = new Endpoint[]
        {
            new Endpoint { Host = "host1" },
            new Endpoint { Host = "host2" },
        },
        ["icerpc://localhost/path?alt-endpoint=host1:10001,host2:10002"] = new Endpoint[]
        {
            new Endpoint { Host = "host1", Port = 10001 },
            new Endpoint { Host = "host2", Port = 10002 },
        },
        ["icerpc://localhost/path?alt-endpoint=host1:10001&alt-endpoint=host2:10002"] = new Endpoint[]
        {
            new Endpoint { Host = "host1", Port = 10001 },
            new Endpoint { Host = "host2", Port = 10002 },
        },
    };

    /// <summary>Verifies that adapter-id param cannot be set to an empty value.</summary>
    [Test]
    public void Adapter_id_cannot_be_empty()
    {
        // Arrange
        var serviceAddress = ServiceAddress.Parse("ice://localhost/hello");
        var myParams = new Dictionary<string, string> { ["adapter-id"] = "" }.ToImmutableDictionary();

        // Act/Assert
        Assert.That(() => serviceAddress = serviceAddress with { Params = myParams }, Throws.ArgumentException);
    }

    [Test]
    public void Cannot_set_alt_endpoints_on_unsupported_protocol()
    {
        // Arrange
        var serviceAddress = new ServiceAddress(new Uri("foobar://localhost/hello"));

        // Constructing alternate endpoints.
        var altEndpoints = ImmutableList.Create(Endpoint.FromString("icerpc://localhost:10000?transport=foobar"));

        // Act/Assert
        Assert.Throws<InvalidOperationException>(() => serviceAddress.AltEndpoints = altEndpoints);
    }

    /// <summary>Verifies that the service address endpoint cannot be set when the service address contains any params.
    /// </summary>
    [Test]
    public void Cannot_set_endpoint_on_a_service_address_with_parameters()
    {
        // Arrange
        var serviceAddress = new ServiceAddress(Protocol.Ice)
        {
            Params = new Dictionary<string, string> { ["adapter-id"] = "value" }.ToImmutableDictionary(),
        };

        // Act/Assert
        Assert.That(
            () => serviceAddress = serviceAddress with
            {
                Endpoint = new Endpoint(serviceAddress.Protocol!) { Host = "localhost" }
            },
            Throws.TypeOf<InvalidOperationException>());
    }

    /// <summary>Verifies that the service address cannot contain alt endpoints when the service address endpoint is
    /// null.</summary>
    [Test]
    public void Service_address_cannot_contain_alt_endpoints_when_endpoint_is_null()
    {
        // Arrange
        // Construct a serviceAddress from a protocol since it will have an empty endpoint.
        var serviceAddress = new ServiceAddress(Protocol.IceRpc);

        // Constructing alternate endpoints.
        var altEndpoints = ImmutableList.Create(Endpoint.FromString("icerpc://localhost:10000?transport=foobar"));

        // Act/Assert
        Assert.Throws<InvalidOperationException>(() => serviceAddress.AltEndpoints = altEndpoints);
        return;
    }

    /// <summary>Verifies that the service address endpoint cannot be null when the service address contains has alt
    /// endpoints.</summary>
    [Test]
    public void Cannot_clear_endpoint_when_alt_endpoints_is_not_empty()
    {
        // Arrange
        // Creating a proxy with an endpoint.
        var serviceAddress = new ServiceAddress(new Uri("icerpc://localhost:8080/foo"));

        // Constructing alternate endpoints.
        var altEndpoints = ImmutableList.Create(Endpoint.FromString("icerpc://localhost:10000?transport=foobar"));
        serviceAddress.AltEndpoints = altEndpoints;

        // Act/Assert
        Assert.Throws<InvalidOperationException>(() => serviceAddress.Endpoint = null);
    }

    [Test]
    public void Cannot_set_path_on_unsupported_protocol()
    {
        // Arrange
        // Can only construct a service address with an unsupported protocol using the URI constructor.
        var uri = new Uri("foo://localhost:8080");
        var serviceAddress = new ServiceAddress(uri);

        // Act/Assert
        Assert.Throws<InvalidOperationException>(() => serviceAddress.Path = "/bar");
    }

    /// <summary>Verifies that the "fragment" cannot be set when the protocol is null or has no fragment.</summary>
    [TestCase("icerpc")]
    [TestCase("")]
    public void Cannot_set_fragment_if_protocol_has_no_fragment(string protocolName)
    {
        Protocol? protocol = protocolName.Length > 0 ? Protocol.FromString(protocolName) : null;
        var serviceAddress = new ServiceAddress(protocol);

        Assert.That(() => serviceAddress = serviceAddress with { Fragment = "bar" }, Throws.TypeOf<InvalidOperationException>());

        if (protocol is not null)
        {
            Assert.That(protocol.HasFragment, Is.False);
        }
    }

    /// <summary>Verifies that the service address params cannot be set when the service address has an endpoint.
    /// </summary>
    [Test]
    public void Cannot_set_params_on_a_service_address_with_endpoints()
    {
        var serviceAddress = ServiceAddress.Parse("icerpc://localhost/hello");
        var myParams = new Dictionary<string, string> { ["name"] = "value" }.ToImmutableDictionary();

        Assert.That(
            () => serviceAddress = serviceAddress with { Params = myParams },
            Throws.TypeOf<InvalidOperationException>());
    }

    /// <summary>Verifies that a service address can be converted into a string using any of the supported formats.
    /// </summary>
    /// <param name="str">The string used to create the source serviceAddress</param>
    [Test, TestCaseSource(nameof(ServiceAddressToStringSource))]
    public void Convert_a_service_address_to_a_string(string str)
    {
        var serviceAddress = ServiceAddress.Parse(str);

        string str2 = serviceAddress.ToString();

        Assert.That(ServiceAddress.Parse(str2), Is.EqualTo(serviceAddress));
    }

    /// <summary>Verifies that two equal proxies always produce the same hash code.</summary>
    /// <param name="str">The service address to test.</param>
    [Test, TestCaseSource(nameof(ServiceAddressHashCodeSource))]
    public void Equal_service_addresses_produce_the_same_hash_code(string str)
    {
        var serviceAddress1 = ServiceAddress.Parse(str);
        var serviceAddress2 = ServiceAddress.Parse(serviceAddress1.ToString());

        int hashCode1 = serviceAddress1.GetHashCode();

        Assert.Multiple(() =>
        {
            Assert.That(serviceAddress1, Is.EqualTo(serviceAddress2));
            Assert.That(hashCode1, Is.EqualTo(serviceAddress1.GetHashCode()));
            Assert.That(hashCode1, Is.EqualTo(serviceAddress2.GetHashCode()));
        });
    }

    /// <summary>Verifies that a service address created from a path has the expected protocol, path and endpoint
    /// properties.</summary>
    [TestCase("/")]
    [TestCase("/foo/bar/")]
    public void From_path(string path)
    {
        var serviceAddress = new ServiceAddress { Path = path };

        Assert.Multiple(() =>
        {
            Assert.That(serviceAddress.Protocol, Is.Null);
            Assert.That(serviceAddress.Path, Is.EqualTo(path));
            Assert.That(serviceAddress.Endpoint, Is.Null);
        });
    }

    [Test]
    public void Invalid_fragment_throws_exception()
    {
        // Arrange
        var serviceAddress = new ServiceAddress(Protocol.IceRpc);

        // Act/Assert
        Assert.Throws<ArgumentException>(() => serviceAddress.Fragment = "foo<");
    }

    [Test]
    public void Invalid_path_throws_exception()
    {
        // Arrange
        var serviceAddress = new ServiceAddress(Protocol.IceRpc);

        // Act/Assert
        Assert.Throws<ArgumentException>(() => serviceAddress.Path = "foo<");
    }

    /// <summary>Verifies that a string can be correctly parsed as a service address</summary>
    /// <param name="str">The string to parse as a service address</param>
    /// <param name="format">The format of <paramref name="str"/> string.</param>
    /// <param name="path">The expected path for the parsed service address</param>
    /// <param name="fragment">The expected fragment for the parsed service address</param>
    [Test, TestCaseSource(nameof(ServiceAddressParseSource))]
    public void Parse_a_service_address_string(string str, string path, string fragment)
    {
        var serviceAddress = ServiceAddress.Parse(str);

        Assert.Multiple(() =>
        {
            Assert.That(serviceAddress.Path, Is.EqualTo(path));
            Assert.That(serviceAddress.Fragment, Is.EqualTo(fragment));
        });
    }

    /// <summary>Verifies that parsing a string that is not valid according the given <paramref name="format"/> throws
    /// <see cref="FormatException"/>.</summary>
    /// <param name="str">The string to parse as a service address</param>
    /// <param name="format">The format use to parse the string as a service address</param>
    [Test, TestCaseSource(nameof(ServiceAddressParseInvalidSource))]
    public void Parse_an_invalid_service_address_string(string str) =>
        Assert.Throws(Is.InstanceOf<FormatException>(), () => ServiceAddress.Parse(str));

    [Test, TestCaseSource(nameof(AltEndpointsSource))]
    public void Parse_service_address_alt_endpoints(string str, Endpoint[] altEndpoints)
    {
        var serviceAddress = ServiceAddress.Parse(str);

        Assert.That(serviceAddress.AltEndpoints, Is.EqualTo(altEndpoints));
    }

    /// <summary>Verifies that the proxy invoker of the <see cref="ISliceDecodeFeature"/> is used for proxies
    /// received over an incoming connection.</summary>
    // TODO: move this test to Slice
    [Test]
    public async Task Proxy_invoker_is_set_to_the_slice_decode_options_feature_service_address_invoker()
    {
        var service = new SendProxyTest();
        var pipeline = new Pipeline();
        var router = new Router();
        router.Map<ISendProxyTest>(service);
        router.UseFeature<ISliceDecodeFeature>(new SliceDecodeFeature { ProxyInvoker = pipeline });
        await using ServiceProvider provider = new ServiceCollection()
            .AddColocTest(router)
            .BuildServiceProvider(validateScopes: true);

        var proxy = new SendProxyTestProxy(provider.GetRequiredService<ClientConnection>());
        provider.GetRequiredService<Server>().Listen();

        await proxy.SendProxyAsync(proxy);

        Assert.That(service.ReceivedProxy, Is.Not.Null);
        Assert.That(service.ReceivedProxy.Value.Invoker, Is.EqualTo(pipeline));
    }

    /// <summary>Verifies that a proxy received over an incoming connection uses the default invoker.</summary>
    // TODO: move this test to Slice
    [Test]
    public async Task Proxy_received_over_an_incoming_connection_uses_the_default_invoker()
    {
        var service = new SendProxyTest();
        await using ServiceProvider provider = new ServiceCollection()
            .AddColocTest(service)
            .BuildServiceProvider(validateScopes: true);

        var proxy = new SendProxyTestProxy(provider.GetRequiredService<ClientConnection>());
        provider.GetRequiredService<Server>().Listen();

        await proxy.SendProxyAsync(proxy);

        Assert.That(service.ReceivedProxy, Is.Not.Null);
        Assert.That(service.ReceivedProxy.Value.Invoker, Is.EqualTo(InvalidOperationInvoker.Instance));
    }

    /// <summary>Verifies that a service address received over an outgoing connection inherits the callers invoker.
    /// </summary>
    [Test]
    public async Task Proxy_received_over_an_outgoing_connection_inherits_the_callers_invoker()
    {
        await using ServiceProvider provider = new ServiceCollection()
            .AddColocTest(new ReceiveProxyTest())
            .BuildServiceProvider(validateScopes: true);

        provider.GetRequiredService<Server>().Listen();
        IConnection connection = provider.GetRequiredService<ClientConnection>();
        IInvoker invoker = new Pipeline().Into(connection);
        var proxy = new ReceiveProxyTestProxy(invoker);

        ReceiveProxyTestProxy received = await proxy.ReceiveProxyAsync();

        Assert.That(received.Invoker, Is.EqualTo(invoker));
    }

    [Test, TestCaseSource(nameof(ServiceAddressToUriSource))]
    public void Relative_service_address_to_uri(ServiceAddress serviceAddress, string expected)
    {
        // Act
        var result = serviceAddress.ToUri();

        // Assert
        Assert.That(result.ToString(), Is.EqualTo(expected));
    }

    [Test, TestCaseSource(nameof(ServiceAddressEqualitySource))]
    public void Service_address_equality(ServiceAddress serviceAddress1, ServiceAddress? serviceAddress2, bool expected)
    {
        // Act
        bool result = serviceAddress1 == serviceAddress2;

        // Assert
        Assert.That(result, Is.EqualTo(expected));
    }

    [Test, TestCaseSource(nameof(ServiceAddressToStringWithSetupSource))]
    public void Service_address_to_string(ServiceAddress serviceAddress, string expected)
    {
        // Act
        string result = serviceAddress.ToString();

        // Assert
        Assert.That(result, Is.EqualTo(expected));
    }

    /// <summary>Verifies that setting the alt endpoints containing endpoints that uses a protocol different than the
    /// proxy protocol throws <see cref="ArgumentException"/>.</summary>
    [Test]
    public void Setting_alt_endpoints_with_a_different_protocol_fails()
    {
        var serviceAddress = ServiceAddress.Parse("ice://host.zeroc.com:10000/hello");
        Endpoint endpoint1 = ServiceAddress.Parse("ice://host.zeroc.com:10001/hello").Endpoint!.Value;
        Endpoint endpoint2 = ServiceAddress.Parse("icerpc://host.zeroc.com/hello").Endpoint!.Value;
        var altEndpoints = new Endpoint[] { endpoint1, endpoint2 }.ToImmutableList();

<<<<<<< HEAD
        Assert.Multiple(() =>
        {
            Assert.Throws<ArgumentException>(() => serviceAddress.AltEndpoints = altEndpoints);
=======
        Assert.That(() => serviceAddress = serviceAddress with { AltEndpoints = altEndpoints }, Throws.ArgumentException);
>>>>>>> 91edfd89

            // Ensure the alt endpoints weren't updated
            Assert.That(serviceAddress.AltEndpoints, Is.Empty);
        });
    }

    /// <summary>Verifies that setting an endpoint that uses a protocol different than the service address protocol
    /// throws <see cref="ArgumentException"/>.</summary>
    [Test]
    public void Setting_endpoint_with_a_different_protocol_fails()
    {
        var serviceAddress = ServiceAddress.Parse("ice://host.zeroc.com/hello");
        Endpoint? endpoint = serviceAddress.Endpoint;
        Endpoint newEndpoint = ServiceAddress.Parse("icerpc://host.zeroc.com/hello").Endpoint!.Value;

<<<<<<< HEAD
        Assert.Multiple(() =>
        {
            Assert.Throws<ArgumentException>(() => serviceAddress.Endpoint = newEndpoint);
=======
        Assert.That(() => serviceAddress = serviceAddress with { Endpoint = newEndpoint }, Throws.ArgumentException);
>>>>>>> 91edfd89

            // Ensure the endpoint wasn't updated
            Assert.That(serviceAddress.Endpoint, Is.EqualTo(endpoint));
        });
    }

    /// <summary>Verifies that we can set the fragment on an ice service address</summary>
    [Test]
    public void Set_fragment_on_an_ice_service_address()
    {
        var serviceAddress = new ServiceAddress(Protocol.Ice);

        serviceAddress = serviceAddress with { Fragment = "bar" };

        Assert.Multiple(() =>
        {
            Assert.That(serviceAddress.Fragment, Is.EqualTo("bar"));
            Assert.That(serviceAddress.Protocol!.HasFragment, Is.True);
        });
    }

    [Test]
    public void Uri_constructor_with_relative_uri_produces_relative_service_address()
    {
        // Arrange
        var uri = new Uri("/foo", UriKind.Relative);

        // Act
        var serviceAddress = new ServiceAddress(uri);

        // Assert
        Assert.Multiple(() =>
        {
            Assert.That(serviceAddress.Path, Is.EqualTo("/foo"));
            Assert.That(serviceAddress.Protocol, Is.Null);
        });
    }

    private class ReceiveProxyTest : Service, IReceiveProxyTest
    {
        public ValueTask<ReceiveProxyTestProxy> ReceiveProxyAsync(IFeatureCollection features, CancellationToken cancel) =>
            new(new ReceiveProxyTestProxy("/hello"));
    }

    private class SendProxyTest : Service, ISendProxyTest
    {
        public SendProxyTestProxy? ReceivedProxy { get; private set; }

        public ValueTask SendProxyAsync(
            SendProxyTestProxy proxy,
            IFeatureCollection features,
            CancellationToken cancel = default)
        {
            ReceivedProxy = proxy;
            return default;
        }
    }
}<|MERGE_RESOLUTION|>--- conflicted
+++ resolved
@@ -593,13 +593,9 @@
         Endpoint endpoint2 = ServiceAddress.Parse("icerpc://host.zeroc.com/hello").Endpoint!.Value;
         var altEndpoints = new Endpoint[] { endpoint1, endpoint2 }.ToImmutableList();
 
-<<<<<<< HEAD
         Assert.Multiple(() =>
         {
-            Assert.Throws<ArgumentException>(() => serviceAddress.AltEndpoints = altEndpoints);
-=======
-        Assert.That(() => serviceAddress = serviceAddress with { AltEndpoints = altEndpoints }, Throws.ArgumentException);
->>>>>>> 91edfd89
+            Assert.That(() => serviceAddress = serviceAddress with { AltEndpoints = altEndpoints }, Throws.ArgumentException);
 
             // Ensure the alt endpoints weren't updated
             Assert.That(serviceAddress.AltEndpoints, Is.Empty);
@@ -615,13 +611,9 @@
         Endpoint? endpoint = serviceAddress.Endpoint;
         Endpoint newEndpoint = ServiceAddress.Parse("icerpc://host.zeroc.com/hello").Endpoint!.Value;
 
-<<<<<<< HEAD
         Assert.Multiple(() =>
         {
-            Assert.Throws<ArgumentException>(() => serviceAddress.Endpoint = newEndpoint);
-=======
-        Assert.That(() => serviceAddress = serviceAddress with { Endpoint = newEndpoint }, Throws.ArgumentException);
->>>>>>> 91edfd89
+            Assert.That(() => serviceAddress = serviceAddress with { Endpoint = newEndpoint }, Throws.ArgumentException);
 
             // Ensure the endpoint wasn't updated
             Assert.That(serviceAddress.Endpoint, Is.EqualTo(endpoint));
