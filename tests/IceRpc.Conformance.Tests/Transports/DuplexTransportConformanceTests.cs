--- conflicted
+++ resolved
@@ -380,49 +380,6 @@
     }
 
     [Test]
-<<<<<<< HEAD
-    public async Task Shutdown_by_peer_before_connect_fails_with_connection_aborted()
-    {
-        // Arrange
-        await using ServiceProvider provider = CreateServiceCollection().BuildServiceProvider(validateScopes: true);
-        var listener = provider.GetRequiredService<IListener<IDuplexConnection>>();
-        var clientConnection = provider.GetRequiredService<IDuplexConnection>();
-
-        Task acceptTask = AcceptAndShutdownAsync();
-
-        // Act
-        Exception? exception = null;
-        try
-        {
-            await clientConnection.ConnectAsync(default);
-
-            // Connect might succeed if ConnectAsync doesn't require additional data exchange after connecting. It's the
-            // case for raw TCP which only connects the socket.
-            await clientConnection.ShutdownAsync(default);
-        }
-        catch (Exception ex)
-        {
-            exception = ex;
-        }
-
-        // Assert
-        Assert.That(exception, Is.Null.Or.InstanceOf<IceRpcException>());
-        if (exception is IceRpcException transportException)
-        {
-            Assert.That(transportException!.IceRpcError, Is.EqualTo(IceRpcError.ConnectionAborted));
-        }
-
-        async Task AcceptAndShutdownAsync()
-        {
-            (IDuplexConnection connection, EndPoint remoteNetworkAddress) = await listener.AcceptAsync(default);
-            await connection.ShutdownAsync(default);
-            connection.Dispose();
-        }
-    }
-
-    [Test]
-=======
->>>>>>> 11767f1d
     public async Task Write_canceled()
     {
         await using ServiceProvider provider = CreateServiceCollection().BuildServiceProvider(validateScopes: true);
