--- conflicted
+++ resolved
@@ -745,7 +745,7 @@
                     _connection.Dispose();
 
                     // Log the connection closure
-                    if (!_connected)
+                    if (_state == ConnectionState.Connecting && !_connected)
                     {
                         // If the connection is connecting but not active yet, we print a trace to show that
                         // the connection got connected or accepted before printing out the connection closed
@@ -759,7 +759,7 @@
                         };
                         logFailure(exception);
                     }
-                    else
+                    else if (_state > ConnectionState.Connecting || _connected)
                     {
                         if (IsDatagram && IsIncoming)
                         {
@@ -865,27 +865,19 @@
                     if (exception is not RemoteException remoteException || remoteException.ConvertToUnhandled)
                     {
                         // We log the exception as the UnhandledException may not include all details.
-<<<<<<< HEAD
-                        _socket!.Logger.LogDispatchException(request.Connection,
-                                                             request.Path,
-                                                             request.Operation,
-                                                             exception);
-=======
-                        _connection!.Logger.LogDispatchException(request, exception);
->>>>>>> af381512
+                        _connection!.Logger.LogDispatchException(request.Connection,
+                                                                 request.Path,
+                                                                 request.Operation,
+                                                                 exception);
                         response = new OutgoingResponse(request, new UnhandledException(exception));
                     }
                     else if (!stream.IsBidirectional)
                     {
                         // We log this exception, otherwise it would be lost since we don't send a response.
-<<<<<<< HEAD
-                        _socket!.Logger.LogDispatchException(request.Connection,
-                                                             request.Path,
-                                                             request.Operation,
-                                                             exception);
-=======
-                        _connection!.Logger.LogDispatchException(request, exception);
->>>>>>> af381512
+                        _connection!.Logger.LogDispatchException(request.Connection,
+                                                                 request.Path,
+                                                                 request.Operation,
+                                                                 exception);
                     }
                     else
                     {
