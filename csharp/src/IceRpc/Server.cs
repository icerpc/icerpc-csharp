// Copyright (c) ZeroC, Inc. All rights reserved.

using IceRpc.Interop;
using Microsoft.Extensions.Logging;
using System;
using System.Collections.Generic;
using System.Collections.Immutable;
using System.Diagnostics;
using System.Linq;
using System.Net.Security;
using System.Threading;
using System.Threading.Tasks;

namespace IceRpc
{
    /// <summary>The server provides an up-call interface from the Ice run time to the implementation of Ice
    /// objects. The server is responsible for receiving requests from endpoints, and for mapping between
    /// services, identities, and proxies.</summary>
    public sealed class Server : IAsyncDisposable
    {
        /// <summary>Indicates under what circumstances this server accepts non-secure incoming connections.
        /// </summary>
        public NonSecure AcceptNonSecure { get; }

        public ColocationScope ColocationScope { get; }

        /// <summary>Returns the communicator of this server. It is used when unmarshaling proxies.</summary>
        /// <value>The communicator.</value>
        public Communicator Communicator { get; }

        /// <summary>Returns the endpoints this server is listening on.</summary>
        /// <returns>The endpoints configured on the server; for IP endpoints, port 0 is substituted by the
        /// actual port selected by the operating system.</returns>
        public IReadOnlyList<Endpoint> Endpoints { get; } = ImmutableArray<Endpoint>.Empty;

<<<<<<< HEAD
        /// <summary>The locator registry proxy associated with this server, if any. An indirect server
        /// registers itself with the locator registry associated during activation, and unregisters during shutdown.
        /// </summary>
        /// <value>The locator registry proxy.</value>
        public ILocatorRegistryPrx? LocatorRegistry { get; }

        /// <summary>Return the maximum number of bidirectional streams that the peer can open for each
        /// connection.</summary>
        /// <value>The maximum number of bidirectional streams</value>
        public int MaxBidirectionalStreamCount { get; set; }

        /// <summary>Return the maximum number of unidirectional streams that the peer can open for each
        /// connection.</summary>
        /// <value>The maximum number of unidirectional streams</value>
        public int MaxUnidirectionalStreamCount { get; set; }

=======
>>>>>>> e845f377
        /// <summary>Returns the name of this server. This name is used for logging.</summary>
        /// <value>The server's name.</value>
        public string Name { get; }

        /// <summary>Gets the protocol of this server. The format of this server's Endpoints property
        /// determines this protocol.</summary>
        public Protocol Protocol { get; }

        /// <summary>Returns the endpoints listed in a direct proxy created by this server.</summary>
        public IReadOnlyList<Endpoint> PublishedEndpoints { get; private set; } = ImmutableList<Endpoint>.Empty;

<<<<<<< HEAD
        /// <summary>Returns the replica group ID of this server, or the empty string if this server
        /// does not belong to a replica group.</summary>
        public string ReplicaGroupId { get; }
=======
        /// <summary>Indicates whether or not this server serializes the dispatching of requests received
        /// over the same connection.</summary>
        /// <value>The serialize dispatch value.</value>
        public bool SerializeDispatch { get; }
>>>>>>> e845f377

        /// <summary>Returns a task that completes when the server's shutdown is complete: see
        /// <see cref="ShutdownAsync"/>. This property can be retrieved before shutdown is initiated. A typical use-case
        /// is to call <c>await server.ShutdownComplete;</c> in the Main method of a server to prevent the server
        /// from exiting immediately.</summary>
        public Task ShutdownComplete => _shutdownCompleteSource.Task;

        /// <summary>Returns the TaskScheduler used to dispatch requests.</summary>
        public TaskScheduler? TaskScheduler { get; }

        // TLS Server side configuration
        internal SslServerAuthenticationOptions? AuthenticationOptions { get; }

        internal int IncomingFrameMaxSize { get; }
        internal bool IsDatagramOnly { get; }

        private static ulong _counter; // used to generate names for nameless servers.

        private bool _activated;

        private readonly Dictionary<(string Category, string Facet), IService> _categoryServiceMap = new();
        private AcceptorIncomingConnectionFactory? _colocatedConnectionFactory;

        private readonly Dictionary<string, IService> _defaultServiceMap = new();

        private readonly IList<Func<Dispatcher, Dispatcher>> _dispatchInterceptorList =
            new List<Func<Dispatcher, Dispatcher>>();

        private Dispatcher _dispatchPipeline;

        private readonly List<IncomingConnectionFactory> _incomingConnectionFactories = new();

        // protects _activated, _dispatchInterceptorList, _serviceMap,
        private readonly object _mutex = new();

        private readonly Dictionary<(string Path, string Facet), IService> _serviceMap = new();

        private readonly TaskCompletionSource<object?> _shutdownCompleteSource =
            new(TaskCreationOptions.RunContinuationsAsynchronously);

        private Lazy<Task>? _shutdownTask;

         /// <summary>Constructs a server.</summary>
        public Server(Communicator communicator)
            : this(communicator, new())
        {
        }

        /// <summary>Constructs a server.</summary>
        public Server(Communicator communicator, ServerOptions options)
        {
            if (options.AcceptNonSecure == NonSecure.Never && options.AuthenticationOptions == null)
            {
                throw new ArgumentException(
                    "server is configured to only accept secure connections but options.TlsOptions is not set",
                    nameof(options));
            }

            Communicator = communicator;

            AcceptNonSecure = options.AcceptNonSecure;
            ColocationScope = options.ColocationScope;
            Name = options.Name.Length > 0 ? options.Name : $"server-{Interlocked.Increment(ref _counter)}";
<<<<<<< HEAD
            ReplicaGroupId = options.ReplicaGroupId;
=======
            SerializeDispatch = options.SerializeDispatch;
>>>>>>> e845f377
            TaskScheduler = options.TaskScheduler;

            if (options.AuthenticationOptions is SslServerAuthenticationOptions tlsOptions)
            {
                AuthenticationOptions = new SslServerAuthenticationOptions()
                {
                    AllowRenegotiation = tlsOptions.AllowRenegotiation,
                    ApplicationProtocols = tlsOptions.ApplicationProtocols,
                    CertificateRevocationCheckMode = tlsOptions.CertificateRevocationCheckMode,
                    CipherSuitesPolicy = tlsOptions.CipherSuitesPolicy,
                    ClientCertificateRequired = tlsOptions.ClientCertificateRequired,
                    EnabledSslProtocols = tlsOptions.EnabledSslProtocols,
                    EncryptionPolicy = tlsOptions.EncryptionPolicy,
                    RemoteCertificateValidationCallback = tlsOptions.RemoteCertificateValidationCallback,
                    ServerCertificate = tlsOptions.ServerCertificate,
                    ServerCertificateContext = tlsOptions.ServerCertificateContext,
                    ServerCertificateSelectionCallback = tlsOptions.ServerCertificateSelectionCallback
                };
            }

            MaxBidirectionalStreamCount = options.BidirectionalStreamMaxCount;
            if (MaxBidirectionalStreamCount < 1)
            {
                throw new ArgumentException(
                    $"options.MaxBidirectionalStreamCount can't be less than 1", nameof(options));
            }

            MaxUnidirectionalStreamCount = options.UnidirectionalStreamMaxCount;
            if (MaxUnidirectionalStreamCount < 1)
            {
                throw new ArgumentException(
                    $"options.MaxBidirectionalStreamCount can't be less than 1", nameof(options));
            }

            int frameMaxSize = options.IncomingFrameMaxSize ?? Communicator.IncomingFrameMaxSize;
            IncomingFrameMaxSize = frameMaxSize == 0 ? int.MaxValue : frameMaxSize;
            if (IncomingFrameMaxSize < 1024)
            {
                throw new ArgumentException("options.IncomingFrameMaxSize cannot be less than 1KB", nameof(options));
            }

            if (options.Endpoints.Length > 0)
            {
                if (UriParser.IsEndpointUri(options.Endpoints))
                {
                    Protocol = Protocol.Ice2;
                    Endpoints = UriParser.ParseEndpoints(options.Endpoints, Communicator);
                }
                else
                {
                    Protocol = Protocol.Ice1;
                    Endpoints = Ice1Parser.ParseEndpoints(options.Endpoints, communicator);

                    if (Endpoints.Count > 0 && Endpoints.All(e => e.IsDatagram))
                    {
                        IsDatagramOnly = true;
                        ColocationScope = ColocationScope.None;
                    }

                    // When the server is configured to only accept secure connections ensure that all
                    // configured endpoints only accept secure connections.
                    if (AcceptNonSecure == NonSecure.Never &&
                        Endpoints.FirstOrDefault(endpoint => !endpoint.IsAlwaysSecure) is Endpoint endpoint)
                    {
                        throw new ArgumentException(
                            $@"server `{Name
                            }' is configured to only accept secure connections but endpoint `{endpoint
                            }' accepts non-secure connections",
                            nameof(options));
                    }
                }
                Debug.Assert(Endpoints.Count > 0);

                if (Endpoints.Any(endpoint => endpoint is IPEndpoint ipEndpoint && ipEndpoint.Port == 0))
                {
                    if (Endpoints.Count > 1)
                    {
                        throw new ArgumentException(
                            @$"server `{Name
                            }': only one endpoint is allowed when a dynamic IP port (:0) is configured",
                            nameof(options));
                    }

                    if (Endpoints[0].HasDnsHost)
                    {
                        throw new ArgumentException(
                            @$"server `{Name
                            }': you can only use an IP address to configure an endpoint with a dynamic port (:0)",
                            nameof(options));
                    }
                }

                if (!Endpoints.Any(endpoint => endpoint.HasDnsHost))
                {
                    // Create the incoming factories immediately. This is needed to resolve dynamic ports.
                    _incomingConnectionFactories.AddRange(Endpoints.Select<Endpoint, IncomingConnectionFactory>(
                        endpoint =>
                        endpoint.IsDatagram ?
                            new DatagramIncomingConnectionFactory(this, endpoint) :
                            new AcceptorIncomingConnectionFactory(this, endpoint)));

                    // Replace Endpoints using the factories.
                    Endpoints = _incomingConnectionFactories.Select(factory => factory.Endpoint).ToImmutableArray();
                }
                // else keep Endpoints as-is. They do not contain port 0 since DNS name with port 0 is disallowed.
            }
            else
            {
                Protocol = options.Protocol;
            }

            if (options.PublishedEndpoints.Length > 0)
            {
                PublishedEndpoints = UriParser.IsEndpointUri(options.PublishedEndpoints) ?
                    UriParser.ParseEndpoints(options.PublishedEndpoints, Communicator) :
                    Ice1Parser.ParseEndpoints(options.PublishedEndpoints, Communicator, serverEndpoints: false);
            }

            if (PublishedEndpoints.Count == 0)
            {
                // If the PublishedEndpoints config property isn't set, we compute the published endpoints from
                // the endpoints.

                if (options.PublishedHost.Length == 0)
                {
                    throw new ArgumentException(
                        "both options.PublishedHost and options.PublishedEndpoints are empty",
                        nameof(options));
                }

                PublishedEndpoints = Endpoints.Select(endpoint => endpoint.GetPublishedEndpoint(options.PublishedHost)).
                    Distinct().ToImmutableArray();
            }

            if (ColocationScope != ColocationScope.None)
            {
                LocalServerRegistry.RegisterServer(this);
            }

            if (PublishedEndpoints.Count > 0 && Communicator.Logger.IsEnabled(LogLevel.Debug))
            {
                Communicator.Logger.LogServerPublishedEndpoints(Name, PublishedEndpoints);
            }

            // The initial dispatch pipeline (without dispatch interceptors). It's also the default leaf dispatcher.
            _dispatchPipeline = async (current, cancel) =>
            {
                Debug.Assert(current.Server == this);
                IService? service = Find(current.Path, current.Facet);
                if (service == null)
                {
                    throw new ServiceNotFoundException(RetryPolicy.OtherReplica);
                }

                return await service.DispatchAsync(current, cancel).ConfigureAwait(false);
            };
        }

        /// <summary>Activates this server. After activation, the server can dispatch requests received
        /// through its endpoints. Also registers this server with the locator (if set).</summary>
        /// <param name="cancel">The cancellation token.</param>
        /// <returns>A task that completes when the activation completes.</returns>
        public async Task ActivateAsync(CancellationToken cancel = default)
        {
            List<Endpoint>? expandedEndpoints = null;
            if (Endpoints.Any(endpoint => endpoint.HasDnsHost))
            {
                expandedEndpoints = new();
                foreach (Endpoint endpoint in Endpoints)
                {
                    if (endpoint.HasDnsHost)
                    {
                        expandedEndpoints.AddRange(await endpoint.ExpandHostAsync(cancel).ConfigureAwait(false));
                    }
                    else
                    {
                        expandedEndpoints.Add(endpoint);
                    }
                }
            }

            lock (_mutex)
            {
                if (_shutdownTask != null)
                {
                    throw new ObjectDisposedException($"{typeof(Server).FullName}:{Name}");
                }

                // Activating twice the server is incorrect
                if (_activated)
                {
                    throw new InvalidOperationException($"server {Name} already activated");
                }

                foreach (Func<Dispatcher, Dispatcher> dispatchInterceptor in _dispatchInterceptorList.Reverse())
                {
                    _dispatchPipeline = dispatchInterceptor(_dispatchPipeline);
                }

                if (expandedEndpoints != null)
                {
                    Debug.Assert(_incomingConnectionFactories.Count == 0);

                    _incomingConnectionFactories.AddRange(
                        expandedEndpoints.Select<Endpoint, IncomingConnectionFactory>(
                            endpoint =>
                            endpoint.IsDatagram ?
                                new DatagramIncomingConnectionFactory(this, endpoint) :
                                new AcceptorIncomingConnectionFactory(this, endpoint)));
                }

                // Activate the incoming connection factories to start accepting connections
                foreach (IncomingConnectionFactory factory in _incomingConnectionFactories)
                {
                    factory.Activate();
                }

                _activated = true;
            }

            if ((Communicator.GetPropertyAsBool("Ice.PrintAdapterReady") ?? false) && Name.Length > 0)
            {
                Console.Out.WriteLine($"{Name} ready");
            }
        }

        /// <summary>Adds a service to this server's Active Service Map (ASM).</summary>
        /// <param name="path">The path of the service.</param>
        /// <param name="facet">The facet of the service.</param>
        /// <param name="service">The service to add.</param>
        /// <param name="proxyFactory">The proxy factory used to manufacture the returned proxy. Pass INamePrx.Factory
        /// for this parameter.</param>
        /// <returns>A proxy associated with this server, path and facet.</returns>
        public T Add<T>(
            string path,
            string facet,
            IService service,
            IProxyFactory<T> proxyFactory) where T : class, IServicePrx
        {
            path = UriParser.NormalizePath(path);
            lock (_mutex)
            {
                if (_shutdownTask != null)
                {
                    throw new ObjectDisposedException($"{typeof(Server).FullName}:{Name}");
                }
                _serviceMap.Add((path, facet), service);
            }
            return proxyFactory.Create(this, path, facet);
        }

        public T Add<T>(
            string path,
            IService service,
            IProxyFactory<T> proxyFactory) where T : class, IServicePrx =>
            Add(path, "", service, proxyFactory);

        /// <summary>Adds a service to this server's Active Service Map (ASM), using as key the provided path and facet.
        /// </summary>
        /// <param name="path">The path to the service.</param>
        /// <param name="facet">The facet of the service.</param>
        /// <param name="service">The service to add.</param>
        public void Add(string path, string facet, IService service)
        {
            path = UriParser.NormalizePath(path);
            lock (_mutex)
            {
                if (_shutdownTask != null)
                {
                    throw new ObjectDisposedException($"{typeof(Server).FullName}:{Name}");
                }
                _serviceMap.Add((path, facet), service);
            }
        }

        public void Add(string path, IService service) => Add(path, "", service);

        /// <summary>Adds a default service to this server's Active Service Map (ASM), using as key the provided
        /// facet.</summary>
        /// <param name="facet">The facet.</param>
        /// <param name="service">The default service to add.</param>
        public void AddDefault(string facet, IService service)
        {
            lock (_mutex)
            {
                if (_shutdownTask != null)
                {
                    throw new ObjectDisposedException($"{typeof(Server).FullName}:{Name}");
                }
                _defaultServiceMap.Add(facet, service);
            }
        }

        /// <summary>Adds a default service to this server's Active Service Map (ASM), using as key the default
        /// (empty) facet.</summary>
        /// <param name="service">The default service to add.</param>
        public void AddDefault(IService service) => AddDefault("", service);

        /// <summary>Adds a category-specific default service to this server's Active Service Map (ASM), using
        /// as key the provided category and facet.</summary>
        /// <param name="category">The object identity category.</param>
        /// <param name="facet">The facet.</param>
        /// <param name="service">The default service to add.</param>
        public void AddDefaultForCategory(string category, string facet, IService service)
        {
            lock (_mutex)
            {
                if (_shutdownTask != null)
                {
                    throw new ObjectDisposedException($"{typeof(Server).FullName}:{Name}");
                }
                _categoryServiceMap.Add((category, facet), service);
            }
        }

        /// <summary>Adds a category-specific default service to this server's Active Service Map (ASM), using
        /// as key the provided category and the default (empty) facet.</summary>
        /// <param name="category">The object identity category.</param>
        /// <param name="service">The default service to add.</param>
        public void AddDefaultForCategory(string category, IService service) =>
            AddDefaultForCategory(category, "", service);

        /// <summary>Adds a service to this server's Active Service Map (ASM), using as key a unique identity
        /// and the provided facet. This method creates the unique identity with a UUID name and an empty category.
        /// </summary>
        /// <param name="facet">The facet of the Ice object.</param>
        /// <param name="service">The service to add.</param>
        /// <param name="proxyFactory">The proxy factory used to manufacture the returned proxy. Pass INamePrx.Factory
        /// for this parameter.</param>
        /// <returns>A proxy associated with this server, object identity and facet.</returns>
        public T AddWithUUID<T>(string facet, IService service, IProxyFactory<T> proxyFactory)
            where T : class, IServicePrx =>
            Add(Guid.NewGuid().ToString(), facet, service, proxyFactory);

        /// <summary>Adds a service to this server's Active Service Map (ASM), using as key a unique identity
        /// and the default (empty) facet. This method creates the unique identity with a UUID name and an empty
        /// category.</summary>
        /// <param name="service">The service to add.</param>
        /// <param name="proxyFactory">The proxy factory used to manufacture the returned proxy. Pass INamePrx.Factory
        /// for this parameter.</param>
        /// <returns>A proxy associated with this server, object identity and the default facet.</returns>
        public T AddWithUUID<T>(IService service, IProxyFactory<T> proxyFactory) where T : class, IServicePrx =>
            AddWithUUID("", service, proxyFactory);

        /// <inheritdoc/>
        public ValueTask DisposeAsync() => new(ShutdownAsync());

        /// <summary>Finds a service in the Active Service Map (ASM), taking into account the services and default
        /// services currently in the ASM.</summary>
        /// <param name="path">The path to the service.</param>
        /// <param name="facet">The facet of the service.</param>
        /// <returns>The corresponding service in the ASM, or null if the service was not found.</returns>
        public IService? Find(string path, string facet = "")
        {
            path = UriParser.NormalizePath(path);
            lock (_mutex)
            {
                if (!_serviceMap.TryGetValue((path, facet), out IService? service))
                {
                    bool found = false;
                    try
                    {
                        found = _categoryServiceMap.TryGetValue((Identity.FromPath(path).Category, facet), out service);
                    }
                    catch (FormatException)
                    {
                        // bad path ignored, found remains false
                    }

                    if (!found)
                    {
                        _defaultServiceMap.TryGetValue(facet, out service);
                    }
                }
                return service;
            }
        }

        /// <summary>Removes a service previously added to the Active Service Map (ASM) using Add.</summary>
        /// <param name="path">The path to the service.</param>
        /// <param name="facet">The facet of the service.</param>
        /// <returns>The service that was just removed from the ASM, or null if the service was not found.</returns>
        public IService? Remove(string path, string facet = "")
        {
            path = UriParser.NormalizePath(path);
            lock (_mutex)
            {
                if (_serviceMap.TryGetValue((path, facet), out IService? service))
                {
                    _serviceMap.Remove((path, facet));
                }
                return service;
            }
        }

        /// <summary>Removes a default service previously added to the Active Service Map (ASM) using AddDefault.
        /// </summary>
        /// <param name="facet">The facet.</param>
        /// <returns>The service that was just removed from the ASM, or null if the service was not found.</returns>
        public IService? RemoveDefault(string facet = "")
        {
            lock (_mutex)
            {
                if (_defaultServiceMap.TryGetValue(facet, out IService? service))
                {
                    _defaultServiceMap.Remove(facet);
                }
                return service;
            }
        }

        /// <summary>Removes a category-specific default service previously added to the Active Service Map (ASM) using
        /// AddDefaultForCategory.</summary>
        /// <param name="category">The category associated with this default service.</param>
        /// <param name="facet">The facet.</param>
        /// <returns>The service that was just removed from the ASM, or null if the service was not found.</returns>
        public IService? RemoveDefaultForCategory(string category, string facet = "")
        {
            lock (_mutex)
            {
                if (_categoryServiceMap.TryGetValue((category, facet), out IService? service))
                {
                    _categoryServiceMap.Remove((category, facet));
                }
                return service;
            }
        }

        /// <summary>Shuts down this server. Once shut down, a server is disposed and can no longer be
        /// used. This method can be safely called multiple times and always returns the same task.</summary>
        public Task ShutdownAsync()
        {
            // We create the lazy shutdown task with the mutex locked then we create the actual task immediately (and
            // synchronously) after releasing the lock.
            lock (_mutex)
            {
                _shutdownTask ??= new Lazy<Task>(() => PerformShutdownAsync());
            }
            return _shutdownTask.Value;

            async Task PerformShutdownAsync()
            {
                try
                {
                    if (ColocationScope != ColocationScope.None)
                    {
                        // no longer available for coloc connections.
                        LocalServerRegistry.UnregisterServer(this);
                    }

                    // Synchronously shuts down the incoming connection factories to stop accepting new incoming
                    // requests or connections. This ensures that once ShutdownAsync returns, no new requests will be
                    // dispatched. Calling ToArray is important here to ensure that all the ShutdownAsync calls are
                    // executed before we eventually hit an await (we want to make that once ShutdownAsync returns a
                    // Task, all the connections started closing).
                    // Once _shutdownTask is non null, _incomingConnectionfactories cannot change, so no need to lock
                    // _mutex.
                    Task[] tasks = _incomingConnectionFactories.Select(factory => factory.ShutdownAsync()).ToArray();

                    if (_colocatedConnectionFactory != null)
                    {
                        await _colocatedConnectionFactory.ShutdownAsync().ConfigureAwait(false);
                    }

                    // Wait for the incoming connection factories to be shut down.
                    await Task.WhenAll(tasks).ConfigureAwait(false);
                }
                finally
                {
                    // The continuation is executed asynchronously (see _shutdownCompleteSource's construction). This
                    // way, even if the continuation blocks waiting on ShutdownAsync to complete (with incorrect code
                    // using Result or Wait()), ShutdownAsync will complete.
                    _shutdownCompleteSource.TrySetResult(null);
                }
            }
        }

        /// <summary>Adds a dispatch interceptor to the dispatch pipeline.</summary>
        /// <param name="dispatchInterceptor">The dispatch interceptor to add.</param>
        /// <returns>This server.</returns>
        public Server Use(Func<Dispatcher, Dispatcher> dispatchInterceptor)
        {
            lock (_mutex)
            {
                if (_activated)
                {
                    throw new InvalidOperationException(
                        "cannot add an dispatchInterceptor to a server after activation");
                }

                _dispatchInterceptorList.Add(dispatchInterceptor);
                return this;
            }
        }

        /// <summary>Runs the request dispatch pipeline in a try/catch block</summary>
        internal async ValueTask<OutgoingResponseFrame> DispatchAsync(
            Current current,
            CancellationToken cancel)
        {
            try
            {
                return await _dispatchPipeline(current, cancel).ConfigureAwait(false);
            }
            catch (Exception ex)
            {
                if (!current.IsOneway)
                {
                    RemoteException actualEx;
                    if (ex is RemoteException remoteEx && !remoteEx.ConvertToUnhandled)
                    {
                        actualEx = remoteEx;
                    }
                    else
                    {
                        actualEx = new UnhandledException(ex);
                        if (Communicator.ProtocolLogger.IsEnabled(LogLevel.Warning))
                        {
                            Communicator.ProtocolLogger.LogRequestDispatchException(ex);
                        }
                    }

                    return new OutgoingResponseFrame(current.IncomingRequestFrame, actualEx);
                }
                else
                {
                    if (Communicator.ProtocolLogger.IsEnabled(LogLevel.Warning))
                    {
                        Communicator.ProtocolLogger.LogRequestDispatchException(ex);
                    }
                    return OutgoingResponseFrame.WithVoidReturnValue(current);
                }
            }
        }

        internal Endpoint? GetColocatedEndpoint(ServicePrx proxy)
        {
            Debug.Assert(ColocationScope != ColocationScope.None);

            if (ColocationScope == ColocationScope.Communicator && Communicator != proxy.Communicator)
            {
                return null;
            }

            if (proxy.Protocol != Protocol)
            {
                return null;
            }

            bool isLocal = false;

            if (proxy.IsWellKnown || proxy.IsRelative)
            {
                isLocal = Find(proxy.Path, proxy.Facet) != null;
            }
            else
            {
                lock (_mutex)
                {
                    // Proxies which have at least one endpoint in common with the endpoints used by this object
                    // server's incoming connection factories are considered local.
                    isLocal = _shutdownTask == null && proxy.Endpoints.Any(endpoint =>
                        PublishedEndpoints.Any(publishedEndpoint => endpoint.IsLocal(publishedEndpoint)) ||
                        _incomingConnectionFactories.Any(factory => factory.IsLocal(endpoint)));
                }
            }

            if (isLocal)
            {
                lock (_mutex)
                {
                    if (_shutdownTask != null)
                    {
                        return null;
                    }

                    if (_colocatedConnectionFactory == null)
                    {
                        _colocatedConnectionFactory =
                            new AcceptorIncomingConnectionFactory(this, new ColocatedEndpoint(this));

                        // It's safe to start the connection within the synchronization, this isn't supposed to block
                        // for colocated connections.
                        _colocatedConnectionFactory.Activate();
                    }
                    return _colocatedConnectionFactory.Endpoint;
                }
            }
            return null;
        }
    }
}<|MERGE_RESOLUTION|>--- conflicted
+++ resolved
@@ -33,13 +33,6 @@
         /// actual port selected by the operating system.</returns>
         public IReadOnlyList<Endpoint> Endpoints { get; } = ImmutableArray<Endpoint>.Empty;
 
-<<<<<<< HEAD
-        /// <summary>The locator registry proxy associated with this server, if any. An indirect server
-        /// registers itself with the locator registry associated during activation, and unregisters during shutdown.
-        /// </summary>
-        /// <value>The locator registry proxy.</value>
-        public ILocatorRegistryPrx? LocatorRegistry { get; }
-
         /// <summary>Return the maximum number of bidirectional streams that the peer can open for each
         /// connection.</summary>
         /// <value>The maximum number of bidirectional streams</value>
@@ -50,8 +43,6 @@
         /// <value>The maximum number of unidirectional streams</value>
         public int MaxUnidirectionalStreamCount { get; set; }
 
-=======
->>>>>>> e845f377
         /// <summary>Returns the name of this server. This name is used for logging.</summary>
         /// <value>The server's name.</value>
         public string Name { get; }
@@ -62,17 +53,6 @@
 
         /// <summary>Returns the endpoints listed in a direct proxy created by this server.</summary>
         public IReadOnlyList<Endpoint> PublishedEndpoints { get; private set; } = ImmutableList<Endpoint>.Empty;
-
-<<<<<<< HEAD
-        /// <summary>Returns the replica group ID of this server, or the empty string if this server
-        /// does not belong to a replica group.</summary>
-        public string ReplicaGroupId { get; }
-=======
-        /// <summary>Indicates whether or not this server serializes the dispatching of requests received
-        /// over the same connection.</summary>
-        /// <value>The serialize dispatch value.</value>
-        public bool SerializeDispatch { get; }
->>>>>>> e845f377
 
         /// <summary>Returns a task that completes when the server's shutdown is complete: see
         /// <see cref="ShutdownAsync"/>. This property can be retrieved before shutdown is initiated. A typical use-case
@@ -136,11 +116,6 @@
             AcceptNonSecure = options.AcceptNonSecure;
             ColocationScope = options.ColocationScope;
             Name = options.Name.Length > 0 ? options.Name : $"server-{Interlocked.Increment(ref _counter)}";
-<<<<<<< HEAD
-            ReplicaGroupId = options.ReplicaGroupId;
-=======
-            SerializeDispatch = options.SerializeDispatch;
->>>>>>> e845f377
             TaskScheduler = options.TaskScheduler;
 
             if (options.AuthenticationOptions is SslServerAuthenticationOptions tlsOptions)
