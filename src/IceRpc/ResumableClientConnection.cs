--- conflicted
+++ resolved
@@ -14,14 +14,6 @@
     /// <see cref="ClientConnectionOptions.Endpoint"/> does not.</summary>
     public Endpoint Endpoint => _clientConnection.Endpoint;
 
-<<<<<<< HEAD
-    /// <summary>Gets the transport connection information or <c>null</c> if the connection is not connected.
-    /// </summary>
-    public TransportConnectionInformation? TransportConnectionInformation =>
-        _clientConnection.TransportConnectionInformation;
-
-=======
->>>>>>> 201a126f
     /// <summary>Gets the protocol of this connection.</summary>
     public Protocol Protocol => _clientConnection.Protocol;
 
@@ -93,7 +85,7 @@
 
     /// <summary>Establishes the connection.</summary>
     /// <param name="cancel">A cancellation token that receives the cancellation requests.</param>
-    /// <returns>A task that provides the <see cref="NetworkConnectionInformation"/> of the transport connection, once
+    /// <returns>A task that provides the <see cref="TransportConnectionInformation"/> of the transport connection, once
     /// this connection is established. This task can also complete with one of the following exceptions:
     /// <list type="bullet">
     /// <item><description><see cref="ConnectionAbortedException"/>if the connection was aborted.</description></item>
@@ -105,7 +97,7 @@
     /// </list>
     /// </returns>
     /// <exception cref="ConnectionClosedException">Thrown if the connection was closed by this client.</exception>
-    public async Task<NetworkConnectionInformation> ConnectAsync(CancellationToken cancel = default)
+    public async Task<TransportConnectionInformation> ConnectAsync(CancellationToken cancel = default)
     {
         // make a copy of the client connection we're trying with
         ClientConnection clientConnection = _clientConnection;
