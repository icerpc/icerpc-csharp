--- conflicted
+++ resolved
@@ -372,18 +372,7 @@
 
             void EncodeHeader(PipeWriter writer)
             {
-<<<<<<< HEAD
-                // TODO: is it correct to pass cancel to the new response reader, since it's used for reading the
-                // entire payload?
-                request.ResponseReader = stream.ToPipeReader(cancel);
-            }
-
-            void EncodeHeader()
-            {
-                var encoder = new SliceEncoder(requestWriter, Encoding.Slice20);
-=======
-                var encoder = new IceEncoder(writer, Encoding.Slice20);
->>>>>>> 42b68daf
+                var encoder = new SliceEncoder(writer, Encoding.Slice20);
 
                 // Write the IceRpc request header.
                 Memory<byte> sizePlaceholder = encoder.GetPlaceholderMemory(2);
@@ -456,11 +445,7 @@
 
             void EncodeHeader()
             {
-<<<<<<< HEAD
-                var encoder = new SliceEncoder(responseWriter, Encoding.Slice20);
-=======
-                var encoder = new IceEncoder(request.ResponseWriter, Encoding.Slice20);
->>>>>>> 42b68daf
+                var encoder = new SliceEncoder(request.ResponseWriter, Encoding.Slice20);
 
                 // Write the IceRpc response header.
                 Memory<byte> sizePlaceholder = encoder.GetPlaceholderMemory(2);
@@ -679,14 +664,8 @@
 
             void EncodeFrame(IBufferWriter<byte> bufferWriter)
             {
-<<<<<<< HEAD
                 var encoder = new SliceEncoder(bufferWriter, Encoding.Slice20);
-                encoder.EncodeByte((byte)frameType);
-                Memory<byte> sizePlaceholder = encoder.GetPlaceholderMemory(4); // TODO: reduce bytes
-=======
-                var encoder = new IceEncoder(bufferWriter, Encoding.Slice20);
                 Memory<byte> sizePlaceholder = encoder.GetPlaceholderMemory(4); // TODO: reduce bytes?
->>>>>>> 42b68daf
                 int startPos = encoder.EncodedByteCount; // does not include the size
                 encoder.EncodeByte((byte)frameType);
                 frameEncodeAction?.Invoke(ref encoder);
