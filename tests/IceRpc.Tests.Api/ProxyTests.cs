// Copyright (c) ZeroC, Inc. All rights reserved.

using IceRpc.Configure;
using IceRpc.Slice;
using Microsoft.Extensions.DependencyInjection;
using NUnit.Framework;

namespace IceRpc.Tests.Api
{
    [Parallelizable(scope: ParallelScope.All)]
    [Timeout(5000)]
    [Log(LogAttributeLevel.Information)]
    public class ProxyTests
    {
        [TestCase(ProtocolCode.Ice1)]
        [TestCase(ProtocolCode.Ice2)]
        public async Task Proxy_ServiceAsync(ProtocolCode protocol)
        {
            await using ServiceProvider serviceProvider = new IntegrationTestServiceCollection()
                .UseProtocol(protocol)
                .AddTransient<IDispatcher, Greeter>()
                .BuildServiceProvider();

            var prx = GreeterPrx.FromConnection(serviceProvider.GetRequiredService<Connection>());
            await prx.IcePingAsync();

            string[] ids = new string[]
            {
                "::IceRpc::Service",
                "::IceRpc::Tests::Api::Greeter",
            };
            CollectionAssert.AreEqual(ids, await prx.IceIdsAsync());

            Assert.That(await prx.IceIsAAsync("::IceRpc::Tests::Api::Greeter"), Is.True);
            Assert.That(await prx.IceIsAAsync("::IceRpc::Tests::Api::Foo"), Is.False);

            Assert.AreEqual(prx, await prx.AsAsync<GreeterPrx>());

            // Test that Service operation correctly forward the cancel param
            var canceled = new CancellationToken(canceled: true);
            Assert.ThrowsAsync<OperationCanceledException>(async () => await prx.IcePingAsync(cancel: canceled));
            Assert.ThrowsAsync<OperationCanceledException>(async () => await prx.IceIdsAsync(cancel: canceled));
            Assert.ThrowsAsync<OperationCanceledException>(
                async () => await prx.IceIsAAsync("::IceRpc::Tests::Api::Greeter", cancel: canceled));
            Assert.ThrowsAsync<OperationCanceledException>(
                async () => await prx.AsAsync<GreeterPrx>(cancel: canceled));

            // Test that Service operations correctly forward the context
            var invocation = new Invocation
            {
                Context = new Dictionary<string, string> { ["foo"] = "bar" }
            };

            var pipeline = new Pipeline();
            prx.Proxy.Invoker = pipeline;
            pipeline.Use(next => new InlineInvoker((request, cancel) =>
            {
                Assert.AreEqual(request.Features.GetContext(), invocation.Context);
                return next.InvokeAsync(request, cancel);
            }));

            await prx.IcePingAsync(invocation);
            await prx.IceIdsAsync(invocation);
            await prx.IceIsAAsync("::IceRpc::Tests::Api::Greeter", invocation);
            await prx.AsAsync<GreeterPrx>(invocation);
        }

        [TestCase("ice+tcp://localhost:10000/test")]
        [TestCase("test:tcp -h localhost -p 10000")]
        public void Proxy_SetProperty(string s)
        {
            var proxy = Proxy.Parse(s);

            proxy.Encoding = Encoding.Ice11;
            Assert.AreEqual(Encoding.Ice11, proxy.Encoding);
            proxy.Encoding = Encoding.Ice20;
            Assert.AreEqual(Encoding.Ice20, proxy.Encoding);

            if (proxy.Protocol == Protocol.Ice1)
            {
                var proxy2 = Proxy.Parse("test:tcp -h localhost -p 10001");
                proxy.Endpoint = proxy2.Endpoint;
                Assert.AreEqual(proxy.Endpoint, proxy2.Endpoint);
            }
            else
            {
                var proxy2 = Proxy.Parse("ice+tcp://localhost:10001/test");
                proxy.Endpoint = proxy2.Endpoint;
                Assert.AreEqual(proxy.Endpoint, proxy2.Endpoint);
            }
        }

        [Test]
        public void Proxy_SetProperty_ArgumentException()
        {
            var ice1Proxy = Proxy.Parse("hello:tcp -h localhost -p 10000");
            Assert.AreEqual(Protocol.Ice1, ice1Proxy.Protocol);
            var ice2Proxy = Proxy.Parse("ice+tcp://host.zeroc.com/hello");
            Assert.AreEqual(Protocol.Ice2, ice2Proxy.Protocol);

            // Endpoints protocol must match the proxy protocol
            Assert.Throws<ArgumentException>(() => ice1Proxy.Endpoint = ice2Proxy.Endpoint);
            Assert.Throws<ArgumentException>(() => ice2Proxy.Endpoint = ice1Proxy.Endpoint);
        }

        /// <summary>Test the parsing of valid proxies.</summary>
        /// <param name="str">The string to parse as a proxy.</param>
        [TestCase("ice -t:tcp -h localhost -p 10000")]
        [TestCase("ice+tcp:ssl -h localhost -p 10000")]
        [TestCase("identity:tcp -h 0.0.0.0")] // Any IPv4 in proxy endpoint (unusable but parses ok)
        [TestCase("identity:tcp -h \"::0\"")] // Any IPv6 address in proxy endpoint (unusable but parses ok)
        [TestCase("identity:coloc -h *")]
        [TestCase("identity -e 4.5:coloc -h *")]
        [TestCase("name -f facet:coloc -h localhost", "/name:facet")]
        [TestCase("category/name -f facet:coloc -h localhost", "/category/name:facet")]
        [TestCase("cat$gory/nam$ -f fac$t:coloc -h localhost", "/cat%24gory/nam%24:fac%24t")]
        public void Proxy_Parse_ValidInputIce1Format(string str, string? path = null)
        {
            var proxy = Proxy.Parse(str);

            if (path != null)
            {
                Assert.AreEqual(path, proxy.Path);
            }

            Assert.AreEqual(Protocol.Ice1, proxy.Protocol);
            Assert.That(Proxy.TryParse(proxy.ToString(), invoker: null, out Proxy? proxy2), Is.True);
            Assert.AreEqual(proxy, proxy2); // round-trip works

            // Also try with non-default ToStringMode
            proxy2 = Proxy.Parse(proxy.ToString(ToStringMode.ASCII));
            Assert.AreEqual(proxy, proxy2);

            proxy2 = Proxy.Parse(proxy.ToString(ToStringMode.Compat));
            Assert.AreEqual(proxy, proxy2);

            var prx = GreeterPrx.Parse(str);
            Assert.AreEqual(Protocol.Ice1, prx.Proxy.Protocol);
            Assert.That(GreeterPrx.TryParse(prx.ToString(), invoker: null, out GreeterPrx prx2), Is.True);
            Assert.AreEqual(prx, prx2); // round-trip works

            var identityAndFacet = IdentityAndFacet.FromPath(prx.Proxy.Path);
            var identityAndFacet2 = IdentityAndFacet.FromPath(prx2.Proxy.Path);
            Assert.AreEqual(identityAndFacet.Identity, identityAndFacet2.Identity);
            Assert.AreEqual(identityAndFacet.Facet, identityAndFacet2.Facet);
        }

        [TestCase("ice+tcp://host.zeroc.com/path?encoding=foo")]
        [TestCase("ice+tcp://host.zeroc.com/identity#facet", "/identity%23facet")] // C# Uri parser escapes #
        [TestCase("ice+tcp://host.zeroc.com:1000/category/name")]
        [TestCase("ice+tcp://host.zeroc.com:1000/loc0/loc1/category/name")]
        [TestCase("ice+tcp://host.zeroc.com/category/name%20with%20space", "/category/name%20with%20space")]
        [TestCase("ice+tcp://host.zeroc.com/category/name with space", "/category/name%20with%20space")]
        [TestCase("ice+tcp://host.zeroc.com//identity")]
        [TestCase("ice+tcp://host.zeroc.com//identity?alt-endpoint=host2.zeroc.com")]
        [TestCase("ice+tcp://host.zeroc.com//identity?alt-endpoint=host2.zeroc.com:10000")]
        [TestCase("ice+tcp://[::1]:10000/identity?alt-endpoint=host1:10000,host2,host3,host4")]
        [TestCase("ice+tcp://[::1]:10000/identity?alt-endpoint=host1:10000&alt-endpoint=host2,host3&alt-endpoint=[::2]")]
        [TestCase("ice:location//identity#facet", "/location//identity%23facet")]
        [TestCase("ice+tcp://host.zeroc.com//identity")]
        [TestCase("ice+tcp://host.zeroc.com/\x7f€$%/!#$'()*+,:;=@[] %2F",
                  "/%7F%E2%82%AC$%25/!%23$'()*+,:;=@[]%20%2F")] // Only remarkable char is # converted into %23
        [TestCase(@"ice+tcp://host.zeroc.com/foo\bar\n\t!", "/foo/bar/n/t!")] // Parser converts \ to /
        // another syntax for empty port
        [TestCase("ice+tcp://host.zeroc.com:/identity", "/identity")]
        [TestCase("ice+foo://com.zeroc.ice/identity?transport=iaps&option=a,b%2Cb,c&option=d")]
        [TestCase("ice+foo://host.zeroc.com/identity?transport=100")]
        // leading :: to make the address IPv6-like
        [TestCase("ice+foo://[::ab:cd:ef:00]/identity?transport=bt")]
        [TestCase("ice+foo://host.zeroc.com:10000/identity?transport=tcp")]
        [TestCase("ice+foo://host.zeroc.com/identity?transport=ws&option=/foo%2520/bar")]
        [TestCase("ice+loc://mylocation.domain.com/foo/bar", "/foo/bar")]
        [TestCase("ice+coloc://host:10000")]
        [TestCase("ice:tcp -p 10000")]
        // ice3 proxies
        [TestCase("ice+foo://host.zeroc.com/identity?transport=ws&option=/foo%2520/bar&protocol=ice3")]
        [TestCase("ice+tcp://0.0.0.0/identity#facet")] // Any IPv4 in proxy endpoint (unusable but parses ok)
        [TestCase("ice+tcp://[::0]/identity#facet")] // Any IPv6 in proxy endpoint (unusable but parses ok)
        public void Proxy_Parse_ValidInputUriFormat(string str, string? path = null)
        {
            var proxy = Proxy.Parse(str);

            if (path != null)
            {
                Assert.AreEqual(path, proxy.Path);
            }

            Assert.That(Proxy.TryParse(proxy.ToString(), invoker: null, out Proxy? proxy2), Is.True);
            Assert.AreEqual(proxy, proxy2); // round-trip works

            var prx = GreeterPrx.Parse(str);
            Assert.That(GreeterPrx.TryParse(prx.ToString(), invoker: null, out GreeterPrx prx2), Is.True);
            Assert.AreEqual(prx, prx2); // round-trip works
        }

        /// <summary>Tests that parsing an invalid proxies fails with <see cref="FormatException"/>.</summary>
        /// <param name="str">The string to parse as a proxy.</param>
        [TestCase("ice + tcp://host.zeroc.com:foo")] // missing host
        [TestCase("ice+foo://host.zeroc.com:10000/identity?transport=tcp&protocol=ice1")] // invalid protocol
        [TestCase("ice://host:1000/identity")] // host not allowed
        [TestCase("ice+foo:/identity")] // missing host
        [TestCase("ice+tcp://host.zeroc.com//identity?protocol=ice1")] // invalid protocol
        [TestCase("ice+tcp://host.zeroc.com//identity?protocol=5")] // invalid protocol
        [TestCase("ice+foo://host.zeroc.com/identity?transport=ws&option=/foo%2520/bar&alt-endpoint=host2?transport=tcp$protocol=3")]
        [TestCase("")]
        [TestCase("\"\"")]
        [TestCase("\"\" test")] // invalid trailing characters
        [TestCase("test:")] // missing endpoint
        [TestCase("id@server test")]
        [TestCase("id -e A.0:tcp -h foobar")]
        [TestCase("id -f \"facet x")]
        [TestCase("id -f \'facet x")]
        [TestCase("test -f facet@test @test")]
        [TestCase("test -p 2.0")]
        [TestCase("test:tcp@location")]
        [TestCase("test: :tcp")]
        [TestCase("id:loc -h foobar")] // cannot parse loc as a transport with ice1
        public void Proxy_Parse_InvalidInput(string str)
        {
            Assert.Throws<FormatException>(() => Proxy.Parse(str));
            Assert.That(Proxy.TryParse(str, invoker: null, out _), Is.False);
        }

        [Test]
        public void Proxy_Equals()
        {
            Assert.That(Proxy.Equals(null, null), Is.True);
            var prx = Proxy.Parse("ice+tcp://host.zeroc.com/identity");
            Assert.That(Proxy.Equals(prx, prx), Is.True);
            Assert.That(Proxy.Equals(prx, Proxy.Parse("ice+tcp://host.zeroc.com/identity")), Is.True);
            Assert.That(Proxy.Equals(null, prx), Is.False);
            Assert.That(Proxy.Equals(prx, null), Is.False);
        }

        /// <summary>Test that proxies that are equal produce the same hash code.</summary>
        [TestCase("hello:tcp -h localhost")]
        [TestCase("ice+tcp://localhost/path?alt-endpoint=ice+tcp://[::1]")]
        public void Proxy_HashCode(string proxyString)
        {
            var proxy1 = Proxy.Parse(proxyString);
            var proxy2 = proxy1.Clone();
            var proxy3 = Proxy.Parse(proxy2.ToString());

            CheckGetHashCode(proxy1, proxy2);
            CheckGetHashCode(proxy1, proxy3);

            static void CheckGetHashCode(Proxy p1, Proxy p2)
            {
                Assert.AreEqual(p1, p2);
                Assert.AreEqual(p1.GetHashCode(), p2.GetHashCode());
                // The second attempt should hit the hash code cache
                Assert.AreEqual(p1.GetHashCode(), p2.GetHashCode());
            }
        }

        [Test]
        public async Task Proxy_InvokeAsync()
        {
            await using ServiceProvider serviceProvider = new IntegrationTestServiceCollection()
                .AddTransient<IDispatcher, Greeter>()
                .BuildServiceProvider();

            var proxy = Proxy.FromConnection(serviceProvider.GetRequiredService<Connection>(), GreeterPrx.DefaultPath);

            IncomingResponse response =
                await proxy.InvokeAsync("SayHello",
                                        proxy.Encoding,
                                        payloadSource: Encoding.Ice20.CreateEmptyPayload());

            Assert.DoesNotThrowAsync(async () => await response.CheckVoidReturnValueAsync(
                proxy.Invoker,
                response.GetIceDecoderFactory(new DefaultIceDecoderFactories(typeof(ProxyTests).Assembly)),
                default));
        }

        [Test]
        public async Task Proxy_ReceiveProxyAsync()
        {
            var service = new ProxyTest();

            await using ServiceProvider serviceProvider = new IntegrationTestServiceCollection()
                .AddTransient<IDispatcher>(_ => service)
                .BuildServiceProvider();

            var prx = ProxyTestPrx.FromConnection(serviceProvider.GetRequiredService<Connection>());

            ProxyTestPrx? received = await prx.ReceiveProxyAsync();
            Assert.That(received, Is.Null);

            // Check that the received proxy "inherits" the invoker of the caller.
            service.Prx = ProxyTestPrx.FromPath("/foo");
            received = await prx.ReceiveProxyAsync();
            Assert.That(received?.Proxy.Invoker, Is.Null);

            var pipeline = new Pipeline();
            prx.Proxy.Invoker = pipeline;
            received = await prx.ReceiveProxyAsync();
            Assert.AreEqual(pipeline, received?.Proxy.Invoker);

            // Same with an endpoint
            service.Prx!.Value.Proxy.Endpoint = "ice+tcp://localhost";
            received = await prx.ReceiveProxyAsync();
            Assert.AreEqual(service.Prx?.Proxy.Endpoint, received?.Proxy.Endpoint);
            Assert.AreEqual(pipeline, received?.Proxy.Invoker);
        }

        [Test]
        public async Task Proxy_SendProxyAsync()
        {
            var service = new ProxyTest();

            // First verify that the invoker of a proxy received over an incoming request is by default null.
            await using ServiceProvider serviceProvider1 = new IntegrationTestServiceCollection()
                .AddTransient<IDispatcher>(_ => service)
                .BuildServiceProvider();

            var prx = ProxyTestPrx.FromConnection(serviceProvider1.GetRequiredService<Connection>());
            await prx.SendProxyAsync(prx);
            Assert.That(service.Prx, Is.Not.Null);
            Assert.That(service.Prx?.Proxy.Invoker, Is.Null);

            // Now with a router and the ProxyInvoker middleware - we set the invoker on the proxy received by the
            // service.
            var pipeline = new Pipeline();

            await using ServiceProvider serviceProvider2 = new IntegrationTestServiceCollection()
                .AddTransient<IDispatcher>(_ =>
                {
                    var router = new Router();
                    router.Map<IProxyTest>(service);
                    router.UseProxyInvoker(pipeline);
                    return router;
                })
                .BuildServiceProvider();
            prx = ProxyTestPrx.FromConnection(serviceProvider2.GetRequiredService<Connection>());

            service.Prx = null;
            await prx.SendProxyAsync(prx);
            Assert.That(service.Prx, Is.Not.Null);
            Assert.AreEqual(pipeline, service.Prx?.Proxy.Invoker);
        }

        [Test]
        public void Proxy_UriOptions()
        {
            string proxyString = "ice+tcp://localhost:10000/test";

            var proxy = Proxy.Parse(proxyString);

            Assert.AreEqual("/test", proxy.Path);

            string complicated = $"{proxyString}?encoding=1.1&alt-endpoint=ice+tcp://localhost";
            proxy = Proxy.Parse(complicated);

            Assert.AreEqual(Encoding.Ice11, proxy.Encoding);
            Endpoint altEndpoint = proxy.AltEndpoints[0];
            Assert.AreEqual(1, proxy.AltEndpoints.Count);
            Assert.AreEqual("tcp", altEndpoint.Transport);
        }

        [TestCase("1.3")]
        [TestCase("2.1")]
        public async Task Proxy_NotSupportedEncoding(string encoding)
        {
            await using ServiceProvider serviceProvider = new IntegrationTestServiceCollection()
                .AddTransient<IDispatcher, Greeter>()
                .BuildServiceProvider();

            var prx = GreeterPrx.FromConnection(serviceProvider.GetRequiredService<Connection>());
            prx.Proxy.Encoding = Encoding.FromString(encoding);
            await prx.IcePingAsync(); // works fine, we use the protocol's encoding in this case
        }

        [TestCase("ice3")]
        [TestCase("ice4")]
        public async Task Proxy_NotSupportedProtocol(string protocol)
        {
            await using var connection = new Connection
            {
                RemoteEndpoint = $"ice+tcp://localhost?transport=tcp&protocol={protocol}"
            };

            var prx = GreeterPrx.FromConnection(connection);
            Assert.ThrowsAsync<NotSupportedException>(async () => await prx.IcePingAsync());
        }

        [Test]
        public async Task Proxy_FactoryMethodsAsync()
        {
            Assert.AreEqual("/IceRpc.Service", ServicePrx.DefaultPath);

            var proxy = Proxy.FromPath("/test");
            Assert.AreEqual("/test", proxy.Path);
            Assert.That(proxy.Endpoint, Is.Null);

            Assert.AreEqual("/IceRpc.Tests.Api.Greeter", GreeterPrx.DefaultPath);

            var greeter = GreeterPrx.FromPath("/test");
            Assert.AreEqual("/test", greeter.Proxy.Path);
            Assert.That(greeter.Proxy.Endpoint, Is.Null);

            dynamic? capture = null;
<<<<<<< HEAD
=======
            var router = new Router();
            router.Use(next => new InlineDispatcher((request, cancel) =>
            {
                capture = new
                {
                    ServerConnection = request.Connection,
                    Service = ServicePrx.FromConnection(request.Connection),
                    Greeter = GreeterPrx.FromConnection(request.Connection)
                };
                return new(new OutgoingResponse(request));
            }));

            await using var server = new Server
            {
                Endpoint = "ice+tcp://127.0.0.1:0?tls=false",
                Dispatcher = router
            };
            server.Listen();
            await using var connection = new Connection { RemoteEndpoint = server.Endpoint };
>>>>>>> 53a72857

            await using ServiceProvider serviceProvider = new IntegrationTestServiceCollection()
                .AddTransient<IDispatcher>(_ =>
                {
                    var router = new Router();
                    router.Use(next => new InlineDispatcher((request, cancel) =>
                    {
                        capture = new
                        {
                            ServerConnection = request.Connection,
                            Service = ServicePrx.FromConnection(request.Connection),
                            Greeter = GreeterPrx.FromConnection(request.Connection)
                        };
                        return new(OutgoingResponse.ForPayload(request, Encoding.Ice20.CreateEmptyPayload()));
                    }));
                    return router;
                })
                .BuildServiceProvider();

            Connection connection = serviceProvider.GetRequiredService<Connection>();
            proxy = Proxy.FromConnection(connection, ServicePrx.DefaultPath);
            Assert.AreEqual(ServicePrx.DefaultPath, proxy.Path);
            Assert.AreEqual(connection, proxy.Connection);
            Assert.AreEqual(connection.RemoteEndpoint, proxy.Endpoint);

            greeter = GreeterPrx.FromConnection(connection);
            Assert.AreEqual(GreeterPrx.DefaultPath, greeter.Proxy.Path);
            Assert.AreEqual(connection, greeter.Proxy.Connection);
            Assert.AreEqual(connection.RemoteEndpoint, greeter.Proxy.Endpoint);

            await ServicePrx.FromConnection(connection).IcePingAsync();

            Assert.That(capture, Is.Not.Null);
            Assert.AreEqual(ServicePrx.DefaultPath, capture!.Service.Proxy.Path);
            Assert.AreEqual(capture.ServerConnection, capture.Service.Proxy.Connection);
            Assert.That(capture.Service.Proxy.Endpoint, Is.Null);

            Assert.AreEqual(GreeterPrx.DefaultPath, capture.Greeter.Proxy.Path);
            Assert.AreEqual(capture.ServerConnection, capture.Greeter.Proxy.Connection);
            Assert.That(capture.Greeter.Proxy.Endpoint, Is.Null);
        }

        public class Greeter : Service, IGreeter
        {
            public ValueTask SayHelloAsync(Dispatch dispatch, CancellationToken cancel) => default;
        }

        private class ProxyTest : Service, IProxyTest
        {
            internal ProxyTestPrx? Prx { get; set; }

            public ValueTask<ProxyTestPrx?> ReceiveProxyAsync(Dispatch dispatch, CancellationToken cancel) => new(Prx);

            public ValueTask SendProxyAsync(ProxyTestPrx prx, Dispatch dispatch, CancellationToken cancel)
            {
                Prx = prx;
                return default;
            }
        }
    }
}<|MERGE_RESOLUTION|>--- conflicted
+++ resolved
@@ -400,28 +400,6 @@
             Assert.That(greeter.Proxy.Endpoint, Is.Null);
 
             dynamic? capture = null;
-<<<<<<< HEAD
-=======
-            var router = new Router();
-            router.Use(next => new InlineDispatcher((request, cancel) =>
-            {
-                capture = new
-                {
-                    ServerConnection = request.Connection,
-                    Service = ServicePrx.FromConnection(request.Connection),
-                    Greeter = GreeterPrx.FromConnection(request.Connection)
-                };
-                return new(new OutgoingResponse(request));
-            }));
-
-            await using var server = new Server
-            {
-                Endpoint = "ice+tcp://127.0.0.1:0?tls=false",
-                Dispatcher = router
-            };
-            server.Listen();
-            await using var connection = new Connection { RemoteEndpoint = server.Endpoint };
->>>>>>> 53a72857
 
             await using ServiceProvider serviceProvider = new IntegrationTestServiceCollection()
                 .AddTransient<IDispatcher>(_ =>
@@ -435,7 +413,7 @@
                             Service = ServicePrx.FromConnection(request.Connection),
                             Greeter = GreeterPrx.FromConnection(request.Connection)
                         };
-                        return new(OutgoingResponse.ForPayload(request, Encoding.Ice20.CreateEmptyPayload()));
+                        return new(new OutgoingResponse(request));
                     }));
                     return router;
                 })
