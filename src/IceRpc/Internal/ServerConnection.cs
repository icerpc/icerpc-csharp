--- conflicted
+++ resolved
@@ -87,15 +87,11 @@
     /// <returns>A task that indicates the completion of the connect operation.</returns>
     internal Task ConnectAsync()
     {
-        Debug.Assert(_connectTask == null); // called at most once
+        Debug.Assert(_connectTask is null); // called at most once
 
         lock (_mutex)
         {
-<<<<<<< HEAD
             ThrowIfDisposed();
-=======
-            Debug.Assert(_connectTask is null);
->>>>>>> 46f36a83
 
             if (_isShutdown)
             {
@@ -143,33 +139,11 @@
         {
             ThrowIfDisposed();
 
-<<<<<<< HEAD
             _isShutdown = true;
             connectTask = _connectTask;
         }
 
         if (connectTask is not null)
-=======
-            if (_connectTask is null)
-            {
-                _isShutdown = true;
-            }
-            else
-            {
-                connectTask = _connectTask;
-                _isShutdown = true;
-            }
-        }
-
-        if (connectTask is null)
-        {
-            // ConnectAsync wasn't called, just release resources associated with the protocol connection.
-            // TODO: Refactor depending on what we decide for the protocol connection resource cleanup (#1397,
-            // #1372, #1404, #1400).
-            _protocolConnection.Abort(new ConnectionClosedException());
-        }
-        else
->>>>>>> 46f36a83
         {
             // Wait for connection establishment to complete before proceeding.
             try
