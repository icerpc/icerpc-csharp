// Copyright (c) ZeroC, Inc. All rights reserved.

using IceRpc.Slice;
using IceRpc.Slice.Internal;
using IceRpc.Transports;
using IceRpc.Transports.Internal;
using System.Buffers;
using System.Collections.Immutable;
using System.Diagnostics;
using System.IO.Pipelines;

namespace IceRpc.Internal;

internal sealed class IceProtocolConnection : ProtocolConnection
{
    public override Protocol Protocol => Protocol.Ice;

    private static readonly IDictionary<RequestFieldKey, ReadOnlySequence<byte>> _idempotentFields =
        new Dictionary<RequestFieldKey, ReadOnlySequence<byte>>
        {
            [RequestFieldKey.Idempotent] = default
        }.ToImmutableDictionary();

    private static readonly IDictionary<ResponseFieldKey, ReadOnlySequence<byte>> _otherReplicaFields =
        new Dictionary<ResponseFieldKey, ReadOnlySequence<byte>>
        {
            [ResponseFieldKey.RetryPolicy] = new ReadOnlySequence<byte>(new byte[]
            {
                (byte)Retryable.OtherReplica
            })
        }.ToImmutableDictionary();

    private readonly IDispatcher _dispatcher;

    private Exception? _abortInvocationException;
    private int _dispatchCount;
    private readonly TaskCompletionSource _dispatchesAndInvocationsCompleted =
        new(TaskCreationOptions.RunContinuationsAsynchronously);

    private readonly CancellationTokenSource _dispatchesAndInvocationsCancelSource = new();
    private readonly AsyncSemaphore? _dispatchSemaphore;
    private readonly Dictionary<int, TaskCompletionSource<PipeReader>> _invocations = new();
    private bool _isReadOnly;
    private readonly bool _isServer;
    private readonly int _maxFrameSize;
    private readonly MemoryPool<byte> _memoryPool;
    private readonly int _minimumSegmentSize;
    private readonly object _mutex = new();
    private readonly ISimpleNetworkConnection _networkConnection;
    private readonly SimpleNetworkConnectionReader _networkConnectionReader;
    private readonly SimpleNetworkConnectionWriter _networkConnectionWriter;
    private int _nextRequestId;
    private readonly IcePayloadPipeWriter _payloadWriter;
    private readonly TaskCompletionSource _pendingClose = new(TaskCreationOptions.RunContinuationsAsynchronously);
    private Task _pingTask = Task.CompletedTask;
    private Task? _readFramesTask;
    private readonly CancellationTokenSource _tasksCancelSource = new();
    private readonly AsyncSemaphore _writeSemaphore = new(1, 1);

    internal IceProtocolConnection(
        ISimpleNetworkConnection simpleNetworkConnection,
        bool isServer,
        ConnectionOptions options)
        : base(options)
    {
        _dispatcher = options.Dispatcher;
        _maxFrameSize = options.MaxIceFrameSize;
        _isServer = isServer;

        if (options.MaxIceConcurrentDispatches > 0)
        {
            _dispatchSemaphore = new AsyncSemaphore(
                initialCount: options.MaxIceConcurrentDispatches,
                maxCount: options.MaxIceConcurrentDispatches);
        }

        // TODO: get the pool and minimum segment size from an option class, but which one? The Slic connection gets
        // these from SlicOptions but another option could be to add Pool/MinimumSegmentSize on
        // ConnectionOptions/ServerOptions. These properties would be used by:
        // - the multiplexed transport implementations
        // - the Ice protocol connection
        _memoryPool = MemoryPool<byte>.Shared;
        _minimumSegmentSize = 4096;

        _networkConnection = simpleNetworkConnection;
        _networkConnectionWriter = new SimpleNetworkConnectionWriter(
            simpleNetworkConnection,
            _memoryPool,
            _minimumSegmentSize);
        _networkConnectionReader = new SimpleNetworkConnectionReader(
            simpleNetworkConnection,
            idleTimeout: options.IdleTimeout,
            _memoryPool,
            _minimumSegmentSize,
            abortAction: exception => InvokeOnAbort(exception),
            keepAliveAction: () =>
            {
                lock (_mutex)
                {
                    if (_pingTask.IsCompleted && !_tasksCancelSource.IsCancellationRequested)
                    {
                        _pingTask = PingAsync(_tasksCancelSource.Token);
                    }
                }
            });

        _payloadWriter = new IcePayloadPipeWriter(_networkConnectionWriter);

        async Task PingAsync(CancellationToken cancel)
        {
            // Make sure we execute the function without holding the connection mutex lock.
            await Task.Yield();

            try
            {
                await _writeSemaphore.EnterAsync(cancel).ConfigureAwait(false);
                try
                {
                    EncodeValidateConnectionFrame(_networkConnectionWriter);
                    await _networkConnectionWriter.FlushAsync(cancel).ConfigureAwait(false);
                }
                finally
                {
                    _writeSemaphore.Release();
                }
            }
            catch (OperationCanceledException)
            {
                // Connection disposed.
            }
            catch (Exception exception)
            {
                InvokeOnAbort(exception);
            }

            static void EncodeValidateConnectionFrame(SimpleNetworkConnectionWriter writer)
            {
                var encoder = new SliceEncoder(writer, SliceEncoding.Slice1);
                IceDefinitions.ValidateConnectionFrame.Encode(ref encoder);
            }
        }
    }

    private protected override void CancelDispatchesAndAbortInvocations(Exception? exception)
    {
        // Set the abort exception for invocations.
        _abortInvocationException = exception ?? new ConnectionAbortedException("connection disposed");

        // Cancel dispatches and abort invocations for a speedy shutdown.
        _dispatchesAndInvocationsCancelSource.Cancel();
    }

    private protected override bool CheckIfIdle()
    {
        lock (_mutex)
        {
            // If idle, mark the connection as readonly to stop accepting new dispatches or invocations.
            if (_invocations.Count == 0 && _dispatchCount == 0)
            {
                _isReadOnly = true;
                return true;
            }
            else
            {
                return false;
            }
        }
    }

    private protected override async Task<NetworkConnectionInformation> PerformConnectAsync(
        IConnection connection,
        CancellationToken cancel)
    {
        NetworkConnectionInformation information = await _networkConnection.ConnectAsync(cancel).ConfigureAwait(false);

        // Wait for the network connection establishment to enable the idle timeout check.
        _networkConnectionReader.EnableIdleCheck();

        if (_isServer)
        {
            EncodeValidateConnectionFrame(_networkConnectionWriter);
            await _networkConnectionWriter.FlushAsync(cancel).ConfigureAwait(false);
        }
        else
        {
            ReadOnlySequence<byte> buffer = await _networkConnectionReader.ReadAtLeastAsync(
                IceDefinitions.PrologueSize,
                cancel).ConfigureAwait(false);

            (IcePrologue validateConnectionFrame, long consumed) = DecodeValidateConnectionFrame(buffer);
            _networkConnectionReader.AdvanceTo(buffer.GetPosition(consumed), buffer.End);

            IceDefinitions.CheckPrologue(validateConnectionFrame);
            if (validateConnectionFrame.FrameSize != IceDefinitions.PrologueSize)
            {
                throw new InvalidDataException(
                    $"received Ice frame with only '{validateConnectionFrame.FrameSize}' bytes");
            }
            if (validateConnectionFrame.FrameType != IceFrameType.ValidateConnection)
            {
                throw new InvalidDataException(
                    @$"expected '{nameof(IceFrameType.ValidateConnection)}' frame but received frame type '{validateConnectionFrame.FrameType}'");
            }
        }

        _readFramesTask = Task.Run(
            async () =>
            {
                Exception? completeException = null;
                try
                {
                    // Read frames until the CloseConnection frame is received.
                    await ReadFramesAsync(connection, _tasksCancelSource.Token).ConfigureAwait(false);

                    // The peer expects the connection to be closed as soon as the CloseConnection message is received.
                    // So there's no need to initiate shutdown, we just close the network connection and notify the
                    // callback that the connection has been shutdown by the peer.
                    _networkConnection.Dispose();

                    // Notify the OnShutdown callback and complete invocations with ConnectionClosedException which
                    // can be retried.
                    InvokeOnShutdown("connection shutdown by peer");
                    completeException = new ConnectionClosedException("connection shutdown by peer");
                }
                catch (ConnectionLostException) when (
                    _isReadOnly &&
                    _dispatchesAndInvocationsCompleted.Task.IsCompleted)
                {
                    // Expected if the connection is shutting down and waiting for the peer to close the connection.
                    // Unblock ShutdownAsync which is waiting for the connection to be disposed.
                }
                catch (OperationCanceledException)
                {
                    // Expected if DisposeAsync has been called.
                    Debug.Assert(_tasksCancelSource.IsCancellationRequested);
                }
                catch (Exception exception)
                {
                    // Unexpected exception, notify the OnAbort callback.
                    InvokeOnAbort(exception);

                    completeException = exception;
                }
                finally
                {
                    // Make sure to unblock ShutdownAsync if it's waiting for the connection closure.
                    _pendingClose.TrySetResult();

                    // Don't wait for DisposeAsync to be called to cancel dispatches and abort invocations which might
                    // still be running.
                    CancelDispatchesAndAbortInvocations(completeException);
                }
            },
            CancellationToken.None);

        return information;

        static void EncodeValidateConnectionFrame(SimpleNetworkConnectionWriter writer)
        {
            var encoder = new SliceEncoder(writer, SliceEncoding.Slice1);
            IceDefinitions.ValidateConnectionFrame.Encode(ref encoder);
        }

        static (IcePrologue, long) DecodeValidateConnectionFrame(ReadOnlySequence<byte> buffer)
        {
            var decoder = new SliceDecoder(buffer, SliceEncoding.Slice1);
            return (new IcePrologue(ref decoder), decoder.Consumed);
        }
    }

    private protected override async ValueTask PerformDisposeAsync()
    {
        // Cancel pending tasks, dispatches and invocations.
        _isReadOnly = true;
        _abortInvocationException = new ConnectionAbortedException("connection disposed");
        _tasksCancelSource.Cancel();
        _dispatchesAndInvocationsCancelSource.Cancel();

        // Dispose the network connection.
        _networkConnection.Dispose();

        if (_invocations.Count == 0 && _dispatchCount == 0)
        {
            _dispatchesAndInvocationsCompleted.TrySetResult();
        }

        // Wait for all the tasks, dispatches and invocations to complete.
        try
        {
            await Task.WhenAll(
                _dispatchesAndInvocationsCompleted.Task,
                _readFramesTask ?? Task.CompletedTask,
                _pingTask).ConfigureAwait(false);
        }
        catch
        {
            // Ignore.
        }

        // It's now safe to dispose of the reader/writer since no more threads are sending/receiving data.
        _networkConnectionReader.Dispose();
        _networkConnectionWriter.Dispose();

        _tasksCancelSource.Dispose();
        _dispatchesAndInvocationsCancelSource.Dispose();
    }

    private protected override async Task<IncomingResponse> PerformInvokeAsync(
        OutgoingRequest request,
        IConnection connection,
        CancellationToken cancel)
    {
        bool acquiredSemaphore = false;
        int requestId = 0;
        TaskCompletionSource<PipeReader>? responseCompletionSource = null;
        PipeWriter payloadWriter = _payloadWriter;

        using var cancelSource = CancellationTokenSource.CreateLinkedTokenSource(
            _dispatchesAndInvocationsCancelSource.Token,
            cancel);

        Exception? completeException = null;
        try
        {
            if (request.PayloadStream is not null)
            {
                throw new NotSupportedException("PayloadStream must be null with the ice protocol");
            }

            // Read the full payload. This can take some time so this needs to be done before acquiring the write
            // semaphore.
            ReadOnlySequence<byte> payload = await ReadFullPayloadAsync(
                request.Payload,
                cancelSource.Token).ConfigureAwait(false);
            int payloadSize = checked((int)payload.Length);

            // Wait for writing of other frames to complete. The semaphore is used as an asynchronous queue to
            // serialize the writing of frames.
            await _writeSemaphore.EnterAsync(cancelSource.Token).ConfigureAwait(false);
            acquiredSemaphore = true;

            // Assign the request ID for twoway invocations and keep track of the invocation for receiving the
            // response. The request ID is only assigned once the write semaphore is acquired. We don't want a
            // canceled request to allocate a request ID that won't be used.
            if (!request.IsOneway)
            {
                lock (_mutex)
                {
                    if (_isReadOnly)
                    {
                        throw new ConnectionClosedException();
                    }
                    else
                    {
                        if (_invocations.Count == 0 && _dispatchCount == 0)
                        {
                            DisableIdleCheck();
                        }

                        requestId = ++_nextRequestId;
                        responseCompletionSource = new(TaskCreationOptions.RunContinuationsAsynchronously);
                        _invocations[requestId] = responseCompletionSource;
                    }
                }
            }

            EncodeRequestHeader(_networkConnectionWriter, request, requestId, payloadSize);

            payloadWriter = request.GetPayloadWriter(payloadWriter);

            // The writing of the request can only be canceled if the connection is disposed.
            FlushResult flushResult = await payloadWriter.WriteAsync(
                payload,
                endStream: false,
                CancellationToken.None).ConfigureAwait(false);

            // If a payload writer decorator returns a canceled or completed flush result, we have to throw
            // NotSupportedException. We can't interrupt the writing of a payload since it would lead to a bogus
            // payload to be sent over the connection.
            if (flushResult.IsCanceled || flushResult.IsCompleted)
            {
                throw new NotSupportedException(
                    "payload writer cancellation or completion is not supported with the ice protocol");
            }

            await request.Payload.CompleteAsync().ConfigureAwait(false);
        }
        catch (OperationCanceledException) when (_dispatchesAndInvocationsCancelSource.IsCancellationRequested)
        {
            completeException = _abortInvocationException!;
            throw completeException;
        }
        catch (OperationCanceledException) when (!cancel.IsCancellationRequested)
        {
            completeException = new ConnectionAbortedException("connection has been disposed");
            throw completeException;
        }
        catch (Exception exception)
        {
            completeException = exception;
            throw;
        }
        finally
        {
            if (completeException is not null)
            {
                UnregisterInvocation();
            }

            await payloadWriter.CompleteAsync(completeException).ConfigureAwait(false);

            if (acquiredSemaphore)
            {
                _writeSemaphore.Release();
            }
        }

        if (request.IsOneway)
        {
            // We're done, there's no response for oneway requests.
            return new IncomingResponse(request, connection);
        }

        Debug.Assert(responseCompletionSource is not null);

        // Wait to receive the response.
        PipeReader? frameReader = null;
        try
        {
            try
            {
                frameReader = await responseCompletionSource.Task.WaitAsync(cancelSource.Token).ConfigureAwait(false);
            }
            catch (OperationCanceledException) when (responseCompletionSource.Task.IsCompleted)
            {
                // The WaitAsync might be canceled shortly after the response is received and before the task completion
                // source continuation is run.
                frameReader = await responseCompletionSource.Task.ConfigureAwait(false);
            }

            if (!frameReader.TryRead(out ReadResult readResult))
            {
                throw new InvalidDataException($"received empty response frame for request #{requestId}");
            }

            Debug.Assert(readResult.IsCompleted);

            ReplyStatus replyStatus = ((int)readResult.Buffer.FirstSpan[0]).AsReplyStatus();

            if (replyStatus <= ReplyStatus.UserException)
            {
                const int headerSize = 7; // reply status byte + encapsulation header

                // read and check encapsulation header (6 bytes long)

                if (readResult.Buffer.Length < headerSize)
                {
                    throw new ConnectionLostException();
                }

                EncapsulationHeader encapsulationHeader = SliceEncoding.Slice1.DecodeBuffer(
                    readResult.Buffer.Slice(1, 6),
                    (ref SliceDecoder decoder) => new EncapsulationHeader(ref decoder));

                // Sanity check
                int payloadSize = encapsulationHeader.EncapsulationSize - 6;
                if (payloadSize != readResult.Buffer.Length - headerSize)
                {
                    throw new InvalidDataException(
                        @$"response payload size/frame size mismatch: payload size is {payloadSize} bytes but frame has {readResult.Buffer.Length - headerSize} bytes left");
                }

<<<<<<< HEAD
                // TODO: check encoding is Slice1. See github proposal.
=======
                // For compatibility with ZeroC Ice "indirect" proxies
                IDictionary<ResponseFieldKey, ReadOnlySequence<byte>> fields =
                    replyStatus == ReplyStatus.ObjectNotExistException && request.ServiceAddress.Endpoint is null ?
                    _otherReplicaFields :
                    ImmutableDictionary<ResponseFieldKey, ReadOnlySequence<byte>>.Empty;
>>>>>>> d960b6c2

                // Consume header.
                frameReader.AdvanceTo(readResult.Buffer.GetPosition(headerSize));
            }
            else
            {
                // An ice system exception. The reply status is part of the payload.

                // Don't consume anything. The examined is irrelevant since readResult.IsCompleted is true.
                frameReader.AdvanceTo(readResult.Buffer.Start);
            }

            // For compatibility with ZeroC Ice "indirect" proxies
            IDictionary<ResponseFieldKey, ReadOnlySequence<byte>> fields =
                replyStatus == ReplyStatus.ObjectNotExistException && request.Proxy.Endpoint is null ?
                _otherReplicaFields :
                ImmutableDictionary<ResponseFieldKey, ReadOnlySequence<byte>>.Empty;

            return new IncomingResponse(request, connection, fields)
            {
                Payload = frameReader,
                ResultType = replyStatus switch
                {
                    ReplyStatus.OK => ResultType.Success,
                    ReplyStatus.UserException => (ResultType)SliceResultType.ServiceFailure,
                    _ => ResultType.Failure
                }
            };
        }
        catch (OperationCanceledException) when (_dispatchesAndInvocationsCancelSource.IsCancellationRequested)
        {
            completeException = _abortInvocationException!;
            throw completeException;
        }
        catch (OperationCanceledException) when (!cancel.IsCancellationRequested)
        {
            completeException = new ConnectionAbortedException("connection has been disposed");
            throw completeException;
        }
        catch (Exception exception)
        {
            completeException = exception;
            throw;
        }
        finally
        {
            UnregisterInvocation();

            if (completeException is not null && frameReader is not null)
            {
                await frameReader.CompleteAsync(completeException).ConfigureAwait(false);
            }
        }

        void UnregisterInvocation()
        {
            lock (_mutex)
            {
                if (_invocations.Remove(requestId))
                {
                    if (_invocations.Count == 0 && _dispatchCount == 0)
                    {
                        if (_isReadOnly)
                        {
                            _dispatchesAndInvocationsCompleted.TrySetResult();
                        }
                        else
                        {
                            EnableIdleCheck();
                        }
                    }
                }
            }
        }

        static void EncodeRequestHeader(
            SimpleNetworkConnectionWriter output,
            OutgoingRequest request,
            int requestId,
            int payloadSize)
        {
            var encoder = new SliceEncoder(output, SliceEncoding.Slice1);

            // Write the request header.
            encoder.WriteByteSpan(IceDefinitions.FramePrologue);
            encoder.EncodeIceFrameType(IceFrameType.Request);
            encoder.EncodeUInt8(0); // compression status

            Span<byte> sizePlaceholder = encoder.GetPlaceholderSpan(4);

            encoder.EncodeInt32(requestId);

            byte encodingMajor = 1;
            byte encodingMinor = 1;

            // Request header.
            var requestHeader = new IceRequestHeader(
                request.ServiceAddress.Path,
                request.ServiceAddress.Fragment,
                request.Operation,
                request.Fields.ContainsKey(RequestFieldKey.Idempotent) ?
                    OperationMode.Idempotent : OperationMode.Normal);
            requestHeader.Encode(ref encoder);
            if (request.Fields.TryGetValue(RequestFieldKey.Context, out OutgoingFieldValue requestField))
            {
                if (requestField.EncodeAction is null)
                {
                    encoder.WriteByteSequence(requestField.ByteSequence);
                }
                else
                {
                    requestField.EncodeAction(ref encoder);
                }
            }
            else
            {
                encoder.EncodeSize(0);
            }
            new EncapsulationHeader(
                encapsulationSize: payloadSize + 6,
                encodingMajor,
                encodingMinor).Encode(ref encoder);

            int frameSize = checked(encoder.EncodedByteCount + payloadSize);
            SliceEncoder.EncodeInt32(frameSize, sizePlaceholder);
        }
    }

    private protected override async Task PerformShutdownAsync(string message, CancellationToken cancel)
    {
        lock (_mutex)
        {
            _isReadOnly = true;
            if (_dispatchCount == 0 && _invocations.Count == 0)
            {
                _dispatchesAndInvocationsCompleted.TrySetResult();
            }
        }

        // Wait for dispatches and invocations to complete.
        await _dispatchesAndInvocationsCompleted.Task.WaitAsync(cancel).ConfigureAwait(false);

        // Encode and write the CloseConnection frame once all the dispatches are done.
        await _writeSemaphore.EnterAsync(cancel).ConfigureAwait(false);
        try
        {
            EncodeCloseConnectionFrame(_networkConnectionWriter);
            await _networkConnectionWriter.FlushAsync(cancel).ConfigureAwait(false);
        }
        finally
        {
            _writeSemaphore.Release();
        }

        // When the peer receives the CloseConnection frame, the peer closes the connection. We wait for the connection
        // closure here. We can't just return and close the underlying transport since this could abort the receive of
        // the dispatch responses and close connection frame by the peer.
        await _pendingClose.Task.WaitAsync(cancel).ConfigureAwait(false);

        static void EncodeCloseConnectionFrame(SimpleNetworkConnectionWriter writer)
        {
            var encoder = new SliceEncoder(writer, SliceEncoding.Slice1);
            IceDefinitions.CloseConnectionFrame.Encode(ref encoder);
        }
    }

    /// <summary>Creates a pipe reader to simplify the reading of a request or response frame. The frame is read
    /// fully and buffered into an internal pipe.</summary>
    private static async ValueTask<PipeReader> CreateFrameReaderAsync(
        int size,
        SimpleNetworkConnectionReader networkConnectionReader,
        MemoryPool<byte> pool,
        int minimumSegmentSize,
        CancellationToken cancel)
    {
        var pipe = new Pipe(new PipeOptions(
            pool: pool,
            minimumSegmentSize: minimumSegmentSize,
            pauseWriterThreshold: 0,
            writerScheduler: PipeScheduler.Inline));

        try
        {
            await networkConnectionReader.FillBufferWriterAsync(
                pipe.Writer,
                size,
                cancel).ConfigureAwait(false);
        }
        catch
        {
            await pipe.Reader.CompleteAsync().ConfigureAwait(false);
            throw;
        }
        finally
        {
            await pipe.Writer.CompleteAsync().ConfigureAwait(false);
        }

        return pipe.Reader;
    }

    /// <summary>Reads the full Ice payload from the given pipe reader.</summary>
    private static async ValueTask<ReadOnlySequence<byte>> ReadFullPayloadAsync(
        PipeReader payload,
        CancellationToken cancel)
    {
        // We use ReadAtLeastAsync instead of ReadAsync to bypass the PauseWriterThreshold when the payload is
        // backed by a Pipe.
        ReadResult readResult = await payload.ReadAtLeastAsync(int.MaxValue, cancel).ConfigureAwait(false);

        readResult.ThrowIfCanceled(Protocol.Ice);

        return readResult.IsCompleted ? readResult.Buffer :
            throw new ArgumentException("the payload size is greater than int.MaxValue", nameof(payload));
    }

    /// <summary>Read incoming frames and returns on graceful connection shutdown.</summary>
    /// <param name="connection">The connection assigned to <see cref="IncomingFrame.Connection"/>.</param>
    /// <param name="cancel">A cancellation token that receives the cancellation requests.</param>
    private async ValueTask ReadFramesAsync(IConnection connection, CancellationToken cancel)
    {
        while (true)
        {
            ReadOnlySequence<byte> buffer = await _networkConnectionReader.ReadAtLeastAsync(
                IceDefinitions.PrologueSize,
                cancel).ConfigureAwait(false);

            // First decode and check the prologue.

            ReadOnlySequence<byte> prologueBuffer = buffer.Slice(0, IceDefinitions.PrologueSize);

            IcePrologue prologue = SliceEncoding.Slice1.DecodeBuffer(
                prologueBuffer,
                (ref SliceDecoder decoder) => new IcePrologue(ref decoder));

            _networkConnectionReader.AdvanceTo(prologueBuffer.End);

            IceDefinitions.CheckPrologue(prologue);
            if (prologue.FrameSize > _maxFrameSize)
            {
                throw new InvalidDataException(
                    $"received frame with size ({prologue.FrameSize}) greater than max frame size");
            }

            if (prologue.CompressionStatus == 2)
            {
                throw new NotSupportedException("cannot decompress Ice frame");
            }

            // Then process the frame based on its type.
            switch (prologue.FrameType)
            {
                case IceFrameType.CloseConnection:
                {
                    if (prologue.FrameSize != IceDefinitions.PrologueSize)
                    {
                        throw new InvalidDataException(
                            $"unexpected data for {nameof(IceFrameType.CloseConnection)}");
                    }
                    return;
                }

                case IceFrameType.Request:
                    await ReadRequestAsync(prologue.FrameSize).ConfigureAwait(false);
                    break;

                case IceFrameType.RequestBatch:
                    // Read and ignore
                    PipeReader batchRequestReader = await CreateFrameReaderAsync(
                        prologue.FrameSize - IceDefinitions.PrologueSize,
                        _networkConnectionReader,
                        _memoryPool,
                        _minimumSegmentSize,
                        cancel).ConfigureAwait(false);
                    await batchRequestReader.CompleteAsync().ConfigureAwait(false);
                    break;

                case IceFrameType.Reply:
                    await ReadReplyAsync(prologue.FrameSize).ConfigureAwait(false);
                    break;

                case IceFrameType.ValidateConnection:
                {
                    // Notify the control stream of the reception of a Ping frame.
                    if (prologue.FrameSize != IceDefinitions.PrologueSize)
                    {
                        throw new InvalidDataException(
                            $"unexpected data for {nameof(IceFrameType.ValidateConnection)}");
                    }
                    break;
                }

                default:
                {
                    throw new InvalidDataException(
                        $"received Ice frame with unknown frame type '{prologue.FrameType}'");
                }
            }
        } // while

        async Task ReadReplyAsync(int replyFrameSize)
        {
            // Read the remainder of the frame immediately into frameReader.
            PipeReader replyFrameReader = await CreateFrameReaderAsync(
                replyFrameSize - IceDefinitions.PrologueSize,
                _networkConnectionReader,
                _memoryPool,
                _minimumSegmentSize,
                cancel).ConfigureAwait(false);

            bool cleanupFrameReader = true;

            try
            {
                // Read and decode request ID
                if (!replyFrameReader.TryRead(out ReadResult readResult) || readResult.Buffer.Length < 4)
                {
                    throw new ConnectionLostException();
                }

                ReadOnlySequence<byte> requestIdBuffer = readResult.Buffer.Slice(0, 4);
                int requestId = SliceEncoding.Slice1.DecodeBuffer(
                    requestIdBuffer,
                    (ref SliceDecoder decoder) => decoder.DecodeInt32());
                replyFrameReader.AdvanceTo(requestIdBuffer.End);

                lock (_mutex)
                {
                    if (_invocations.TryGetValue(
                        requestId,
                        out TaskCompletionSource<PipeReader>? responseCompletionSource))
                    {
                        responseCompletionSource.SetResult(replyFrameReader);

                        cleanupFrameReader = false;
                    }
                    else if (!_isReadOnly)
                    {
                        throw new InvalidDataException("received ice Reply for unknown invocation");
                    }
                }
            }
            finally
            {
                if (cleanupFrameReader)
                {
                    await replyFrameReader.CompleteAsync().ConfigureAwait(false);
                }
            }
        }

        async Task ReadRequestAsync(int requestFrameSize)
        {
            // Read the request frame.
            PipeReader requestFrameReader = await CreateFrameReaderAsync(
                requestFrameSize - IceDefinitions.PrologueSize,
                _networkConnectionReader,
                _memoryPool,
                _minimumSegmentSize,
                cancel).ConfigureAwait(false);

            // Decode its header.
            int requestId;
            IceRequestHeader requestHeader;
            PipeReader? contextReader;
            try
            {
                if (!requestFrameReader.TryRead(out ReadResult readResult))
                {
                    throw new InvalidDataException("received invalid request frame");
                }

                Debug.Assert(readResult.IsCompleted);

                (requestId, requestHeader, contextReader, int consumed) = DecodeRequestIdAndHeader(readResult.Buffer);
                requestFrameReader.AdvanceTo(readResult.Buffer.GetPosition(consumed));
            }
            catch
            {
                await requestFrameReader.CompleteAsync().ConfigureAwait(false);
                throw;
            }

            IDictionary<RequestFieldKey, ReadOnlySequence<byte>>? fields;
            if (contextReader is null)
            {
                fields = requestHeader.OperationMode == OperationMode.Normal ?
                    ImmutableDictionary<RequestFieldKey, ReadOnlySequence<byte>>.Empty : _idempotentFields;
            }
            else
            {
                contextReader.TryRead(out ReadResult result);
                Debug.Assert(result.Buffer.Length > 0 && result.IsCompleted);
                fields = new Dictionary<RequestFieldKey, ReadOnlySequence<byte>>()
                {
                    [RequestFieldKey.Context] = result.Buffer
                };

                if (requestHeader.OperationMode == OperationMode.Idempotent)
                {
                    fields[RequestFieldKey.Idempotent] = default;
                }
            }

            var request = new IncomingRequest(connection)
            {
                Fields = fields,
                Fragment = requestHeader.Fragment,
                IsOneway = requestId == 0,
                Operation = requestHeader.Operation,
                Path = requestHeader.Path,
                Payload = requestFrameReader,
            };

            if (_dispatchSemaphore is AsyncSemaphore dispatchSemaphore)
            {
                // This prevents us from receiving any frame until EnterAsync returns.
                try
                {
                    await dispatchSemaphore.EnterAsync(
                        _dispatchesAndInvocationsCancelSource.Token).ConfigureAwait(false);
                }
                catch
                {
                    Debug.Assert(_isReadOnly);

                    // continue to cleanup the request below.
                }
            }

            bool isClosed = false;
            lock (_mutex)
            {
                if (_isReadOnly)
                {
                    isClosed = true;
                }
                else
                {
                    if (_invocations.Count == 0 && _dispatchCount == 0)
                    {
                        DisableIdleCheck();
                    }
                    ++_dispatchCount;
                }
            }

            if (isClosed)
            {
                // If shutting down or aborted, ignore the incoming request.
                // TODO: replace with payload exception and error code
                await request.Payload.CompleteAsync(new ConnectionClosedException()).ConfigureAwait(false);
                if (contextReader is not null)
                {
                    await contextReader.CompleteAsync().ConfigureAwait(false);

                    // The field values are now invalid - they point to potentially recycled and reused memory. We
                    // replace Fields by an empty dictionary to prevent accidental access to this reused memory.
                    request.Fields = ImmutableDictionary<RequestFieldKey, ReadOnlySequence<byte>>.Empty;
                }
            }
            else
            {
                // The scheduling of the task can't be canceled since we want to make sure DispatchRequestAsync will
                // cleanup the dispatch if DisposeAsync is called.
                _ = Task.Run(
                    () => DispatchRequestAsync(request, contextReader),
                    CancellationToken.None);
            }

            async Task DispatchRequestAsync(IncomingRequest request, PipeReader? contextReader)
            {
                OutgoingResponse? response = null;
                try
                {
                    // The dispatcher can complete the incoming request payload to release its memory as soon as
                    // possible.
                    response = await _dispatcher.DispatchAsync(
                        request,
                        _dispatchesAndInvocationsCancelSource.Token).ConfigureAwait(false);

                    if (response != request.Response)
                    {
                        throw new InvalidOperationException(
                            "the dispatcher did not return the last response created for this request");
                    }
                }
                catch (OperationCanceledException) when (cancel.IsCancellationRequested)
                {
                    // The connection was disposed. The request will be cleaned up by the code bellow.
                }
                catch (Exception exception)
                {
                    // If we catch an exception, we return a failure response with a Slice-encoded payload.
                    if (exception is not DispatchException dispatchException ||
                        dispatchException.ConvertToUnhandled)
                    {
                        dispatchException = exception is OperationCanceledException ?
                            new DispatchException("dispatch canceled by peer", DispatchErrorCode.Canceled) :
                            new DispatchException(
                                message: null,
                                exception is InvalidDataException ?
                                    DispatchErrorCode.InvalidData : DispatchErrorCode.UnhandledException,
                                exception);
                    }

                    response = new OutgoingResponse(request)
                    {
                        Payload = CreateExceptionPayload(dispatchException, request),
                        ResultType = ResultType.Failure
                    };

                    static PipeReader CreateExceptionPayload(
                        DispatchException dispatchException,
                        IncomingRequest request)
                    {
                        ISliceEncodeFeature encodeFeature = request.Features.Get<ISliceEncodeFeature>() ??
                            SliceEncodeFeature.Default;

                        var pipe = new Pipe(encodeFeature.PipeOptions);

                        var encoder = new SliceEncoder(pipe.Writer, SliceEncoding.Slice1);
                        encoder.EncodeSystemException(
                            dispatchException,
                            request.Path,
                            request.Fragment,
                            request.Operation);
                        pipe.Writer.Complete(); // flush to reader and sets Is[Writer]Completed to true.
                        return pipe.Reader;
                    }
                }
                finally
                {
                    await request.Payload.CompleteAsync().ConfigureAwait(false);
                    if (contextReader is not null)
                    {
                        await contextReader.CompleteAsync().ConfigureAwait(false);

                        // The field values are now invalid - they point to potentially recycled and reused memory. We
                        // replace Fields by an empty dictionary to prevent accidental access to this reused memory.
                        request.Fields = ImmutableDictionary<RequestFieldKey, ReadOnlySequence<byte>>.Empty;
                    }
                }

                PipeWriter payloadWriter = _payloadWriter;
                bool acquiredSemaphore = false;
                Exception? completeException = null;

                try
                {
                    if (response == null)
                    {
                        throw new ConnectionAbortedException();
                    }
                    else if (response.PayloadStream is not null)
                    {
                        throw new NotSupportedException("PayloadStream must be null with the ice protocol");
                    }
                    else if (request.IsOneway)
                    {
                        return;
                    }

                    // Read the full payload. This can take some time so this needs to be done before acquiring the
                    // write semaphore.
                    ReadOnlySequence<byte> payload = await ReadFullPayloadAsync(
                        response.Payload,
                        cancel).ConfigureAwait(false);
                    int payloadSize = checked((int)payload.Length);

                    // Wait for writing of other frames to complete. The semaphore is used as an asynchronous queue
                    // to serialize the writing of frames.
                    await _writeSemaphore.EnterAsync(cancel).ConfigureAwait(false);
                    acquiredSemaphore = true;

                    ReplyStatus replyStatus = ReplyStatus.OK;

                    if (response.ResultType != ResultType.Success)
                    {
                        if (response.ResultType == ResultType.Failure)
                        {
                            replyStatus = ((int)payload.FirstSpan[0]).AsReplyStatus();

                            if (replyStatus <= ReplyStatus.UserException)
                            {
                                throw new InvalidDataException(
                                    $"unexpected reply status value '{replyStatus}' in payload");
                            }
                        }
                        else
                        {
                            replyStatus = ReplyStatus.UserException;
                        }
                    }

                    EncodeResponseHeader(_networkConnectionWriter, requestId, payloadSize, replyStatus);

                    payloadWriter = response.GetPayloadWriter(payloadWriter);

                    // Write the payload and complete the source.
                    FlushResult flushResult = await payloadWriter.WriteAsync(
                        payload,
                        endStream: false,
                        cancel).ConfigureAwait(false);

                    // If a payload writer decorator returns a canceled or completed flush result, we have to throw
                    // NotSupportedException. We can't interrupt the writing of a payload since it would lead to a
                    // bogus payload to be sent over the connection.
                    if (flushResult.IsCanceled || flushResult.IsCompleted)
                    {
                        throw new NotSupportedException(
                            "payload writer cancellation or completion is not supported with the ice protocol");
                    }
                }
                catch (Exception exception)
                {
                    completeException = exception;
                }
                finally
                {
                    request.Complete(completeException);
                    await payloadWriter.CompleteAsync(completeException).ConfigureAwait(false);

                    if (acquiredSemaphore)
                    {
                        _writeSemaphore.Release();
                    }

                    lock (_mutex)
                    {
                        _dispatchSemaphore?.Release();

                        // Dispatch is done.
                        --_dispatchCount;
                        if (_invocations.Count == 0 && _dispatchCount == 0)
                        {
                            if (_isReadOnly)
                            {
                                _dispatchesAndInvocationsCompleted.TrySetResult();
                            }
                            else
                            {
                                EnableIdleCheck();
                            }
                        }
                    }
                }

                static void EncodeResponseHeader(
                    SimpleNetworkConnectionWriter writer,
                    int requestId,
                    int payloadSize,
                    ReplyStatus replyStatus)
                {
                    var encoder = new SliceEncoder(writer, SliceEncoding.Slice1);

                    // Write the response header.

                    encoder.WriteByteSpan(IceDefinitions.FramePrologue);
                    encoder.EncodeIceFrameType(IceFrameType.Reply);
                    encoder.EncodeUInt8(0); // compression status
                    Span<byte> sizePlaceholder = encoder.GetPlaceholderSpan(4);

                    encoder.EncodeInt32(requestId);

                    if (replyStatus <= ReplyStatus.UserException)
                    {
                        encoder.EncodeReplyStatus(replyStatus);

                        // When IceRPC receives a response, it ignores the response encoding. So this "1.1" is only
                        // relevant to a ZeroC Ice client that decodes the response. The only Slice encoding such a
                        // client can possibly use to decode the response payload is 1.1 or 1.0, and we don't care
                        // about interop with 1.0.
                        var encapsulationHeader = new EncapsulationHeader(
                            encapsulationSize: payloadSize + 6,
                            payloadEncodingMajor: 1,
                            payloadEncodingMinor: 1);
                        encapsulationHeader.Encode(ref encoder);
                    }
                    // else the reply status (> UserException) is part of the payload

                    int frameSize = encoder.EncodedByteCount + payloadSize;
                    SliceEncoder.EncodeInt32(frameSize, sizePlaceholder);
                }
            }

            static (int RequestId, IceRequestHeader Header, PipeReader? ContextReader, int Consumed) DecodeRequestIdAndHeader(
                ReadOnlySequence<byte> buffer)
            {
                var decoder = new SliceDecoder(buffer, SliceEncoding.Slice1);

                int requestId = decoder.DecodeInt32();

                var requestHeader = new IceRequestHeader(ref decoder);

                Pipe? contextPipe = null;
                long pos = decoder.Consumed;
                int count = decoder.DecodeSize();
                if (count > 0)
                {
                    for (int i = 0; i < count; ++i)
                    {
                        decoder.Skip(decoder.DecodeSize()); // Skip the key
                        decoder.Skip(decoder.DecodeSize()); // Skip the value
                    }
                    contextPipe = new Pipe();
                    contextPipe.Writer.Write(buffer.Slice(pos, decoder.Consumed - pos));
                    contextPipe.Writer.Complete();
                }

                var encapsulationHeader = new EncapsulationHeader(ref decoder);

                if (encapsulationHeader.PayloadEncodingMajor != 1 ||
                    encapsulationHeader.PayloadEncodingMinor != 1)
                {
                    throw new InvalidDataException(
                        @$"unsupported payload encoding '{encapsulationHeader.PayloadEncodingMajor
                        }.{encapsulationHeader.PayloadEncodingMinor}'");
                }

                int payloadSize = encapsulationHeader.EncapsulationSize - 6;
                if (payloadSize != (buffer.Length - decoder.Consumed))
                {
                    throw new InvalidDataException(
                        @$"request payload size mismatch: expected {payloadSize
                        } bytes, read {buffer.Length - decoder.Consumed} bytes");
                }

                return (requestId, requestHeader, contextPipe?.Reader, (int)decoder.Consumed);
            }
        }
    }
}<|MERGE_RESOLUTION|>--- conflicted
+++ resolved
@@ -143,6 +143,11 @@
 
     private protected override void CancelDispatchesAndAbortInvocations(Exception? exception)
     {
+        lock (_mutex)
+        {
+            _isReadOnly = true; // prevent new dispatches or invocations from being accepted.
+        }
+
         // Set the abort exception for invocations.
         _abortInvocationException = exception ?? new ConnectionAbortedException("connection disposed");
 
@@ -470,16 +475,6 @@
                         @$"response payload size/frame size mismatch: payload size is {payloadSize} bytes but frame has {readResult.Buffer.Length - headerSize} bytes left");
                 }
 
-<<<<<<< HEAD
-                // TODO: check encoding is Slice1. See github proposal.
-=======
-                // For compatibility with ZeroC Ice "indirect" proxies
-                IDictionary<ResponseFieldKey, ReadOnlySequence<byte>> fields =
-                    replyStatus == ReplyStatus.ObjectNotExistException && request.ServiceAddress.Endpoint is null ?
-                    _otherReplicaFields :
-                    ImmutableDictionary<ResponseFieldKey, ReadOnlySequence<byte>>.Empty;
->>>>>>> d960b6c2
-
                 // Consume header.
                 frameReader.AdvanceTo(readResult.Buffer.GetPosition(headerSize));
             }
@@ -493,7 +488,7 @@
 
             // For compatibility with ZeroC Ice "indirect" proxies
             IDictionary<ResponseFieldKey, ReadOnlySequence<byte>> fields =
-                replyStatus == ReplyStatus.ObjectNotExistException && request.Proxy.Endpoint is null ?
+                replyStatus == ReplyStatus.ObjectNotExistException && request.ServiceAddress.Endpoint is null ?
                 _otherReplicaFields :
                 ImmutableDictionary<ResponseFieldKey, ReadOnlySequence<byte>>.Empty;
 
