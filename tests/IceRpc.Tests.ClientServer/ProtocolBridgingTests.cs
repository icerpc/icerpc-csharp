--- conflicted
+++ resolved
@@ -170,12 +170,7 @@
                                 new OutgoingFieldValue(pair.Value)))),
                     IsOneway = incomingRequest.IsOneway,
                     Operation = incomingRequest.Operation,
-<<<<<<< HEAD
-                    PayloadSource = incomingRequest.Payload
-=======
-                    PayloadEncoding = incomingRequest.PayloadEncoding,
                     Payload = incomingRequest.Payload
->>>>>>> 457ddc37
                 };
 
                 // Then invoke
