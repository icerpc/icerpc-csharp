// Copyright (c) ZeroC, Inc. All rights reserved.

using System.Net;
using System.Net.Security;
using System.Net.Sockets;

namespace IceRpc.Transports.Internal;

/// <summary>The listener implementation for the TCP transport.</summary>
internal sealed class TcpListener : IListener<ISingleStreamTransportConnection>
{
    public Endpoint Endpoint { get; }

    private readonly SslServerAuthenticationOptions? _authenticationOptions;
    private readonly Func<TcpServerTransportConnection, ISingleStreamTransportConnection> _serverConnectionDecorator;
    private readonly Socket _socket;

    public async Task<ISingleStreamTransportConnection> AcceptAsync()
    {
        Socket acceptedSocket;
        try
        {
            acceptedSocket = await _socket.AcceptAsync().ConfigureAwait(false);
        }
        catch (SocketException ex) when (ex.SocketErrorCode == SocketError.OperationAborted)
        {
            // We translate this expected error into an ObjectDisposedException that the caller can safely catch and
            // ignore.
            throw new ObjectDisposedException(nameof(TcpListener), ex);
        }

        // We don't translate other exceptions since they are unexpected and the application code has no opportunity
        // to catch and handle them. They are only useful for the log decorator.
        return _serverConnectionDecorator(
#pragma warning disable CA2000 // the caller will Dispose the connection and _serverConnectionDecorator never throws
<<<<<<< HEAD
            new TcpServerTransportConnection(acceptedSocket, Endpoint, _authenticationOptions));
=======
            new TcpServerNetworkConnection(Endpoint, acceptedSocket, _authenticationOptions));
>>>>>>> 201a126f
#pragma warning restore CA2000
    }

    public void Dispose() => _socket.Dispose();

    internal TcpListener(
        Endpoint endpoint,
        SslServerAuthenticationOptions? authenticationOptions,
        TcpServerTransportOptions options,
        Func<TcpServerTransportConnection, ISingleStreamTransportConnection> serverConnectionDecorator)
    {
        if (!IPAddress.TryParse(endpoint.Host, out IPAddress? ipAddress))
        {
            throw new NotSupportedException(
                $"endpoint '{endpoint}' cannot accept connections because it has a DNS name");
        }

        _serverConnectionDecorator = serverConnectionDecorator;

        _authenticationOptions = authenticationOptions;

        if (_authenticationOptions is not null)
        {
            // Add the endpoint protocol to the SSL application protocols (used by TLS ALPN)
            _authenticationOptions = _authenticationOptions.Clone();
            _authenticationOptions.ApplicationProtocols ??= new List<SslApplicationProtocol>
            {
                new SslApplicationProtocol(endpoint.Protocol.Name)
            };
        }

        var address = new IPEndPoint(ipAddress, endpoint.Port);
        // When using IPv6 address family we use the socket constructor without AddressFamiliy parameter to ensure
        // dual-mode socket are used in platforms that support them.
        _socket = ipAddress.AddressFamily == AddressFamily.InterNetwork ?
            new Socket(ipAddress.AddressFamily, SocketType.Stream, ProtocolType.Tcp) :
            new Socket(SocketType.Stream, ProtocolType.Tcp);
        try
        {
            _socket.ExclusiveAddressUse = true;

            if (options.ReceiveBufferSize is int receiveSize)
            {
                _socket.ReceiveBufferSize = receiveSize;
            }
            if (options.SendBufferSize is int sendSize)
            {
                _socket.SendBufferSize = sendSize;
            }

            _socket.Bind(address);
            address = (IPEndPoint)_socket.LocalEndPoint!;
            _socket.Listen(options.ListenerBackLog);
        }
        catch (SocketException ex)
        {
            _socket.Dispose();
            throw ex.ToTransportException();
        }

        Endpoint = endpoint with { Port = (ushort)address.Port };
    }
}<|MERGE_RESOLUTION|>--- conflicted
+++ resolved
@@ -33,11 +33,7 @@
         // to catch and handle them. They are only useful for the log decorator.
         return _serverConnectionDecorator(
 #pragma warning disable CA2000 // the caller will Dispose the connection and _serverConnectionDecorator never throws
-<<<<<<< HEAD
-            new TcpServerTransportConnection(acceptedSocket, Endpoint, _authenticationOptions));
-=======
-            new TcpServerNetworkConnection(Endpoint, acceptedSocket, _authenticationOptions));
->>>>>>> 201a126f
+            new TcpServerTransportConnection(Endpoint, acceptedSocket, _authenticationOptions));
 #pragma warning restore CA2000
     }
 
@@ -70,7 +66,7 @@
         }
 
         var address = new IPEndPoint(ipAddress, endpoint.Port);
-        // When using IPv6 address family we use the socket constructor without AddressFamiliy parameter to ensure
+        // When using IPv6 address family we use the socket constructor without AddressFamily parameter to ensure
         // dual-mode socket are used in platforms that support them.
         _socket = ipAddress.AddressFamily == AddressFamily.InterNetwork ?
             new Socket(ipAddress.AddressFamily, SocketType.Stream, ProtocolType.Tcp) :
