// Copyright (c) ZeroC, Inc. All rights reserved.

using IceRpc.Configure;
using IceRpc.Features;
using IceRpc.Slice;
using NUnit.Framework;

namespace IceRpc.Tests.ClientServer
{
    [FixtureLifeCycle(LifeCycle.InstancePerTestCase)]
    [Parallelizable(ParallelScope.All)]
    [Timeout(30000)]
    public sealed class LocationResolverTests : IAsyncDisposable
    {
        private ConnectionPool? _pool;
        private Server? _server;

        [TestCase(
            "icerpc:/test?adapter-id=adapter",
            "icerpc:/test?adapter-id=unknown-adapter",
            "icerpc:/test")]
        [TestCase(
            "icerpc:/test",
            "icerpc:/test?adapter-id=adapter",
            "icerpc:/test2")]
        [TestCase("test @ adapter", "test @ unknown_adapter", "test")]
        [TestCase("test", "test @ adapter", "test2")]
        public async Task LocationResolver_ResolveAsync(string proxy, params string[] badProxies)
        {
            _pool = new ConnectionPool()
            {
                MultiplexedClientTransport = new CompositeMultiplexedClientTransport().UseSlicOverTcp(),
                SimpleClientTransport = new CompositeSimpleClientTransport().UseTcp()
            };

            var pipeline = new Pipeline();
            IProxyFormat? format = proxy.StartsWith("ice", StringComparison.Ordinal) ? null : IceProxyFormat.Default;

            var indirect = GreeterPrx.Parse(proxy, pipeline, format);
            GreeterPrx direct = SetupServer(indirect.Proxy.Protocol.Name, indirect.Proxy.Path, pipeline);
            Assert.That(direct.Proxy.Endpoint, Is.Not.Null);

            if (indirect.Proxy.Params.TryGetValue("adapter-id", out string? adapterId))
            {
                pipeline.Use(LocationResolver(isAdapterId: true, adapterId, direct.Proxy.Endpoint!.Value))
                        .UseBinder(_pool);
            }
            else
            {
                pipeline.Use(LocationResolver(isAdapterId: false, indirect.Proxy.Path, direct.Proxy.Endpoint!.Value))
                        .UseBinder(_pool);
            }

            await indirect.SayHelloAsync("hello");
            Assert.That(indirect.Proxy.Connection, Is.Not.Null);

            foreach (string badProxy in badProxies)
            {
                var badGreeter = GreeterPrx.Parse(badProxy, pipeline, format);
                Assert.ThrowsAsync<NoEndpointException>(async () => await badGreeter.SayHelloAsync("hello"));
            }
        }

        [TearDown]
        public async ValueTask DisposeAsync()
        {
            if (_server != null)
            {
                await _server.DisposeAsync();
            }
            if (_pool != null)
            {
                await _pool.DisposeAsync();
            }
        }

        private GreeterPrx SetupServer(string protocol, string path, IInvoker invoker)
        {
            string serverEndpoint = protocol == "icerpc" ?
                "icerpc://127.0.0.1:0?tls=false" : "ice://127.0.0.1:0?tls=false";
            _server = new Server
            {
                Dispatcher = new Greeter(),
                Endpoint = serverEndpoint
            };

            _server.Listen();

            // Need to create proxy after calling Listen; otherwise, the port number is still 0.
            var greeter = GreeterPrx.Parse($"{protocol}:/path");
            greeter.Proxy.Endpoint = _server.Endpoint;
            greeter.Proxy.Invoker = invoker;
            Assert.AreNotEqual(0, greeter.Proxy.Endpoint!.Value.Port);
            return greeter;
        }

        // A very simple location resolver interceptor with no cache that resolves a single location represented by
        // location and category.
        private static Func<IInvoker, IInvoker> LocationResolver(
            bool isAdapterId,
            string locationValue,
            Endpoint resolvedEndpoint) =>
            next => new InlineInvoker(
                (request, cancel) =>
                {
                    string? adapterId =
                        request.Proxy.Params.TryGetValue("adapter-id", out string? value) ? value : null;

                    if (request.Protocol == resolvedEndpoint.Protocol &&
<<<<<<< HEAD
                        ((category == null && location == adapterId) ||
                        (category != null && adapterId == null &&
                         Identity.FromPath(request.Proxy.Path) == new Identity(location, category))))
=======
                        ((isAdapterId && adapterId == locationValue) ||
                        (!isAdapterId && adapterId == null && request.Path == locationValue)))
>>>>>>> 53c5a9c0
                    {
                        var endpointSelection = new EndpointSelection()
                        {
                            Endpoint = resolvedEndpoint,
                        };
                        CollectionAssert.IsEmpty(endpointSelection.AltEndpoints);
                        request.Features = request.Features.With(endpointSelection);
                    }
                    // else don't do anything

                    return next.InvokeAsync(request, cancel);
                });

        private class Greeter : Service, IGreeter
        {
            public ValueTask SayHelloAsync(string message, Dispatch dispatch, CancellationToken cancel) => default;
        }
    }
}<|MERGE_RESOLUTION|>--- conflicted
+++ resolved
@@ -107,14 +107,8 @@
                         request.Proxy.Params.TryGetValue("adapter-id", out string? value) ? value : null;
 
                     if (request.Protocol == resolvedEndpoint.Protocol &&
-<<<<<<< HEAD
-                        ((category == null && location == adapterId) ||
-                        (category != null && adapterId == null &&
-                         Identity.FromPath(request.Proxy.Path) == new Identity(location, category))))
-=======
                         ((isAdapterId && adapterId == locationValue) ||
-                        (!isAdapterId && adapterId == null && request.Path == locationValue)))
->>>>>>> 53c5a9c0
+                        (!isAdapterId && adapterId == null && request.Proxy.Path == locationValue)))
                     {
                         var endpointSelection = new EndpointSelection()
                         {
