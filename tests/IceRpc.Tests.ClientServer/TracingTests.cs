--- conflicted
+++ resolved
@@ -191,10 +191,6 @@
             await prx.IcePingAsync();
             // Await the server shutdown to ensure the dispatch has finish
             await server.ShutdownAsync();
-<<<<<<< HEAD
-
-=======
->>>>>>> e20c8461
             Assert.IsNotNull(invocationActivity);
             Assert.AreEqual(testActivity, invocationActivity.Parent);
             Assert.IsNotNull(dispatchActivity);
