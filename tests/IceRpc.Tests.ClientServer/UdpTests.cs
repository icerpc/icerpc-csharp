--- conflicted
+++ resolved
@@ -20,23 +20,9 @@
                 .AddTransient<IDispatcher>(_ => new InlineDispatcher((request, cancel) =>
                     {
                         source.TrySetResult(request.Operation);
-<<<<<<< HEAD
-                        return new(OutgoingResponse.ForPayload(request, default));
+                        return new(new OutgoingResponse(request));
                     }))
                 .BuildServiceProvider();
-=======
-                        return new(new OutgoingResponse(request));
-                    }),
-                Endpoint = GetTestEndpoint(protocol: Protocol.Ice1, transport: "udp")
-            };
-            server.Listen();
-
-            await using var connection = new Connection
-            {
-                RemoteEndpoint = server.Endpoint
-            };
-            await connection.ConnectAsync();
->>>>>>> 53a72857
 
             ServicePrx proxy = serviceProvider.GetProxy<ServicePrx>();
             await proxy.IcePingAsync(new Invocation { IsOneway = true });
