// Copyright (c) ZeroC, Inc. All rights reserved.

using System;
using System.Collections.Concurrent;
using System.Collections.Generic;
using System.Diagnostics;
using System.Threading;
using System.Threading.Channels;
using System.Threading.Tasks;

namespace ZeroC.Ice
{
    /// <summary>The SocketStream class for the colocated transport.</summary>
    internal class ColocatedStream : SignaledSocketStream<(object, bool)>
    {
        protected override bool ReceivedEndOfStream => _receivedEndOfStream;
        private bool _receivedEndOfStream;
        private ArraySegment<byte> _receiveSegment;
        private readonly ColocatedSocket _socket;
        private ChannelWriter<byte[]>? _streamWriter;
        private ChannelReader<byte[]>? _streamReader;

<<<<<<< HEAD
        protected override void Destroy()
        {
            base.Destroy();
=======
        protected override void Shutdown()
        {
            base.Shutdown();
>>>>>>> e97d3ec8
            _socket.ReleaseStream(this);
        }

        protected override void EnableSendFlowControl()
        {
            base.EnableSendFlowControl();

            // Create a channel to send the data directly to the peer's stream. It's a bounded channel
            // of one element which requires the sender to wait if the channel is full. This ensures
            // that the sender doesn't send the data faster than the receiver can process. Using channels
            // for this purpose might be a little overkill, we could consider adding a small async queue
            // class for this purpose instead.
            var channelOptions = new BoundedChannelOptions(1)
            {
                SingleReader = true,
                SingleWriter = true,
                FullMode = BoundedChannelFullMode.Wait,
                AllowSynchronousContinuations = false
            };
            var channel = Channel.CreateBounded<byte[]>(channelOptions);
            _streamWriter = channel.Writer;

            // Send the channel reader to the peer. Receiving data will first wait for the channel reader
            // to be transmitted.
            _socket.SendFrameAsync(this, frame: channel.Reader, fin: false, cancel: default).AsTask();
        }

        protected override async ValueTask<int> ReceiveAsync(Memory<byte> buffer, CancellationToken cancel)
        {
            // If we didn't get the stream reader yet, wait for the peer stream to provide it through the
            // socket channel.
            if (_streamReader == null)
            {
                (object frame, bool fin) = await WaitAsync(cancel).ConfigureAwait(false);
                _streamReader = frame as ChannelReader<byte[]>;
                Debug.Assert(_streamReader != null);
            }

            int received = 0;
            while (buffer.Length > 0)
            {
                if (_receiveSegment.Count > 0)
                {
                    if (buffer.Length < _receiveSegment.Count)
                    {
                        _receiveSegment[0..buffer.Length].AsMemory().CopyTo(buffer);
                        received += buffer.Length;
                        _receiveSegment = _receiveSegment[buffer.Length..];
                        buffer = buffer[buffer.Length..];
                    }
                    else
                    {
                        _receiveSegment.AsMemory().CopyTo(buffer);
                        received += _receiveSegment.Count;
                        _receiveSegment = new ArraySegment<byte>();
                        buffer = Memory<byte>.Empty;
                    }
                }
                else
                {
                    if (_receivedEndOfStream)
                    {
                        return 0;
                    }

                    try
                    {
                        _receiveSegment = await _streamReader.ReadAsync(cancel).ConfigureAwait(false);
                    }
                    catch (ChannelClosedException)
                    {
                        _receivedEndOfStream = true;
                    }
                }
            }
            return received;
        }

        protected override ValueTask ResetAsync(long errorCode) =>
            // A null frame indicates a stream reset.
            // TODO: Provide the error code?
            _socket.SendFrameAsync(this, frame: null, fin: true, CancellationToken.None);

        protected override async ValueTask SendAsync(
            IList<ArraySegment<byte>> buffer,
            bool fin,
            CancellationToken cancel)
        {
            if (_streamWriter == null)
            {
                await _socket.SendFrameAsync(this, buffer, fin, cancel).ConfigureAwait(false);
            }
            else
            {
                if (buffer[0].Count > 0)
                {
                    // TODO: replace the channel with a lightweight asynchronous queue which doesn't require
                    // copying the data from the sender. Copying the data is necessary here because WriteAsync
                    // doesn't block if there's space in the channel and it's not possible to create a
                    // bounded channel with a null capacity.
                    byte[] copy = new byte[buffer[0].Count];
                    buffer[0].CopyTo(copy);
                    await _streamWriter.WriteAsync(copy, cancel).ConfigureAwait(false);
                }
                if (fin)
                {
                    _streamWriter.Complete();
                }
            }
        }

        /// <summary>Constructor for incoming colocated stream</summary>
        internal ColocatedStream(ColocatedSocket socket, long streamId)
            : base(socket, streamId) => _socket = socket;

        /// <summary>Constructor for outgoing colocated stream</summary>
        internal ColocatedStream(ColocatedSocket socket, bool bidirectional, bool control)
            : base(socket, bidirectional, control) => _socket = socket;

        internal void ReceivedFrame(object frame, bool fin) => QueueResult((frame, fin));

        internal override async ValueTask<IncomingRequestFrame> ReceiveRequestFrameAsync(CancellationToken cancel)
        {
            (object frameObject, bool fin) = await WaitAsync(cancel).ConfigureAwait(false);
            Debug.Assert(frameObject is IncomingRequestFrame);
            var frame = (IncomingRequestFrame)frameObject;

            if (fin)
            {
                _receivedEndOfStream = true;
            }
            else
            {
                frame.SocketStream = this;
                Interlocked.Increment(ref _useCount);
            }

            if (_socket.Endpoint.Communicator.TraceLevels.Protocol >= 1)
            {
                _socket.TraceFrame(Id, frame);
            }

            return frame;
        }

        internal override async ValueTask<IncomingResponseFrame> ReceiveResponseFrameAsync(CancellationToken cancel)
        {
            object frameObject;
            bool fin;

            try
            {
                (frameObject, fin) = await WaitAsync(cancel).ConfigureAwait(false);
            }
            catch (OperationCanceledException)
            {
                if (_socket.Endpoint.Protocol != Protocol.Ice1)
                {
                    await ResetAsync((long)StreamResetErrorCode.RequestCanceled).ConfigureAwait(false);
                }
                throw;
            }

            Debug.Assert(frameObject is IncomingResponseFrame);
            var frame = (IncomingResponseFrame)frameObject;

            if (fin)
            {
                _receivedEndOfStream = true;
            }
            else
            {
                frame.SocketStream = this;
                Interlocked.Increment(ref _useCount);
            }

            if (_socket.Endpoint.Communicator.TraceLevels.Protocol >= 1)
            {
                _socket.TraceFrame(Id, frame);
            }

            return frame;
        }

        private protected override async ValueTask<ArraySegment<byte>> ReceiveFrameAsync(
            byte expectedFrameType,
            CancellationToken cancel)
        {
            (object frame, bool fin) = await WaitAsync(cancel).ConfigureAwait(false);
            if (fin)
            {
                _receivedEndOfStream = true;
            }

            if (frame is List<ArraySegment<byte>> data)
            {
                // Initialize or GoAway frame.
                if (_socket.Endpoint.Protocol == Protocol.Ice1)
                {
                    Debug.Assert(expectedFrameType == data[0][8]);
                    return ArraySegment<byte>.Empty;
                }
                else
                {
                    Debug.Assert(expectedFrameType == data[0][0]);
                    (int size, int sizeLength) = data[0][1..].AsReadOnlySpan().ReadSize20();
                    return data[0].Slice(1 + sizeLength, size);
                }
            }
            else
            {
                Debug.Assert(false);
                throw new InvalidDataException("unexpected frame");
            }
        }

        private protected override async ValueTask SendFrameAsync(OutgoingFrame frame, CancellationToken cancel)
        {
            await _socket.SendFrameAsync(this, frame.ToIncoming(), fin: frame.StreamDataWriter == null, cancel).
                ConfigureAwait(false);

            if (_socket.Endpoint.Communicator.TraceLevels.Protocol >= 1)
            {
                TraceFrame(frame);
            }
        }
    }
}<|MERGE_RESOLUTION|>--- conflicted
+++ resolved
@@ -20,15 +20,9 @@
         private ChannelWriter<byte[]>? _streamWriter;
         private ChannelReader<byte[]>? _streamReader;
 
-<<<<<<< HEAD
-        protected override void Destroy()
-        {
-            base.Destroy();
-=======
         protected override void Shutdown()
         {
             base.Shutdown();
->>>>>>> e97d3ec8
             _socket.ReleaseStream(this);
         }
 
