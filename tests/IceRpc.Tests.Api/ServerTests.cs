--- conflicted
+++ resolved
@@ -378,13 +378,8 @@
             private TaskCompletionSource<object?> _waitForCancelInProgressSource =
                 new(TaskCreationOptions.RunContinuationsAsynchronously);
 
-<<<<<<< HEAD
             public ValueTask<IProxyTestPrx> ReceiveProxyAsync(Dispatch dispatch, CancellationToken cancel) =>
-                new(dispatch.Server.CreateRelativeProxy<IProxyTestPrx>(dispatch.Path));
-=======
-            public ValueTask<IProxyTestPrx> ReceiveProxyAsync(Current current, CancellationToken cancel) =>
-                new(current.Server!.CreateRelativeProxy<IProxyTestPrx>(current.Path));
->>>>>>> dd893638
+                new(dispatch.Server!.CreateRelativeProxy<IProxyTestPrx>(dispatch.Path));
 
             public ValueTask SendProxyAsync(IProxyTestPrx proxy, Dispatch dispatch, CancellationToken cancel)
             {
@@ -410,7 +405,7 @@
 
             public async ValueTask CallbackAsync(
                 IProxyTestPrx callback,
-                Current current,
+                Dispatch dispatch,
                 CancellationToken cancel)
             {
                 using var cancellationSource = new CancellationTokenSource();
