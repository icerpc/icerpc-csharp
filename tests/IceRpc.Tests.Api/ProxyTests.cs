// Copyright (c) ZeroC, Inc. All rights reserved.

using NUnit.Framework;
using System;
using System.Collections.Generic;
using System.Collections.Immutable;
<<<<<<< HEAD
using System.Threading;
=======
>>>>>>> 4e3ad44e
using System.Threading.Tasks;
using ZeroC.Ice;

namespace IceRpc.Tests.Api
{
    [Parallelizable(scope: ParallelScope.All)]
    public class ProxyTests : ColocatedTest
    {
        [Test]
        public async Task Proxy_Clone_ArgumentException()
        {
            var prxIce1 = IServicePrx.Parse("hello:tcp -h localhost -p 10000", Communicator);
            Assert.AreEqual(Protocol.Ice1, prxIce1.Protocol);
            var prxIce2 = IServicePrx.Parse("ice+tcp://host.zeroc.com/hello", Communicator);
            Assert.AreEqual(Protocol.Ice2, prxIce2.Protocol);
            // Cannot set both label and clearLabel
            Assert.Throws<ArgumentException>(() => prxIce2.Clone(label: "foo", clearLabel: true));
            // Cannot set both locationService and clearLocationService
            Assert.Throws<ArgumentException>(() => prxIce1.Clone(locationService: new DummyLocationService(),
                                                                 clearLocationService: true));
            // locationService applies only to Ice1 proxies
            Assert.Throws<ArgumentException>(() => prxIce2.Clone(locationService: new DummyLocationService()));
            // clearLocationService applies only to Ice1 proxies
            Assert.Throws<ArgumentException>(() => prxIce2.Clone(clearLocationService: true));

            // Endpoints protocol must match the proxy protocol
            Assert.Throws<ArgumentException>(() => prxIce1.Clone(endpoints: prxIce2.Endpoints));
            Assert.Throws<ArgumentException>(() => prxIce2.Clone(endpoints: prxIce1.Endpoints));

            // cannot set both Endpoints and locationService
            Assert.Throws<ArgumentException>(() => IServicePrx.Parse("hello -t", Communicator).Clone(
                endpoints: prxIce1.Endpoints,
                locationService: new DummyLocationService()));

            // Zero is not a valid invocation timeout
            Assert.Throws<ArgumentException>(() => prxIce2.Clone(invocationTimeout: TimeSpan.Zero));

            await using var serverIce1 = new Server(Communicator, new()
            {
                Protocol = Protocol.Ice1,
                ColocationScope = ColocationScope.Communicator
            });
            var fixedPrxIce1 = serverIce1.Add("hello", new GreeterService(), IGreeterServicePrx.Factory);
            var connectionIce1 = await fixedPrxIce1.GetConnectionAsync();
            fixedPrxIce1 = fixedPrxIce1.Clone(fixedConnection: connectionIce1);
            Assert.IsTrue(fixedPrxIce1.IsFixed);
            Assert.AreEqual(Protocol.Ice1, fixedPrxIce1.Protocol);

            await using var serverIce2 = new Server(Communicator, new()
            {
                ColocationScope = ColocationScope.Communicator
            });
            var fixedPrxIce2 = serverIce2.Add("hello", new GreeterService(), IGreeterServicePrx.Factory);
            var connectionIce2 = await fixedPrxIce2.GetConnectionAsync();
            fixedPrxIce2 = fixedPrxIce2.Clone(fixedConnection: connectionIce2);
            Assert.IsTrue(fixedPrxIce2.IsFixed);
            Assert.AreEqual(Protocol.Ice2, fixedPrxIce2.Protocol);

            // Cannot change the endpoints of a fixed proxy
            Assert.Throws<ArgumentException>(() => fixedPrxIce2.Clone(endpoints: prxIce2.Endpoints));

            // Cannot change the cache connection setting of a fixed proxy
            Assert.Throws<ArgumentException>(() => fixedPrxIce2.Clone(cacheConnection: true));

            // Cannot change the label of a fixed proxy
            Assert.Throws<ArgumentException>(() => fixedPrxIce2.Clone(label: new object()));
            Assert.Throws<ArgumentException>(() => fixedPrxIce2.Clone(clearLabel: true));

            // Cannot change the location service of a fixed proxy
            Assert.Throws<ArgumentException>(() => fixedPrxIce1.Clone(locationService: new DummyLocationService()));
            Assert.Throws<ArgumentException>(() => fixedPrxIce1.Clone(clearLocationService: true));

            // Cannot change the prefer existing connection setting of a fixed proxy
            Assert.Throws<ArgumentException>(() => fixedPrxIce2.Clone(preferExistingConnection: true));

            // Cannot change the prefer non secure setting of a fixed proxy
            Assert.Throws<ArgumentException>(() => fixedPrxIce2.Clone(preferNonSecure: NonSecure.Always));
        }

        /// <summary>Test the parsing of valid proxies.</summary>
        /// <param name="str">The string to parse as a proxy.</param>
        [TestCase("ice -t:tcp -h localhost -p 10000")]
        [TestCase("ice+tcp:ssl -h localhost -p 10000")]
        public void Proxy_Parse_ValidInputIce1Format(string str)
        {
            var prx = IServicePrx.Parse(str, Communicator);
            Assert.AreEqual(Protocol.Ice1, prx.Protocol);
            Assert.IsTrue(IServicePrx.TryParse(prx.ToString()!, Communicator, out IServicePrx? prx2));
            Assert.AreEqual(prx, prx2); // round-trip works
        }

        [TestCase("ice+tcp://host.zeroc.com/identity#facet")]
        [TestCase("ice+tcp://host.zeroc.com:1000/category/name")]
        [TestCase("ice+tcp://host.zeroc.com:1000/loc0/loc1/category/name")]
        [TestCase("ice+tcp://host.zeroc.com/category/name%20with%20space")]
        [TestCase("ice+ws://host.zeroc.com//identity")]
        [TestCase("ice+ws://host.zeroc.com//identity?invocation-timeout=100ms")]
        [TestCase("ice+ws://host.zeroc.com//identity?invocation-timeout=1s")]
        [TestCase("ice+ws://host.zeroc.com//identity?alt-endpoint=host2.zeroc.com")]
        [TestCase("ice+ws://host.zeroc.com//identity?alt-endpoint=host2.zeroc.com:10000")]
        [TestCase("ice+tcp://[::1]:10000/identity?alt-endpoint=host1:10000,host2,host3,host4")]
        [TestCase("ice+tcp://[::1]:10000/identity?alt-endpoint=host1:10000&alt-endpoint=host2,host3&alt-endpoint=[::2]")]
        [TestCase("ice:location//identity#facet")]
        [TestCase("ice+tcp://host.zeroc.com//identity")]
        // another syntax for empty port
        [TestCase("ice+tcp://host.zeroc.com:/identity")]
        [TestCase("ice+universal://com.zeroc.ice/identity?transport=iaps&option=a,b%2Cb,c&option=d")]
        [TestCase("ice+universal://host.zeroc.com/identity?transport=100")]
        // leading :: to make the address IPv6-like
        [TestCase("ice+universal://[::ab:cd:ef:00]/identity?transport=bt")]
        [TestCase("ice+ws://host.zeroc.com/identity?resource=/foo%2Fbar?/xyz")]
        [TestCase("ice+universal://host.zeroc.com:10000/identity?transport=tcp")]
        [TestCase("ice+universal://host.zeroc.com/identity?transport=ws&option=/foo%2520/bar")]
        [TestCase("ice+tcp://host:10000/test?source-address=::1")]
        // a valid URI
        [TestCase("ice:tcp -p 10000")]
        // ice3 proxies
        [TestCase("ice+universal://host.zeroc.com/identity?transport=ws&option=/foo%2520/bar&protocol=3")]
        public void Proxy_Parse_ValidInputUriFormat(string str)
        {
            var prx = IServicePrx.Parse(str, Communicator);
            var prx2 = IServicePrx.Parse(prx.ToString()!, Communicator);
            Assert.AreEqual(prx, prx2); // round-trip works
        }

        /// <summary>Test that parsing an invalid proxies fails with <see cref="FormatException"/>.</summary>
        /// <param name="str">The string to parse as a proxy.</param>
        [TestCase("ice + tcp://host.zeroc.com:foo")] // missing host
        [TestCase("ice+tcp:identity?protocol=invalid")] // invalid protocol
        [TestCase("ice+universal://host.zeroc.com")] // missing transport
        [TestCase("ice+universal://host.zeroc.com?transport=100&protocol=ice1")] // invalid protocol
        [TestCase("ice://host:1000/identity")] // host not allowed
        [TestCase("ice+universal:/identity")] // missing host
        [TestCase("ice+tcp://host.zeroc.com/identity?protocol=3")] // unknown protocol (must use universal)
        [TestCase("ice+ws://host.zeroc.com//identity?protocol=ice1")] // invalid protocol
        [TestCase("ice+tcp://host.zeroc.com/identity?alt-endpoint=host2?protocol=ice2")] // protocol option in alt-endpoint
        [TestCase("ice+tcp://host.zeroc.com/identity?foo=bar")] // unknown option
        [TestCase("ice+tcp://host.zeroc.com/identity?invocation-timeout=0s")] // 0 is not a valid invocation timeout
        [TestCase("ice:foo?fixed=true")] // cannot create fixed proxy from URI
        [TestCase("")]
        [TestCase("\"\"")]
        [TestCase("\"\" test")] // invalid trailing characters
        [TestCase("test:")] // missing endpoint
        [TestCase("id@server test")]
        [TestCase("id -f \"facet x")]
        [TestCase("id -f \'facet x")]
        [TestCase("test -f facet@test @test")]
        [TestCase("test -p 2.0")]
        [TestCase("test:tcp@location")]
        [TestCase("test: :tcp")]
        [TestCase("id:opaque -t 99 -v abcd -x abc")] // invalid x option
        [TestCase("id:opaque")] // missing -t and -v
        [TestCase("id:opaque -t 1 -t 1 -v abcd")] // repeated -t
        [TestCase("id:opaque -t 1 -v abcd -v abcd")]
        [TestCase("id:opaque -v abcd")]
        [TestCase("id:opaque -t 1")]
        [TestCase("id:opaque -t -v abcd")]
        [TestCase("id:opaque -t 1 -v")]
        [TestCase("id:opaque -t x -v abcd")]
        [TestCase("id:opaque -t -1 -v abcd")] // -t must be >= 0
        [TestCase("id:opaque -t 99 -v x?c")] // invalid char in v
        [TestCase("id:opaque -t 99 -v xc")] // invalid length for base64 input
        [TestCase("ice+tcp://0.0.0.0/identity#facet")] // Invalid Any IPv4 [TestCaseress in proxy endpoint
        [TestCase("ice+tcp://[::0]/identity#facet")] // Invalid Any IPv6 [TestCaseress in proxy endpoint
        [TestCase("identity:tcp -h 0.0.0.0")] // Invalid Any IPv4 [TestCaseress in proxy endpoint
        [TestCase("identity:tcp -h [::0]")] // Invalid Any IPv6 address in proxy endpoint
        public void Proxy_Parse_InvalidInput(string str)
        {
            Assert.Throws<FormatException>(() => IServicePrx.Parse(str, Communicator));
            Assert.IsFalse(IServicePrx.TryParse(str, Communicator, out _));
        }

        /// <summary>Test that the parsed proxy has the expected idenity and location</summary>
        /// <param name="str">The string to parse as a proxy.</param>
        /// <param name="name">The expected identity name for the parsed proxy.</param>
        /// <param name="category">The expected identity category for the parsed proxy.</param>
        /// <param name="location">The expected location for the parsed proxy.</param>
        [TestCaseSource(typeof(ParseProxyWithIdentityAndLocationTestCases))]
        public void Proxy_Parse_InputWithIdentityAndLocation(
            string str,
            string name,
            string category,
            IReadOnlyList<string> location)
        {
            var prx = IServicePrx.Parse(str, Communicator);
            Assert.AreEqual(name, prx.Identity.Name);
            Assert.AreEqual(category, prx.Identity.Category);
            Assert.AreEqual(location, prx.Location);
            Assert.AreEqual(0, prx.Facet.Length);
        }

        /// <summary>Test data for <see cref="Proxy_Parse_InputWithIdentityAndLocation"/>.</summary>
        public class ParseProxyWithIdentityAndLocationTestCases :
            TestData<string, string, string, IReadOnlyList<string>>
        {
            public ParseProxyWithIdentityAndLocationTestCases()
            {
                Add("ice:test", "test");
                Add(" ice:test ", "test");
                Add(" ice:test", "test");
                Add("ice:test ", "test");
                Add("test", "test");
                Add(" test ", "test");
                Add(" test", "test");
                Add("test ", "test");
                Add("'test -f facet'", "test -f facet");
                Add("\"test -f facet\"", "test -f facet");
                Add("\"test -f facet@test\"", "test -f facet@test");
                Add("\"test -f facet@test @test\"", "test -f facet@test @test");
                Add("test\\040test", "test test");
                Add("test\\40test", "test test");
                // Test some octal and hex corner cases.
                Add("test\\4test", "test\u0004test");
                Add("test\\04test", "test\u0004test");
                Add("test\\004test", "test\u0004test");
                Add("test\\1114test", "test\u00494test");
                Add("test\\b\\f\\n\\r\\t\\'\\\"\\\\test", "test\b\f\n\r\t\'\"\\test");

                Add("ice:category/test", "test", "category");

                Add("ice:loc0/loc1/category/test", "test", "category", new string[] { "loc0", "loc1" });
                Add("ice+tcp://host:10000/loc0/loc1//test?source-address=::1",
                    "test",
                    "",
                    new string[] { "loc0", "loc1" });

                Add("ice:server//test", "test", "", new string[] { "server" });
                Add("ice:server/category/test", "test", "category", new string[] { "server" });
                Add("ice:server:tcp/category/test", "test", "category", new string[] { "server:tcp" });
                Add("ice:server%3Atcp/category/test", "test", "category", new string[] { "server:tcp" });
                Add("category/test", "test", "category");
            }

            private void Add(string str, string name) => Add(str, name, "");

            private void Add(string str, string name, string category) =>
                Add(str, name, category, Array.Empty<string>());
        }

        /// <summary>Test that the communicator default invocation interceptors are used when the
        /// proxy doesn't specify its own interceptors.</summary>
        [Test]
        public void Proxy_DefaultInvocationInterceptors()
        {
            var communicator = new Communicator
            {
                DefaultInvocationInterceptors = ImmutableList.Create<InvocationInterceptor>(
                    (target, request, next, cancel) => throw new NotImplementedException(),
                    (target, request, next, cancel) => throw new NotImplementedException())
            };

            var prx = IServicePrx.Parse("test", communicator);

            CollectionAssert.AreEqual(communicator.DefaultInvocationInterceptors, prx.InvocationInterceptors);
        }

<<<<<<< HEAD
        [Test]
        public void Proxy_Equals()
        {
            Assert.IsTrue(IServicePrx.Equals(null, null));
            var prx = IServicePrx.Parse("ice+tcp://host.zeroc.com/identity", Communicator);
            Assert.IsTrue(IServicePrx.Equals(prx, prx));
            Assert.IsTrue(IServicePrx.Equals(prx, IServicePrx.Parse("ice+tcp://host.zeroc.com/identity", Communicator)));
            Assert.IsFalse(IServicePrx.Equals(null, prx));
            Assert.IsFalse(IServicePrx.Equals(prx, null));
        }

        internal class DummyLocationService : ILocationService
        {
            public ValueTask<(IReadOnlyList<Endpoint> Endpoints, TimeSpan EndpointsAge)> ResolveLocationAsync(
                string location,
                TimeSpan endpointsMaxAge,
                CancellationToken cancel) => throw new NotImplementedException();

            public ValueTask<(IReadOnlyList<Endpoint> Endpoints, TimeSpan EndpointsAge)> ResolveWellKnownProxyAsync(
                Identity identity,
                TimeSpan endpointsMaxAge,
                CancellationToken cancel) => throw new NotImplementedException();
        }

        public class GreeterService : IAsyncGreeterService
        {
            public ValueTask SayHelloAsync(Current current, CancellationToken cancel) =>
                throw new NotImplementedException();
=======
        /// <summary>Test that proxies that are equal produce the same hash code.</summary>
        [Test]
        public void Proxy_HashCode()
        {
            var prx1 = IServicePrx.Parse("hello:tcp -h localhost", Communicator);
            var prx2 = IServicePrx.Parse("hello:tcp -h localhost", Communicator);

            var prx3 = IServicePrx.Parse("bar:tcp -h 127.0.0.1 -p 10000", Communicator);

            CheckGetHashCode(prx1, prx2);

            CheckGetHashCode(prx1.Clone(cacheConnection: true), prx2.Clone(cacheConnection: true));

            CheckGetHashCode(prx1.Clone(endpoints: prx3.Endpoints), prx2.Clone(endpoints: prx3.Endpoints));

            CheckGetHashCode(prx1.Clone(invocationTimeout: TimeSpan.FromSeconds(1)),
                             prx2.Clone(invocationTimeout: TimeSpan.FromSeconds(1)));

            object label = new object();
            CheckGetHashCode(prx1.Clone(label: label), prx2.Clone(label: label));

            CheckGetHashCode(prx1.Clone(oneway: true), prx2.Clone(oneway: true));

            CheckGetHashCode(prx1.Clone(preferExistingConnection: true), prx2.Clone(preferExistingConnection: true));

            CheckGetHashCode(prx1.Clone(preferNonSecure: NonSecure.Always),
                             prx2.Clone(preferNonSecure: NonSecure.Always));


            static void CheckGetHashCode(IServicePrx prx1, IServicePrx prx2)
            {
                Assert.AreEqual(prx1, prx2);
                Assert.AreEqual(prx1.GetHashCode(), prx2.GetHashCode());
                // The second attempt should hit the hash code cache
                Assert.AreEqual(prx1.GetHashCode(), prx2.GetHashCode());
            }
>>>>>>> 4e3ad44e
        }
    }
}<|MERGE_RESOLUTION|>--- conflicted
+++ resolved
@@ -4,10 +4,7 @@
 using System;
 using System.Collections.Generic;
 using System.Collections.Immutable;
-<<<<<<< HEAD
 using System.Threading;
-=======
->>>>>>> 4e3ad44e
 using System.Threading.Tasks;
 using ZeroC.Ice;
 
@@ -264,7 +261,6 @@
             CollectionAssert.AreEqual(communicator.DefaultInvocationInterceptors, prx.InvocationInterceptors);
         }
 
-<<<<<<< HEAD
         [Test]
         public void Proxy_Equals()
         {
@@ -276,24 +272,6 @@
             Assert.IsFalse(IServicePrx.Equals(prx, null));
         }
 
-        internal class DummyLocationService : ILocationService
-        {
-            public ValueTask<(IReadOnlyList<Endpoint> Endpoints, TimeSpan EndpointsAge)> ResolveLocationAsync(
-                string location,
-                TimeSpan endpointsMaxAge,
-                CancellationToken cancel) => throw new NotImplementedException();
-
-            public ValueTask<(IReadOnlyList<Endpoint> Endpoints, TimeSpan EndpointsAge)> ResolveWellKnownProxyAsync(
-                Identity identity,
-                TimeSpan endpointsMaxAge,
-                CancellationToken cancel) => throw new NotImplementedException();
-        }
-
-        public class GreeterService : IAsyncGreeterService
-        {
-            public ValueTask SayHelloAsync(Current current, CancellationToken cancel) =>
-                throw new NotImplementedException();
-=======
         /// <summary>Test that proxies that are equal produce the same hash code.</summary>
         [Test]
         public void Proxy_HashCode()
@@ -330,7 +308,25 @@
                 // The second attempt should hit the hash code cache
                 Assert.AreEqual(prx1.GetHashCode(), prx2.GetHashCode());
             }
->>>>>>> 4e3ad44e
+        }
+
+        internal class DummyLocationService : ILocationService
+        {
+            public ValueTask<(IReadOnlyList<Endpoint> Endpoints, TimeSpan EndpointsAge)> ResolveLocationAsync(
+                string location,
+                TimeSpan endpointsMaxAge,
+                CancellationToken cancel) => throw new NotImplementedException();
+
+            public ValueTask<(IReadOnlyList<Endpoint> Endpoints, TimeSpan EndpointsAge)> ResolveWellKnownProxyAsync(
+                Identity identity,
+                TimeSpan endpointsMaxAge,
+                CancellationToken cancel) => throw new NotImplementedException();
+        }
+
+        public class GreeterService : IAsyncGreeterService
+        {
+            public ValueTask SayHelloAsync(Current current, CancellationToken cancel) =>
+                throw new NotImplementedException();
         }
     }
 }