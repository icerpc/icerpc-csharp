// Copyright (c) ZeroC, Inc. All rights reserved.

using IceRpc.Internal;
using IceRpc.Transports;
using IceRpc.Transports.Internal;
using Microsoft.Extensions.Logging;
using System;
using System.Collections.Generic;
using System.Diagnostics;
using System.Net.Security;
using System.Threading;
using System.Threading.Tasks;

namespace IceRpc
{
    /// <summary>The state of an IceRpc connection.</summary>
    public enum ConnectionState : byte
    {
        /// <summary>The connection is not connected.</summary>
        NotConnected,
        /// <summary>The connection establishment is in progress.</summary>
        Connecting,
        /// <summary>The connection is active and can send and receive messages.</summary>
        Active,
        /// <summary>The connection is being gracefully shutdown and waits for the peer to close its end of the
        /// connection before to switch to the <c>Closed</c> state. The peer while close its end of the connection
        /// only once its dispatch complete.</summary>
        Closing,
        /// <summary>The connection is closed.</summary>
        Closed
    }

    /// <summary>Error codes for connection errors.</summary>
    public enum ConnectionErrorCode : byte
    {
        /// <summary>The connection has been shutdown.</summary>
        Shutdown,
    }

    /// <summary>The ClosedEventArgument class is provided to closed event handlers.</summary>
    public sealed class ClosedEventArgs : EventArgs
    {
        /// <summary>The exception responsible for the connection closure.</summary>
        public Exception Exception { get; }

        internal ClosedEventArgs(Exception exception) => Exception = exception;
    }

    /// <summary>Represents a connection used to send and receive Ice frames.</summary>
    public sealed class Connection : IAsyncDisposable
    {
        /// <summary>This event is raised when the connection is closed. The connection object is passed as the
        /// event sender argument.</summary>
        /// <exception cref="InvalidOperationException">Thrown on event addition if the connection is closed.
        /// </exception>
        public event EventHandler<ClosedEventArgs>? Closed
        {
            add
            {
                if (_state >= ConnectionState.Closed)
                {
                    throw new InvalidOperationException("the connection is closed");
                }
                _closed += value;
            }
            remove => _closed -= value;
        }

        /// <summary>The dispatcher that a connection calls when its dispatcher is null.</summary>
        internal static IDispatcher NullDispatcher { get; } =
            new InlineDispatcher((request, cancel) => throw new ServiceNotFoundException(RetryPolicy.OtherReplica));

        /// <summary>Gets or sets the dispatcher that dispatches requests received by this connection. For server
        /// connections, set is an invalid operation and get returns the dispatcher of the server that created this
        /// connection. For client connections, set can be called during configuration.</summary>
        /// <value>The dispatcher that dispatches requests received by this connection, or null if no dispatcher is
        /// set.</value>
        /// <exception cref="InvalidOperationException">Thrown if the connection is a server connection.</exception>
        public IDispatcher? Dispatcher
        {
            get => Server?.Dispatcher ?? _dispatcher;

            set
            {
                if (Server == null)
                {
                    _dispatcher = value;
                }
                else
                {
                    throw new InvalidOperationException("cannot change the dispatcher of a server connection");
                }
            }
        }

        // TODO: add this when we add support for connection features. Depending on what to do with
        // connection options we might need to copy the features from the options if the features
        // are not readonly.
        // /// <summary>The features of this connection.</summary>
        // public FeatureCollection Features => _options?.Features ?? throw new InvalidOperationException();

        /// <summary>Gets the connection idle timeout. With Ice2, the IdleTimeout is negotiated when the
        /// connection is established. The lowest IdleTimeout from either the client or server is used.</summary>
        public TimeSpan IdleTimeout => UnderlyingConnection?.IdleTimeout ?? _options?.IdleTimeout ?? TimeSpan.Zero;

        /// <summary>Returns <c>true</c> if the connection is active. Outgoing streams can be created and incoming
        /// streams accepted when the connection is active. The connection is no longer considered active as soon
        /// as <see cref="ShutdownAsync(string?, CancellationToken)"/> is called to initiate a graceful connection
        /// closure.</summary>
        /// <return><c>true</c> if the connection is in the <c>ConnectionState.Active</c> state, <c>false</c>
        /// otherwise.</return>
        public bool IsActive => State == ConnectionState.Active;

        /// <summary><c>true</c> for datagram connections <c>false</c> otherwise.</summary>
        public bool IsDatagram => (_localEndpoint ?? _remoteEndpoint)?.IsDatagram ?? false;

        /// <summary><c>true</c> if the connection uses a secure transport, <c>false</c> otherwise.</summary>
        /// <remarks><c>false</c> can mean the connection is not yet connected and its security will be determined
        /// during connection establishment.</remarks>
        public bool IsSecure =>
            UnderlyingConnection is MultiStreamConnection connection ?
                connection.IsSecure : _localEndpoint?.IsSecure ?? _remoteEndpoint?.IsSecure ?? false;

        /// <summary><c>true</c> for a connection accepted by a server and <c>false</c> for a connection created by a
        /// client.</summary>
        public bool IsServer => _localEndpoint != null;

        /// <summary>The connection local endpoint.</summary>
        /// <exception cref="InvalidOperationException">Thrown if the local endpoint is not available.</exception>
        public Endpoint? LocalEndpoint
        {
            get => _localEndpoint ?? UnderlyingConnection?.LocalEndpoint;
            internal set => _localEndpoint = value;
        }

        /// <summary>The logger factory to use for creating the connection logger.</summary>
        /// <exception cref="InvalidOperationException">Thrown by the setter if the state of the connection is not
        /// <c>ConnectionState.NotConnected</c>.</exception>
        public ILoggerFactory? LoggerFactory
        {
            get => _loggerFactory;
            set
            {
                if (_state > ConnectionState.NotConnected)
                {
                    throw new InvalidOperationException(
                        $"cannot change the connection's logger factory after calling {nameof(ConnectAsync)}");
                }
                _loggerFactory = value;
            }
        }

        /// <summary>The connection options.</summary>
        /// <exception cref="InvalidOperationException">Thrown by the setter if the state of the connection is not
        /// <c>ConnectionState.NotConnected</c>.</exception>
        public ConnectionOptions? Options
        {
            get => _options?.Clone();
            set
            {
                if (_state > ConnectionState.NotConnected)
                {
                    throw new InvalidOperationException(
                        $"cannot change the connection's options after calling {nameof(ConnectAsync)}");
                }
                if (value == null)
                {
                    throw new ArgumentException($"{nameof(value)} can't be null");
                }
                _options = value.Clone();
            }
        }

        /// <summary>The peer's incoming frame maximum size. This is not supported with ice1 connections.</summary>
        /// <exception cref="InvalidOperationException">Thrown if the connection is not connected.</exception>
        /// <exception cref="NotSupportedException">Thrown if the connection is an ice1 connection.</exception>
        public int PeerIncomingFrameMaxSize
        {
            get
            {
                if (Protocol == Protocol.Ice1)
                {
                    throw new NotSupportedException("the peer incoming frame max size is not available with ice1");
                }
                else if (State < ConnectionState.Active)
                {
                    throw new InvalidOperationException("the connection is not connected");
                }
                return UnderlyingConnection!.PeerIncomingFrameMaxSize!.Value;
            }
        }

        /// <summary>This event is raised when the connection receives a ping frame. The connection object is
        /// passed as the event sender argument.</summary>
        public event EventHandler? PingReceived;

        /// <summary>The protocol used by the connection.</summary>
        public Protocol Protocol => (_localEndpoint ?? _remoteEndpoint)?.Protocol ?? Protocol.Ice2;

        /// <summary>The connection remote endpoint.</summary>
        /// <exception cref="InvalidOperationException">Thrown if the remote endpoint is not available or if setting
        /// the remote endpoint is not allowed (the connection is connected or it's a server connection).</exception>
        public Endpoint? RemoteEndpoint
        {
            get => _remoteEndpoint ?? UnderlyingConnection?.RemoteEndpoint;
            set
            {
                if (_state > ConnectionState.NotConnected)
                {
                    throw new InvalidOperationException(
                        $"cannot change the connection's remote endpoint after calling {nameof(ConnectAsync)}");
                }
                _remoteEndpoint = value;
            }
        }

        /// <summary>The server that accepted this connection.</summary>
        /// <exception cref="InvalidOperationException">Thrown by the setter if the state of the connection is not
        /// <c>ConnectionState.NotConnected</c>.</exception>
        public Server? Server
        {
            get => _server;
            set
            {
                if (_state > ConnectionState.NotConnected)
                {
                    throw new InvalidOperationException(
                        $"cannot change the connection's server after calling {nameof(ConnectAsync)}");
                }
                _server = value;
            }
        }

        /// <summary>The state of the connection.</summary>
        public ConnectionState State
        {
            get
            {
                lock (_mutex)
                {
                    return _state;
                }
            }
        }

        /// <summary>The connection transport.</summary>
        /// <exception cref="InvalidOperationException">Thrown if there's no endpoint set.</exception>
        public Transport Transport =>
            (_localEndpoint ?? _remoteEndpoint)?.Transport ??
            throw new InvalidOperationException(
                $"{nameof(Transport)} is not available because there's no endpoint set");

        /// <summary>The connection transport name.</summary>
        /// <exception cref="InvalidOperationException">Thrown if there's no endpoint set.</exception>
        public string TransportName =>
            (_localEndpoint ?? _remoteEndpoint)?.TransportName ??
            throw new InvalidOperationException(
                $"{nameof(TransportName)} is not available because there's no endpoint set");

        /// <summary>The underlying multi-stream connection.</summary>
        [System.Diagnostics.CodeAnalysis.SuppressMessage(
            "Usage",
            "CA2213:Disposable fields should be disposed",
            Justification = "Disposed by AbortAsync")]
        public MultiStreamConnection? UnderlyingConnection { get; private set; }

        internal int ClassGraphMaxDepth => _options!.ClassGraphMaxDepth;

        internal ILogger Logger
        {
            get => _logger ??= (_loggerFactory ?? Runtime.DefaultLoggerFactory).CreateLogger("IceRpc");
            set => _logger = value;
        }

        // Delegate used to remove the connection once it has been closed.
        internal Action<Connection>? Remove
        {
            set
            {
                lock (_mutex)
                {
                    // If the connection was closed before the delegate was set execute it immediately otherwise
                    // it will be called once the connection is closed.
                    if (State == ConnectionState.Closed)
                    {
                        Task.Run(() => value?.Invoke(this));
                    }
                    else
                    {
                        _remove = value;
                    }
                }
            }
        }

        private readonly TaskCompletionSource _acceptStreamCompletion = new();
        private TaskCompletionSource? _cancelGoAwaySource;
        private bool _connected;
        private Task? _connectTask;
        // The control stream is assigned on the connection initialization and is immutable once the connection
        // reaches the Active state.
        private RpcStream? _controlStream;
        private EventHandler<ClosedEventArgs>? _closed;
        // The close task is assigned when ShutdownAsync or AbortAsync are called, it's protected with _mutex.
        private Task? _closeTask;
        private IDispatcher? _dispatcher;
        private Endpoint? _localEndpoint;
        private ILogger? _logger;
        private ILoggerFactory? _loggerFactory;
        // The mutex protects mutable non-volatile data members and ensures the logic for some operations is
        // performed atomically.
        private readonly object _mutex = new();
        private ConnectionOptions? _options;
        private RpcStream? _peerControlStream;
        private Endpoint? _remoteEndpoint;
        private Action<Connection>? _remove;
        private Server? _server;
        private ConnectionState _state = ConnectionState.NotConnected;
        private Timer? _timer;

        /// <summary>Constructs a new client connection.</summary>
        public Connection()
        {
        }

        /// <summary>Aborts the connection. This methods switches the connection state to <c>ConnectionState.Closed</c>
        /// If <c>Closed</c> event listeners are registered, it waits for the events to be executed.</summary>
        /// <param name="message">A description of the connection abortion reason.</param>
        public Task AbortAsync(string? message = null)
        {
            using IDisposable? scope = StartScope();
            return AbortAsync(new ConnectionClosedException(message ?? "connection closed forcefully"));
        }

        /// <summary>Establishes the connection to the <see cref="RemoteEndpoint"/>.</summary>
        /// <param name="cancel">A cancellation token that receives the cancellation requests.</param>
        /// <returns>A task that indicates the completion of the connect operation.</returns>
        /// <exception cref="ObjectDisposedException">Thrown if the connection is already closed.</exception>
        /// <exception cref="InvalidOperationException">Thrown if <see cref="RemoteEndpoint"/> is not set or if
        /// <see cref="Options"/> is set to an <see cref="ServerConnectionOptions"/> instance</exception>
        public Task ConnectAsync(CancellationToken cancel = default)
        {
            lock (_mutex)
            {
                if (_state == ConnectionState.Active)
                {
                    return Task.CompletedTask;
                }
                else if (_state >= ConnectionState.Closing)
                {
                    // TODO: resume the connection if it's resumable
                    throw new ConnectionClosedException();
                }
                else if (_state == ConnectionState.Connecting)
                {
                    return _connectTask!;
                }
                Debug.Assert(_state == ConnectionState.NotConnected);

                _options ??= IsServer ? ServerConnectionOptions.Default : ClientConnectionOptions.Default;
                ValueTask connectTask;
                if (_options is ClientConnectionOptions clientOptions)
                {
                    if (IsServer)
                    {
                        throw new InvalidOperationException(
                            "invalid client connection options for server connection");
                    }

                    if (UnderlyingConnection == null)
                    {
                        if (_remoteEndpoint == null)
                        {
                            throw new InvalidOperationException("client connection has no remote endpoint set");
                        }
                        else if (_localEndpoint != null)
                        {
                            throw new InvalidOperationException("client connection has local endpoint set");
                        }

                        if (_remoteEndpoint is IClientConnectionFactory clientConnectionFactory)
                        {
                            UnderlyingConnection = clientConnectionFactory.CreateClientConnection(clientOptions, Logger);
                        }
                        else
                        {
                            throw new InvalidOperationException(
                                $"cannot create client connection for remote endpoint '{_remoteEndpoint}'");
                        }
                    }

                    // If the endpoint is secure, connect with the SSL client authentication options.
                    SslClientAuthenticationOptions? clientAuthenticationOptions = null;
                    if (UnderlyingConnection.RemoteEndpoint.IsSecure ?? true)
                    {
                        clientAuthenticationOptions = clientOptions.AuthenticationOptions?.Clone() ?? new();
                        clientAuthenticationOptions.TargetHost ??= UnderlyingConnection.RemoteEndpoint.Host;
                        clientAuthenticationOptions.ApplicationProtocols ??= new List<SslApplicationProtocol> {
                            new SslApplicationProtocol(Protocol.GetName())
                        };
                    }

                    connectTask = UnderlyingConnection.ConnectAsync(clientAuthenticationOptions, cancel);
                }
                else
                {
                    var serverOptions = (ServerConnectionOptions)_options;
                    if (!IsServer)
                    {
                        throw new InvalidOperationException(
                            "invalid server connection options for client connection");
                    }
                    else if (UnderlyingConnection == null)
                    {
                        throw new InvalidOperationException(
                            $"server connection can only be created by a {nameof(Server)}");
                    }

                    // If the endpoint is secure, accept with the SSL server authentication options.
                    SslServerAuthenticationOptions? serverAuthenticationOptions = null;
                    if (UnderlyingConnection.LocalEndpoint.IsSecure ?? true)
                    {
                        serverAuthenticationOptions = serverOptions.AuthenticationOptions?.Clone() ?? new();
                        serverAuthenticationOptions.ApplicationProtocols ??= new List<SslApplicationProtocol> {
                            new SslApplicationProtocol(Protocol.GetName())
                        };
                    }

                    connectTask = UnderlyingConnection.AcceptAsync(serverAuthenticationOptions, cancel);
                }

                Debug.Assert(UnderlyingConnection != null);
                _state = ConnectionState.Connecting;

                // Initialize the connection after it's connected.
                _connectTask = PerformInitializeAsync(UnderlyingConnection, connectTask);
            }

            return _connectTask;

            async Task PerformInitializeAsync(MultiStreamConnection connection, ValueTask connectTask)
            {
                try
                {
                    // Wait for the connection to be connected or accepted.
                    await connectTask.ConfigureAwait(false);

                    // Start the scope only once the connection is connected/accepted to ensure that the .NET connection
                    // endpoints are available.
                    using IDisposable? scope = StartScope();
                    lock (_mutex)
                    {
                        if (_state == ConnectionState.Closed)
                        {
                            // This can occur if the communicator or server is disposed while the connection is being
                            // initialized.
                            throw new ConnectionClosedException();
                        }

                        // Set _connected to true to ensure that if AbortAsync is called concurrently, AbortAsync will
                        // trace the correct message.
                        _connected = true;

                        Action logSuccess = (IsServer, IsDatagram) switch
                        {
                            (false, false) => Logger.LogConnectionEstablished,
                            (false, true) => Logger.LogStartSendingDatagrams,
                            (true, false) => Logger.LogConnectionAccepted,
                            (true, true) => Logger.LogStartReceivingDatagrams
                        };
                        logSuccess();
                    }

                    // Initialize the transport.
                    await connection.InitializeAsync(cancel).ConfigureAwait(false);

                    if (!IsDatagram)
                    {
                        // Create the control stream and send the protocol initialize frame
                        _controlStream = await connection.SendInitializeFrameAsync(cancel).ConfigureAwait(false);

                        // Wait for the peer control stream to be accepted and read the protocol initialize frame
                        _peerControlStream = await connection.ReceiveInitializeFrameAsync(cancel).ConfigureAwait(false);
                    }
                }
                catch (Exception exception)
                {
                    using IDisposable? scope = StartScope();
                    await AbortAsync(exception).ConfigureAwait(false);
                    throw;
                }

                lock (_mutex)
                {
                    if (_state == ConnectionState.Closed)
                    {
                        // This can occur if the communicator or server is disposed while the connection is being
                        // initialized.
                        throw new ConnectionClosedException();
                    }

                    UnderlyingConnection.PingReceived = () =>
                    {
                        Task.Run(() =>
                        {
                            try
                            {
                                PingReceived?.Invoke(this, EventArgs.Empty);
                            }
                            catch (Exception ex)
                            {
                                Logger.LogConnectionEventHandlerException("ping", ex);
                            }
                        });
                    };

                    _state = ConnectionState.Active;

                    // Setup a timer to check for the connection idle time every IdleTimeout / 2 period. If the
                    // transport doesn't support idle timeout (e.g.: the colocated transport), IdleTimeout will
                    // be infinite.
                    if (UnderlyingConnection!.IdleTimeout != Timeout.InfiniteTimeSpan)
                    {
                        TimeSpan period = UnderlyingConnection.IdleTimeout / 2;
                        _timer = new Timer(value => Monitor(), null, period, period);
                    }

                    using IDisposable? scope = StartScope();

                    // Start a task to wait for the GoAway frame on the peer's control stream.
                    if (!IsDatagram)
                    {
                        _ = Task.Run(async () => await WaitForShutdownAsync().ConfigureAwait(false), default);
                    }

                    // Start the accept stream task. The task accepts new incoming streams and processes them. It only
                    // completes once the connection is closed.
                    _ = Task.Run(() => AcceptStreamAsync(), CancellationToken.None);
                }
            }
        }

        /// <inheritdoc/>
        public async ValueTask DisposeAsync()
        {
            try
            {
                await ShutdownAsync("connection disposed", new CancellationToken(canceled: true)).ConfigureAwait(false);
            }
            catch (Exception ex)
            {
                Debug.Assert(false, $"dispose exception {ex}");
            }
        }

        /// <inheritdoc/>
        public async Task<IncomingResponse> InvokeAsync(OutgoingRequest request, CancellationToken cancel)
        {
            if (IsDatagram && !request.IsOneway)
            {
                throw new InvalidOperationException("cannot send twoway request over datagram connection");
            }

            // Make sure the connection is connected.
            try
            {
                await ConnectAsync(cancel).ConfigureAwait(false);
            }
            catch
            {
                request.RetryPolicy = RetryPolicy.Immediately;
                throw;
            }

            try
            {
                using IDisposable? connectionScope = StartScope();

                // Create the stream. The caller (the proxy InvokeAsync implementation) is responsible for releasing
                // the stream.
                request.Stream = UnderlyingConnection!.CreateStream(!request.IsOneway);

                // Send the request and wait for the sending to complete.
                await request.Stream.SendRequestFrameAsync(request, cancel).ConfigureAwait(false);

                // Mark the request as sent.
                request.IsSent = true;

                // Wait for the reception of the response.
                IncomingResponse response = request.IsOneway ?
                    new IncomingResponse(this, request.PayloadEncoding) :
                    await request.Stream.ReceiveResponseFrameAsync(cancel).ConfigureAwait(false);
                response.Connection = this;

                return response;
            }
            catch (OperationCanceledException) when (cancel.IsCancellationRequested)
            {
                request.Stream.Abort(RpcStreamError.InvocationCanceled);
                throw;
            }
            catch (RpcStreamAbortedException ex) when (ex.ErrorCode == RpcStreamError.DispatchCanceled)
            {
                throw new OperationCanceledException("dispatch canceled by peer");
            }
            catch (RpcStreamAbortedException ex) when (ex.ErrorCode == RpcStreamError.ConnectionShutdown)
            {
                // Invocations are canceled immediately when Shutdown is called on the connection.
                throw new OperationCanceledException("connection shutdown");
            }
            catch (RpcStreamAbortedException ex) when (ex.ErrorCode == RpcStreamError.ConnectionShutdownByPeer)
            {
                // If the peer shuts down the connection, streams which are aborted with this error code are
                // always safe to retry since only streams not processed by the peer are aborted.
                request.RetryPolicy = RetryPolicy.Immediately;
                throw new ConnectionClosedException("connection shutdown by peer");
            }
            catch (RpcStreamAbortedException ex) when (ex.ErrorCode == RpcStreamError.ConnectionAborted)
            {
                if (request.IsIdempotent || !request.IsSent)
                {
                    // Only retry if it's safe to retry: the request is idempotent or it hasn't been sent.
                    request.RetryPolicy = RetryPolicy.Immediately;
                }
                throw new ConnectionLostException();
            }
            catch (RpcStreamAbortedException ex)
            {
                // Unexpected stream abort. This shouldn't occur unless the peer sends bogus data.
                throw new InvalidDataException($"unexpected stream abort (ErrorCode = {ex.ErrorCode})");
            }
            catch (TransportException ex)
            {
                if (State < ConnectionState.Closing)
                {
                    // Abort the connection if the request fails with a transport exception.
                    _ = AbortAsync(ex);
                }
                if (request.IsIdempotent || !request.IsSent)
                {
                    // If the connection is being shutdown, exceptions are expected since the request send
                    // or response receive can fail. If the request is idempotent or hasn't been sent it's
                    // safe to retry it.
                    request.RetryPolicy = RetryPolicy.Immediately;
                }
                throw;
            }
        }

        /// <summary>Sends an asynchronous ping frame.</summary>
        /// <param name="progress">Sent progress provider.</param>
        /// <param name="cancel">A cancellation token that receives the cancellation requests.</param>
        public async Task PingAsync(IProgress<bool>? progress = null, CancellationToken cancel = default)
        {
            if (UnderlyingConnection == null)
            {
                throw new InvalidOperationException("connection is not established");
            }
            await UnderlyingConnection.PingAsync(cancel).ConfigureAwait(false);
            progress?.Report(true);
        }

        /// <summary>Shuts down gracefully the connection by sending a GoAway frame to the peer.</summary>
        /// <param name="message">The message transmitted to the peer with the GoAway frame.</param>
        /// <param name="cancel">A cancellation token that receives the cancellation requests.</param>
        public Task ShutdownAsync(string? message = null, CancellationToken cancel = default) =>
            ShutdownAsync(new ConnectionClosedException(message ?? "connection closed gracefully"), cancel);

        /// <inheritdoc/>
        public override string ToString() => UnderlyingConnection?.ToString() ?? "";

        /// <summary>Constructs a server connection from an accepted connection.</summary>
        internal Connection(MultiStreamConnection connection, Server server)
        {
            UnderlyingConnection = connection;
            _localEndpoint = connection.LocalEndpoint!;

            Options = server.ConnectionOptions;
            Logger = server.Logger;
            Server = server;
        }

        internal void Monitor()
        {
            lock (_mutex)
            {
                if (_state != ConnectionState.Active)
                {
                    return;
                }
                Debug.Assert(UnderlyingConnection != null);

                TimeSpan idleTime = Time.Elapsed - UnderlyingConnection!.LastActivity;
                if (idleTime > UnderlyingConnection.IdleTimeout / 4 &&
                    (_options!.KeepAlive || UnderlyingConnection.IncomingStreamCount > 0))
                {
                    // We send a ping if there was no activity in the last (IdleTimeout / 4) period. Sending a ping
                    // sooner than really needed is safer to ensure that the receiver will receive the ping in
                    // time. Sending the ping if there was no activity in the last (IdleTimeout / 2) period isn't
                    // enough since Monitor is called only every (IdleTimeout / 2) period. We also send a ping if
                    // dispatch are in progress to notify the peer that we're still alive.
                    //
                    // Note that this doesn't imply that we are sending 4 heartbeats per timeout period because
                    // Monitor is still only called every (IdleTimeout / 2) period.
                    _ = UnderlyingConnection.PingAsync(CancellationToken.None);
                }
                else if (idleTime > UnderlyingConnection.IdleTimeout)
                {
                    if (UnderlyingConnection.OutgoingStreamCount > 0)
                    {
                        // Close the connection if we didn't receive a heartbeat and the connection is idle. The
                        // server is supposed to send heartbeats when dispatch are in progress.
                        _ = AbortAsync("connection timed out");
                    }
                    else
                    {
                        // The connection is idle, close it.
                        _ = ShutdownAsync("connection idle");
                    }
                }
            }
        }

        internal IDisposable? StartScope() => Logger.StartConnectionScope(this);

        private async Task AbortAsync(Exception exception)
        {
            lock (_mutex)
            {
                if (_state != ConnectionState.Closed)
                {
                    // It's important to set the state before performing the abort. The abort of the stream
                    // will trigger the failure of the associated invocations whose interceptor might access
                    // the connection state (e.g.: the retry interceptor or the connection pool which calls
                    // IsActive on the connection).
                    _state = ConnectionState.Closed;
                    _closeTask = PerformAbortAsync();
                }
            }

            await _closeTask!.ConfigureAwait(false);

            async Task PerformAbortAsync()
            {
                // Yield before continuing to ensure the code below isn't executed with the mutex locked
                // and that _closeTask is assigned before any synchronous continuations are ran.
                await Task.Yield();

                if (UnderlyingConnection != null)
                {
                    UnderlyingConnection.Dispose();

                    // Log the connection closure
                    if (!_connected)
                    {
                        // If the connection is connecting but not active yet, we print a trace to show that
                        // the connection got connected or accepted before printing out the connection closed
                        // trace.
                        Action<Exception> logFailure = (IsServer, IsDatagram) switch
                        {
                            (false, false) => Logger.LogConnectionConnectFailed,
                            (false, true) => Logger.LogStartSendingDatagramsFailed,
                            (true, false) => Logger.LogConnectionAcceptFailed,
                            (true, true) => Logger.LogStartReceivingDatagramsFailed
                        };
                        logFailure(exception);
                    }
                    else
                    {
                        if (IsDatagram && IsServer)
                        {
                            Logger.LogStopReceivingDatagrams();
                        }
                        else if (exception is ConnectionClosedException closedException)
                        {
                            Logger.LogConnectionClosed(exception.Message);
                        }
                        else if (_state == ConnectionState.Closing)
                        {
                            Logger.LogConnectionClosed(exception.Message);
                        }
                        else if (exception.IsConnectionLost())
                        {
                            Logger.LogConnectionClosed("connection lost");
                        }
                        else
                        {
                            Logger.LogConnectionClosed(exception.Message, exception);
                        }
                    }
                }

                _timer?.Dispose();
                _cancelGoAwaySource?.TrySetCanceled();

                // Raise the Closed event, this will call user code so we shouldn't hold the mutex.
                try
                {
                    _closed?.Invoke(this, new ClosedEventArgs(exception));
                }
                catch (Exception ex)
                {
                    Logger.LogConnectionEventHandlerException("close", ex);
                }

                // Remove the connection from its factory. This must be called without the connection's mutex locked
                // because the factory needs to acquire an internal mutex and the factory might call on the connection
                // with its internal mutex locked.
                _remove?.Invoke(this);
            }
        }

        private async ValueTask AcceptStreamAsync()
        {
            // Accept a new stream.
            RpcStream? stream = null;
            try
            {
                stream = await UnderlyingConnection!.AcceptStreamAsync(CancellationToken.None).ConfigureAwait(false);
            }
            catch (ConnectionClosedException) when (State == ConnectionState.Closing)
            {
                // The connection is being closed gracefully and the peer closed the connection.
                _acceptStreamCompletion.SetResult();
            }
            catch (ConnectionLostException) when (State == ConnectionState.Closing && Protocol == Protocol.Ice1)
            {
                // The connection is being closed gracefully and the peer closed the connection after receiving
                // the Ice1 connection close message.
                _acceptStreamCompletion.SetResult();
            }
            catch (Exception ex)
            {
                _acceptStreamCompletion.SetException(ex);
                _ = AbortAsync(ex);
            }

            // Start a new accept stream task.
            _ = Task.Run(() => AcceptStreamAsync(), CancellationToken.None);

            // Process the stream from the continuation to avoid a thread-context switch.
            if (stream != null)
            {
                try
                {
                    await ProcessIncomingStreamAsync(stream).ConfigureAwait(false);
                }
                catch (RpcStreamAbortedException ex)
                {
                    stream.Abort(ex.ErrorCode);
                }
                catch (Exception ex)
                {
                    // Unexpected exception, abort the connection.
                    _ = AbortAsync(ex);
                }
            }
        }

        private async Task ProcessIncomingStreamAsync(RpcStream stream)
        {
            // Get the cancellation token for the dispatch. The token is cancelled when the stream is reset by the
            // peer or when the stream is aborted because the connection shutdown is canceled or failed.
            CancellationToken cancel = stream.CancelDispatchSource!.Token;

            // Receives the request frame from the stream.
            IncomingRequest request = await stream.ReceiveRequestFrameAsync(cancel).ConfigureAwait(false);
            request.Connection = this;
            request.Stream = stream;

            OutgoingResponse? response = null;
            try
            {
                response = await (Dispatcher ?? NullDispatcher).DispatchAsync(request, cancel).ConfigureAwait(false);
            }
            catch (OperationCanceledException)
            {
                if (Protocol == Protocol.Ice1)
                {
                    // With Ice1, stream reset is not supported so we raise a DispatchException instead.
                    response = new OutgoingResponse(request, new DispatchException("dispatch canceled by peer"));
                }
                else
                {
                    stream.Abort(RpcStreamError.DispatchCanceled);
                }
            }
            catch (Exception exception)
            {
                if (request.IsOneway)
                {
                    // We log this exception, otherwise it would be lost since we don't send a response.
                    UnderlyingConnection!.Logger.LogDispatchException(request.Connection,
                                                                      request.Path,
                                                                      request.Operation,
                                                                      exception);
                }
                else
                {
                    // Convert the exception to an UnhandledException if needed.
                    if (exception is not RemoteException remoteException || remoteException.ConvertToUnhandled)
                    {
                        // We log the exception as the UnhandledException may not include all details.
                        UnderlyingConnection!.Logger.LogDispatchException(request.Connection,
                                                                        request.Path,
                                                                        request.Operation,
                                                                        exception);
                        response = new OutgoingResponse(request, new UnhandledException(exception));
                    }
                    else
                    {
                        response = new OutgoingResponse(request, remoteException);
                    }
                }
            }

            // Send the response if the stream is bidirectional.
            if (response != null && !request.IsOneway)
            {
                try
                {
                    await stream.SendResponseFrameAsync(response).ConfigureAwait(false);
                }
                catch (DispatchException ex)
                {
                    // Send the exception as the response instead of sending the response from the dispatch
                    // This can occur if the response exceeds the peer's incoming frame max size.
                    await stream.SendResponseFrameAsync(new OutgoingResponse(request, ex)).ConfigureAwait(false);
                }
            }
        }

        /// <summary>Send the GoAway or CloseConnection frame to initiate the shutdown of the connection. Before
        /// sending the frame, ShutdownAsync first ensures that no new streams are accepted. After sending the frame,
        /// ShutdownAsync waits for the streams to complete, the connection closure from the peer or the close
        /// timeout to close the connection. If ShutdownAsync is canceled, dispatch in progress are canceled and a
        /// GoAwayCanceled frame is sent to the peer to cancel its dispatches as well. Shutdown cancellation can
        /// lead to a speedier shutdown if dispatches are cancelable.</summary>
        private async Task ShutdownAsync(Exception exception, CancellationToken cancel = default)
        {
            Task shutdownTask;
            lock (_mutex)
            {
                if (_state == ConnectionState.Active && !IsDatagram)
                {
                    _state = ConnectionState.Closing;
                    if (Protocol == Protocol.Ice2)
                    {
                        _cancelGoAwaySource = new();
                    }
                    _closeTask ??= PerformShutdownAsync(exception);
                }
                shutdownTask = _closeTask ?? AbortAsync(exception);
            }

            try
            {
                await shutdownTask.WaitAsync(cancel).ConfigureAwait(false);
            }
            catch (OperationCanceledException)
            {
                if (Protocol == Protocol.Ice1)
                {
                    // Cancel dispatch if shutdown is canceled.
                    UnderlyingConnection?.CancelDispatch();
                }
                else
                {
                    // Notify the task completion source that shutdown was canceled. PerformShutdownAsync will
                    // send the GoAwayCanceled frame once the GoAway frame has been sent.
                    _cancelGoAwaySource?.TrySetResult();
                }
            }

            await shutdownTask.ConfigureAwait(false);

            async Task PerformShutdownAsync(Exception exception)
            {
                Debug.Assert(UnderlyingConnection != null);

                using IDisposable? scope = StartScope();
                TimeSpan now = Time.Elapsed;
                try
                {
                    // Shutdown the multi-stream connection to prevent new streams from being created. This is done
                    // before the yield to ensure consistency between the connection shutdown state and the connection
                    // closing State.
                    (long, long) lastIncomingStreamIds = UnderlyingConnection.Shutdown();

                    // Yield before continuing to ensure the code below isn't executed with the mutex locked
                    // and that _closeTask is assigned before any synchronous continuations are ran.
                    await Task.Yield();

                    // Setup a cancellation token source for the close timeout.
                    Debug.Assert(_options!.CloseTimeout != TimeSpan.Zero);
                    using var cancelCloseSource = new CancellationTokenSource(_options.CloseTimeout);
                    CancellationToken cancel = cancelCloseSource.Token;

                    if (Protocol == Protocol.Ice1)
                    {
                        // Abort outgoing streams.
                        UnderlyingConnection.AbortOutgoingStreams(RpcStreamError.ConnectionShutdown);

                        // Wait for incoming streams to complete before sending the CloseConnetion frame. Ice1 doesn't
                        // support sending the largest request ID with the CloseConnection frame. When the peer
                        // receives the CloseConnection frame, it indicates that no more requests will be dispatch and
                        // the peer can therefore cancel remaining pending invocations (which can safely be retried).
                        await UnderlyingConnection.WaitForEmptyIncomingStreamsAsync(cancel).ConfigureAwait(false);
                    }

                    // Write the GoAway frame
                    await _controlStream!.SendGoAwayFrameAsync(lastIncomingStreamIds,
                                                               exception.Message,
                                                               cancel).ConfigureAwait(false);

                    if (Protocol == Protocol.Ice2)
                    {
                        // GoAway frame is sent, we can allow shutdown cancellation to send the GoAwayCanceled frame
                        // at this point.
                        _ = PerformCancelGoAwayIfShutdownCanceledAsync();
                    }

                    // Wait for all the streams to complete.
                    await WaitForEmptyStreamsAsync(cancel).ConfigureAwait(false);

                    // Close the connection. This sends a close notification to the peer. The peer is supposed
                    // to close the connection upon getting this notification.
                    await UnderlyingConnection.CloseAsync(ConnectionErrorCode.Shutdown, cancel).ConfigureAwait(false);

                    // Wait for peer to close the connection.
                    try
                    {
                        await _acceptStreamCompletion.Task.WaitAsync(cancel).ConfigureAwait(false);
                    }
                    catch (TransportException)
                    {
                        // Ignore
                    }

                    // Abort the connection if the peer closed the connection.
                    await AbortAsync(exception).ConfigureAwait(false);
                }
                catch (OperationCanceledException)
                {
                    var ex = new ConnectionClosedException("connection closure timed out");
                    await AbortAsync(ex).ConfigureAwait(false);
                }
                catch (Exception ex)
                {
                    await AbortAsync(ex).ConfigureAwait(false);
                }
            }

            async Task PerformCancelGoAwayIfShutdownCanceledAsync()
            {
                // Wait for the shutdown cancellation.
                await _cancelGoAwaySource!.Task.ConfigureAwait(false);

                // Write the GoAwayCanceled frame to the peer's streams.
                await _controlStream!.SendGoAwayCanceledFrameAsync().ConfigureAwait(false);

                // Cancel dispatch if shutdown is canceled.
                UnderlyingConnection!.CancelDispatch();
            }
        }

<<<<<<< HEAD
        private async Task WaitForCloseAsync(CancellationToken cancel)
        {
            // Wait for the peer to close the connection and return.
            while (State != ConnectionState.Closed)
            {
                await _acceptStreamTask.WaitAsync(cancel).ConfigureAwait(false);
            }
            throw new ConnectionClosedException();
        }

=======
>>>>>>> a9e60ba3
        private async Task WaitForEmptyStreamsAsync(CancellationToken cancel)
        {
            // Wait for all the streams to complete or an unexpected connection closure.
            Task waitForEmptyStreams = UnderlyingConnection!.WaitForEmptyStreamsAsync(cancel);
            if (!waitForEmptyStreams.IsCompleted)
            {
                Task waitForClose = _acceptStreamCompletion.Task.WaitAsync(cancel);
                Task task = await Task.WhenAny(waitForEmptyStreams, waitForClose).ConfigureAwait(false);
                if (task == waitForClose)
                {
                    // Check the result of the connection closure. This will raise if the connection wasn't
                    // closed gracefully.
                    await waitForClose.ConfigureAwait(false);

                    // If the peer gracefully closed the connection, we continue waiting for the streams
                    // to complete.
                    await waitForEmptyStreams.ConfigureAwait(false);
                }
            }
        }

        /// <summary>Waits for the GoAway or CloseConnection frame to initiate the shutdown of the connection.
        /// The shutdown of the connection aborts outgoing streams that the peer didn't process yet and waits
        /// for all the stream to complete (or the peer to close the connection). Once all the streams are completed,
        /// the connection is closed.</summary>
        private async Task WaitForShutdownAsync()
        {
            Debug.Assert(State >= ConnectionState.Active);

            // Wait to receive the GoAway frame on the control stream.
            ((long, long) lastOutgoingStreamIds, string message) =
                await _peerControlStream!.ReceiveGoAwayFrameAsync().ConfigureAwait(false);

            Task shutdownTask;
            lock (_mutex)
            {
                var exception = new ConnectionClosedException(message);
                if (_state == ConnectionState.Active)
                {
                    _state = ConnectionState.Closing;
                    shutdownTask = PerformShutdownAsync(lastOutgoingStreamIds, exception, true);
                }
                else if (_state == ConnectionState.Closing)
                {
                    // We already initiated graceful connection closure. If the peer did as well, we can cancel
                    // incoming/outgoing streams.
                    shutdownTask = PerformShutdownAsync(lastOutgoingStreamIds, exception, false);
                }
                else
                {
                    shutdownTask = _closeTask!;
                }
            }

            await shutdownTask.ConfigureAwait(false);

            async Task PerformShutdownAsync((long, long) lastOutgoingStreamIds, Exception exception, bool closing)
            {
                // Shutdown the multi-stream connection to prevent new streams from being created. This is done
                // before the yield to ensure consistency between the connection shutdown state and the connection
                // closing State.
                (long, long) lastIncomingStreamIds = UnderlyingConnection!.Shutdown();

                // Yield before continuing to ensure the code below isn't executed with the mutex locked.
                await Task.Yield();

                // Abort non-processed outgoing streams before closing the connection to ensure the invocations
                // will fail with a retryable exception.
                UnderlyingConnection.AbortOutgoingStreams(RpcStreamError.ConnectionShutdownByPeer,
                                                          lastOutgoingStreamIds);

                try
                {
                    Debug.Assert(_options!.CloseTimeout != TimeSpan.Zero);
                    using var cancelCloseSource = new CancellationTokenSource(_options.CloseTimeout);
                    CancellationToken cancel = cancelCloseSource.Token;

                    if (Protocol != Protocol.Ice1)
                    {
                        if (closing)
                        {
                            // Send back a GoAway frame if we just switched to the closing state. If we were already
                            // in the closing state, it has already been sent.
                            await _controlStream!.SendGoAwayFrameAsync(lastIncomingStreamIds,
                                                                       exception.Message,
                                                                       cancel).ConfigureAwait(false);

                            // Wait for the GoAwayCanceled frame from the peer, if received this will cancel the
                            // dispatch.
                            _ = WaitForGoAwayCanceledAsync();
                        }

                        // Wait for all the streams to complete.
                        await WaitForEmptyStreamsAsync(cancel).ConfigureAwait(false);

                        // Wait for the connection closure.
                        try
                        {
                            // Wait for the peer to close the connection and return.
                            await _acceptStreamCompletion.Task.WaitAsync(cancel).ConfigureAwait(false);
                        }
                        catch (TransportException)
                        {
                            // Ignore
                        }
                    }

                    // Abort the connection once all the streams have completed.
                    await AbortAsync(exception).ConfigureAwait(false);
                }
                catch (OperationCanceledException)
                {
                    var ex = new ConnectionClosedException("connection closure timed out");
                    await AbortAsync(ex).ConfigureAwait(false);
                }
                catch (Exception ex)
                {
                    // If the connection is closed
                    await AbortAsync(ex).ConfigureAwait(false);
                }
            }

            async Task WaitForGoAwayCanceledAsync()
            {
                try
                {
                    // Wait to receive the GoAwayCanceled frame.
                    await _peerControlStream!.ReceiveGoAwayCanceledFrameAsync().ConfigureAwait(false);

                    // Cancel the dispatch if the peer canceled the shutdown.
                    UnderlyingConnection!.CancelDispatch();
                }
                catch
                {
                }
            }
        }
    }
}<|MERGE_RESOLUTION|>--- conflicted
+++ resolved
@@ -1064,19 +1064,6 @@
             }
         }
 
-<<<<<<< HEAD
-        private async Task WaitForCloseAsync(CancellationToken cancel)
-        {
-            // Wait for the peer to close the connection and return.
-            while (State != ConnectionState.Closed)
-            {
-                await _acceptStreamTask.WaitAsync(cancel).ConfigureAwait(false);
-            }
-            throw new ConnectionClosedException();
-        }
-
-=======
->>>>>>> a9e60ba3
         private async Task WaitForEmptyStreamsAsync(CancellationToken cancel)
         {
             // Wait for all the streams to complete or an unexpected connection closure.
