--- conflicted
+++ resolved
@@ -112,32 +112,6 @@
 
         public ValueTask DisposeAsync() => AbortAsync(new ObjectDisposedException($"{typeof(IceProtocolConnection)}"));
 
-<<<<<<< HEAD
-        /// <inheritdoc/>
-        public async Task PingAsync(CancellationToken cancel)
-        {
-            await _writeSemaphore.EnterAsync(cancel).ConfigureAwait(false);
-            try
-            {
-                EncodeValidateConnectionFrame(_networkConnectionWriter);
-                // The flush can't be canceled because it would lead to writing of an incomplete frame.
-                await _networkConnectionWriter.FlushAsync(CancellationToken.None).ConfigureAwait(false);
-            }
-            finally
-            {
-                _writeSemaphore.Release();
-            }
-
-            static void EncodeValidateConnectionFrame(SimpleNetworkConnectionWriter writer)
-            {
-                var encoder = new SliceEncoder(writer, SliceEncoding.Slice1);
-                IceDefinitions.ValidateConnectionFrame.Encode(ref encoder);
-            }
-        }
-
-        /// <inheritdoc/>
-=======
->>>>>>> b1a50813
         public async Task<IncomingResponse> InvokeAsync(
             OutgoingRequest request,
             Connection connection,
@@ -360,7 +334,7 @@
 
         public async Task PingAsync(CancellationToken cancel)
         {
-            await _sendSemaphore.EnterAsync(cancel).ConfigureAwait(false);
+            await _writeSemaphore.EnterAsync(cancel).ConfigureAwait(false);
             try
             {
                 EncodeValidateConnectionFrame(_networkConnectionWriter);
@@ -369,7 +343,7 @@
             }
             finally
             {
-                _sendSemaphore.Release();
+                _writeSemaphore.Release();
             }
 
             static void EncodeValidateConnectionFrame(SimpleNetworkConnectionWriter writer)
