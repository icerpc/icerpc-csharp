# IceRPC

[![Continuous Integration](https://github.com/zeroc-ice/icerpc-csharp/actions/workflows/dotnet.yml/badge.svg)](https://github.com/zeroc-ice/icerpc-csharp/actions/workflows/dotnet.yml)

- [IceRPC](#icerpc)
- [Build Requirements](#build-requirements)
- [Building](#building)
- [Testing](#testing)
- [Building Example Programs](#building-example-programs)
- [Project Templates](#project-templates)

## Build Requirements

Building IceRpc requires Rust and .NET development environments:

- A Rust development environment
- The .NET 7.0 SDK

The build depends on `IceRpc.Builder.MSBuild` NuGet package that is not publicly available, for accessing this package
you must create a `nuget.config` file with the following contents:

```xml
<?xml version="1.0" encoding="utf-8"?>
<configuration>
    <packageSources>
        <add key="github" value="https://nuget.pkg.github.com/zeroc-ice/index.json" />
    </packageSources>
    <packageSourceCredentials>
        <github>
            <add key="Username" value="USERNAME" />
            <add key="ClearTextPassword" value="TOKEN" />
        </github>
    </packageSourceCredentials>
</configuration>
```

You can create the `nuget.config` in the source folder or any folder up to the drive root.

You must replace:

- USERNAME with the name of your user account on GitHub
<<<<<<< HEAD
- TOKEN with your personal access token. Create your token from https://github.com/settings/tokens and give it the
  `read:packages` permission.
=======
- TOKEN with your personal access token. Create your token from [Github tokens](https://github.com/settings/tokens) and
  give it the `read:packages` permission.
>>>>>>> 0b62459c

Additionally, it may be necessary to set the following environment variable if you get a "Permission denied" error:

```shell
export CARGO_NET_GIT_FETCH_WITH_CLI=true
```

This tells Cargo to use git's executable to fetch dependencies instead of it's own.

## Building

IceRpc can be built from a regular command prompt, using the following command

For Linux and macOS

```shell
./build.sh
```

For Windows

```shell
build.cmd
```

This builds the [slicec-cs](./tools/slicec-cs) compiler, the IceRpc runtime assemblies, and the IceRpc tests in the
default debug configuration.

Additionally, a build task is provided for building IceRpc within Visual Studio Code. You can invoke this task by
pressing `Ctrl+Shift+B` (`Cmd+Shift+B` on macOS) or selecting `Tasks: Run Build Task...` from the command palette.

The benefit of using this task is that any errors or warnings encountered while compiling slice are reported in the
`Problems` view.

## Testing

The test suite can be run from the command line by running `dotnet test` command in the repository top-level
directory, this command builds `IceRpc.sln` solution an executes all tests from the solution.

For additional options see <https://docs.microsoft.com/en-us/dotnet/core/tools/dotnet-test>.

You can also run the tests from Visual Studio and Visual Studio for Mac using the built-in test explorer, in this
case you need to use `IceRpc.sln` solution file.

Visual Studio Code users can install [.NET Core Test Explorer](https://marketplace.visualstudio.com/items?itemName=formulahendry.dotnet-test-explorer)
plug-in to run tests from it.

Code coverage reports can be generated using [ReportGenerator](https://github.com/danielpalme/ReportGenerator)

Install the reportgenerator dotnet tool

```shell
dotnet tool install -g dotnet-reportgenerator-globaltool
```

Run the tests with code coverage

```shell
dotnet test --collect:"XPlat Code Coverage"
```

Generate the test report

```shell
reportgenerator "-reports:tests/*/TestResults/*/coverage.cobertura.xml" "-targetdir:tests/TestReport"
```

You can do the same with the `--coverage` argument of the build script.

## Building Example Programs

You can build each demo by using `dotnet build` command and the corresponding solution or project files, the example
programs are configured to use IceRPC NuGet packages.

If you want to build all examples at once run the following command:

For Linux and macOS

```shell
./build.sh --examples
```

For Windows

```shell
build.cmd --examples
```

If you want to use the IceRPC distribution from this repository instead of IceRPC from a published NuGet package, you
need to build and install the NuGet package from this repository before building the examples, this can be done by
running the following command:

For Linux and macOS

```shell
./build.sh --examples --srcdist
```

For Windows

```shell
build.cmd --examples --srcdist
```

## Project Templates

The `IceRpc.ProjectTemplates` NuGet packages provides project templates for `dotnet new`, install the templates using:

```shell
dotnet new install IceRpc.ProjectTemplates
```

To install the templates using a source build run the following command:

For Linux and macOS

```shell
./build.sh install-templates
```

For Windows

```shell
build.cmd install-templates
```

The `IceRpc.ProjectTemplates` package provides the following templates:

| Template Name   | Description                                    |
| --------------- | ---------------------------------------------- |
| `icerpc-client` | Template for command line client applications. |
| `icerpc-server` | Template for command line server applications. |

### Usage

```shell
dotnet new <template-name>
```

> :point_up: `dotnet new -h` for help.<|MERGE_RESOLUTION|>--- conflicted
+++ resolved
@@ -39,13 +39,8 @@
 You must replace:
 
 - USERNAME with the name of your user account on GitHub
-<<<<<<< HEAD
-- TOKEN with your personal access token. Create your token from https://github.com/settings/tokens and give it the
-  `read:packages` permission.
-=======
 - TOKEN with your personal access token. Create your token from [Github tokens](https://github.com/settings/tokens) and
   give it the `read:packages` permission.
->>>>>>> 0b62459c
 
 Additionally, it may be necessary to set the following environment variable if you get a "Permission denied" error:
 
