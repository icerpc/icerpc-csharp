// Copyright (c) ZeroC, Inc. All rights reserved.

using IceRpc.Slice;
using IceRpc.Slice.Internal;
using NUnit.Framework;
using System.IO.Pipelines;

namespace IceRpc.Tests.Slice;

[Parallelizable(ParallelScope.All)]
public sealed class ClassTests
{
    [Test]
    public void Class_graph_max_depth()
    {
        // Arrange
        var buffer = new MemoryBufferWriter(new byte[1024 * 1024]);
        var encoder = new SliceEncoder(buffer, SliceEncoding.Slice1);
        var theA = new MyClassA();
        var theB = new MyClassB();
        var theC = new MyClassC();

        theA.TheB = theB;
        theA.TheC = theC;
        for (int i = 0; i < 100; i++)
        {
            theC = new MyClassC();
            theC.TheB = new MyClassB();
            theB!.TheC = theC;
            theB = theB.TheC.TheB;
        }
        encoder.EncodeClass(theA);

        // Act/Assert
        Assert.That(() =>
        {
            var decoder = new SliceDecoder(
                buffer.WrittenMemory,
                SliceEncoding.Slice1,
                activator: SliceDecoder.GetActivator(typeof(MyClassA).Assembly),
                maxDepth: 100);
            decoder.DecodeClass<MyClassA>();
        },
        Throws.TypeOf<InvalidDataException>());
    }

    [Test]
    public void Encode_class_with_compact_format()
    {
        // Arrange
        var buffer = new MemoryBufferWriter(new byte[256]);
        var encoder = new SliceEncoder(buffer, SliceEncoding.Slice1);

        // Act
        encoder.EncodeClass(new MyClassA
        {
            TheB = new MyClassB(),
            TheC = new MyClassC(),
        });

        // Assert
        Assert.Multiple(() =>
        {
            var decoder = new SliceDecoder(buffer.WrittenMemory, SliceEncoding.Slice1);

            Assert.That(decoder.DecodeSize(), Is.EqualTo(1)); // Instance marker
            Assert.That(
                decoder.DecodeUInt8(),
                Is.EqualTo(
                    (byte)Slice1Definitions.TypeIdKind.String |  // The first Slice include a type Id
                    (byte)Slice1Definitions.SliceFlags.IsLastSlice));
            Assert.That(decoder.DecodeString(), Is.EqualTo(MyClassA.SliceTypeId));

            // MyClassA.theB member encoded inline (2 Slices)

            Assert.That(decoder.DecodeSize(), Is.EqualTo(1)); // Instance marker

            // theB - First Slice
            Assert.That(decoder.DecodeUInt8(), Is.EqualTo((byte)Slice1Definitions.TypeIdKind.String));
            Assert.That(decoder.DecodeString(), Is.EqualTo(MyClassB.SliceTypeId));
            Assert.That(decoder.DecodeSize(), Is.EqualTo(0)); // null instance

            // theB - Second Slice
            Assert.That(
                decoder.DecodeUInt8(),
                Is.EqualTo((byte)Slice1Definitions.SliceFlags.IsLastSlice));
            Assert.That(decoder.DecodeSize(), Is.EqualTo(0)); // null instance
            Assert.That(decoder.DecodeSize(), Is.EqualTo(0)); // null instance

            // MyClassA.theC member encoded inline (1 Slice)

            Assert.That(decoder.DecodeUInt8(), Is.EqualTo(1));

            // theC - First Slice
            Assert.That(
                decoder.DecodeUInt8(),
                Is.EqualTo((byte)Slice1Definitions.TypeIdKind.String | (byte)Slice1Definitions.SliceFlags.IsLastSlice));
            Assert.That(decoder.DecodeString(), Is.EqualTo(MyClassC.SliceTypeId));
            Assert.That(decoder.DecodeSize(), Is.EqualTo(0)); // null instance

            Assert.That(decoder.Consumed, Is.EqualTo(buffer.WrittenMemory.Length));
        });
    }

    [Test]
    public void Encode_class_with_sliced_format()
    {
        // Arrange
        var buffer = new MemoryBufferWriter(new byte[256]);
        var encoder = new SliceEncoder(buffer, SliceEncoding.Slice1, classFormat: ClassFormat.Sliced);

        // Act
        encoder.EncodeClass(new MyClassA
        {
            TheB = new MyClassB(),
            TheC = new MyClassC(),
        });

        // Assert
        Assert.Multiple(() =>
        {
            var decoder = new SliceDecoder(buffer.WrittenMemory, SliceEncoding.Slice1);

            Assert.That(decoder.DecodeSize(), Is.EqualTo(1)); // Instance marker

            Assert.That(
                decoder.DecodeUInt8(),
                Is.EqualTo(
                    (byte)Slice1Definitions.TypeIdKind.String |
                    (byte)Slice1Definitions.SliceFlags.HasIndirectionTable | // The sliced format includes an indirection
                    (byte)Slice1Definitions.SliceFlags.HasSliceSize |        // table and the Slice size for MyClassA
                    (byte)Slice1Definitions.SliceFlags.IsLastSlice));

            Assert.That(decoder.DecodeString(), Is.EqualTo(MyClassA.SliceTypeId));

            Assert.That(decoder.DecodeInt32(), Is.EqualTo(6)); // Slice size (int size + two references)
            Assert.That(decoder.DecodeSize(), Is.EqualTo(1));  // Reference the first entry in the indirection table
            Assert.That(decoder.DecodeSize(), Is.EqualTo(2));  // Reference the second entry in the indirection table

            Assert.That(decoder.DecodeSize(), Is.EqualTo(2));  // Size of the indirection table

            // MyClassA.theB member encoded in the indirection table (2 Slices)

            Assert.That(decoder.DecodeSize(), Is.EqualTo(1)); // Instance marker

            // theB - First Slice
            Assert.That(
                decoder.DecodeUInt8(),
                Is.EqualTo(
                    (byte)Slice1Definitions.TypeIdKind.String |
                    (byte)Slice1Definitions.SliceFlags.HasSliceSize));
            Assert.That(decoder.DecodeString(), Is.EqualTo(MyClassB.SliceTypeId));
            Assert.That(decoder.DecodeInt32(), Is.EqualTo(5)); // Slice size (int size + one reference)
            Assert.That(decoder.DecodeSize(), Is.EqualTo(0)); // null instance

            // theB - Second Slice
            Assert.That(
                decoder.DecodeUInt8(),
                Is.EqualTo(
                    (byte)Slice1Definitions.TypeIdKind.Index |
                    (byte)Slice1Definitions.SliceFlags.HasSliceSize |
                    (byte)Slice1Definitions.SliceFlags.IsLastSlice));
            Assert.That(decoder.DecodeSize(), Is.EqualTo(1)); // TypeId encoded as an index as this TypeId already appears
                                                              // with the first instance.
            Assert.That(decoder.DecodeInt32(), Is.EqualTo(6)); // Slice size (int size + two references)
            Assert.That(decoder.DecodeSize(), Is.EqualTo(0)); // null instance
            Assert.That(decoder.DecodeSize(), Is.EqualTo(0)); // null instance

            // MyClassA.theC member encoded in the indirection table (1 Slices)

            Assert.That(decoder.DecodeSize(), Is.EqualTo(1)); // Instance marker

            // theC - First Slice
            Assert.That(
                decoder.DecodeUInt8(),
                Is.EqualTo(
                    (byte)Slice1Definitions.TypeIdKind.String |
                    (byte)Slice1Definitions.SliceFlags.HasSliceSize |
                    (byte)Slice1Definitions.SliceFlags.IsLastSlice));
            Assert.That(decoder.DecodeString(), Is.EqualTo(MyClassC.SliceTypeId));
            Assert.That(decoder.DecodeInt32(), Is.EqualTo(5)); // Slice size (int size + one reference)
            Assert.That(decoder.DecodeSize(), Is.EqualTo(0)); // null instance

            Assert.That(decoder.Consumed, Is.EqualTo(buffer.WrittenMemory.Length));
        });
    }

    [Test]
    public void Encode_class_graph_with_compact_format()
    {
        // Arrange
        var buffer = new MemoryBufferWriter(new byte[256]);
        var encoder = new SliceEncoder(buffer, SliceEncoding.Slice1);
        var theA = new MyClassA();
        var theB = new MyClassB();
        var theC = new MyClassC();

        theA.TheB = theB;
        theA.TheC = theC;

        theB.TheC = theC;

        theC.TheB = theB;

        // Act
        encoder.EncodeClass(theA);

        // Assert

        // The class graph is encoded inline when using the compact format
        // theA index 2
        // theB index 3
        // theC index 4

        // Assert
        Assert.Multiple(() =>
        {
            var decoder = new SliceDecoder(buffer.WrittenMemory, SliceEncoding.Slice1);

            Assert.That(decoder.DecodeSize(), Is.EqualTo(1)); // Instance marker
            Assert.That(
                decoder.DecodeUInt8(),
                Is.EqualTo((byte)Slice1Definitions.TypeIdKind.String | (byte)Slice1Definitions.SliceFlags.IsLastSlice));
            Assert.That(decoder.DecodeString(), Is.EqualTo(MyClassA.SliceTypeId));

            // MyClassA.theB member encoded inline (2 Slices)

            Assert.That(decoder.DecodeSize(), Is.EqualTo(1)); // Instance marker

            // theB - First Slice
            Assert.That(decoder.DecodeUInt8(), Is.EqualTo((byte)Slice1Definitions.TypeIdKind.String));
            Assert.That(decoder.DecodeString(), Is.EqualTo(MyClassB.SliceTypeId));
            Assert.That(decoder.DecodeSize(), Is.EqualTo(0)); // null reference

            // theB - Second Slice
            Assert.That(decoder.DecodeUInt8(), Is.EqualTo((byte)Slice1Definitions.SliceFlags.IsLastSlice));
            Assert.That(decoder.DecodeSize(), Is.EqualTo(0)); // null reference

            // theB.theC instance encoded inline
            Assert.That(decoder.DecodeSize(), Is.EqualTo(1)); // Instance marker

            // MyClassA.theB.theC encoded inline (1 Slice)
            Assert.That(
                decoder.DecodeUInt8(),
                Is.EqualTo((byte)Slice1Definitions.TypeIdKind.String | (byte)Slice1Definitions.SliceFlags.IsLastSlice));
            Assert.That(decoder.DecodeString(), Is.EqualTo(MyClassC.SliceTypeId));
            Assert.That(decoder.DecodeSize(), Is.EqualTo(3)); // reference to the 3rd instance

            // MyClassA.TheC encoded as an index
            Assert.That(decoder.DecodeSize(), Is.EqualTo(4)); // reference to the 4th instance

            Assert.That(decoder.Consumed, Is.EqualTo(buffer.WrittenMemory.Length));

        });
    }

    [Test]
    public void Encode_class_graph_with_sliced_format()
    {
        // Arrange
        var buffer = new MemoryBufferWriter(new byte[256]);
        var encoder = new SliceEncoder(buffer, SliceEncoding.Slice1, classFormat: ClassFormat.Sliced);
        var theA = new MyClassA();
        var theB = new MyClassB();
        var theC = new MyClassC();

        theA.TheB = theB;
        theA.TheC = theC;

        theB.TheC = theC;

        theC.TheB = theB;

        // Act
        encoder.EncodeClass(theA);

        // Assert
        Assert.Multiple(() =>
        {

            var decoder = new SliceDecoder(buffer.WrittenMemory, SliceEncoding.Slice1);

            Assert.That(decoder.DecodeSize(), Is.EqualTo(1)); // Instance marker
            Assert.That(
                decoder.DecodeUInt8(),
                Is.EqualTo(
                    (byte)Slice1Definitions.TypeIdKind.String |
                    (byte)Slice1Definitions.SliceFlags.HasIndirectionTable |
                    (byte)Slice1Definitions.SliceFlags.HasSliceSize |
                    (byte)Slice1Definitions.SliceFlags.IsLastSlice));
            Assert.That(decoder.DecodeString(), Is.EqualTo(MyClassA.SliceTypeId));
            Assert.That(decoder.DecodeInt32(), Is.EqualTo(6)); // Slice size

            Assert.That(decoder.DecodeSize(), Is.EqualTo(1)); // (reference 1st entry of the indirection table)
            Assert.That(decoder.DecodeSize(), Is.EqualTo(2)); // (reference 2nd entry of the indirection table)

            Assert.That(decoder.DecodeSize(), Is.EqualTo(2)); // Indirection table size

            // MyClassA.theB member encoded in the indirection table (2 Slices)
            Assert.That(decoder.DecodeSize(), Is.EqualTo(1)); // Instance marker
                                                              // First Slice
            Assert.That(
                decoder.DecodeUInt8(),
                Is.EqualTo(
                    (byte)Slice1Definitions.TypeIdKind.String |
                    (byte)Slice1Definitions.SliceFlags.HasSliceSize));

            // theB - First Slice
            Assert.That(decoder.DecodeString(), Is.EqualTo(MyClassB.SliceTypeId));
            Assert.That(decoder.DecodeInt32(), Is.EqualTo(5)); // Slice size (int size + one reference)
            Assert.That(decoder.DecodeSize(), Is.EqualTo(0)); // null instance

            // theB - Second Slice
            Assert.That(
                decoder.DecodeUInt8(),
                Is.EqualTo(
                    (byte)Slice1Definitions.TypeIdKind.Index |
                    (byte)Slice1Definitions.SliceFlags.HasIndirectionTable |
                    (byte)Slice1Definitions.SliceFlags.HasSliceSize |
                    (byte)Slice1Definitions.SliceFlags.IsLastSlice));
            Assert.That(decoder.DecodeSize(), Is.EqualTo(1)); // TypeId encoded as an index as this TypeId already appears
                                                              // with the first instance.
            Assert.That(decoder.DecodeInt32(), Is.EqualTo(6)); // Slice size (int size + two references)
            Assert.That(decoder.DecodeSize(), Is.EqualTo(0)); // null instance
            Assert.That(decoder.DecodeSize(), Is.EqualTo(1)); // (reference 1st entry of the indirection table)

            Assert.That(decoder.DecodeSize(), Is.EqualTo(1)); // Indirection table size

            // MyClassA.theB.theC member encoded in the indirection table (1 Slice)
            Assert.That(decoder.DecodeSize(), Is.EqualTo(1)); // Instance marker
            Assert.That(
                decoder.DecodeUInt8(),
                Is.EqualTo(
                    (byte)Slice1Definitions.TypeIdKind.String |
                    (byte)Slice1Definitions.SliceFlags.HasIndirectionTable |
                    (byte)Slice1Definitions.SliceFlags.HasSliceSize |
                    (byte)Slice1Definitions.SliceFlags.IsLastSlice));

            // First Slice
            Assert.That(decoder.DecodeString(), Is.EqualTo(MyClassC.SliceTypeId));
            Assert.That(decoder.DecodeInt32(), Is.EqualTo(5)); // Slice size (int size + one reference)
            Assert.That(decoder.DecodeSize(), Is.EqualTo(1)); // reference 1st entry of the indirection table

            Assert.That(decoder.DecodeSize(), Is.EqualTo(1)); // Indirection table size

            Assert.That(decoder.DecodeSize(), Is.EqualTo(3)); // Reference to index 3

            // MyClassA.theC encoded as an index
            Assert.That(decoder.DecodeSize(), Is.EqualTo(4)); // Reference to index 4

            Assert.That(decoder.Consumed, Is.EqualTo(buffer.WrittenMemory.Length));
        });
    }

    [Test]
    public void Encode_class_with_compact_id_and_compact_format()
    {
        // Arrange
        var buffer = new MemoryBufferWriter(new byte[256]);
        var encoder = new SliceEncoder(buffer, SliceEncoding.Slice1);

        // Act
        encoder.EncodeClass(new MyDerivedCompactClass());

        // Assert
        var decoder = new SliceDecoder(buffer.WrittenMemory, SliceEncoding.Slice1);

        Assert.That(decoder.DecodeSize(), Is.EqualTo(1)); // Instance marker
        Assert.That(decoder.DecodeUInt8(), Is.EqualTo((byte)Slice1Definitions.TypeIdKind.CompactId));
        Assert.That(decoder.DecodeSize(), Is.EqualTo(typeof(MyDerivedCompactClass).GetCompactSliceTypeId()!.Value));

        Assert.That(decoder.DecodeUInt8(), Is.EqualTo((byte)Slice1Definitions.SliceFlags.IsLastSlice));

        Assert.That(decoder.Consumed, Is.EqualTo(buffer.WrittenMemory.Length));
    }

    [Test]
    public void Encode_class_with_compact_id_and_sliced_format()
    {
        // Arrange
        var buffer = new MemoryBufferWriter(new byte[256]);
        var encoder = new SliceEncoder(buffer, SliceEncoding.Slice1, classFormat: ClassFormat.Sliced);

        // Act
        encoder.EncodeClass(new MyDerivedCompactClass());

        // Assert
        Assert.Multiple(() =>
        {
            var decoder = new SliceDecoder(
                buffer.WrittenMemory,
                SliceEncoding.Slice1,
                activator: SliceDecoder.GetActivator(typeof(MyDerivedCompactClass).Assembly));

            Assert.That(decoder.DecodeSize(), Is.EqualTo(1)); // Instance marker
            Assert.That(
                decoder.DecodeUInt8(),
                Is.EqualTo(
                    (byte)Slice1Definitions.TypeIdKind.CompactId |
                    (byte)Slice1Definitions.SliceFlags.HasSliceSize));
            Assert.That(decoder.DecodeSize(), Is.EqualTo(typeof(MyDerivedCompactClass).GetCompactSliceTypeId()!.Value));
            Assert.That(decoder.DecodeInt32(), Is.EqualTo(4)); // Empty Slice 4 bytes

            Assert.That(
                decoder.DecodeUInt8(),
                Is.EqualTo(
                    (byte)Slice1Definitions.TypeIdKind.CompactId |

                    (byte)Slice1Definitions.SliceFlags.HasSliceSize |
                    (byte)Slice1Definitions.SliceFlags.IsLastSlice));
            Assert.That(decoder.DecodeSize(), Is.EqualTo(typeof(MyCompactClass).GetCompactSliceTypeId()!.Value));
            Assert.That(decoder.DecodeInt32(), Is.EqualTo(4)); // Empty Slice 4 bytes

            Assert.That(decoder.Consumed, Is.EqualTo(buffer.WrittenMemory.Length));
        });
    }

    [Test]
    public void Encode_class_with_tagged_members_and_compact_format(
        [Values(10, null)] int? a,
        [Values("hello world!", null)] string? b)
    {
        // Arrange
        var buffer = new MemoryBufferWriter(new byte[256]);
        var encoder = new SliceEncoder(buffer, SliceEncoding.Slice1);

        // Act
        encoder.EncodeClass(new MyDerivedClassWithTaggedMembers(a, b));

        // Assert
        Assert.Multiple(() =>
        {
<<<<<<< HEAD
=======
            Assert.That(
                decoder.DecodeTagged(
                    20,
                    TagFormat.OptimizedVSize,
                    (ref SliceDecoder decoder) => decoder.DecodeString(),
                    useTagEndMarker: false),
                Is.EqualTo(b));
            Assert.That(decoder.DecodeUInt8(), Is.EqualTo(Slice1Definitions.TagEndMarker));
        }
>>>>>>> 862d82a6

            var decoder = new SliceDecoder(buffer.WrittenMemory, SliceEncoding.Slice1);

            Assert.That(decoder.DecodeSize(), Is.EqualTo(1)); // Instance marker
            Assert.That(decoder.DecodeUInt8(),
                b is null ?
                    Is.EqualTo((byte)Slice1Definitions.TypeIdKind.String) :
                    Is.EqualTo(
                        (byte)Slice1Definitions.TypeIdKind.String |
                        (byte)Slice1Definitions.SliceFlags.HasTaggedMembers));

            Assert.That(decoder.DecodeString(), Is.EqualTo(MyDerivedClassWithTaggedMembers.SliceTypeId));

            // MyDerivedClassWithTaggedMembers.B
            if (b is not null)
            {
                Assert.That(
                    decoder.DecodeTagged(
                        20,
                        TagFormat.OVSize,
                        (ref SliceDecoder decoder) => decoder.DecodeString(),
                        useTagEndMarker: false),
                    Is.EqualTo(b));
                Assert.That(decoder.DecodeUInt8(), Is.EqualTo(Slice1Definitions.TagEndMarker));
            }

            Assert.That(decoder.DecodeUInt8(),
                a is null ?
                    Is.EqualTo((byte)Slice1Definitions.SliceFlags.IsLastSlice) :
                    Is.EqualTo(
                        (byte)Slice1Definitions.SliceFlags.HasTaggedMembers |
                        (byte)Slice1Definitions.SliceFlags.IsLastSlice));
            // MyClassWithTaggedMembers.A
            if (a is not null)
            {
                Assert.That(
                    decoder.DecodeTagged(
                        10,
                        TagFormat.F4,
                        (ref SliceDecoder decoder) => decoder.DecodeInt32(),
                        useTagEndMarker: false),
                    Is.EqualTo(a));
                Assert.That(decoder.DecodeUInt8(), Is.EqualTo(Slice1Definitions.TagEndMarker));
                Assert.That(decoder.Consumed, Is.EqualTo(buffer.WrittenMemory.Length));
            }
        });
    }

    [Test]
    public void Decode_class_with_compact_format()
    {
        // Arrange
        var buffer = new MemoryBufferWriter(new byte[256]);
        var encoder = new SliceEncoder(buffer, SliceEncoding.Slice1);

        encoder.EncodeSize(1); // Instance marker
        encoder.EncodeUInt8(
            (byte)Slice1Definitions.TypeIdKind.String |  // The first Slice include a type Id
            (byte)Slice1Definitions.SliceFlags.IsLastSlice);
        encoder.EncodeString(MyClassA.SliceTypeId);

        // MyClassA.theB member encoded inline (2 Slices)

        encoder.EncodeSize(1); // Instance marker

        // MyClassA.theB - First Slice
        encoder.EncodeUInt8((byte)Slice1Definitions.TypeIdKind.String);
        encoder.EncodeString(MyClassB.SliceTypeId);
        encoder.EncodeSize(0); // null instance

        // MyClassA.theB - Second Slice
        encoder.EncodeUInt8((byte)Slice1Definitions.SliceFlags.IsLastSlice);
        encoder.EncodeSize(0); // null instance
        encoder.EncodeSize(0); // null instance

        // MyClassA.theC member encoded inline (1 Slice)

        encoder.EncodeSize(1); // Instance marker

        // MyClassA.theC - First Slice
        encoder.EncodeUInt8(
            (byte)Slice1Definitions.TypeIdKind.String | (byte)Slice1Definitions.SliceFlags.IsLastSlice);
        encoder.EncodeString(MyClassC.SliceTypeId);
        encoder.EncodeSize(0); // null instance

        var decoder = new SliceDecoder(
            buffer.WrittenMemory,
            SliceEncoding.Slice1,
            activator: SliceDecoder.GetActivator(typeof(MyClassA).Assembly));

        // Act
        MyClassA theA = decoder.DecodeClass<MyClassA>();

        // Assert

        Assert.That(theA.TheB, Is.TypeOf<MyClassB>());
        Assert.That(theA.TheB, Is.Not.Null);
        Assert.That(theA.TheB.TheA, Is.Null);
        Assert.That(theA.TheB.TheB, Is.Null);
        Assert.That(theA.TheB.TheC, Is.Null);

        Assert.That(theA.TheC, Is.TypeOf<MyClassC>());
        Assert.That(theA.TheC, Is.Not.Null);
        Assert.That(theA.TheC.TheB, Is.Null);
        Assert.That(decoder.Consumed, Is.EqualTo(buffer.WrittenMemory.Length));
    }

    [Test]
    public void Decode_class_with_sliced_format()
    {
        // Arrange
        var buffer = new MemoryBufferWriter(new byte[256]);
        var encoder = new SliceEncoder(buffer, SliceEncoding.Slice1);

        encoder.EncodeSize(1); // Instance marker

        encoder.EncodeUInt8(
            (byte)Slice1Definitions.TypeIdKind.String |
            (byte)Slice1Definitions.SliceFlags.HasIndirectionTable | // The sliced format includes an indirection
            (byte)Slice1Definitions.SliceFlags.HasSliceSize |        // table and the Slice size for MyClassA
            (byte)Slice1Definitions.SliceFlags.IsLastSlice);

        encoder.EncodeString(MyClassA.SliceTypeId);

        encoder.EncodeInt32(6); // Slice size (int size + two references)
        encoder.EncodeSize(1);  // Reference the first entry in the indirection table
        encoder.EncodeSize(2);  // Reference the second entry in the indirection table

        encoder.EncodeSize(2);  // Size of the indirection table

        // MyClassA.theB member encoded in the indirection table (2 Slices)

        encoder.EncodeSize(1); // Instance marker

        // theB - First Slice
        encoder.EncodeUInt8(
            (byte)Slice1Definitions.TypeIdKind.String |
            (byte)Slice1Definitions.SliceFlags.HasSliceSize);
        encoder.EncodeString(MyClassB.SliceTypeId);
        encoder.EncodeInt32(5); // Slice size (int size + one reference)
        encoder.EncodeSize(0); // null instance

        // theB - Second Slice
        encoder.EncodeUInt8(
            (byte)Slice1Definitions.TypeIdKind.Index |
            (byte)Slice1Definitions.SliceFlags.HasSliceSize |
            (byte)Slice1Definitions.SliceFlags.IsLastSlice);
        encoder.EncodeSize(1); // TypeId encoded as an index as this TypeId already appears
                               // with the first instance.
        encoder.EncodeInt32(6); // Slice size (int size + two references)
        encoder.EncodeSize(0); // null instance
        encoder.EncodeSize(0); // null instance

        // MyClassA.theC member encoded in the indirection table (1 Slices)
        encoder.EncodeSize(1); // Instance marker

        // theC - First Slice
        encoder.EncodeUInt8(
            (byte)Slice1Definitions.TypeIdKind.String |
            (byte)Slice1Definitions.SliceFlags.HasSliceSize |
            (byte)Slice1Definitions.SliceFlags.IsLastSlice);
        encoder.EncodeString(MyClassC.SliceTypeId);
        encoder.EncodeInt32(5); // Slice size (int size + one reference)
        encoder.EncodeSize(0); // null instance

        var decoder = new SliceDecoder(
            buffer.WrittenMemory,
            SliceEncoding.Slice1,
            activator: SliceDecoder.GetActivator(typeof(MyClassA).Assembly));

        // Act
        MyClassA theA = decoder.DecodeClass<MyClassA>();

        // Assert
        Assert.That(theA.TheB, Is.Not.Null);
        Assert.That(theA.TheB, Is.TypeOf<MyClassB>());
        Assert.That(theA.TheB.TheA, Is.Null);
        Assert.That(theA.TheB.TheB, Is.Null);
        Assert.That(theA.TheB.TheC, Is.Null);

        Assert.That(theA.TheC, Is.Not.Null);
        Assert.That(theA.TheC, Is.TypeOf<MyClassC>());
        Assert.That(theA.TheC.TheB, Is.Null);

        Assert.That(decoder.Consumed, Is.EqualTo(buffer.WrittenMemory.Length));
    }

    [Test]
    public void Decode_class_graph_with_compact_format()
    {
        // Arrange
        var buffer = new MemoryBufferWriter(new byte[256]);
        var encoder = new SliceEncoder(buffer, SliceEncoding.Slice1);

        // The class graph is encoded inline when using the compact format
        // theA index 2
        // theB index 3
        // theC index 4
        encoder.EncodeSize(1); // Instance marker

        encoder.EncodeUInt8((byte)Slice1Definitions.TypeIdKind.String | (byte)Slice1Definitions.SliceFlags.IsLastSlice);
        encoder.EncodeString(MyClassA.SliceTypeId);

        // MyClassA.theB member encoded inline (2 Slices)

        encoder.EncodeSize(1); // Instance marker

        // theB - First Slice
        encoder.EncodeUInt8((byte)Slice1Definitions.TypeIdKind.String);
        encoder.EncodeString(MyClassB.SliceTypeId);
        encoder.EncodeSize(0); // null reference

        // theB - Second Slice
        encoder.EncodeUInt8((byte)Slice1Definitions.SliceFlags.IsLastSlice);
        encoder.EncodeSize(0); // null reference

        // theB.theC instance encoded inline
        encoder.EncodeSize(1); // Instance marker

        // MyClassA.theB.theC encoded inline (1 Slice)
        encoder.EncodeUInt8(
            (byte)Slice1Definitions.TypeIdKind.String | (byte)Slice1Definitions.SliceFlags.IsLastSlice);
        encoder.EncodeString(MyClassC.SliceTypeId);
        encoder.EncodeSize(3); // reference to instance with index 3

        // MyClassA.TheC encoded as an index
        encoder.EncodeSize(4); // reference to instance with index 4

        var decoder = new SliceDecoder(
            buffer.WrittenMemory,
            SliceEncoding.Slice1,
            activator: SliceDecoder.GetActivator(typeof(MyClassA).Assembly));

        // Act
        MyClassA theA = decoder.DecodeClass<MyClassA>();

        // Assert

        Assert.That(theA.TheB, Is.Not.Null);
        Assert.That(theA.TheB, Is.TypeOf<MyClassB>());
        Assert.That(theA.TheB.TheA, Is.Null);
        Assert.That(theA.TheB.TheB, Is.Null);
        Assert.That(theA.TheB.TheC, Is.Not.Null);

        Assert.That(theA.TheC, Is.Not.Null);
        Assert.That(theA.TheC, Is.TypeOf<MyClassC>());
        Assert.That(theA.TheC.TheB, Is.Not.Null);

        Assert.That(theA.TheB.TheC, Is.EqualTo(theA.TheC));
        Assert.That(theA.TheC.TheB, Is.EqualTo(theA.TheB));

        Assert.That(decoder.Consumed, Is.EqualTo(buffer.WrittenMemory.Length));
    }

    [Test]
    public void Decode_class_graph_with_sliced_format()
    {
        // Arrange
        var buffer = new MemoryBufferWriter(new byte[256]);
        var encoder = new SliceEncoder(buffer, SliceEncoding.Slice1, classFormat: ClassFormat.Sliced);
        encoder.EncodeSize(1); // Instance marker
        encoder.EncodeUInt8(
            (byte)Slice1Definitions.TypeIdKind.String |
            (byte)Slice1Definitions.SliceFlags.HasIndirectionTable |
            (byte)Slice1Definitions.SliceFlags.HasSliceSize |
            (byte)Slice1Definitions.SliceFlags.IsLastSlice);
        encoder.EncodeString(MyClassA.SliceTypeId);
        encoder.EncodeInt32(6); // Slice size

        encoder.EncodeSize(1); // (reference 1st entry of the indirection table)
        encoder.EncodeSize(2); // (reference 2nd entry of the indirection table)

        encoder.EncodeSize(2); // Indirection table size

        // MyClassA.theB member encoded in the indirection table (2 Slices)
        encoder.EncodeSize(1); // Instance marker

        // First Slice
        encoder.EncodeUInt8(
            (byte)Slice1Definitions.TypeIdKind.String |
            (byte)Slice1Definitions.SliceFlags.HasSliceSize);

        // theB - First Slice
        encoder.EncodeString(MyClassB.SliceTypeId);
        encoder.EncodeInt32(5); // Slice size (int size + one reference)
        encoder.EncodeSize(0); // null instance

        // theB - Second Slice
        encoder.EncodeUInt8(
            (byte)Slice1Definitions.TypeIdKind.Index |
            (byte)Slice1Definitions.SliceFlags.HasIndirectionTable |
            (byte)Slice1Definitions.SliceFlags.HasSliceSize |
            (byte)Slice1Definitions.SliceFlags.IsLastSlice);
        encoder.EncodeSize(1); // TypeId encoded as an index as this TypeId already appears
                               // with the first instance.
        encoder.EncodeInt32(6); // Slice size (int size + two references)
        encoder.EncodeSize(0); // null instance
        encoder.EncodeSize(1); // (reference 1st entry of the indirection table)

        encoder.EncodeSize(1); // Indirection table size

        // MyClassA.theB.theC member encoded in the indirection table (1 Slice)
        encoder.EncodeSize(1); // Instance marker
        encoder.EncodeUInt8(
            (byte)Slice1Definitions.TypeIdKind.String |
            (byte)Slice1Definitions.SliceFlags.HasIndirectionTable |
            (byte)Slice1Definitions.SliceFlags.HasSliceSize |
            (byte)Slice1Definitions.SliceFlags.IsLastSlice);

        // First Slice
        encoder.EncodeString(MyClassC.SliceTypeId);
        encoder.EncodeInt32(5); // Slice size (int size + one reference)
        encoder.EncodeSize(1); // reference 1st entry of the indirection table

        encoder.EncodeSize(1); // Indirection table size

        encoder.EncodeSize(3); // Reference to index 3

        // MyClassA.theC encoded as an index
        encoder.EncodeSize(4); // Reference to index 4

        var decoder = new SliceDecoder(
            buffer.WrittenMemory,
            SliceEncoding.Slice1,
            activator: SliceDecoder.GetActivator(typeof(MyClassA).Assembly));

        // Act
        MyClassA theA = decoder.DecodeClass<MyClassA>();

        // Assert

        Assert.That(theA.TheB, Is.Not.Null);
        Assert.That(theA.TheB, Is.TypeOf<MyClassB>());
        Assert.That(theA.TheB.TheA, Is.Null);
        Assert.That(theA.TheB.TheB, Is.Null);
        Assert.That(theA.TheB.TheC, Is.Not.Null);

        Assert.That(theA.TheC, Is.Not.Null);
        Assert.That(theA.TheC, Is.TypeOf<MyClassC>());
        Assert.That(theA.TheC.TheB, Is.Not.Null);

        Assert.That(theA.TheB.TheC, Is.EqualTo(theA.TheC));
        Assert.That(theA.TheC.TheB, Is.EqualTo(theA.TheB));

        Assert.That(decoder.Consumed, Is.EqualTo(buffer.WrittenMemory.Length));
    }

    [Test]
    public void Decode_class_with_compact_id_and_compact_format()
    {
        // Arrange
        var buffer = new MemoryBufferWriter(new byte[256]);
        var encoder = new SliceEncoder(buffer, SliceEncoding.Slice1);

        encoder.EncodeSize(1); // Instance marker
        encoder.EncodeUInt8((byte)Slice1Definitions.TypeIdKind.CompactId);
        encoder.EncodeSize(typeof(MyDerivedCompactClass).GetCompactSliceTypeId()!.Value);

        encoder.EncodeUInt8((byte)Slice1Definitions.SliceFlags.IsLastSlice);

        var decoder = new SliceDecoder(
            buffer.WrittenMemory,
            SliceEncoding.Slice1,
            activator: SliceDecoder.GetActivator(typeof(MyDerivedCompactClass).Assembly));

        // Act
        _ = decoder.DecodeClass<MyDerivedCompactClass>();

        // Assert
        Assert.That(decoder.Consumed, Is.EqualTo(buffer.WrittenMemory.Length));
    }

    [Test]
    public void Decode_class_with_compact_id_and_sliced_format()
    {
        // Arrange
        var buffer = new MemoryBufferWriter(new byte[256]);
        var encoder = new SliceEncoder(buffer, SliceEncoding.Slice1, classFormat: ClassFormat.Sliced);

        encoder.EncodeSize(1); // Instance marker
        encoder.EncodeUInt8(
            (byte)Slice1Definitions.TypeIdKind.CompactId |
            (byte)Slice1Definitions.SliceFlags.HasSliceSize);
        encoder.EncodeSize(typeof(MyDerivedCompactClass).GetCompactSliceTypeId()!.Value);
        encoder.EncodeInt32(4); // Empty Slice 4 bytes

        encoder.EncodeUInt8(
            (byte)Slice1Definitions.TypeIdKind.CompactId |
            (byte)Slice1Definitions.SliceFlags.HasSliceSize |
            (byte)Slice1Definitions.SliceFlags.IsLastSlice);
        encoder.EncodeSize(typeof(MyCompactClass).GetCompactSliceTypeId()!.Value);
        encoder.EncodeInt32(4); // Empty Slice 4 bytes

        var decoder = new SliceDecoder(
            buffer.WrittenMemory,
            SliceEncoding.Slice1,
            activator: SliceDecoder.GetActivator(typeof(MyDerivedCompactClass).Assembly));

        // Act
        _ = decoder.DecodeClass<MyDerivedCompactClass>();

        // Assert
        Assert.That(decoder.Consumed, Is.EqualTo(buffer.WrittenMemory.Length));
    }

    [Test]
    public void Decode_class_with_tagged_members_and_compact_format(
        [Values(10, null)] int? a,
        [Values("hello world!", null)] string? b,
        [Values(20, null)] long? c)
    {
        // Arrange
        var buffer = new MemoryBufferWriter(new byte[256]);
        var encoder = new SliceEncoder(buffer, SliceEncoding.Slice1);

        encoder.EncodeSize(1); // Instance marker
        byte sliceFlags = (byte)Slice1Definitions.TypeIdKind.String;
        if (b is not null || c is not null)
        {
            sliceFlags |= (byte)Slice1Definitions.SliceFlags.HasTaggedMembers;
        }
        encoder.EncodeUInt8(sliceFlags);

        encoder.EncodeString(MyDerivedClassWithTaggedMembers.SliceTypeId);

        // MyDerivedClassWithTaggedMembers.B
        if (b is not null)
        {
            encoder.EncodeTagged(
                20,
                TagFormat.OptimizedVSize,
                b,
                (ref SliceEncoder encoder, string value) => encoder.EncodeString(value));
        }

        if (c is not null)
        {
            // Additional tagged member not defined in Slice
            encoder.EncodeTagged(
                30,
                TagFormat.F8,
                c.Value,
                (ref SliceEncoder encoder, long value) => encoder.EncodeInt64(value));
        }

        if (b is not null || c is not null)
        {
            encoder.EncodeUInt8(Slice1Definitions.TagEndMarker);
        }

        sliceFlags = (byte)Slice1Definitions.SliceFlags.IsLastSlice;
        if (a is not null)
        {
            sliceFlags |= (byte)Slice1Definitions.SliceFlags.HasTaggedMembers;
        }
        encoder.EncodeUInt8(sliceFlags);

        // MyClassWithTaggedMembers.A
        if (a is not null)
        {
            encoder.EncodeTagged(
                10,
                TagFormat.F4,
                a.Value,
                (ref SliceEncoder encoder, int value) => encoder.EncodeInt32(value));
            encoder.EncodeUInt8(Slice1Definitions.TagEndMarker);
        }
        var decoder = new SliceDecoder(
            buffer.WrittenMemory,
            SliceEncoding.Slice1,
            activator: SliceDecoder.GetActivator(typeof(MyDerivedClassWithTaggedMembers).Assembly));

        // Act
        MyDerivedClassWithTaggedMembers classWithTaggedMembers = decoder.DecodeClass<MyDerivedClassWithTaggedMembers>();

        // Assert
        Assert.Multiple(() =>
        {
            Assert.That(classWithTaggedMembers.A, Is.EqualTo(a));
            Assert.That(classWithTaggedMembers.B, Is.EqualTo(b));
        });
        Assert.That(decoder.Consumed, Is.EqualTo(buffer.WrittenMemory.Length));
    }

    [Test]
    public void Operation_request_with_compact_format()
    {
        // Act
        PipeReader payload = CompactFormatOperationsProxy.Request.OpMyClass(new MyClassB());

        // Assert
        Assert.Multiple(() =>
        {
            ReadResult readResult;
            Assert.That(payload.TryRead(out readResult), Is.True);
            Assert.That(readResult.IsCompleted, Is.True);
            var decoder = new SliceDecoder(readResult.Buffer, SliceEncoding.Slice1);

            // MyClassB instance encoded with compact format (2 Slices)

            Assert.That(decoder.DecodeSize(), Is.EqualTo(1)); // Instance marker

            // First Slice
            Assert.That(decoder.DecodeUInt8(), Is.EqualTo((byte)Slice1Definitions.TypeIdKind.String));
            Assert.That(decoder.DecodeString(), Is.EqualTo(MyClassB.SliceTypeId));
            Assert.That(decoder.DecodeSize(), Is.EqualTo(0)); // null instance

            // Second Slice
            Assert.That(decoder.DecodeUInt8(), Is.EqualTo((byte)Slice1Definitions.SliceFlags.IsLastSlice));
            Assert.That(decoder.DecodeSize(), Is.EqualTo(0)); // null instance
            Assert.That(decoder.DecodeSize(), Is.EqualTo(0)); // null instance
            Assert.That(decoder.Consumed, Is.EqualTo(readResult.Buffer.Length));
        });
    }

    [Test]
    public void Operation_request_with_sliced_format()
    {
        // Act
        var payload = SlicedFormatOperationsProxy.Request.OpMyClass(new MyClassB());

        // Assert
        Assert.Multiple(() =>
        {
            ReadResult readResult;
            Assert.That(payload.TryRead(out readResult), Is.True);
            Assert.That(readResult.IsCompleted, Is.True);
            var decoder = new SliceDecoder(readResult.Buffer, SliceEncoding.Slice1);

            // MyClassB instance encoded with sliced format (2 Slices)

            Assert.That(decoder.DecodeSize(), Is.EqualTo(1)); // Instance marker

            // First Slice
            Assert.That(
                decoder.DecodeUInt8(),
                Is.EqualTo((byte)Slice1Definitions.TypeIdKind.String | (byte)Slice1Definitions.SliceFlags.HasSliceSize));
            Assert.That(decoder.DecodeString(), Is.EqualTo(MyClassB.SliceTypeId));
            Assert.That(decoder.DecodeInt32(), Is.EqualTo(5));
            Assert.That(decoder.DecodeSize(), Is.EqualTo(0)); // null instance

            // Second Slice
            Assert.That(decoder.DecodeUInt8(), Is.EqualTo(
                (byte)Slice1Definitions.TypeIdKind.String |
                (byte)Slice1Definitions.SliceFlags.HasSliceSize |
                (byte)Slice1Definitions.SliceFlags.IsLastSlice));
            Assert.That(decoder.DecodeString(), Is.EqualTo(MyClassA.SliceTypeId));
            Assert.That(decoder.DecodeInt32(), Is.EqualTo(6));
            Assert.That(decoder.DecodeSize(), Is.EqualTo(0)); // null instance
            Assert.That(decoder.DecodeSize(), Is.EqualTo(0)); // null instance
            Assert.That(decoder.Consumed, Is.EqualTo(readResult.Buffer.Length));
        });
    }

    [Test]
    public void Operation_response_with_compact_format()
    {
        // Act
        var payload = ICompactFormatOperations.Response.OpMyClass(new MyClassB());

        // Assert
        Assert.Multiple(() =>
        {
            ReadResult readResult;
            Assert.That(payload.TryRead(out readResult), Is.True);
            Assert.That(readResult.IsCompleted, Is.True);
            var decoder = new SliceDecoder(readResult.Buffer, SliceEncoding.Slice1);

            // MyClassB instance encoded with compact format (2 Slices)

            Assert.That(decoder.DecodeSize(), Is.EqualTo(1)); // Instance marker

            // First Slice
            Assert.That(decoder.DecodeUInt8(), Is.EqualTo((byte)Slice1Definitions.TypeIdKind.String));
            Assert.That(decoder.DecodeString(), Is.EqualTo(MyClassB.SliceTypeId));
            Assert.That(decoder.DecodeSize(), Is.EqualTo(0)); // null instance

            // Second Slice
            Assert.That(decoder.DecodeUInt8(), Is.EqualTo((byte)Slice1Definitions.SliceFlags.IsLastSlice));
            Assert.That(decoder.DecodeSize(), Is.EqualTo(0)); // null instance
            Assert.That(decoder.DecodeSize(), Is.EqualTo(0)); // null instance
            Assert.That(decoder.Consumed, Is.EqualTo(readResult.Buffer.Length));
        });
    }

    [Test]
    public void Operation_response_with_sliced_format()
    {
        // Act
        var payload = ISlicedFormatOperations.Response.OpMyClass(new MyClassB());

        // Assert
        Assert.Multiple(() =>
        {
            ReadResult readResult;
            Assert.That(payload.TryRead(out readResult), Is.True);
            Assert.That(readResult.IsCompleted, Is.True);
            var decoder = new SliceDecoder(readResult.Buffer, SliceEncoding.Slice1);

            // MyClassB instance encoded with sliced format (2 Slices)

            Assert.That(decoder.DecodeSize(), Is.EqualTo(1)); // Instance marker

            // First Slice
            Assert.That(
                decoder.DecodeUInt8(),
                Is.EqualTo((byte)Slice1Definitions.TypeIdKind.String | (byte)Slice1Definitions.SliceFlags.HasSliceSize));
            Assert.That(decoder.DecodeString(), Is.EqualTo(MyClassB.SliceTypeId));
            Assert.That(decoder.DecodeInt32(), Is.EqualTo(5));
            Assert.That(decoder.DecodeSize(), Is.EqualTo(0)); // null instance

            // Second Slice
            Assert.That(decoder.DecodeUInt8(), Is.EqualTo(
                (byte)Slice1Definitions.TypeIdKind.String |
                (byte)Slice1Definitions.SliceFlags.HasSliceSize |
                (byte)Slice1Definitions.SliceFlags.IsLastSlice));
            Assert.That(decoder.DecodeString(), Is.EqualTo(MyClassA.SliceTypeId));
            Assert.That(decoder.DecodeInt32(), Is.EqualTo(6));
            Assert.That(decoder.DecodeSize(), Is.EqualTo(0)); // null instance
            Assert.That(decoder.DecodeSize(), Is.EqualTo(0)); // null instance
            Assert.That(decoder.Consumed, Is.EqualTo(readResult.Buffer.Length));
        });
    }
}<|MERGE_RESOLUTION|>--- conflicted
+++ resolved
@@ -430,18 +430,6 @@
         // Assert
         Assert.Multiple(() =>
         {
-<<<<<<< HEAD
-=======
-            Assert.That(
-                decoder.DecodeTagged(
-                    20,
-                    TagFormat.OptimizedVSize,
-                    (ref SliceDecoder decoder) => decoder.DecodeString(),
-                    useTagEndMarker: false),
-                Is.EqualTo(b));
-            Assert.That(decoder.DecodeUInt8(), Is.EqualTo(Slice1Definitions.TagEndMarker));
-        }
->>>>>>> 862d82a6
 
             var decoder = new SliceDecoder(buffer.WrittenMemory, SliceEncoding.Slice1);
 
@@ -461,7 +449,7 @@
                 Assert.That(
                     decoder.DecodeTagged(
                         20,
-                        TagFormat.OVSize,
+                        TagFormat.OptimizedVSize,
                         (ref SliceDecoder decoder) => decoder.DecodeString(),
                         useTagEndMarker: false),
                     Is.EqualTo(b));
