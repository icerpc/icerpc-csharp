// Copyright (c) ZeroC, Inc. All rights reserved.

using System.Collections.Immutable;
using System.IO.Pipelines;

namespace IceRpc
{
    /// <summary>Base class for incoming frames.</summary>
    public abstract class IncomingFrame
    {
        /// <summary>The connection that received this frame.</summary>
        public Connection Connection
        {
            get => _connection ?? throw new InvalidOperationException("connection not set");
            set => _connection = value;
        }

        /// <summary>The features of this request.</summary>
        public FeatureCollection Features { get; set; } = FeatureCollection.Empty;

        /// <summary>Returns the fields of this frame.</summary>
        public IReadOnlyDictionary<int, ReadOnlyMemory<byte>> Fields { get; init; } =
            ImmutableDictionary<int, ReadOnlyMemory<byte>>.Empty;

        /// <summary>The payload of this frame.</summary>
<<<<<<< HEAD
        public ReadOnlyMemory<byte> Payload
        {
            get =>
                _payload is ReadOnlyMemory<byte> value ? value : throw new InvalidOperationException("payload not set");

            set => _payload = value;
        }
=======
        public PipeReader Payload { get; set; }
>>>>>>> 53a72857

        /// <summary>Returns the encoding of the payload of this frame.</summary>
        /// <remarks>The header of the frame is always encoded using the frame protocol's encoding.</remarks>
        public Encoding PayloadEncoding { get; }

        /// <summary>The Ice protocol of this frame.</summary>
        public Protocol Protocol { get; }

        private Connection? _connection;

        /// <summary>Constructs an incoming frame.</summary>
        /// <param name="protocol">The protocol used to receive the frame.</param>
        /// <param name="payload">The payload of the new frame.</param>
        /// <param name="payloadEncoding">The encoding of the payload.</param>
        protected IncomingFrame(Protocol protocol, PipeReader payload, Encoding payloadEncoding)
        {
            Payload = payload;
            PayloadEncoding = payloadEncoding;
            Protocol = protocol;
        }
    }
}<|MERGE_RESOLUTION|>--- conflicted
+++ resolved
@@ -23,17 +23,7 @@
             ImmutableDictionary<int, ReadOnlyMemory<byte>>.Empty;
 
         /// <summary>The payload of this frame.</summary>
-<<<<<<< HEAD
-        public ReadOnlyMemory<byte> Payload
-        {
-            get =>
-                _payload is ReadOnlyMemory<byte> value ? value : throw new InvalidOperationException("payload not set");
-
-            set => _payload = value;
-        }
-=======
         public PipeReader Payload { get; set; }
->>>>>>> 53a72857
 
         /// <summary>Returns the encoding of the payload of this frame.</summary>
         /// <remarks>The header of the frame is always encoded using the frame protocol's encoding.</remarks>
