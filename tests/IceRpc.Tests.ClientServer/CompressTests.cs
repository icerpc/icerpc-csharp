--- conflicted
+++ resolved
@@ -20,32 +20,10 @@
         [TestCase(2048, 2048, "Fastest")]
         public async Task Compress_Payload(int size, int compressionMinSize, string compressionLevel)
         {
-<<<<<<< HEAD
-            await using var communicator = new Communicator
-            {
-                ConnectionOptions = new OutgoingConnectionOptions
-                {
-                    CompressionLevel = Enum.Parse<CompressionLevel>(compressionLevel),
-                    CompressionMinSize = compressionMinSize
-                }
-            };
-
-            await using var server = new Server
-            {
-                Invoker = communicator,
-                ConnectionOptions = new IncomingConnectionOptions()
-                {
-                    CompressionLevel = Enum.Parse<CompressionLevel>(compressionLevel),
-                    CompressionMinSize = compressionMinSize
-                },
-                Endpoint = TestHelper.GetUniqueColocEndpoint()
-            };
-=======
-            await using var pool = new Communicator { };
+            await using var pool = new Communicator();
             pool.Use(Interceptor.CreateCompressor(Enum.Parse<CompressionLevel>(compressionLevel),
                                                   compressionMinSize));
             pool.Use(Interceptor.Decompressor);
->>>>>>> bb2c764d
 
             int compressedRequestSize = 0;
             bool compressedRequest = false;
