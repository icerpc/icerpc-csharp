// Copyright (c) ZeroC, Inc. All rights reserved.

using IceRpc.Features;
using IceRpc.Interop;
using NUnit.Framework;
using System;
using System.Collections.Generic;
using System.Threading;
using System.Threading.Tasks;

namespace IceRpc.Tests.Api
{
    [Parallelizable(scope: ParallelScope.All)]
    public class ProxyTests
    {
        [TestCase(Protocol.Ice1)]
        [TestCase(Protocol.Ice2)]
        public async Task Proxy_BuiltinOperationsAsync(Protocol protocol)
        {
            await using var server = new Server
            {
                Dispatcher = new Greeter(),
                Endpoint = TestHelper.GetUniqueColocEndpoint(protocol)
            };
            server.Listen();
            await using var connection = new Connection { RemoteEndpoint = server.ProxyEndpoint };
            await connection.ConnectAsync();

            var prx = IGreeterPrx.FromConnection(connection);

            await prx.IcePingAsync();

            Assert.AreEqual("::IceRpc::Tests::Api::Greeter", await prx.IceIdAsync());

            string[] ids = new string[]
            {
                "::Ice::Object",
                "::IceRpc::Tests::Api::Greeter",
            };
            CollectionAssert.AreEqual(ids, await prx.IceIdsAsync());

            Assert.That(await prx.IceIsAAsync("::IceRpc::Tests::Api::Greeter"), Is.True);
            Assert.That(await prx.IceIsAAsync("::IceRpc::Tests::Api::Foo"), Is.False);

            Assert.IsNotNull(await prx.As<IServicePrx>().CheckedCastAsync<IGreeterPrx>());

            // Test that builtin operation correctly forward the cancel param
            var canceled = new CancellationToken(canceled: true);
            Assert.ThrowsAsync<OperationCanceledException>(async () => await prx.IcePingAsync(cancel: canceled));
            Assert.ThrowsAsync<OperationCanceledException>(async () => await prx.IceIdAsync(cancel: canceled));
            Assert.ThrowsAsync<OperationCanceledException>(async () => await prx.IceIdsAsync(cancel: canceled));
            Assert.ThrowsAsync<OperationCanceledException>(
                async () => await prx.IceIsAAsync("::IceRpc::Tests::Api::Greeter", cancel: canceled));
            Assert.ThrowsAsync<OperationCanceledException>(
                async () => await prx.As<IServicePrx>().CheckedCastAsync<IGreeterPrx>(cancel: canceled));

            // Test that builtin operation correctly forward the context
            var invocation = new Invocation
            {
                Context = new Dictionary<string, string> { ["foo"] = "bar" }
            };

            var pipeline = new Pipeline();
            prx.Invoker = pipeline;
            pipeline.Use(next => new InlineInvoker((request, cancel) =>
            {
                Assert.AreEqual(request.Features.GetContext(), invocation.Context);
                return next.InvokeAsync(request, cancel);
            }));

            await prx.IcePingAsync(invocation);
            await prx.IceIdAsync(invocation);
            await prx.IceIdsAsync(invocation);
            await prx.IceIsAAsync("::IceRpc::Tests::Api::Greeter", invocation);
            await prx.As<IServicePrx>().CheckedCastAsync<IGreeterPrx>(invocation);
        }

        [TestCase("ice+tcp://localhost:10000/test")]
        [TestCase("test:tcp -h localhost -p 10000")]
        public void Proxy_SetProperty(string s)
        {
            var prx = IGreeterPrx.Parse(s);

            prx.Encoding = Encoding.V11;
            Assert.AreEqual(prx.Encoding, Encoding.V11);
            prx.Encoding = Encoding.V20;
            Assert.AreEqual(prx.Encoding, Encoding.V20);

            if (prx.Protocol == Protocol.Ice1)
            {
                var prx2 = IGreeterPrx.Parse("test:tcp -h localhost -p 10001");
                prx.Endpoint = prx2.Endpoint;
                Assert.AreEqual(prx.Endpoint, prx2.Endpoint);
            }
            else
            {
                var prx2 = IGreeterPrx.Parse("ice+tcp://localhost:10001/test");
                prx.Endpoint = prx2.Endpoint;
                Assert.AreEqual(prx.Endpoint, prx2.Endpoint);
            }

            if (prx.Protocol == Protocol.Ice1)
            {
                Assert.AreEqual("facet", prx.WithFacet<IGreeterPrx>("facet").GetFacet());
            }

            if (prx.Protocol == Protocol.Ice1)
            {
                prx = IGreeterPrx.Parse(s);

                IGreeterPrx other = prx.WithPath<IGreeterPrx>("/test").WithFacet<IGreeterPrx>("facet");

                Assert.AreEqual("facet", other.GetFacet());
                Assert.AreEqual("test", other.GetIdentity().Name);
                Assert.AreEqual("", other.GetIdentity().Category);

                other = other.WithPath<IGreeterPrx>("/category/test");
                Assert.AreEqual("facet", other.GetFacet());
                Assert.AreEqual("test", other.GetIdentity().Name);
                Assert.AreEqual("category", other.GetIdentity().Category);

                other = prx.WithPath<IGreeterPrx>("/foo").WithFacet<IGreeterPrx>("facet1");
                Assert.AreEqual("facet1", other.GetFacet());
                Assert.AreEqual("foo", other.GetIdentity().Name);
                Assert.AreEqual("", other.GetIdentity().Category);
            }
        }

        [Test]
        public void Proxy_SetProperty_ArgumentException()
        {
            var prxIce1 = IServicePrx.Parse("hello:tcp -h localhost -p 10000");
            Assert.AreEqual(Protocol.Ice1, prxIce1.Protocol);
            var prxIce2 = IServicePrx.Parse("ice+tcp://host.zeroc.com/hello");
            Assert.AreEqual(Protocol.Ice2, prxIce2.Protocol);

            // Endpoints protocol must match the proxy protocol
            Assert.Throws<ArgumentException>(() => prxIce1.Endpoint = prxIce2.Endpoint);
            Assert.Throws<ArgumentException>(() => prxIce2.Endpoint = prxIce1.Endpoint);
        }

        /// <summary>Test the parsing of valid proxies.</summary>
        /// <param name="str">The string to parse as a proxy.</param>
        [TestCase("ice -t:tcp -h localhost -p 10000")]
        [TestCase("ice+tcp:ssl -h localhost -p 10000")]
        public void Proxy_Parse_ValidInputIce1Format(string str)
        {
            var prx = IServicePrx.Parse(str);
            Assert.AreEqual(Protocol.Ice1, prx.Protocol);
            Assert.IsTrue(IServicePrx.TryParse(prx.ToString()!, invoker: null, out IServicePrx? prx2));
            Assert.AreEqual(prx, prx2); // round-trip works
        }

        [TestCase("ice+tcp://host.zeroc.com/identity#facet", "/identity%23facet")] // C# Uri parser escapes #
        [TestCase("ice+tcp://host.zeroc.com:1000/category/name")]
        [TestCase("ice+tcp://host.zeroc.com:1000/loc0/loc1/category/name")]
        [TestCase("ice+tcp://host.zeroc.com/category/name%20with%20space", "/category/name%20with%20space")]
        [TestCase("ice+tcp://host.zeroc.com/category/name with space", "/category/name%20with%20space")]
        [TestCase("ice+tcp://host.zeroc.com//identity")]
        [TestCase("ice+tcp://host.zeroc.com//identity?alt-endpoint=host2.zeroc.com")]
        [TestCase("ice+tcp://host.zeroc.com//identity?alt-endpoint=host2.zeroc.com:10000")]
        [TestCase("ice+tcp://[::1]:10000/identity?alt-endpoint=host1:10000,host2,host3,host4")]
        [TestCase("ice+tcp://[::1]:10000/identity?alt-endpoint=host1:10000&alt-endpoint=host2,host3&alt-endpoint=[::2]")]
        [TestCase("ice:location//identity#facet", "/location//identity%23facet")]
        [TestCase("ice+tcp://host.zeroc.com//identity")]
        [TestCase("ice+tcp://host.zeroc.com/\x7f€$%/!#$'()*+,:;=@[] %2F",
                  "/%7F%E2%82%AC$%25/!%23$'()*+,:;=@[]%20%2F")] // Only remarkable char is # converted into %23
        [TestCase(@"ice+tcp://host.zeroc.com/foo\bar\n\t!", "/foo/bar/n/t!")] // Parser converts \ to /
        // another syntax for empty port
        [TestCase("ice+tcp://host.zeroc.com:/identity", "/identity")]
        [TestCase("ice+universal://com.zeroc.ice/identity?transport=iaps&option=a,b%2Cb,c&option=d")]
        [TestCase("ice+universal://host.zeroc.com/identity?transport=100")]
        // leading :: to make the address IPv6-like
        [TestCase("ice+universal://[::ab:cd:ef:00]/identity?transport=bt")]
        [TestCase("ice+universal://host.zeroc.com:10000/identity?transport=tcp")]
        [TestCase("ice+universal://host.zeroc.com/identity?transport=ws&option=/foo%2520/bar")]
        [TestCase("ice+loc://mylocation.domain.com/foo/bar", "/foo/bar")]
        [TestCase("ice+coloc://host:10000")]
        // a valid URI
        [TestCase("ice:tcp -p 10000")]
        // ice3 proxies
        [TestCase("ice+universal://host.zeroc.com/identity?transport=ws&option=/foo%2520/bar&protocol=3")]
        [TestCase("ice+tcp://0.0.0.0/identity#facet")] // Any IPv4 in proxy endpoint (unusable but parses ok)
        [TestCase("ice+tcp://[::0]/identity#facet")] // Any IPv6 in proxy endpoint (unusable but parses ok)
        [TestCase("identity:tcp -h 0.0.0.0")] // Any IPv4 in proxy endpoint (unusable but parses ok)
        [TestCase("identity:tcp -h \"::0\"")] // Any IPv6 address in proxy endpoint (unusable but parses ok)
        [TestCase("identity:coloc -h *")]
        public void Proxy_Parse_ValidInputUriFormat(string str, string? path = null)
        {
            var prx = IServicePrx.Parse(str);

            if (path != null)
            {
                Assert.AreEqual(path, prx.Path);
            }

            var prx2 = IServicePrx.Parse(prx.ToString()!);
            Assert.AreEqual(prx, prx2); // round-trip works

            // Also try with non-default ToStringMode
            prx2 = IServicePrx.Parse(prx.ToString(ToStringMode.ASCII));
            Assert.AreEqual(prx, prx2);

            prx2 = IServicePrx.Parse(prx.ToString(ToStringMode.Compat));
            Assert.AreEqual(prx, prx2);
        }

        /// <summary>Tests that parsing an invalid proxies fails with <see cref="FormatException"/>.</summary>
        /// <param name="str">The string to parse as a proxy.</param>
        [TestCase("ice + tcp://host.zeroc.com:foo")] // missing host
        [TestCase("ice:identity?protocol=ice2")] // invalid protocol
        [TestCase("ice+universal://host.zeroc.com")] // missing transport
        [TestCase("ice+universal://host.zeroc.com:10000/identity?transport=tcp&protocol=ice1")] // invalid protocol
        [TestCase("ice://host:1000/identity")] // host not allowed
        [TestCase("ice+universal:/identity")] // missing host
        [TestCase("ice+tcp://host.zeroc.com/identity?protocol=3")] // unknown protocol (must use universal)
        [TestCase("ice+tcp://host.zeroc.com//identity?protocol=ice1")] // invalid protocol
        [TestCase("ice+tcp://host.zeroc.com/identity?alt-endpoint=host2?protocol=ice2")] // protocol option in alt-endpoint
        [TestCase("ice+tcp://host.zeroc.com/identity?foo=bar")] // unknown option
        [TestCase("ice+universal://host.zeroc.com/identity?transport=ws&option=/foo%2520/bar&alt-endpoint=host2?transport=tcp$protocol=3")]
        [TestCase("")]
        [TestCase("\"\"")]
        [TestCase("\"\" test")] // invalid trailing characters
        [TestCase("test:")] // missing endpoint
        [TestCase("id@server test")]
        [TestCase("id -f \"facet x")]
        [TestCase("id -f \'facet x")]
        [TestCase("test -f facet@test @test")]
        [TestCase("test -p 2.0")]
        [TestCase("test:tcp@location")]
        [TestCase("test: :tcp")]
        [TestCase("id:opaque -t 99 -v abcd -x abc")] // invalid x option
        [TestCase("id:opaque")] // missing -t and -v
        [TestCase("id:opaque -t 1 -t 1 -v abcd")] // repeated -t
        [TestCase("id:opaque -t 1 -v abcd -v abcd")]
        [TestCase("id:opaque -v abcd")]
        [TestCase("id:opaque -t 1")]
        [TestCase("id:opaque -t -v abcd")]
        [TestCase("id:opaque -t 1 -v")]
        [TestCase("id:opaque -t x -v abcd")]
        [TestCase("id:opaque -t -1 -v abcd")] // -t must be >= 0
        [TestCase("id:opaque -t 99 -v x?c")] // invalid char in v
        [TestCase("id:opaque -t 99 -v xc")] // invalid length for base64 input
        [TestCase("id:loc -h foobar")] // cannot parse loc as a transport with ice1
        public void Proxy_Parse_InvalidInput(string str)
        {
            Assert.Throws<FormatException>(() => IServicePrx.Parse(str));
            Assert.IsFalse(IServicePrx.TryParse(str, invoker: null, out _));
        }

        /// <summary>Test that the parsed proxy has the expected identity and location</summary>
        /// <param name="str">The string to parse as a proxy.</param>
        /// <param name="name">The expected identity name for the parsed proxy.</param>
        /// <param name="category">The expected identity category for the parsed proxy.</param>
        /// <param name="location">The expected location for the parsed proxy.</param>
        [TestCase("test", "test", "")]
        [TestCase(" test ", "test", "")]
        [TestCase(" test", "test", "")]
        [TestCase("test ", "test", "")]
        [TestCase("'test -f facet'", "test -f facet", "")]
        [TestCase("\"test -f facet\"", "test -f facet", "")]
        [TestCase("\"test -f facet@test\"", "test -f facet@test", "")]
        [TestCase("\"test -f facet@test @test\"", "test -f facet@test @test", "")]
        [TestCase("test\\040test", "test test", "")]
        [TestCase("test\\40test", "test test", "")]
        // Test some octal and hex corner cases.
        [TestCase("test\\4test", "test\u0004test", "")]
        [TestCase("test\\04test", "test\u0004test", "")]
        [TestCase("test\\004test", "test\u0004test", "")]
        [TestCase("test\\1114test", "test\u00494test", "")]
        [TestCase("test\\b\\f\\n\\r\\t\\'\\\"\\\\test", "test\b\f\n\r\t\'\"\\test", "")]
        [TestCase("category/test", "test", "category")]
        public void Proxy_Parse_InputWithIdentity(string str, string name, string category)
        {
            var prx = IServicePrx.Parse(str);
            Assert.AreEqual(name, prx.GetIdentity().Name);
            Assert.AreEqual(category, prx.GetIdentity().Category);
            Assert.AreEqual("", prx.GetFacet());
        }

        [Test]
        public void Proxy_Equals()
        {
            Assert.IsTrue(IServicePrx.Equals(null, null));
            var prx = IServicePrx.Parse("ice+tcp://host.zeroc.com/identity");
            Assert.IsTrue(IServicePrx.Equals(prx, prx));
            Assert.IsTrue(IServicePrx.Equals(prx,
                                             IServicePrx.Parse("ice+tcp://host.zeroc.com/identity")));
            Assert.IsFalse(IServicePrx.Equals(null, prx));
            Assert.IsFalse(IServicePrx.Equals(prx, null));
        }

        [TestCase("ice+tcp://tcphost:10000/test?" +
                  "alt-endpoint=ice+universal://unihost:10000?transport=100$option=ABCD")]
        [TestCase("test -t:tcp -h tcphost -p 10000 -t 1200 -z " +
                  ": udp -h 239.255.1.1 -p 10001 --interface eth0 --ttl 5 " +
                  ":opaque -e 1.8 -t 100 -v ABCD")]
        public void Proxy_EndpointInformation(string prx)
        {
            var p1 = IServicePrx.Parse(prx);

            var tcpEndpoint = p1.Endpoint;
            Assert.AreEqual(Transport.TCP, tcpEndpoint!.Transport);
            Assert.AreEqual(tcpEndpoint.Protocol == Protocol.Ice1 ? false : null, tcpEndpoint.IsSecure);
            Assert.AreEqual("tcphost", tcpEndpoint.Host);
            Assert.AreEqual(10000, tcpEndpoint.Port);

            if (p1.Protocol == Protocol.Ice1)
            {
                Assert.AreEqual("1200", tcpEndpoint["timeout"]);
                Assert.AreEqual("true", tcpEndpoint["compress"]);
            }
            Assert.IsFalse(tcpEndpoint.IsDatagram);

            if (p1.Protocol == Protocol.Ice1)
            {
                var udpEndpoint = p1.AltEndpoints[0];
                Assert.AreEqual("239.255.1.1", udpEndpoint.Host);
                Assert.AreEqual(10001, udpEndpoint.Port);
                Assert.AreEqual("eth0", udpEndpoint["interface"]);
                Assert.AreEqual("5", udpEndpoint["ttl"]);
                Assert.AreEqual(null, udpEndpoint["timeout"]);
                Assert.AreEqual(null, udpEndpoint["compress"]);
                Assert.IsFalse(udpEndpoint.IsSecure);
                Assert.IsTrue(udpEndpoint.IsDatagram);
                Assert.AreEqual(Transport.UDP, udpEndpoint.Transport);

                var opaqueEndpoint = p1.AltEndpoints[1];
                Assert.AreEqual("ABCD", opaqueEndpoint["value"]);
                Assert.AreEqual("1.8", opaqueEndpoint["value-encoding"]);
            }
            else
            {
                var universalEndpoint = p1.AltEndpoints[0];
                Assert.AreEqual((Transport)100, universalEndpoint.Transport);
                Assert.AreEqual("ABCD", universalEndpoint["option"]);
            }
        }

        /// <summary>Test that proxies that are equal produce the same hash code.</summary>
        [TestCase("hello:tcp -h localhost")]
        [TestCase("ice+tcp://localhost/path?alt-endpoint=ice+tcp://[::1]")]
        public void Proxy_HashCode(string proxyString)
        {
            var prx1 = IServicePrx.Parse(proxyString);
            var prx2 = prx1.Clone();
            var prx3 = IServicePrx.Parse(prx2.ToString()!);

            CheckGetHashCode(prx1, prx2);
            CheckGetHashCode(prx1, prx3);

            static void CheckGetHashCode(IServicePrx prx1, IServicePrx prx2)
            {
                Assert.AreEqual(prx1, prx2);
                Assert.AreEqual(prx1.GetHashCode(), prx2.GetHashCode());
                // The second attempt should hit the hash code cache
                Assert.AreEqual(prx1.GetHashCode(), prx2.GetHashCode());
            }
        }

        [Test]
        public async Task Proxy_InvokeAsync()
        {
            await using var server = new Server
            {
                Dispatcher = new Greeter(),
                Endpoint = TestHelper.GetUniqueColocEndpoint()
            };
            server.Listen();

            await using var connection = new Connection { RemoteEndpoint = server.ProxyEndpoint };
            var prx = IGreeterPrx.FromConnection(connection);

<<<<<<< HEAD
            (ReadOnlyMemory<byte> payload, IceRpc.StreamReader? _, Encoding payloadEncoding, Connection responseConnection) =
=======
            (ReadOnlyMemory<byte> payload, Encoding payloadEncoding, Connection responseConnection, IceRpc.Transports.RpcStream? _) =
>>>>>>> c96d430a
                await prx.InvokeAsync("SayHello", Payload.FromEmptyArgs(prx));

            Assert.DoesNotThrow(() => payload.CheckVoidReturnValue(payloadEncoding));
        }

        [Test]
        public async Task Proxy_ReceiveProxyAsync()
        {
            var service = new ProxyTest();

            await using var server = new Server
            {
                Dispatcher = service,
                Endpoint = TestHelper.GetUniqueColocEndpoint()
            };
            server.Listen();

            await using var connection = new Connection { RemoteEndpoint = server.ProxyEndpoint };
            var prx = IProxyTestPrx.FromConnection(connection);

            IProxyTestPrx? received = await prx.ReceiveProxyAsync();
            Assert.That(received, Is.Null);

            // Check that the received proxy "inherits" the invoker of the caller.
            service.Proxy = IProxyTestPrx.FromPath("/foo");
            received = await prx.ReceiveProxyAsync();
            Assert.That(received!.Invoker, Is.Null);

            var pipeline = new Pipeline();
            prx.Invoker = pipeline;
            received = await prx.ReceiveProxyAsync();
            Assert.AreEqual(pipeline, received!.Invoker);

            // Same with an endpoint
            service.Proxy.Endpoint = "ice+tcp://localhost";
            received = await prx.ReceiveProxyAsync();
            Assert.AreEqual(service.Proxy.Endpoint, received!.Endpoint);
            Assert.AreEqual(pipeline, received!.Invoker);
        }

        [Test]
        public async Task Proxy_SendProxyAsync()
        {
            var service = new ProxyTest();

            // First verify that the invoker of a proxy received over an incoming request is by default null.
            await using var server = new Server
            {
                Dispatcher = service,
                Endpoint = TestHelper.GetUniqueColocEndpoint()
            };
            server.Listen();

            await using var connection = new Connection { RemoteEndpoint = server.ProxyEndpoint };
            var prx = IProxyTestPrx.FromConnection(connection);
            await prx.SendProxyAsync(prx);
            Assert.That(service.Proxy, Is.Not.Null);
            Assert.That(service.Proxy?.Invoker, Is.Null);

            // Now with a router and the ProxyInvoker middleware - we set the invoker on the proxy received by the
            // service.
            var router = new Router();
            router.Map<IProxyTest>(service);

            var pipeline = new Pipeline();
            router.Use(Middleware.ProxyInvoker(pipeline));

            server.Dispatcher = router;
            service.Proxy = null;
            await prx.SendProxyAsync(prx);
            Assert.That(service.Proxy, Is.Not.Null);
            Assert.AreEqual(pipeline, service.Proxy?.Invoker);
        }

        [Test]
        public void Proxy_UriOptions()
        {
            string proxyString = "ice+tcp://localhost:10000/test";

            var prx = IServicePrx.Parse(proxyString);

            Assert.AreEqual("/test", prx.Path);

            string complicated = $"{proxyString}?encoding=1.1&alt-endpoint=ice+tcp://localhost";
            prx = IServicePrx.Parse(complicated);

            Assert.AreEqual(Encoding.V11, prx.Encoding);
            Endpoint altEndpoint = prx.AltEndpoints[0];
            Assert.AreEqual(1, prx.AltEndpoints.Count);
            Assert.AreEqual(Transport.TCP, altEndpoint.Transport);
        }

        [TestCase("1.3")]
        [TestCase("2.1")]
        public void Proxy_NotSupportedEncoding(string encoding)
        {
            var pipeline = new Pipeline();
            var prx = IGreeterPrx.Parse("/test", pipeline);
            prx.Encoding = Encoding.Parse(encoding);
            Assert.ThrowsAsync<NotSupportedException>(async () => await prx.IcePingAsync());
        }

        [TestCase("3")]
        [TestCase("4")]
        public async Task Proxy_NotSupportedProtocol(string protocol)
        {
            await using var connection = new Connection
            {
                RemoteEndpoint = $"ice+universal://localhost?transport=tcp&protocol={protocol}"
            };

            var prx = IGreeterPrx.FromConnection(connection);
            Assert.ThrowsAsync<NotSupportedException>(async () => await prx.IcePingAsync());
        }

        [Test]
        public async Task Proxy_FactoryMethodsAsync()
        {
            Assert.AreEqual("/IceRpc.Service", IServicePrx.DefaultPath);

            var service = IServicePrx.FromPath("/test");
            Assert.AreEqual("/test", service.Path);
            Assert.IsNull(service.Endpoint);

            Assert.AreEqual("/IceRpc.Tests.Api.Greeter", IGreeterPrx.DefaultPath);

            var greeter = IGreeterPrx.FromPath("/test");
            Assert.AreEqual("/test", greeter.Path);
            Assert.IsNull(greeter.Endpoint);

            dynamic? capture = null;
            var router = new Router();
            router.Use(next => new InlineDispatcher((request, cancel) =>
            {
                capture = new
                {
                    ServerConnection = request.Connection,
                    Service = IServicePrx.FromConnection(request.Connection),
                    Greeter = IGreeterPrx.FromConnection(request.Connection)
                };
                return new(new OutgoingResponse(request, Payload.FromVoidReturnValue(request)));
            }));

            await using var server = new Server
            {
                Endpoint = "ice+tcp://127.0.0.1:0?tls=false",
                // TODO use localhost see https://github.com/dotnet/runtime/issues/53447
                HostName = "127.0.0.1",
                Dispatcher = router
            };
            server.Listen();
            await using var connection = new Connection { RemoteEndpoint = server.ProxyEndpoint };

            service = IServicePrx.FromConnection(connection);
            Assert.AreEqual(IServicePrx.DefaultPath, service.Path);
            Assert.AreEqual(connection, service.Connection);
            Assert.AreEqual(connection.RemoteEndpoint, service.Endpoint);

            greeter = IGreeterPrx.FromConnection(connection);
            Assert.AreEqual(IGreeterPrx.DefaultPath, greeter.Path);
            Assert.AreEqual(connection, greeter.Connection);
            Assert.AreEqual(connection.RemoteEndpoint, greeter.Endpoint);

            service = IServicePrx.FromServer(server);
            Assert.AreEqual(IServicePrx.DefaultPath, service.Path);
            Assert.IsNull(service.Connection);
            Assert.AreEqual(server.ProxyEndpoint, service.Endpoint);

            greeter = IGreeterPrx.FromServer(server);
            Assert.AreEqual(IGreeterPrx.DefaultPath, greeter.Path);
            Assert.IsNull(greeter.Connection);
            Assert.AreEqual(server.ProxyEndpoint, greeter.Endpoint);

            await IServicePrx.FromConnection(connection).IcePingAsync();

            Assert.IsNotNull(capture);
            Assert.AreEqual(IServicePrx.DefaultPath, capture.Service.Path);
            Assert.AreEqual(capture.ServerConnection, capture.Service.Connection);
            Assert.IsNull(capture.Service.Endpoint);

            Assert.IsNotNull(greeter);
            Assert.AreEqual(IGreeterPrx.DefaultPath, capture.Greeter.Path);
            Assert.AreEqual(capture.ServerConnection, capture.Greeter.Connection);
            Assert.IsNull(capture.Greeter.Endpoint);
        }

        private class Greeter : IGreeter
        {
            public ValueTask SayHelloAsync(Dispatch dispatch, CancellationToken cancel) =>
                default;
        }

        private class ProxyTest : IProxyTest
        {
            internal IProxyTestPrx? Proxy { get; set; }

            public ValueTask<IProxyTestPrx?> ReceiveProxyAsync(Dispatch dispatch, CancellationToken cancel) =>
                new(Proxy);

            public ValueTask SendProxyAsync(IProxyTestPrx proxy, Dispatch dispatch, CancellationToken cancel)
            {
                Proxy = proxy;
                return default;
            }
        }
    }
}<|MERGE_RESOLUTION|>--- conflicted
+++ resolved
@@ -371,11 +371,7 @@
             await using var connection = new Connection { RemoteEndpoint = server.ProxyEndpoint };
             var prx = IGreeterPrx.FromConnection(connection);
 
-<<<<<<< HEAD
             (ReadOnlyMemory<byte> payload, IceRpc.StreamReader? _, Encoding payloadEncoding, Connection responseConnection) =
-=======
-            (ReadOnlyMemory<byte> payload, Encoding payloadEncoding, Connection responseConnection, IceRpc.Transports.RpcStream? _) =
->>>>>>> c96d430a
                 await prx.InvokeAsync("SayHello", Payload.FromEmptyArgs(prx));
 
             Assert.DoesNotThrow(() => payload.CheckVoidReturnValue(payloadEncoding));
