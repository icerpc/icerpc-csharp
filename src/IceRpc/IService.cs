// Copyright (c) ZeroC, Inc. All rights reserved.

using System;
using System.Collections.Generic;
using System.Threading;
using System.Threading.Tasks;

namespace IceRpc
{
    /// <summary>The base interface for all services.</summary>
    [TypeId("::Ice::Object")]
    public interface IService : IDispatcher
    {
        // The following are helper classes and methods for generated servants.

        /// <summary>Provides static methods that read the arguments of requests.</summary>
        public static class Request
        {
            /// <summary>Reads the argument of operation ice_isA.</summary>
            /// <param name="payload">The payload of the incoming request.</param>
            /// <param name="dispatch">The dispatch properties.</param>
            /// <returns>The argument carried by the payload.</returns>
            public static string IceIsA(ReadOnlyMemory<byte> payload, Dispatch dispatch) =>
                payload.ToArgs(dispatch, InputStream.IceReaderIntoString);
        }

        /// <summary>Provides static methods that create response payloads.</summary>
        public static class Response
        {
            /// <summary>Creates a response payload for operation ice_id.</summary>
            /// <param name="dispatch">The dispatch properties.</param>
            /// <param name="returnValue">The return value to write into the payload.</param>
            /// <returns>A new response payload.</returns>
            public static ReadOnlyMemory<ReadOnlyMemory<byte>> IceId(Dispatch dispatch, string returnValue) =>
                Payload.FromSingleReturnValue(dispatch, returnValue, OutputStream.IceWriterFromString);

            /// <summary>Creates a response payload for operation ice_ids.</summary>
            /// <param name="dispatch">The dispatch properties.</param>
            /// <param name="returnValue">The return value to write into the payload.</param>
            /// <returns>A new response payload.</returns>
            public static ReadOnlyMemory<ReadOnlyMemory<byte>> IceIds(Dispatch dispatch, IEnumerable<string> returnValue) =>
                Payload.FromSingleReturnValue(
                    dispatch,
                    returnValue,
                    (ostr, returnValue) => ostr.WriteSequence(returnValue, OutputStream.IceWriterFromString));

            /// <summary>Creates a response payload for operation ice_isA.</summary>
            /// <param name="dispatch">The dispatch properties.</param>
            /// <param name="returnValue">The return value to write into the payload.</param>
            /// <returns>A new response payload.</returns>
            public static ReadOnlyMemory<ReadOnlyMemory<byte>> IceIsA(Dispatch dispatch, bool returnValue) =>
                Payload.FromSingleReturnValue(dispatch, returnValue, OutputStream.IceWriterFromBool);
        }

        /// <summary>Dispatches an incoming request and returns the corresponding response.</summary>
        /// <param name="payload">The request payload.</param>
        /// <param name="dispatch">The dispatch properties, which include properties of both the request and response</param>
        /// <param name="cancel">The cancellation token.</param>
<<<<<<< HEAD
        /// <returns>The response payload and optional stream writer.</returns>
        public ValueTask<(IList<ArraySegment<byte>>, StreamWriter?)> DispatchAsync(
=======
        /// <returns>The response payload.</returns>
        // TODO: the stream data writer shouldn't depend on the Stream transport API.
        public ValueTask<(ReadOnlyMemory<ReadOnlyMemory<byte>>, Action<Stream>?)> DispatchAsync(
>>>>>>> e28cd261
            ReadOnlyMemory<byte> payload,
            Dispatch dispatch,
            CancellationToken cancel);

        /// <summary>Returns the Slice type ID of the most-derived interface supported by this object.</summary>
        /// <param name="dispatch">The Current object for the dispatch.</param>
        /// <param name="cancel">A cancellation token that is notified of cancellation when the dispatch is cancelled.
        /// </param>
        /// <returns>The Slice type ID of the most-derived interface.</returns>
        public ValueTask<string> IceIdAsync(Dispatch dispatch, CancellationToken cancel) => new("::Ice::Object");

        /// <summary>Returns the Slice type IDs of the interfaces supported by this object.</summary>
        /// <param name="dispatch">The Current object for the dispatch.</param>
        /// <param name="cancel">A cancellation token that is notified of cancellation when the dispatch is canceled.
        /// </param>
        /// <returns>The Slice type IDs of the interfaces supported by this object, in alphabetical order.</returns>
        public ValueTask<IEnumerable<string>> IceIdsAsync(Dispatch dispatch, CancellationToken cancel) =>
            new(new string[] { "::Ice::Object" });

        /// <summary>Tests whether this service supports the specified Slice interface.</summary>
        /// <param name="typeId">The type ID of the Slice interface to test against.</param>
        /// <param name="dispatch">The Current object for the dispatch.</param>
        /// <param name="cancel">A cancellation token that is notified of cancellation when the dispatch is canceled.
        /// </param>
        /// <returns>True if this object implements the interface specified by typeId.</returns>
        public async ValueTask<bool> IceIsAAsync(string typeId, Dispatch dispatch, CancellationToken cancel)
        {
            var array = (string[])await IceIdsAsync(dispatch, cancel).ConfigureAwait(false);
            return Array.BinarySearch(array, typeId, StringComparer.Ordinal) >= 0;
        }

        /// <summary>Tests whether this object can be reached.</summary>
        /// <param name="dispatch">The Current object for the dispatch.</param>
        /// <param name="cancel">A cancellation token that is notified of cancellation when the dispatch is canceled.
        /// </param>
        public ValueTask IcePingAsync(Dispatch dispatch, CancellationToken cancel) => default;

        /// <summary>The generated code calls this method to ensure that when an operation is _not_ declared
        /// idempotent, the request is not marked idempotent. If the request is marked idempotent, it means the caller
        /// incorrectly believes this operation is idempotent.</summary>
        /// <param name="dispatch">The dispatch.</param>
        protected static void IceCheckNonIdempotent(Dispatch dispatch)
        {
            if (dispatch.IsIdempotent)
            {
                throw new InvalidDataException(
                        $@"idempotent mismatch for operation '{dispatch.Operation
                        }': received request marked idempotent for a non-idempotent operation");
            }
        }

        /// <summary>Dispatches an ice_id request.</summary>
        /// <param name="payload">The request payload.</param>
        /// <param name="dispatch">The dispatch for this request.</param>
        /// <param name="cancel">A cancellation token that is notified of cancellation when the dispatch is canceled.
        /// </param>
        /// <returns>The response frame.</returns>
<<<<<<< HEAD
        protected async ValueTask<(IList<ArraySegment<byte>>, StreamWriter?)> IceDIceIdAsync(
=======
        protected async ValueTask<(ReadOnlyMemory<ReadOnlyMemory<byte>>, Action<Stream>?)> IceDIceIdAsync(
>>>>>>> e28cd261
            ReadOnlyMemory<byte> payload,
            Dispatch dispatch,
            CancellationToken cancel)
        {

            payload.CheckEmptyArgs(dispatch);
            string returnValue = await IceIdAsync(dispatch, cancel).ConfigureAwait(false);
            return (Response.IceId(dispatch, returnValue), null);
        }

        /// <summary>Dispatches an ice_ids request.</summary>
        /// <param name="payload">The request payload.</param>
        /// <param name="dispatch">The dispatch for this request.</param>
        /// <param name="cancel">A cancellation token that is notified of cancellation when the dispatch is canceled.
        /// </param>
        /// <returns>The response frame.</returns>
<<<<<<< HEAD
        protected async ValueTask<(IList<ArraySegment<byte>>, StreamWriter?)> IceDIceIdsAsync(
=======
        protected async ValueTask<(ReadOnlyMemory<ReadOnlyMemory<byte>>, Action<Stream>?)> IceDIceIdsAsync(
>>>>>>> e28cd261
            ReadOnlyMemory<byte> payload,
            Dispatch dispatch,
            CancellationToken cancel)
        {
            payload.CheckEmptyArgs(dispatch);
            IEnumerable<string> returnValue = await IceIdsAsync(dispatch, cancel).ConfigureAwait(false);
            return (Response.IceIds(dispatch, returnValue), null);
        }

        /// <summary>Dispatches an ice_isA request.</summary>
        /// <param name="payload">The request payload.</param>
        /// <param name="dispatch">The dispatch for this request.</param>
        /// <param name="cancel">A cancellation token that is notified of cancellation when the dispatch is canceled.
        /// </param>
        /// <returns>The response frame.</returns>
<<<<<<< HEAD
        protected async ValueTask<(IList<ArraySegment<byte>>, StreamWriter?)> IceDIceIsAAsync(
=======
        protected async ValueTask<(ReadOnlyMemory<ReadOnlyMemory<byte>>, Action<Stream>?)> IceDIceIsAAsync(
>>>>>>> e28cd261
            ReadOnlyMemory<byte> payload,
            Dispatch dispatch,
            CancellationToken cancel)
        {
            string id = Request.IceIsA(payload, dispatch);
            bool returnValue = await IceIsAAsync(id, dispatch, cancel).ConfigureAwait(false);
            return (Response.IceIsA(dispatch, returnValue), null);
        }

        /// <summary>Dispatches an ice_ping request.</summary>
        /// <param name="payload">The request payload.</param>
        /// <param name="dispatch">The dispatch for this request.</param>
        /// <param name="cancel">A cancellation token that is notified of cancellation when the dispatch is canceled.
        /// </param>
        /// <returns>The response frame.</returns>
<<<<<<< HEAD
        protected async ValueTask<(IList<ArraySegment<byte>>, StreamWriter?)> IceDIcePingAsync(
=======
        protected async ValueTask<(ReadOnlyMemory<ReadOnlyMemory<byte>>, Action<Stream>?)> IceDIcePingAsync(
>>>>>>> e28cd261
            ReadOnlyMemory<byte> payload,
            Dispatch dispatch,
            CancellationToken cancel)
        {
            payload.CheckEmptyArgs(dispatch);
            await IcePingAsync(dispatch, cancel).ConfigureAwait(false);
            return (Payload.FromVoidReturnValue(dispatch), null);
        }

        async ValueTask<OutgoingResponse> IDispatcher.DispatchAsync(IncomingRequest request, CancellationToken cancel)
        {
            var dispatch = new Dispatch(request);
            try
            {
                ReadOnlyMemory<byte> requestPayload = await request.GetPayloadAsync(cancel).ConfigureAwait(false);

<<<<<<< HEAD
                (IList<ArraySegment<byte>> responsePayload, StreamWriter? streamWriter) =
=======
                // TODO: should the streamDataWriter just be System.Action since the stream can be captured with
                // dispatch.Stream by the generated code?
                (ReadOnlyMemory<ReadOnlyMemory<byte>> responsePayload, Action<Stream>? streamDataWriter) =
>>>>>>> e28cd261
                    await DispatchAsync(requestPayload, dispatch, cancel).ConfigureAwait(false);

                return new OutgoingResponse(dispatch, responsePayload, streamWriter);
            }
            catch (RemoteException exception)
            {
                exception.Features = dispatch.ResponseFeatures;
                throw;
            }
        }
    }
}<|MERGE_RESOLUTION|>--- conflicted
+++ resolved
@@ -56,14 +56,8 @@
         /// <param name="payload">The request payload.</param>
         /// <param name="dispatch">The dispatch properties, which include properties of both the request and response</param>
         /// <param name="cancel">The cancellation token.</param>
-<<<<<<< HEAD
         /// <returns>The response payload and optional stream writer.</returns>
-        public ValueTask<(IList<ArraySegment<byte>>, StreamWriter?)> DispatchAsync(
-=======
-        /// <returns>The response payload.</returns>
-        // TODO: the stream data writer shouldn't depend on the Stream transport API.
-        public ValueTask<(ReadOnlyMemory<ReadOnlyMemory<byte>>, Action<Stream>?)> DispatchAsync(
->>>>>>> e28cd261
+        public ValueTask<(ReadOnlyMemory<ReadOnlyMemory<byte>>, StreamWriter?)> DispatchAsync(
             ReadOnlyMemory<byte> payload,
             Dispatch dispatch,
             CancellationToken cancel);
@@ -121,11 +115,7 @@
         /// <param name="cancel">A cancellation token that is notified of cancellation when the dispatch is canceled.
         /// </param>
         /// <returns>The response frame.</returns>
-<<<<<<< HEAD
-        protected async ValueTask<(IList<ArraySegment<byte>>, StreamWriter?)> IceDIceIdAsync(
-=======
-        protected async ValueTask<(ReadOnlyMemory<ReadOnlyMemory<byte>>, Action<Stream>?)> IceDIceIdAsync(
->>>>>>> e28cd261
+        protected async ValueTask<(ReadOnlyMemory<ReadOnlyMemory<byte>>, StreamWriter?)> IceDIceIdAsync(
             ReadOnlyMemory<byte> payload,
             Dispatch dispatch,
             CancellationToken cancel)
@@ -142,11 +132,7 @@
         /// <param name="cancel">A cancellation token that is notified of cancellation when the dispatch is canceled.
         /// </param>
         /// <returns>The response frame.</returns>
-<<<<<<< HEAD
-        protected async ValueTask<(IList<ArraySegment<byte>>, StreamWriter?)> IceDIceIdsAsync(
-=======
-        protected async ValueTask<(ReadOnlyMemory<ReadOnlyMemory<byte>>, Action<Stream>?)> IceDIceIdsAsync(
->>>>>>> e28cd261
+        protected async ValueTask<(ReadOnlyMemory<ReadOnlyMemory<byte>>, StreamWriter?)> IceDIceIdsAsync(
             ReadOnlyMemory<byte> payload,
             Dispatch dispatch,
             CancellationToken cancel)
@@ -162,11 +148,7 @@
         /// <param name="cancel">A cancellation token that is notified of cancellation when the dispatch is canceled.
         /// </param>
         /// <returns>The response frame.</returns>
-<<<<<<< HEAD
-        protected async ValueTask<(IList<ArraySegment<byte>>, StreamWriter?)> IceDIceIsAAsync(
-=======
-        protected async ValueTask<(ReadOnlyMemory<ReadOnlyMemory<byte>>, Action<Stream>?)> IceDIceIsAAsync(
->>>>>>> e28cd261
+        protected async ValueTask<(ReadOnlyMemory<ReadOnlyMemory<byte>>, StreamWriter?)> IceDIceIsAAsync(
             ReadOnlyMemory<byte> payload,
             Dispatch dispatch,
             CancellationToken cancel)
@@ -182,11 +164,7 @@
         /// <param name="cancel">A cancellation token that is notified of cancellation when the dispatch is canceled.
         /// </param>
         /// <returns>The response frame.</returns>
-<<<<<<< HEAD
-        protected async ValueTask<(IList<ArraySegment<byte>>, StreamWriter?)> IceDIcePingAsync(
-=======
-        protected async ValueTask<(ReadOnlyMemory<ReadOnlyMemory<byte>>, Action<Stream>?)> IceDIcePingAsync(
->>>>>>> e28cd261
+        protected async ValueTask<(ReadOnlyMemory<ReadOnlyMemory<byte>>, StreamWriter?)> IceDIcePingAsync(
             ReadOnlyMemory<byte> payload,
             Dispatch dispatch,
             CancellationToken cancel)
@@ -203,13 +181,7 @@
             {
                 ReadOnlyMemory<byte> requestPayload = await request.GetPayloadAsync(cancel).ConfigureAwait(false);
 
-<<<<<<< HEAD
-                (IList<ArraySegment<byte>> responsePayload, StreamWriter? streamWriter) =
-=======
-                // TODO: should the streamDataWriter just be System.Action since the stream can be captured with
-                // dispatch.Stream by the generated code?
-                (ReadOnlyMemory<ReadOnlyMemory<byte>> responsePayload, Action<Stream>? streamDataWriter) =
->>>>>>> e28cd261
+                (ReadOnlyMemory<ReadOnlyMemory<byte>> responsePayload, StreamWriter? streamWriter) =
                     await DispatchAsync(requestPayload, dispatch, cancel).ConfigureAwait(false);
 
                 return new OutgoingResponse(dispatch, responsePayload, streamWriter);
