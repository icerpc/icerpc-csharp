// Copyright (c) ZeroC, Inc. All rights reserved.

using IceRpc.Configure;
using IceRpc.Slice.Internal;

namespace IceRpc.Slice
{
    /// <summary>Extension methods to decode the payload of an incoming request when this payload is encoded with the
    /// Slice encoding.</summary>
    public static class IncomingRequestExtensions
    {
        /// <summary>Verifies that a request payload carries no argument or only unknown tagged arguments.</summary>
        /// <param name="request">The incoming request.</param>
        /// <param name="hasStream"><c>true</c> if this void value is followed by a stream parameter;
        /// otherwise, <c>false</c>.</param>
        /// <param name="cancel">The cancellation token.</param>
        /// <returns>A value task that completes when the checking is complete.</returns>
        public static ValueTask CheckEmptyArgsAsync(
            this IncomingRequest request,
            bool hasStream,
            CancellationToken cancel) =>
            request.ReadVoidAsync(request.GetSliceEncoding(), hasStream, cancel);

        /// <summary>The generated code calls this method to ensure that when an operation is _not_ declared
        /// idempotent, the request is not marked idempotent. If the request is marked idempotent, it means the caller
        /// incorrectly believes this operation is idempotent.</summary>
        public static void CheckNonIdempotent(this IncomingRequest request)
        {
            if (request.Fields.ContainsKey((int)FieldKey.Idempotent))
            {
                throw new InvalidDataException(
                    $@"idempotent mismatch for operation '{request.Operation
                    }': received request marked idempotent for a non-idempotent operation");
            }
        }

        /// <summary>Creates an outgoing response from a remote exception.</summary>
        /// <param name="request">The incoming request.</param>
        /// <param name="remoteException">The remote exception to encode in the payload.</param>
        /// <param name="requestPayloadEncoding">The encoding used for the request payload.</param>
        /// <returns>An outgoing response with a <see cref="SliceResultType.ServiceFailure"/> result type.</returns>
        /// <exception cref="ArgumentException">Thrown if <paramref name="remoteException"/> is a dispatch exception or
        /// its <see cref="RemoteException.ConvertToUnhandled"/> property is <c>true</c>.</exception>
        public static OutgoingResponse CreateResponseFromRemoteException(
            this IncomingRequest request,
            RemoteException remoteException,
            SliceEncoding requestPayloadEncoding)
        {
            if (remoteException is DispatchException || remoteException.ConvertToUnhandled)
            {
                throw new ArgumentException("invalid remote exception", nameof(remoteException));
            }

            var response = new OutgoingResponse(request)
            {
                ResultType = (ResultType)SliceResultType.ServiceFailure,
                PayloadSource = requestPayloadEncoding.CreatePayloadFromRemoteException(remoteException)
            };

            if (response.Protocol.HasFields && remoteException.RetryPolicy != RetryPolicy.NoRetry)
            {
                RetryPolicy retryPolicy = remoteException.RetryPolicy;
                response.FieldsOverrides = response.FieldsOverrides.With(
                    (int)FieldKey.RetryPolicy,
                    (ref SliceEncoder encoder) => retryPolicy.Encode(ref encoder));
            }
            return response;
        }

        /// <summary>Computes the Slice encoding to use when encoding a Slice-generated response.</summary>
        public static SliceEncoding GetSliceEncoding(this IncomingRequest request) =>
            request.PayloadEncoding as SliceEncoding ?? request.Protocol.SliceEncoding!;

        /// <summary>Decodes the request's payload into a list of arguments.</summary>
        /// <paramtype name="T">The type of the request parameters.</paramtype>
        /// <param name="request">The incoming request.</param>
        /// <param name="defaultActivator">The default activator.</param>
        /// <param name="decodeFunc">The decode function for the arguments from the payload.</param>
        /// <param name="hasStream">When true, T is or includes a stream.</param>
        /// <param name="cancel">The cancellation token.</param>
        /// <returns>The request arguments.</returns>
        public static ValueTask<T> ToArgsAsync<T>(
            this IncomingRequest request,
            IActivator defaultActivator,
            DecodeFunc<T> decodeFunc,
            bool hasStream,
<<<<<<< HEAD
            CancellationToken cancel) =>
            request.ReadValueAsync(
=======
            CancellationToken cancel)
        {
            SliceDecodePayloadOptions decodePayloadOptions =
                    request.Features.Get<SliceDecodePayloadOptions>() ?? SliceDecodePayloadOptions.Default;

            return request.Payload.ReadValueAsync(
>>>>>>> e389fd67
                request.GetSliceEncoding(),
                request.Features.Get<DecodePayloadOptions>() ?? DecodePayloadOptions.Default,
                defaultActivator,
                decodeFunc,
                hasStream,
                cancel);

        /// <summary>Creates an async enumerable over the payload reader of an incoming request.</summary>
        /// <param name="request">The incoming request.</param>
        /// <param name="defaultActivator">The default activator.</param>
        /// <param name="decodeFunc">The function used to decode the streamed member.</param>
        public static IAsyncEnumerable<T> ToAsyncEnumerable<T>(
            this IncomingRequest request,
            IActivator defaultActivator,
<<<<<<< HEAD
            DecodeFunc<T> decodeFunc) =>
            request.ToAsyncEnumerable(
=======
            DecodeFunc<T> decodeFunc)
        {
            SliceDecodePayloadOptions decodePayloadOptions =
                request.Features.Get<SliceDecodePayloadOptions>() ?? SliceDecodePayloadOptions.Default;

            return request.Payload.ToAsyncEnumerable(
>>>>>>> e389fd67
                request.GetSliceEncoding(),
                request.Features.Get<DecodePayloadOptions>() ?? DecodePayloadOptions.Default,
                defaultActivator,
                decodeFunc);
    }
}<|MERGE_RESOLUTION|>--- conflicted
+++ resolved
@@ -84,19 +84,10 @@
             IActivator defaultActivator,
             DecodeFunc<T> decodeFunc,
             bool hasStream,
-<<<<<<< HEAD
             CancellationToken cancel) =>
             request.ReadValueAsync(
-=======
-            CancellationToken cancel)
-        {
-            SliceDecodePayloadOptions decodePayloadOptions =
-                    request.Features.Get<SliceDecodePayloadOptions>() ?? SliceDecodePayloadOptions.Default;
-
-            return request.Payload.ReadValueAsync(
->>>>>>> e389fd67
                 request.GetSliceEncoding(),
-                request.Features.Get<DecodePayloadOptions>() ?? DecodePayloadOptions.Default,
+                request.Features.Get<SliceDecodePayloadOptions>() ?? SliceDecodePayloadOptions.Default,
                 defaultActivator,
                 decodeFunc,
                 hasStream,
@@ -109,19 +100,10 @@
         public static IAsyncEnumerable<T> ToAsyncEnumerable<T>(
             this IncomingRequest request,
             IActivator defaultActivator,
-<<<<<<< HEAD
             DecodeFunc<T> decodeFunc) =>
             request.ToAsyncEnumerable(
-=======
-            DecodeFunc<T> decodeFunc)
-        {
-            SliceDecodePayloadOptions decodePayloadOptions =
-                request.Features.Get<SliceDecodePayloadOptions>() ?? SliceDecodePayloadOptions.Default;
-
-            return request.Payload.ToAsyncEnumerable(
->>>>>>> e389fd67
                 request.GetSliceEncoding(),
-                request.Features.Get<DecodePayloadOptions>() ?? DecodePayloadOptions.Default,
+                request.Features.Get<SliceDecodePayloadOptions>() ?? SliceDecodePayloadOptions.Default,
                 defaultActivator,
                 decodeFunc);
     }
