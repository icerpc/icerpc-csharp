// Copyright (c) ZeroC, Inc. All rights reserved.

using System;
using System.Buffers;
using System.Collections.Generic;
using System.Diagnostics;
using System.Threading;
using System.Threading.Tasks;

namespace ZeroC.Ice
{
    /// <summary>The SocketStream abstract base class to be overridden by multi-stream transport implementations.
    /// There's an instance of this class for each active stream managed by the multi-stream socket.</summary>
    public abstract class SocketStream
    {
        /// <summary>A delegate used to send data from a System.IO.Stream value.</summary>
        public static readonly Action<SocketStream, System.IO.Stream, CancellationToken> IceSendDataFromIOStream =
            (socketStream, value, cancel) => socketStream.SendDataFromIOStream(value, cancel);

        /// <summary>A delegate used to receive data into a System.IO.Stream value.</summary>
        public static readonly Func<SocketStream, System.IO.Stream> IceReceiveDataIntoIOStream =
            socketStream => socketStream.ReceiveDataIntoIOStream();

        /// <summary>The stream ID. If the stream ID hasn't been assigned yet, an exception is thrown. Assigning the
        /// stream ID registers the stream with the socket.</summary>
        /// <exception cref="InvalidOperationException">If the stream ID has not been assigned yet.</exception>
        public long Id
        {
            get
            {
                if (_id == -1)
                {
                    throw new InvalidOperationException("stream ID isn't allocated yet");
                }
                return _id;
            }
            set
            {
                Debug.Assert(_id == -1);
                // First add the stream and then assign the ID. AddStream can throw if the socket is closed and
                // in this case we want to make sure the id isn't assigned since the stream isn't considered if
                // not added to the socket.
                _socket.AddStream(value, this, IsControl);
                _id = value;
            }
        }

        /// <summary>Returns True if the stream is an incoming stream, False otherwise.</summary>
        public bool IsIncoming => _id != -1 && _id % 2 == (_socket.IsIncoming ? 0 : 1);

        /// <summary>Returns True if the stream is a bidirectional stream, False otherwise.</summary>
        public bool IsBidirectional { get; }

        /// <summary>Returns True if the stream is a control stream, False otherwise.</summary>
        public bool IsControl { get; }

        protected abstract bool ReceivedEndOfStream { get; }

        /// <summary>The transport header sentinel. Transport implementations that need to add an additional header
        /// to transmit data over the stream can provide the header data here. This can improve performance by reducing
        /// the number of allocations as Ice will allocate buffer space for both the transport header and the Ice
        /// protocol header. If a header is returned here, the implementation of the SendAsync method should this header
        /// to be set at the start of the first segment.</summary>
        // TODO: review summary above!
        protected virtual ReadOnlyMemory<byte> TransportHeader => default;

        /// <summary>The Reset event is triggered when a reset frame is received.</summary>
        internal event Action<long>? Reset;

        /// <summary>Returns true if the stream ID is assigned</summary>
        internal bool IsStarted => _id != -1;

        // The use count indicates if the socket stream is being used to process an invocation or dispatch or
        // to process stream parameters. The socket stream is disposed only once this count drops to 0.
        private protected int _useCount = 1;

        // Depending on the stream implementation, the _id can be assigned on construction or only once SendAsync
        // is called. Once it's assigned, it's immutable. The specialization of the stream is responsible for not
        // accessing this data member concurrently when it's not safe.
        private long _id = -1;
        private readonly MultiStreamSocket _socket;

        /// <summary>Aborts the stream. This is called by the connection when it's being closed. If needed, the stream
        /// implementation should abort the pending receive task.</summary>
        public abstract void Abort(Exception ex);

        /// <summary>Receives data from the socket stream into the returned IO stream.</summary>
        /// <return>The IO stream which can be used to read the data received from the stream.</return>
        public System.IO.Stream ReceiveDataIntoIOStream() => new IOStream(this);

        /// <summary>Send data from the given IO stream to the socket stream.</summary>
        /// <param name="ioStream">The IO stream to read the data to send over the socket stream.</param>
        /// <param name="cancel">A cancellation token that receives the cancellation requests.</param>
        public void SendDataFromIOStream(System.IO.Stream ioStream, CancellationToken cancel)
        {
            EnableSendFlowControl();
            Task.Run(async () =>
                {
                    // We use the same default buffer size as System.IO.Stream.CopyToAsync()
                    // TODO: Should this depend on the transport packet size? (Slic default packet size is 32KB for
                    // example).
                    int bufferSize = 81920;
                    if (ioStream.CanSeek)
                    {
                        long remaining = ioStream.Length - ioStream.Position;
                        if (remaining > 0)
                        {
                            // In the case of a positive overflow, stick to the default size
                            bufferSize = (int)Math.Min(bufferSize, remaining);
                        }
                    }

                    var receiveBuffer = new ArraySegment<byte>(ArrayPool<byte>.Shared.Rent(bufferSize), 0, bufferSize);
                    try
                    {
                        var sendBuffers = new List<ArraySegment<byte>> { receiveBuffer };
                        int received;
                        do
                        {
                            try
                            {
                                TransportHeader.CopyTo(receiveBuffer);
                                received = await ioStream.ReadAsync(receiveBuffer.Slice(TransportHeader.Length),
                                                                    cancel).ConfigureAwait(false);

                                sendBuffers[0] = receiveBuffer.Slice(0, TransportHeader.Length + received);
                                await SendAsync(sendBuffers, received == 0, cancel).ConfigureAwait(false);
                            }
                            catch
                            {
                                await ResetAsync((long)StreamResetErrorCode.StopStreamingData).ConfigureAwait(false);
                                break;
                            }
                        }
                        while (received > 0);
                    }
                    finally
                    {
                        ArrayPool<byte>.Shared.Return(receiveBuffer.Array!);

<<<<<<< HEAD
                        TryRelease();
=======
                        Release();
>>>>>>> e97d3ec8
                        ioStream.Dispose();
                    }
                },
                cancel);
        }

        /// <summary>Receives data in the given buffer and return the number of received bytes.</summary>
        /// <param name="buffer">The buffer to store the received data.</param>
        /// <param name="cancel">A cancellation token that receives the cancellation requests.</param>
        /// <return>The number of bytes received.</return>
        protected abstract ValueTask<int> ReceiveAsync(Memory<byte> buffer, CancellationToken cancel);

        /// <summary>Resets the stream.</summary>
        /// <param name="errorCode">The error code indicating the reason of the reset to transmit to the peer.</param>
        protected abstract ValueTask ResetAsync(long errorCode);

        /// <summary>Sends data from the given buffer and returns once the buffer is sent.</summary>
        /// <param name="buffer">The buffer with the data to send.</param>
        /// <param name="fin">True if no more data will be sent over this stream, False otherwise.</param>
        /// <param name="cancel">A cancellation token that receives the cancellation requests.</param>
        protected abstract ValueTask SendAsync(IList<ArraySegment<byte>> buffer, bool fin, CancellationToken cancel);

        /// <summary>Constructs a stream with the given ID.</summary>
        /// <param name="streamId">The stream ID.</param>
        /// <param name="socket">The parent socket.</param>
        protected SocketStream(MultiStreamSocket socket, long streamId)
        {
            _socket = socket;
            _id = streamId;
            IsBidirectional = _id % 4 < 2;
            IsControl = _id == 2 || _id == 3;

            _socket.AddStream(_id, this, IsControl);
        }

        /// <summary>Constructs an outgoing stream.</summary>
        /// <param name="bidirectional">True to create a bidirectional stream, False otherwise.</param>
        /// <param name="control">True to create a control stream, False otherwise.</param>
        /// <param name="socket">The parent socket.</param>
        protected SocketStream(MultiStreamSocket socket, bool bidirectional, bool control)
        {
            _socket = socket;
            IsBidirectional = bidirectional;
            IsControl = control;
        }

        /// <summary>Releases the stream. This is called when the stream is no longer used either for a request,
        /// response or a streamable parameter. It un-registers the stream from the socket.</summary>
<<<<<<< HEAD
        protected virtual void Destroy()
=======
        protected virtual void Shutdown()
>>>>>>> e97d3ec8
        {
            if (IsStarted && !_socket.RemoveStream(Id))
            {
                Debug.Assert(false);
                throw new ObjectDisposedException($"{typeof(SocketStream).FullName}");
            }
        }

        /// <summary>Enable flow control for receiving data from the peer over the stream. This is called after
        /// receiving a request or response frame to receive data for a stream parameter. Flow control isn't
        /// enabled for receiving the request or response frame whose size is limited with IncomingFrameSizeMax.
        /// The stream relies on the underlying transport flow control instead (TCP, Quic, ...). For stream
        /// parameters, whose size is not limited, it's important that the transport doesn't send an unlimited
        /// amount of data if the receiver doesn't process it. For TCP based transports, this would cause the
        /// send buffer to fill up and this would prevent other streams to be processed.</summary>
        protected virtual void EnableReceiveFlowControl()
        {
            // Increment the use count of this stream to ensure it's not going to be disposed until receiving
            // all the data from the stream.
            Debug.Assert(Thread.VolatileRead(ref _useCount) > 0);
            Interlocked.Increment(ref _useCount);
        }

        /// <summary>Enable flow control for sending data to the peer over the stream. This is called after
        /// sending a request or response frame to send data from a stream parameter.</summary>
        protected virtual void EnableSendFlowControl()
        {
            // Increment the use count of this stream to ensure it's not going to be disposed before sending
            // all the data with the stream.
            Debug.Assert(Thread.VolatileRead(ref _useCount) > 0);
            Interlocked.Increment(ref _useCount);
        }

        internal virtual async ValueTask<((long, long), string)> ReceiveGoAwayFrameAsync()
        {
            byte frameType = _socket.Endpoint.Protocol == Protocol.Ice1 ?
                (byte)Ice1FrameType.CloseConnection : (byte)Ice2FrameType.GoAway;

            ArraySegment<byte> data = await ReceiveFrameAsync(frameType, CancellationToken.None).ConfigureAwait(false);
            if (!ReceivedEndOfStream)
            {
                throw new InvalidDataException($"expected end of stream after GoAway frame");
            }

            if (_socket.Endpoint.Communicator.TraceLevels.Protocol >= 1)
            {
                TraceFrame(data, frameType);
            }

            if (_socket.Endpoint.Protocol == Protocol.Ice1)
            {
                // LastResponseStreamId contains the stream ID of the last received response. We make sure to return
                // this stream ID to ensure the request with this stream ID will complete successfully in case the
                // close connection message is received shortly after the response and potentially processed before
                // due to the thread scheduling.
                return ((_socket.LastResponseStreamId, 0), "connection gracefully closed by peer");
            }
            else
            {
                var goAwayFrame = new Ice2GoAwayBody(new InputStream(data, Ice2Definitions.Encoding));
                return (((long)goAwayFrame.LastBidirectionalStreamId, (long)goAwayFrame.LastUnidirectionalStreamId),
                        goAwayFrame.Message);
            }
        }

        internal virtual void ReceivedReset(long errorCode) => Reset?.Invoke(errorCode);

        internal virtual async ValueTask ReceiveInitializeFrameAsync(CancellationToken cancel)
        {
            byte frameType = _socket.Endpoint.Protocol == Protocol.Ice1 ?
                (byte)Ice1FrameType.ValidateConnection : (byte)Ice2FrameType.Initialize;

            ArraySegment<byte> data = await ReceiveFrameAsync(frameType, cancel).ConfigureAwait(false);
            if (ReceivedEndOfStream)
            {
                throw new InvalidDataException($"received unexpected end of stream after initialize frame");
            }

            if (_socket.Endpoint.Communicator.TraceLevels.Protocol >= 1)
            {
                TraceFrame(data, frameType);
            }

            if (_socket.Endpoint.Protocol == Protocol.Ice1)
            {
                if (data.Count > 0)
                {
                    throw new InvalidDataException(
                        @$"received an ice1 frame with validate connection type and a size of `{data.Count}' bytes");
                }
            }
            else
            {
                // Read the protocol parameters which are encoded with the binary context encoding.
                var istr = new InputStream(data, Ice2Definitions.Encoding);
                int dictionarySize = istr.ReadSize();
                for (int i = 0; i < dictionarySize; ++i)
                {
                    (int key, ReadOnlyMemory<byte> value) = istr.ReadBinaryContextEntry();
                    if (key == (int)Ice2ParameterKey.IncomingFrameMaxSize)
                    {
                        checked
                        {
                            _socket.PeerIncomingFrameMaxSize = (int)value.Span.ReadVarULong().Value;
                        }

                        if (_socket.PeerIncomingFrameMaxSize < 1024)
                        {
                            throw new InvalidDataException($@"the peer's IncomingFrameMaxSize ({
                                _socket.PeerIncomingFrameMaxSize} bytes) value is inferior to 1KB");
                        }
                    }
                    else
                    {
                        // Ignore unsupported parameters.
                    }
                }

                if (_socket.PeerIncomingFrameMaxSize == null)
                {
                    throw new InvalidDataException("missing IncomingFrameMaxSize Ice2 connection parameter");
                }
            }
        }

        internal async virtual ValueTask<IncomingRequestFrame> ReceiveRequestFrameAsync(CancellationToken cancel)
        {
            byte frameType = _socket.Endpoint.Protocol == Protocol.Ice1 ?
                (byte)Ice1FrameType.Request : (byte)Ice2FrameType.Request;

            ArraySegment<byte> data = await ReceiveFrameAsync(frameType, cancel).ConfigureAwait(false);

            IncomingRequestFrame request;
            if (ReceivedEndOfStream)
            {
                request = new IncomingRequestFrame(_socket.Endpoint.Protocol, data, _socket.IncomingFrameMaxSize, null);
            }
            else
            {
                EnableReceiveFlowControl();
                request = new IncomingRequestFrame(_socket.Endpoint.Protocol, data, _socket.IncomingFrameMaxSize, this);
            }

            if (_socket.Endpoint.Communicator.TraceLevels.Protocol >= 1)
            {
                _socket.TraceFrame(Id, request);
            }

            return request;
        }

        internal async virtual ValueTask<IncomingResponseFrame> ReceiveResponseFrameAsync(CancellationToken cancel)
        {
            ArraySegment<byte> data;
            try
            {
                byte frameType = _socket.Endpoint.Protocol == Protocol.Ice1 ?
                    (byte)Ice1FrameType.Reply : (byte)Ice2FrameType.Response;

                data = await ReceiveFrameAsync(frameType, cancel).ConfigureAwait(false);
            }
            catch (OperationCanceledException)
            {
                if (_socket.Endpoint.Protocol != Protocol.Ice1)
                {
                    await ResetAsync((long)StreamResetErrorCode.RequestCanceled).ConfigureAwait(false);
                }
                throw;
            }

            IncomingResponseFrame response;
            if (ReceivedEndOfStream)
            {
                response = new IncomingResponseFrame(_socket.Endpoint.Protocol, data, _socket.IncomingFrameMaxSize, null);
            }
            else
            {
                EnableReceiveFlowControl();
                response = new IncomingResponseFrame(_socket.Endpoint.Protocol, data, _socket.IncomingFrameMaxSize, this);
            }

            if (_socket.Endpoint.Communicator.TraceLevels.Protocol >= 1)
            {
                TraceFrame(response);
            }

            return response;
        }

        internal virtual async ValueTask SendGoAwayFrameAsync(
            (long Bidirectional, long Unidirectional) streamIds,
            string reason,
            CancellationToken cancel)
        {
            if (_socket.Endpoint.Protocol == Protocol.Ice1)
            {
                await SendAsync(Ice1Definitions.CloseConnectionFrame, true, cancel).ConfigureAwait(false);

                if (_socket.Endpoint.Communicator.TraceLevels.Protocol >= 1)
                {
                    TraceFrame(new List<ArraySegment<byte>>(), (byte)Ice1FrameType.CloseConnection);
                }
            }
            else
            {
                var data = new List<ArraySegment<byte>>() { new byte[1024] };
                var ostr = new OutputStream(Ice2Definitions.Encoding, data);
                if (!TransportHeader.IsEmpty)
                {
                    ostr.WriteByteSpan(TransportHeader.Span);
                }
                ostr.WriteByte((byte)Ice2FrameType.GoAway);
                OutputStream.Position sizePos = ostr.StartFixedLengthSize();
                OutputStream.Position pos = ostr.Tail;
                var goAwayFrameBody = new Ice2GoAwayBody(
                    (ulong)streamIds.Bidirectional,
                    (ulong)streamIds.Unidirectional,
                    reason);
                goAwayFrameBody.IceWrite(ostr);
                ostr.EndFixedLengthSize(sizePos);
                ostr.Finish();

                await SendAsync(data, true, cancel).ConfigureAwait(false);

                if (_socket.Endpoint.Communicator.TraceLevels.Protocol >= 1)
                {
                    TraceFrame(data.Slice(pos, ostr.Tail), (byte)Ice2FrameType.GoAway);
                }
            }
        }

        internal virtual async ValueTask SendInitializeFrameAsync(CancellationToken cancel)
        {
            if (_socket.Endpoint.Protocol == Protocol.Ice1)
            {
                await SendAsync(Ice1Definitions.ValidateConnectionFrame, false, cancel).ConfigureAwait(false);

                if (_socket.Endpoint.Communicator.TraceLevels.Protocol >= 1)
                {
                    TraceFrame(new List<ArraySegment<byte>>(), (byte)Ice1FrameType.ValidateConnection);
                }
            }
            else
            {
                var data = new List<ArraySegment<byte>>() { new byte[1024] };
                var ostr = new OutputStream(Ice2Definitions.Encoding, data);
                if (!TransportHeader.IsEmpty)
                {
                    ostr.WriteByteSpan(TransportHeader.Span);
                }
                ostr.WriteByte((byte)Ice2FrameType.Initialize);
                OutputStream.Position sizePos = ostr.StartFixedLengthSize();
                OutputStream.Position pos = ostr.Tail;

                // Encode the transport parameters with the binary context encoding.
                ostr.WriteSize(1);

                // Transmit out local incoming frame maximum size
                Debug.Assert(_socket.IncomingFrameMaxSize > 0);
                ostr.WriteBinaryContextEntry((int)Ice2ParameterKey.IncomingFrameMaxSize,
                                             (ulong)_socket.IncomingFrameMaxSize,
                                             OutputStream.IceWriterFromVarULong);

                ostr.EndFixedLengthSize(sizePos);
                ostr.Finish();

                await SendAsync(data, false, cancel).ConfigureAwait(false);

                if (_socket.Endpoint.Communicator.TraceLevels.Protocol >= 1)
                {
                    TraceFrame(new List<ArraySegment<byte>>(), (byte)Ice2FrameType.Initialize);
                }
            }
        }

        internal async ValueTask SendRequestFrameAsync(OutgoingRequestFrame request, CancellationToken cancel)
        {
            try
            {
                // Send the request frame.
                await SendFrameAsync(request, cancel).ConfigureAwait(false);

                // If there's a stream data writer, we can start streaming the data.
                request.StreamDataWriter?.Invoke(this);
            }
            catch (OperationCanceledException)
            {
                // If the stream is not started, there's no need to send a stream reset frame. The stream ID wasn't
                // allocated and the peer doesn't know about this stream.
                if (IsStarted && _socket.Endpoint.Protocol != Protocol.Ice1)
                {
                    await ResetAsync((long)StreamResetErrorCode.RequestCanceled).ConfigureAwait(false);
                }
                throw;
            }
        }

        internal async ValueTask SendResponseFrameAsync(
            OutgoingResponseFrame response,
            CancellationToken cancel)
        {
            // Send the response frame.
            await SendFrameAsync(response, cancel).ConfigureAwait(false);

            // If there's a stream data writer, we can start streaming the data.
            response.StreamDataWriter?.Invoke(this);
        }

        internal void TraceFrame(object frame, byte type = 0, byte compress = 0) =>
            _socket.TraceFrame(Id, frame, type, compress);

<<<<<<< HEAD
        internal void TryRelease()
        {
            if (Interlocked.Decrement(ref _useCount) == 0)
            {
                Destroy();
=======
        internal void Release()
        {
            if (Interlocked.Decrement(ref _useCount) == 0)
            {
                Shutdown();
>>>>>>> e97d3ec8
            }
        }

        private protected virtual async ValueTask<ArraySegment<byte>> ReceiveFrameAsync(
            byte expectedFrameType,
            CancellationToken cancel)
        {
            // The default implementation only supports the Ice2 protocol
            Debug.Assert(_socket.Endpoint.Protocol == Protocol.Ice2);

            // Read the Ice2 protocol header (byte frameType, varulong size)
            ArraySegment<byte> buffer = new byte[256];
            await ReceiveFullAsync(buffer.Slice(0, 2), cancel).ConfigureAwait(false);
            var frameType = (Ice2FrameType)buffer[0];
            if ((byte)frameType != expectedFrameType)
            {
                throw new InvalidDataException($"received frame type {frameType} but expected {expectedFrameType}");
            }

            // Read the remainder of the size if needed.
            int sizeLength = buffer[1].ReadSizeLength20();
            if (sizeLength > 1)
            {
                await ReceiveFullAsync(buffer.Slice(2, sizeLength - 1), cancel).ConfigureAwait(false);
            }
            int size = buffer.Slice(1).AsReadOnlySpan().ReadSize20().Size;

            // Read the frame data
            if (size > 0)
            {
                if (size > _socket.IncomingFrameMaxSize)
                {
                    throw new InvalidDataException($"frame with {size} bytes exceeds Ice.IncomingFrameMaxSize value");
                }
                buffer = size > buffer.Array!.Length ? new ArraySegment<byte>(new byte[size]) : buffer.Slice(0, size);
                await ReceiveFullAsync(buffer, cancel).ConfigureAwait(false);
            }

            return buffer;
        }

        private protected virtual async ValueTask SendFrameAsync(OutgoingFrame frame, CancellationToken cancel)
        {
            // The default implementation only supports the Ice2 protocol
            Debug.Assert(_socket.Endpoint.Protocol == Protocol.Ice2);

            var buffer = new List<ArraySegment<byte>>(frame.Payload.Count + 1);
            var ostr = new OutputStream(Encoding.V20, buffer);
            ostr.WriteByteSpan(TransportHeader.Span);

            ostr.Write(frame is OutgoingRequestFrame ? Ice2FrameType.Request : Ice2FrameType.Response);
            OutputStream.Position start = ostr.StartFixedLengthSize(4);
            frame.WriteHeader(ostr);
            ostr.Finish();

            buffer.AddRange(frame.Payload);
            int frameSize = buffer.GetByteCount() - TransportHeader.Length - 1 - 4;
            ostr.RewriteFixedLengthSize20(frameSize, start, 4);

            if (frameSize > _socket.PeerIncomingFrameMaxSize)
            {
                if (frame is OutgoingRequestFrame)
                {
                    throw new LimitExceededException(
                        $@"the request size ({frameSize} bytes) is larger than the peer's IncomingFrameSizeMax ({
                        _socket.PeerIncomingFrameMaxSize} bytes)");
                }
                else
                {
                    // Throw a remote exception instead of this response, the Ice connection will catch it and send it
                    // as the response instead of sending this response which is too large.
                    throw new ServerException(
                        $@"the response size ({frameSize} bytes) is larger than IncomingFrameSizeMax ({
                        _socket.PeerIncomingFrameMaxSize} bytes)");
                }
            }

            await SendAsync(buffer, fin: frame.StreamDataWriter == null, cancel).ConfigureAwait(false);

            if (_socket.Endpoint.Communicator.TraceLevels.Protocol >= 1)
            {
                TraceFrame(frame);
            }
        }

        private async ValueTask ReceiveFullAsync(Memory<byte> buffer, CancellationToken cancel)
        {
            // Loop until we received enough data to fully fill the given buffer.
            int offset = 0;
            while (offset < buffer.Length)
            {
                int received = await ReceiveAsync(buffer[offset..], cancel).ConfigureAwait(false);
                if (received == 0)
                {
                    throw new InvalidDataException("unexpected end of stream");
                }
                offset += received;
            }
        }

        private class IOStream : System.IO.Stream
        {
            public override bool CanRead => true;
            public override bool CanSeek => false;
            public override bool CanWrite => false;
            public override long Length => throw new NotImplementedException();

            public override long Position
            {
                get => throw new NotImplementedException();
                set => throw new NotImplementedException();
            }

            private readonly SocketStream _stream;

            public override void Flush() => throw new NotImplementedException();

            public override int Read(byte[] buffer, int offset, int count)
            {
                try
                {
                    return ReadAsync(buffer, offset, count, CancellationToken.None).Result;
                }
                catch (AggregateException ex)
                {
                    Debug.Assert(ex.InnerException != null);
                    throw ExceptionUtil.Throw(ex.InnerException);
                }
            }

            public override Task<int> ReadAsync(byte[] buffer, int offset, int count, CancellationToken cancel) =>
                ReadAsync(new Memory<byte>(buffer, offset, count), cancel).AsTask();

            public override ValueTask<int> ReadAsync(Memory<byte> buffer, CancellationToken cancel) =>
                _stream.ReceiveAsync(buffer, cancel);

            public override long Seek(long offset, System.IO.SeekOrigin origin) => throw new NotImplementedException();
            public override void SetLength(long value) => throw new NotImplementedException();
            public override void Write(byte[] buffer, int offset, int count) => throw new NotImplementedException();

            protected override void Dispose(bool disposing)
            {
                base.Dispose(disposing);
                if (disposing)
                {
<<<<<<< HEAD
                    _stream.TryRelease();
=======
                    _stream.Release();
>>>>>>> e97d3ec8
                }
            }

            internal IOStream(SocketStream stream) => _stream = stream;
        }
    }
}<|MERGE_RESOLUTION|>--- conflicted
+++ resolved
@@ -138,11 +138,7 @@
                     {
                         ArrayPool<byte>.Shared.Return(receiveBuffer.Array!);
 
-<<<<<<< HEAD
-                        TryRelease();
-=======
                         Release();
->>>>>>> e97d3ec8
                         ioStream.Dispose();
                     }
                 },
@@ -191,11 +187,7 @@
 
         /// <summary>Releases the stream. This is called when the stream is no longer used either for a request,
         /// response or a streamable parameter. It un-registers the stream from the socket.</summary>
-<<<<<<< HEAD
-        protected virtual void Destroy()
-=======
         protected virtual void Shutdown()
->>>>>>> e97d3ec8
         {
             if (IsStarted && !_socket.RemoveStream(Id))
             {
@@ -507,19 +499,11 @@
         internal void TraceFrame(object frame, byte type = 0, byte compress = 0) =>
             _socket.TraceFrame(Id, frame, type, compress);
 
-<<<<<<< HEAD
-        internal void TryRelease()
+        internal void Release()
         {
             if (Interlocked.Decrement(ref _useCount) == 0)
             {
-                Destroy();
-=======
-        internal void Release()
-        {
-            if (Interlocked.Decrement(ref _useCount) == 0)
-            {
                 Shutdown();
->>>>>>> e97d3ec8
             }
         }
 
@@ -665,11 +649,7 @@
                 base.Dispose(disposing);
                 if (disposing)
                 {
-<<<<<<< HEAD
-                    _stream.TryRelease();
-=======
                     _stream.Release();
->>>>>>> e97d3ec8
                 }
             }
 
