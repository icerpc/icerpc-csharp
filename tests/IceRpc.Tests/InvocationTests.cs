// Copyright (c) ZeroC, Inc. All rights reserved.

using IceRpc.Slice;
using IceRpc.Tests.Common;
using Microsoft.Extensions.DependencyInjection;
using NUnit.Framework;
using System.IO.Pipelines;

namespace IceRpc.Tests;

[Parallelizable(scope: ParallelScope.All)]
public class InvocationTests
{
    /// <summary>Verifies that a callback on a connection without a dispatcher throws DispatchException(ServiceNotFound)
    /// with the ice protocol.</summary>
    [Test]
    public async Task Connection_without_dispatcher_throws_ServiceNotFound_with_ice()
    {
        // Arrange
        IInvoker? callbackInvoker = null;
        await using ServiceProvider provider = new ServiceCollection()
            .AddClientServerColocTest(new InlineDispatcher(
                (request, cancellationToken) =>
                {
                    callbackInvoker = request.ConnectionContext.Invoker;
                    return new(new OutgoingResponse(request));
                }),
                Protocol.Ice)
            .BuildServiceProvider(validateScopes: true);

        provider.GetRequiredService<Server>().Listen();

        using var request = new OutgoingRequest(new ServiceAddress(new Uri("ice:/test")));
        await provider.GetRequiredService<ClientConnection>().InvokeAsync(request);

        using var callback = new OutgoingRequest(new ServiceAddress(new Uri("ice:/callback")));

        // Act
        IncomingResponse response = await callbackInvoker!.InvokeAsync(request);

        // Assert
        DispatchException exception = await response.DecodeDispatchExceptionAsync(request);
        Assert.That(exception.StatusCode, Is.EqualTo(StatusCode.ServiceNotFound));
    }

    /// <summary>Verifies that a callback on a connection without dispatcher does not accept requests with the icerpc
    /// protocol.</summary>
    [Test]
    public async Task Connection_without_dispatcher_does_not_accept_requests_with_icerpc()
    {
        // Arrange
        IInvoker? callbackInvoker = null;

        await using ServiceProvider provider = new ServiceCollection()
            .AddClientServerColocTest(new InlineDispatcher(
                (request, cancellationToken) =>
                {
                    callbackInvoker = request.ConnectionContext.Invoker;
                    return new(new OutgoingResponse(request));
                }))
            .BuildServiceProvider(validateScopes: true);

        provider.GetRequiredService<Server>().Listen();

        using var request = new OutgoingRequest(new ServiceAddress(new Uri("icerpc:/test")));
        await provider.GetRequiredService<ClientConnection>().InvokeAsync(request);

        using var callback = new OutgoingRequest(new ServiceAddress(new Uri("icerpc:/callback")));
        using var cts = new CancellationTokenSource(TimeSpan.FromMilliseconds(50));

        // Act and Assert
        Assert.That(
            async () => await callbackInvoker!.InvokeAsync(request, cts.Token),
            Throws.InstanceOf<OperationCanceledException>());
    }

    [Test]
    public async Task Cancel_the_payload_reads_while_the_server_is_reading_the_arguments_fails_with_dispatch_exception()
    {
        // Arrange
        var dispatchStartTcs = new TaskCompletionSource();
        var pipe = new Pipe();
        await pipe.Writer.WriteAsync(new ReadOnlyMemory<byte>(new byte[] { 0x1, 0x2, 0x3 }));
        await using ServiceProvider provider = new ServiceCollection()
            .AddClientServerColocTest(new InlineDispatcher(
                async (request, cancellationToken) =>
                {
                    dispatchStartTcs.SetResult();
                    await request.Payload.ReadAtLeastAsync(4, cancellationToken);
                    return new OutgoingResponse(request);
                }))
            .BuildServiceProvider(validateScopes: true);

        provider.GetRequiredService<Server>().Listen();
        ClientConnection connection = provider.GetRequiredService<ClientConnection>();

        using var request = new OutgoingRequest(new ServiceAddress(new Uri("icerpc:/test")));
        request.Payload = pipe.Reader;
        var invokeTask = connection.InvokeAsync(request);
        await dispatchStartTcs.Task;

        // Act
        pipe.Reader.CancelPendingRead();

        // Assert
        var response = await invokeTask;
        DispatchException dispatchException = await response.DecodeDispatchExceptionAsync(request);
<<<<<<< HEAD
        Assert.That(dispatchException.StatusCode, Is.EqualTo(StatusCode.StreamError));
=======
        Assert.That(response.ResultType, Is.EqualTo(ResultType.Failure));
        Assert.That(dispatchException.ErrorCode, Is.EqualTo(DispatchErrorCode.PayloadError));
>>>>>>> 6bc4862a
        await pipe.Writer.CompleteAsync();
    }
}<|MERGE_RESOLUTION|>--- conflicted
+++ resolved
@@ -105,12 +105,7 @@
         // Assert
         var response = await invokeTask;
         DispatchException dispatchException = await response.DecodeDispatchExceptionAsync(request);
-<<<<<<< HEAD
-        Assert.That(dispatchException.StatusCode, Is.EqualTo(StatusCode.StreamError));
-=======
-        Assert.That(response.ResultType, Is.EqualTo(ResultType.Failure));
-        Assert.That(dispatchException.ErrorCode, Is.EqualTo(DispatchErrorCode.PayloadError));
->>>>>>> 6bc4862a
+        Assert.That(dispatchException.StatusCode, Is.EqualTo(StatusCode.PayloadError));
         await pipe.Writer.CompleteAsync();
     }
 }