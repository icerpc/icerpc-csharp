--- conflicted
+++ resolved
@@ -25,7 +25,6 @@
         private readonly bool _isServer;
         private readonly ILogger _logger;
 
-<<<<<<< HEAD
         public void Abort(Exception exception)
         {
             using IDisposable connectionScope = _logger.StartConnectionScope(_information, _isServer);
@@ -33,10 +32,7 @@
             _logger.LogProtocolConnectionAbort(_decoratee.Protocol, exception);
         }
 
-        async Task IProtocolConnection.AcceptRequestsAsync(Connection connection)
-=======
         async Task IProtocolConnection.AcceptRequestsAsync(IConnection connection)
->>>>>>> 12d10db7
         {
             using IDisposable connectionScope = _logger.StartConnectionScope(_information, _isServer);
             _logger.LogAcceptRequests();
