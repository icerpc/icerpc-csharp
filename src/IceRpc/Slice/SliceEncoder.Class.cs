// Copyright (c) ZeroC, Inc. All rights reserved.

using IceRpc.Internal;
using IceRpc.Slice.Internal;
using System.Collections.Immutable;
using System.ComponentModel;
using System.Diagnostics;
using System.Globalization;

using static IceRpc.Slice.Internal.Slice11Definitions;

namespace IceRpc.Slice
{
    public ref partial struct SliceEncoder
    {
        /// <summary>Encodes a class instance.</summary>
        /// <param name="v">The class instance to encode.</param>
        public void EncodeClass(AnyClass v) => EncodeNullableClass(v);

        /// <inheritdoc/>
        private void EncodeExceptionClass(RemoteException v)
        {
            Debug.Assert(_classContext.Current.InstanceType == InstanceType.None);

            if (v is DispatchException dispatchException)
            {
                DispatchErrorCode errorCode = dispatchException.ErrorCode;

                switch (errorCode)
                {
                    case DispatchErrorCode.ServiceNotFound:
                    case DispatchErrorCode.OperationNotFound:
                        this.EncodeReplyStatus(errorCode == DispatchErrorCode.ServiceNotFound ?
                            ReplyStatus.ObjectNotExistException : ReplyStatus.OperationNotExistException);
<<<<<<< HEAD
                        var requestFailed = new RequestFailedExceptionData(
                            v.Origin.Path,
                            v.Origin.Fragment,
                            v.Origin.Operation);
=======
>>>>>>> 42844ac1

                        // TODO: pass context to dispatch exception Encode
                        var requestFailed = new RequestFailedExceptionData(path: "/", "", "");
                        requestFailed.Encode(ref this);
                        break;

                    default:
                        this.EncodeReplyStatus(ReplyStatus.UnknownException);
<<<<<<< HEAD

=======
>>>>>>> 42844ac1
                        // We encode the error code in the message.
                        EncodeString($"[{((byte)errorCode).ToString(CultureInfo.InvariantCulture)}] {v.Message}");
                        break;
                }
            }
            else
            {
                // We don't encode the ReplyStatus because "user exceptions" are always encoded with a SliceFailure
                // result type.
                _classContext.ClassFormat = FormatType.Sliced; // always encode exceptions in sliced format
                _classContext.Current.InstanceType = InstanceType.Exception;
                _classContext.Current.FirstSlice = true;
                v.Encode(ref this);
                _classContext.Current = default;
            }
        }

        /// <summary>Encodes a class instance, or null.</summary>
        /// <param name="v">The class instance to encode, or null.</param>
        public void EncodeNullableClass(AnyClass? v)
        {
            if (v == null)
            {
                EncodeSize(0);
            }
            else
            {
                if (_classContext.Current.InstanceType != InstanceType.None && _classContext.ClassFormat == FormatType.Sliced)
                {
                    // If encoding an instance within a slice and using the sliced format, encode an index of that
                    // slice's indirection table.
                    if (_classContext.Current.IndirectionMap != null && _classContext.Current.IndirectionMap.TryGetValue(v, out int index))
                    {
                        // Found, index is position in indirection table + 1
                        Debug.Assert(index > 0);
                    }
                    else
                    {
                        _classContext.Current.IndirectionTable ??= new List<AnyClass>();
                        _classContext.Current.IndirectionMap ??= new Dictionary<AnyClass, int>();
                        _classContext.Current.IndirectionTable.Add(v);
                        index = _classContext.Current.IndirectionTable.Count; // Position + 1 (0 is reserved for null)
                        _classContext.Current.IndirectionMap.Add(v, index);
                    }
                    EncodeSize(index);
                }
                else
                {
                    EncodeInstance(v); // Encodes the instance or a reference if already encoded.
                }
            }
        }

        /// <summary>Marks the end of the encoding of a class or exception slice.</summary>
        [EditorBrowsable(EditorBrowsableState.Never)]
        public void EndSlice(bool lastSlice)
        {
            Debug.Assert(_classContext.Current.InstanceType != InstanceType.None);

            if (lastSlice)
            {
                _classContext.Current.SliceFlags |= SliceFlags.IsLastSlice;
            }

            // Encodes the tagged end marker if some tagged members were encoded. Note that tagged members are encoded
            // before the indirection table and are included in the slice size.
            if ((_classContext.Current.SliceFlags & SliceFlags.HasTaggedMembers) != 0)
            {
                EncodeByte(Slice11Definitions.TagEndMarker);
            }

            // Encodes the slice size if necessary.
            if ((_classContext.Current.SliceFlags & SliceFlags.HasSliceSize) != 0)
            {
                // Size includes the size length.
                EncodeInt(EncodedByteCount - _classContext.Current.SliceSizeStartPos, _classContext.Current.SliceSizePlaceholder.Span);
            }

            if (_classContext.Current.IndirectionTable?.Count > 0)
            {
                Debug.Assert(_classContext.ClassFormat == FormatType.Sliced);
                _classContext.Current.SliceFlags |= SliceFlags.HasIndirectionTable;

                EncodeSize(_classContext.Current.IndirectionTable.Count);
                foreach (AnyClass v in _classContext.Current.IndirectionTable)
                {
                    EncodeInstance(v);
                }
                _classContext.Current.IndirectionTable.Clear();
                _classContext.Current.IndirectionMap?.Clear(); // IndirectionMap is null when encoding unknown slices.
            }

            // Update SliceFlags in case they were updated.
            _classContext.Current.SliceFlagsPlaceholder.Span[0] = (byte)_classContext.Current.SliceFlags;
        }

        /// <summary>Marks the start of the encoding of a class or remote exception slice.</summary>
        /// <param name="typeId">The type ID of this slice.</param>
        /// <param name="compactId ">The compact ID of this slice, if any.</param>
        [EditorBrowsable(EditorBrowsableState.Never)]
        public void StartSlice(string typeId, int? compactId = null)
        {
            Debug.Assert(_classContext.Current.InstanceType != InstanceType.None);

            _classContext.Current.SliceFlags = default;
            _classContext.Current.SliceFlagsPlaceholder = GetPlaceholderMemory(1);

            if (_classContext.ClassFormat == FormatType.Sliced)
            {
                EncodeTypeId(typeId, compactId);
                // Encode the slice size if using the sliced format.
                _classContext.Current.SliceFlags |= SliceFlags.HasSliceSize;
                _classContext.Current.SliceSizeStartPos = EncodedByteCount; // size includes size-length
                _classContext.Current.SliceSizePlaceholder = GetPlaceholderMemory(4);
            }
            else if (_classContext.Current.FirstSlice)
            {
                EncodeTypeId(typeId, compactId);
            }

            if (_classContext.Current.FirstSlice)
            {
                _classContext.Current.FirstSlice = false;
            }
        }

        /// <summary>Encodes sliced-off slices.</summary>
        /// <param name="unknownSlices">The sliced-off slices to encode.</param>
        /// <param name="fullySliced">When true, slicedData holds all the data of this instance.</param>
        internal void EncodeUnknownSlices(ImmutableList<SliceInfo> unknownSlices, bool fullySliced)
        {
            Debug.Assert(_classContext.Current.InstanceType != InstanceType.None);

            // We only re-encode preserved slices if we are using the sliced format. Otherwise, we ignore the preserved
            // slices, which essentially "slices" the instance into the most-derived type known by the sender.
            if (_classContext.ClassFormat != FormatType.Sliced)
            {
                throw new NotSupportedException($"cannot encode sliced data into payload using {_classContext.ClassFormat} format");
            }

            for (int i = 0; i < unknownSlices.Count; ++i)
            {
                SliceInfo sliceInfo = unknownSlices[i];

                // If TypeId is a compact ID, extract it.
                int? compactId = null;
                if (!sliceInfo.TypeId.StartsWith("::", StringComparison.Ordinal))
                {
                    try
                    {
                        compactId = int.Parse(sliceInfo.TypeId, CultureInfo.InvariantCulture);
                    }
                    catch (FormatException ex)
                    {
                        throw new InvalidDataException($"received invalid type ID {sliceInfo.TypeId}", ex);
                    }
                }

                StartSlice(sliceInfo.TypeId, compactId);

                // Writes the bytes associated with this slice.
                WriteByteSpan(sliceInfo.Bytes.Span);

                if (sliceInfo.HasTaggedMembers)
                {
                    _classContext.Current.SliceFlags |= SliceFlags.HasTaggedMembers;
                }

                // Make sure to also encode the instance indirection table.
                // These instances will be encoded (and assigned instance IDs) in EndSlice.
                if (sliceInfo.Instances.Count > 0)
                {
                    _classContext.Current.IndirectionTable ??= new List<AnyClass>();
                    Debug.Assert(_classContext.Current.IndirectionTable.Count == 0);
                    _classContext.Current.IndirectionTable.AddRange(sliceInfo.Instances);
                }
                EndSlice(lastSlice: fullySliced && (i == unknownSlices.Count - 1));
            }
        }

        /// <summary>Encodes this class instance inline if not previously encoded, otherwise just encode its instance
        /// ID.</summary>
        /// <param name="v">The class instance.</param>
        private void EncodeInstance(AnyClass v)
        {
            // If the instance was already encoded, just encode its instance ID.
            if (_classContext.InstanceMap != null && _classContext.InstanceMap.TryGetValue(v, out int instanceId))
            {
                EncodeSize(instanceId);
            }
            else
            {
                _classContext.InstanceMap ??= new Dictionary<AnyClass, int>();

                // We haven't seen this instance previously, so we create a new instance ID and insert the instance
                // and its ID in the encoded map, before encoding the instance inline.
                // The instance IDs start at 2 (0 means null and 1 means the instance is encoded immediately after).
                instanceId = _classContext.InstanceMap.Count + 2;
                _classContext.InstanceMap.Add(v, instanceId);

                EncodeSize(1); // Class instance marker.

                // Save _current in case we're encoding a nested instance.
                InstanceData previousCurrent = _classContext.Current;
                _classContext.Current = default;
                _classContext.Current.InstanceType = InstanceType.Class;
                _classContext.Current.FirstSlice = true;

                if (v.UnknownSlices.Count > 0 && _classContext.ClassFormat == FormatType.Sliced)
                {
                    EncodeUnknownSlices(v.UnknownSlices, fullySliced: false);
                    _classContext.Current.FirstSlice = false;
                }
                v.Encode(ref this);

                // Restore previous _current.
                _classContext.Current = previousCurrent;
            }
        }

        /// <summary>Encodes the type ID or compact ID immediately after the slice flags byte, and updates the slice
        /// flags byte as needed.</summary>
        /// <param name="typeId">The type ID of the current slice.</param>
        /// <param name="compactId">The compact ID of the current slice.</param>
        private void EncodeTypeId(string typeId, int? compactId)
        {
            Debug.Assert(_classContext.Current.InstanceType != InstanceType.None);

            TypeIdKind typeIdKind = TypeIdKind.None;

            if (_classContext.Current.InstanceType == InstanceType.Class)
            {
                if (compactId is int compactIdValue)
                {
                    typeIdKind = TypeIdKind.CompactId;
                    EncodeSize(compactIdValue);
                }
                else
                {
                    int index = RegisterTypeId(typeId);
                    if (index < 0)
                    {
                        typeIdKind = TypeIdKind.String;
                        EncodeString(typeId);
                    }
                    else
                    {
                        typeIdKind = TypeIdKind.Index;
                        EncodeSize(index);
                    }
                }
            }
            else
            {
                Debug.Assert(compactId == null);
                // We always encode a string and don't set a type ID kind in SliceFlags.
                EncodeString(typeId);
            }

            _classContext.Current.SliceFlags |= (SliceFlags)typeIdKind;
        }

        /// <summary>Registers or looks up a type ID in the the _typeIdMap.</summary>
        /// <param name="typeId">The type ID to register or lookup.</param>
        /// <returns>The index in _typeIdMap if this type ID was previously registered; otherwise, -1.</returns>
        private int RegisterTypeId(string typeId)
        {
            _classContext.TypeIdMap ??= new Dictionary<string, int>();

            if (_classContext.TypeIdMap.TryGetValue(typeId, out int index))
            {
                return index;
            }
            else
            {
                index = _classContext.TypeIdMap.Count + 1;
                _classContext.TypeIdMap.Add(typeId, index);
                return -1;
            }
        }

        private struct ClassContext
        {
            // The current class/exception format, can be either Compact or Sliced.
            internal FormatType ClassFormat;

            // Data for the class or exception instance that is currently getting encoded.
            internal InstanceData Current;

            // Map of class instance to instance ID, where the instance IDs start at 2.
            //  - Instance ID = 0 means null.
            //  - Instance ID = 1 means the instance is encoded inline afterwards.
            //  - Instance ID > 1 means a reference to a previously encoded instance, found in this map.
            internal Dictionary<AnyClass, int>? InstanceMap;

            // Map of type ID string to type ID index.
            // We assign a type ID index (starting with 1) to each type ID we write, in order.
            internal Dictionary<string, int>? TypeIdMap;

            internal ClassContext(FormatType classFormat)
                : this() => ClassFormat = classFormat;
        }

        private struct InstanceData
        {
            // The following fields are used and reused for all the slices of a class or exception instance.

            internal InstanceType InstanceType;

            // The following fields are used for the current slice:

            internal bool FirstSlice;

            // The indirection map and indirection table are only used for the sliced format.
            internal Dictionary<AnyClass, int>? IndirectionMap;
            internal List<AnyClass>? IndirectionTable;

            internal SliceFlags SliceFlags;

            // The slice flags byte.
            internal Memory<byte> SliceFlagsPlaceholder;

            // The place holder for the Slice size. Used only for the sliced format.
            internal Memory<byte> SliceSizePlaceholder;

            // The starting position for computing the size of the slice. It's just before the SliceSizePlaceholder as
            // the size includes the size length.
            internal int SliceSizeStartPos;
        }

        private enum InstanceType : byte
        {
            None = 0,
            Class,
            Exception
        }
    }
}<|MERGE_RESOLUTION|>--- conflicted
+++ resolved
@@ -32,13 +32,6 @@
                     case DispatchErrorCode.OperationNotFound:
                         this.EncodeReplyStatus(errorCode == DispatchErrorCode.ServiceNotFound ?
                             ReplyStatus.ObjectNotExistException : ReplyStatus.OperationNotExistException);
-<<<<<<< HEAD
-                        var requestFailed = new RequestFailedExceptionData(
-                            v.Origin.Path,
-                            v.Origin.Fragment,
-                            v.Origin.Operation);
-=======
->>>>>>> 42844ac1
 
                         // TODO: pass context to dispatch exception Encode
                         var requestFailed = new RequestFailedExceptionData(path: "/", "", "");
@@ -47,10 +40,6 @@
 
                     default:
                         this.EncodeReplyStatus(ReplyStatus.UnknownException);
-<<<<<<< HEAD
-
-=======
->>>>>>> 42844ac1
                         // We encode the error code in the message.
                         EncodeString($"[{((byte)errorCode).ToString(CultureInfo.InvariantCulture)}] {v.Message}");
                         break;
