--- conflicted
+++ resolved
@@ -118,13 +118,6 @@
             {
                 var bufferWriter = new BufferWriter();
                 IceEncoder encoder = encoding.CreateIceEncoder(bufferWriter);
-<<<<<<< HEAD
-                encoder.EncodeByte((byte)Ice2FrameType.BoundedData);
-=======
-
-                // TODO: it's confusing to write this transport header all the time.
-                bufferWriter.WriteByteSpan(multiplexedStream.TransportHeader.Span);
->>>>>>> 4e929190
                 BufferWriter.Position sizeStart = encoder.StartFixedLengthSize();
                 return (encoder, sizeStart, encoder.BufferWriter.Tail);
             }
