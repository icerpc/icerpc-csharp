--- conflicted
+++ resolved
@@ -106,7 +106,6 @@
         {
             serverTask = GetProtocolConnectionAsync(
                 serviceProvider,
-                serverOptions.ConnectionOptions.Dispatcher,
                 isServer: true,
                 serverOptions.ConnectionOptions,
                 serviceProvider.GetSimpleServerConnectionAsync);
@@ -115,7 +114,6 @@
         {
             serverTask = GetProtocolConnectionAsync(
                 serviceProvider,
-                serverOptions.ConnectionOptions.Dispatcher,
                 isServer: true,
                 serverOptions.ConnectionOptions,
                 serviceProvider.GetMultiplexedServerConnectionAsync);
@@ -170,27 +168,6 @@
         return protocolConnection;
     }
 
-<<<<<<< HEAD
-    private static Task<IProtocolConnection> GetServerProtocolConnectionAsync(
-        this IServiceProvider serviceProvider)
-    {
-        ServerOptions serverOptions = serviceProvider.GetService<ServerOptions>() ?? new();
-
-        return serviceProvider.GetRequiredService<Protocol>() == Protocol.Ice ?
-            GetProtocolConnectionAsync(
-                serviceProvider,
-                isServer: true,
-                serverOptions.ConnectionOptions,
-                serviceProvider.GetSimpleServerConnectionAsync) :
-            GetProtocolConnectionAsync(
-                serviceProvider,
-                isServer: true,
-                serverOptions.ConnectionOptions,
-                serviceProvider.GetMultiplexedServerConnectionAsync);
-    }
-
-=======
->>>>>>> e3f904ba
     public static Task<IMultiplexedNetworkConnection> GetMultiplexedClientConnectionAsync(
             this IServiceProvider serviceProvider) =>
             GetClientNetworkConnectionAsync<IMultiplexedNetworkConnection>(serviceProvider);
