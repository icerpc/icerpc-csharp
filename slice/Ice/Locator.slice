// Copyright (c) ZeroC, Inc.

encoding = Slice1

[cs::namespace("IceRpc")]
module Ice

/// This exception is thrown when an object adapter was not found.
exception AdapterNotFoundException {}

/// This exception is thrown when a service with the specified identity (path) was not found.
exception ObjectNotFoundException {}

/// Client applications use the {@link Locator} service to resolve Ice indirect proxies. This service also allows
/// server applications to retrieve a proxy to the associated {@link LocatorRegistry} service where they can register
/// their object adapters.
interface Locator {
    /// Finds a service by identity (path) and returns a dummy service address with the server address(es) that can be
    /// used to reach this service. This dummy service address can also carry no server address and require further
    /// resolution using {@link findAdapterById}.
    /// @param id: The identity represented as a path.
    /// @returns: A dummy service address, or null if a service with the requested identity (path) was not found.
    /// @throws ObjectNotFoundException: Thrown if a service with the requested identity (path) was not found. The
    /// caller should treat this exception like a null return value.
<<<<<<< HEAD
    idempotent findObjectById(id: IdentityPath) -> ServiceAddress? throws ObjectNotFoundException
=======
    idempotent findObjectById(id: IceRpc::Slice::IdentityPath) -> WellKnownTypes::ServiceAddress?
        throws ObjectNotFoundException
>>>>>>> 8f0becd6

    /// Finds an object adapter by adapter ID and returns a dummy service address with the object adapter's server
    /// address(es).
    /// @param id: The adapter ID.
    /// @returns: A dummy service address with the adapter's server address(es), or null if an object adapter with
    /// adapter ID {@link id} was not found.
    /// @throws AdapterNotFoundException: Thrown if an object adapter with this adapter ID was not found. The caller
    /// should treat this exception like a null return value.
    idempotent findAdapterById(id: string) -> WellKnownTypes::ServiceAddress? throws AdapterNotFoundException

    /// Gets the locator registry.
    /// @returns: The locator registry, or null if this locator has no associated registry.
    idempotent getRegistry() -> LocatorRegistry?
}<|MERGE_RESOLUTION|>--- conflicted
+++ resolved
@@ -22,12 +22,7 @@
     /// @returns: A dummy service address, or null if a service with the requested identity (path) was not found.
     /// @throws ObjectNotFoundException: Thrown if a service with the requested identity (path) was not found. The
     /// caller should treat this exception like a null return value.
-<<<<<<< HEAD
-    idempotent findObjectById(id: IdentityPath) -> ServiceAddress? throws ObjectNotFoundException
-=======
-    idempotent findObjectById(id: IceRpc::Slice::IdentityPath) -> WellKnownTypes::ServiceAddress?
-        throws ObjectNotFoundException
->>>>>>> 8f0becd6
+    idempotent findObjectById(id: IdentityPath) -> WellKnownTypes::ServiceAddress? throws ObjectNotFoundException
 
     /// Finds an object adapter by adapter ID and returns a dummy service address with the object adapter's server
     /// address(es).
