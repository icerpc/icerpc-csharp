--- conflicted
+++ resolved
@@ -56,17 +56,10 @@
                 if (errorCode != RpcStreamError.ConnectionAborted)
                 {
                     _ = _connection.PrepareAndSendFrameAsync(
-<<<<<<< HEAD
                         SlicDefinitions.FrameType.StreamStopSending,
-                        ostr => new StreamStopSendingBody((ulong)errorCode).IceWrite(ostr),
+                        encoder => new StreamStopSendingBody((ulong)errorCode).IceEncode(encoder),
                         frameSize => _connection.Logger.LogSendingSlicStopSendingFrame(frameSize, errorCode),
                         this);
-=======
-                    SlicDefinitions.FrameType.StreamStopSending,
-                    ostr => new StreamStopSendingBody((ulong)errorCode).IceEncode(ostr),
-                    frameSize => _connection.Logger.LogSendingSlicStopSendingFrame(frameSize, errorCode),
-                    this);
->>>>>>> 1a752e23
                 }
 
                 // Shutdown the stream if not already done.
@@ -79,24 +72,12 @@
             // Notify the peer of the abort if the stream or connection is not aborted already.
             if (!IsShutdown && errorCode != RpcStreamError.ConnectionAborted)
             {
-<<<<<<< HEAD
                 _ = _connection.PrepareAndSendFrameAsync(
                     SlicDefinitions.FrameType.StreamReset,
-                    writer => new StreamResetBody((ulong)errorCode).IceWrite(writer),
+                    encoder => new StreamResetBody((ulong)errorCode).IceEncode(encoder),
                     frameSize => _connection.Logger.LogSendingSlicResetFrame(frameSize, errorCode),
                     this);
             }
-=======
-                // Notify the peer of the abort if the stream or connection is not aborted already.
-                if (errorCode != RpcStreamError.ConnectionAborted)
-                {
-                    _ = _connection.PrepareAndSendFrameAsync(
-                        SlicDefinitions.FrameType.StreamReset,
-                        encoder => new StreamResetBody((ulong)errorCode).IceEncode(encoder),
-                        frameSize => _connection.Logger.LogSendingSlicResetFrame(frameSize, errorCode),
-                        this);
-                }
->>>>>>> 1a752e23
 
             if (TrySetWriteCompleted(shutdown: false))
             {
