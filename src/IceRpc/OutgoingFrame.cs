// Copyright (c) ZeroC, Inc.

using IceRpc.Internal;
using System.IO.Pipelines;

namespace IceRpc;

/// <summary>Base class for outgoing frames.</summary>
public abstract class OutgoingFrame
{
    /// <summary>Gets or sets the payload of this frame.</summary>
<<<<<<< HEAD
    /// <value>The payload of this frame. Defaults to a <see cref="PipeReader" /> that returns an empty
    /// sequence.</value>
    public PipeReader Payload { get; set; } = EmptyPipeReader.Instance;

    /// <summary>Gets or sets the payload continuation of this frame. The payload continuation is a continuation of <see
    /// cref="Payload"/>. The receiver cannot distinguish the payload and payload continuation in the <see
    /// cref="IncomingFrame.Payload" /> it receives.</summary>
    /// <value>The payload continuation of this frame. Defaults to <see langword="null"/>, meaning no continuation.
    /// </value>
=======
    /// <value>The payload of this frame. The default is an empty pipe reader.</value>
    /// <remarks>IceRPC completes the payload <see cref="PipeReader" /> with the <see
    /// cref="PipeReader.Complete(Exception?)" /> method. It never calls <see
    /// cref="PipeReader.CompleteAsync(Exception?)" />. The implementation of <see
    /// cref="PipeReader.Complete(Exception?)" /> should not block.</remarks>
    public PipeReader Payload { get; set; } = EmptyPipeReader.Instance;

    /// <summary>Gets or sets the payload continuation of this frame. The payload continuation is a continuation of <see
    /// cref="Payload"/>. The receiver cannot distinguish any seam between payload and payload continuation in the <see
    /// cref="IncomingFrame.Payload" /> it receives.</summary>
    /// <value>The payload continuation of this frame. The default is null which means no continuation.</value>
    /// <remarks>IceRPC completes the payload continuation <see cref="PipeReader" /> with the <see
    /// cref="PipeReader.Complete(Exception?)" /> method. It never calls <see
    /// cref="PipeReader.CompleteAsync(Exception?)" />. The implementation of <see
    /// cref="PipeReader.Complete(Exception?)" /> should not block.</remarks>
>>>>>>> cac4e22c
    public PipeReader? PayloadContinuation
    {
        get => _payloadContinuation;
        set
        {
            _payloadContinuation = Protocol.SupportsPayloadContinuation || value is null ?
                value : throw new NotSupportedException(
                    $"The '{Protocol}' protocol does not support payload continuation.");
        }
    }

    /// <summary>Gets the protocol of this frame.</summary>
    /// <value>The <see cref="IceRpc.Protocol" /> value of this frame.</value>
    public Protocol Protocol { get; }

    private PipeReader? _payloadContinuation;

    /// <summary>Installs a payload writer interceptor in this outgoing frame. This interceptor is executed just
    /// before sending <see cref="Payload" />, and is typically used to compress both <see cref="Payload" /> and
    /// <see cref="PayloadContinuation" />.</summary>
    /// <param name="payloadWriterInterceptor">The payload writer interceptor to install.</param>
    /// <returns>This outgoing frame.</returns>
    /// <remarks>IceRPC completes the payload writer <see cref="PipeWriter" /> with the <see
    /// cref="PipeWriter.Complete(Exception?)" /> method. It never calls <see
    /// cref="PipeWriter.CompleteAsync(Exception?)" />. The implementation of <see
    /// cref="PipeWriter.Complete(Exception?)" /> should not block.</remarks>
    public OutgoingFrame Use(Func<PipeWriter, PipeWriter> payloadWriterInterceptor)
    {
        if (!Protocol.SupportsPayloadWriterInterceptors)
        {
            throw new NotSupportedException(
                $"The '{Protocol}' protocol does not support payload writer interceptors.");
        }
        _payloadWriterInterceptorStack ??= new();
        _payloadWriterInterceptorStack.Push(payloadWriterInterceptor);
        return this;
    }

    private Stack<Func<PipeWriter, PipeWriter>>? _payloadWriterInterceptorStack;

    /// <summary>Constructs an outgoing frame.</summary>
    /// <param name="protocol">The protocol used to send the frame.</param>
    protected OutgoingFrame(Protocol protocol) => Protocol = protocol;

    /// <summary>Returns the payload writer to use when sending the payload.</summary>
    internal PipeWriter GetPayloadWriter(PipeWriter writer)
    {
        if (_payloadWriterInterceptorStack is not null)
        {
            foreach (Func<PipeWriter, PipeWriter> interceptor in _payloadWriterInterceptorStack)
            {
                writer = interceptor(writer);
            }
        }
        return writer;
    }
}<|MERGE_RESOLUTION|>--- conflicted
+++ resolved
@@ -9,18 +9,8 @@
 public abstract class OutgoingFrame
 {
     /// <summary>Gets or sets the payload of this frame.</summary>
-<<<<<<< HEAD
     /// <value>The payload of this frame. Defaults to a <see cref="PipeReader" /> that returns an empty
     /// sequence.</value>
-    public PipeReader Payload { get; set; } = EmptyPipeReader.Instance;
-
-    /// <summary>Gets or sets the payload continuation of this frame. The payload continuation is a continuation of <see
-    /// cref="Payload"/>. The receiver cannot distinguish the payload and payload continuation in the <see
-    /// cref="IncomingFrame.Payload" /> it receives.</summary>
-    /// <value>The payload continuation of this frame. Defaults to <see langword="null"/>, meaning no continuation.
-    /// </value>
-=======
-    /// <value>The payload of this frame. The default is an empty pipe reader.</value>
     /// <remarks>IceRPC completes the payload <see cref="PipeReader" /> with the <see
     /// cref="PipeReader.Complete(Exception?)" /> method. It never calls <see
     /// cref="PipeReader.CompleteAsync(Exception?)" />. The implementation of <see
@@ -30,12 +20,12 @@
     /// <summary>Gets or sets the payload continuation of this frame. The payload continuation is a continuation of <see
     /// cref="Payload"/>. The receiver cannot distinguish any seam between payload and payload continuation in the <see
     /// cref="IncomingFrame.Payload" /> it receives.</summary>
-    /// <value>The payload continuation of this frame. The default is null which means no continuation.</value>
+    /// <value>The payload continuation of this frame. Defaults to <see langword="null" /> meaning no
+    /// continuation.</value>
     /// <remarks>IceRPC completes the payload continuation <see cref="PipeReader" /> with the <see
     /// cref="PipeReader.Complete(Exception?)" /> method. It never calls <see
     /// cref="PipeReader.CompleteAsync(Exception?)" />. The implementation of <see
     /// cref="PipeReader.Complete(Exception?)" /> should not block.</remarks>
->>>>>>> cac4e22c
     public PipeReader? PayloadContinuation
     {
         get => _payloadContinuation;
