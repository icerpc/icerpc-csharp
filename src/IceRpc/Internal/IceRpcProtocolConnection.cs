// Copyright (c) ZeroC, Inc. All rights reserved.

using IceRpc.Slice;
using IceRpc.Slice.Internal;
using IceRpc.Transports;
using System.Buffers;
using System.Collections.Immutable;
using System.Diagnostics;
using System.IO.Pipelines;

namespace IceRpc.Internal;

internal sealed class IceRpcProtocolConnection : ProtocolConnection
{
    public override ServerAddress ServerAddress => _transportConnection.ServerAddress;

    private Exception? _dispatchesAndInvocationsCanceledException;
    private Task? _acceptRequestsTask;
    private IConnectionContext? _connectionContext; // non-null once the connection is established
    private IMultiplexedStream? _controlStream;
    private int _dispatchCount;
    private readonly IDispatcher? _dispatcher;
    private readonly CancellationTokenSource _dispatchesAndInvocationsCts = new();
    private readonly TaskCompletionSource _dispatchesCompleted =
        new(TaskCreationOptions.RunContinuationsAsynchronously);

    private readonly SemaphoreSlim? _dispatchSemaphore;

    // The number of bytes we need to encode a size up to _maxRemoteHeaderSize. It's 2 for DefaultMaxHeaderSize.
    private int _headerSizeLength = 2;
    // Whether or not the inner exception details should be included in dispatch exceptions
    private readonly bool _includeInnerExceptionDetails;
    private bool _isReadOnly;
    private ulong? _lastRemoteBidirectionalStreamId;
    private ulong? _lastRemoteUnidirectionalStreamId;
    private readonly int _maxLocalHeaderSize;
    private int _maxRemoteHeaderSize = ConnectionOptions.DefaultMaxIceRpcHeaderSize;
    private readonly object _mutex = new();
    private readonly IMultiplexedConnection _transportConnection;
    private Task<IceRpcGoAway>? _readGoAwayTask;
    private IMultiplexedStream? _remoteControlStream;

    private readonly HashSet<IMultiplexedStream> _streams = new();
    private readonly TaskCompletionSource _streamsCompleted =
        new(TaskCreationOptions.RunContinuationsAsynchronously);

    private readonly CancellationTokenSource _tasksCts = new();
    private Task? _waitForConnectionFailure;

    internal IceRpcProtocolConnection(
        IMultiplexedConnection transportConnection,
        bool isServer,
        ConnectionOptions options)
        : base(isServer, options)
    {
        _transportConnection = transportConnection;
        _dispatcher = options.Dispatcher;
        _maxLocalHeaderSize = options.MaxIceRpcHeaderSize;

        if (options.MaxDispatches > 0)
        {
            _dispatchSemaphore = new SemaphoreSlim(
                initialCount: options.MaxDispatches,
                maxCount: options.MaxDispatches);
        }
        _includeInnerExceptionDetails = options.IncludeInnerExceptionDetails;
    }

    private protected override void CancelDispatchesAndInvocations(Exception exception)
    {
        lock (_mutex)
        {
            if (_dispatchesAndInvocationsCanceledException is not null)
            {
                return;
            }

            _isReadOnly = true; // prevent new dispatches or invocations from being accepted.

            // Set the abort exception for invocations.
            _dispatchesAndInvocationsCanceledException = exception;

            if (_streams.Count == 0)
            {
                _streamsCompleted.TrySetResult();
            }
            if (_dispatchCount == 0)
            {
                _dispatchesCompleted.TrySetResult();
            }
        }

        _dispatchesAndInvocationsCts.Cancel();
    }

    private protected override bool CheckIfIdle()
    {
        lock (_mutex)
        {
            // If idle, mark the connection as readonly to stop accepting new dispatches or invocations.
            if (_streams.Count == 0)
            {
                _isReadOnly = true;
                ConnectionClosedException = new(ConnectionErrorCode.Closed, "the connection was idle");
                return true;
            }
            else
            {
                return false;
            }
        }
    }

    private protected override async Task<TransportConnectionInformation> ConnectAsyncCore(
        CancellationToken cancellationToken)
    {
        // Connect the transport connection
        TransportConnectionInformation transportConnectionInformation = await _transportConnection.ConnectAsync(
            cancellationToken).ConfigureAwait(false);

        // This needs to be set before starting the accept requests task bellow.
        _connectionContext = new ConnectionContext(this, transportConnectionInformation);

        _controlStream = _transportConnection.CreateStream(false);

        var settings = new IceRpcSettings(
            _maxLocalHeaderSize == ConnectionOptions.DefaultMaxIceRpcHeaderSize ?
                ImmutableDictionary<IceRpcSettingKey, ulong>.Empty :
                new Dictionary<IceRpcSettingKey, ulong>
                {
                    [IceRpcSettingKey.MaxHeaderSize] = (ulong)_maxLocalHeaderSize
                });

        await SendControlFrameAsync(
            IceRpcControlFrameType.Settings,
            (ref SliceEncoder encoder) => settings.Encode(ref encoder),
            endStream: false,
            cancellationToken).ConfigureAwait(false);

        // Wait for the remote control stream to be accepted and read the protocol Settings frame
        _remoteControlStream = await _transportConnection.AcceptStreamAsync(
            cancellationToken).ConfigureAwait(false);

        await ReceiveControlFrameHeaderAsync(
            IceRpcControlFrameType.Settings,
            cancellationToken).ConfigureAwait(false);

        await ReceiveSettingsFrameBody(cancellationToken).ConfigureAwait(false);

        // Start a task to read the go away frame from the control stream and initiate shutdown.
        _readGoAwayTask = Task.Run(
            async () =>
            {
<<<<<<< HEAD
                CancellationToken cancellationToken = _tasksCts.Token;
                await ReceiveControlFrameHeaderAsync(
                    IceRpcControlFrameType.GoAway,
                    cancellationToken).ConfigureAwait(false);
                IceRpcGoAway goAwayFrame = await ReceiveGoAwayBodyAsync(cancellationToken).ConfigureAwait(false);

                InitiateShutdown(goAwayFrame.Message);
=======
                IceRpcGoAway goAwayFrame;
                try
                {
                    CancellationToken cancellationToken = _tasksCts.Token;
                    await ReceiveControlFrameHeaderAsync(
                        IceRpcControlFrameType.GoAway,
                        cancellationToken).ConfigureAwait(false);
                    goAwayFrame = await ReceiveGoAwayBodyAsync(cancellationToken).ConfigureAwait(false);
                }
                catch (Exception exception)
                {
                    // Abort the remote control stream to trigger its completion with a failure. The
                    // _waitForConnectionFailure task below will abort the connection.
                    _remoteControlStream.Abort(exception);
                    throw;
                }
                InitiateShutdown(goAwayFrame.Message, ConnectionClosedErrorCode.ShutdownByPeer);
>>>>>>> 3386e49c
                return goAwayFrame;
            },
            CancellationToken.None);

        // Start a task to detect connection failures.
        _waitForConnectionFailure = Task.Run(
            async () =>
            {
                try
                {
                    await _remoteControlStream!.ReadsClosed.WaitAsync(_tasksCts.Token).ConfigureAwait(false);
                }
                catch (OperationCanceledException)
                {
                    // Connection disposed.
                }
                catch (Exception exception)
                {
                    lock (_mutex)
                    {
                        if (_isReadOnly)
                        {
                            return; // already closing or closed
                        }

                        ConnectionClosedException = new(ConnectionErrorCode.Closed, "the connection was lost");
                    }

                    ConnectionLost(exception);

                    // Don't wait for DisposeAsync to be called to cancel dispatches and invocations which might still
                    // be running.
                    CancelDispatchesAndInvocations(exception);

                    // Also kill the transport connection right away instead of waiting DisposeAsync to be called.
                    await _transportConnection.DisposeAsync().ConfigureAwait(false);
                }
            },
            CancellationToken.None);

        // Start a task to start accepting requests if a dispatcher is set.
        if (_dispatcher is not null)
        {
            _acceptRequestsTask = Task.Run(
                async () =>
                {
                    try
                    {
                        while (true)
                        {
                            if (_dispatchSemaphore is SemaphoreSlim dispatchSemaphore)
                            {
                                await dispatchSemaphore.WaitAsync(_tasksCts.Token).ConfigureAwait(false);
                            }

                            IMultiplexedStream stream;

                            try
                            {
                                stream = await _transportConnection.AcceptStreamAsync(_tasksCts.Token)
                                    .ConfigureAwait(false);
                            }
                            catch
                            {
                                _dispatchSemaphore?.Release();
                                throw;
                            }

                            try
                            {
                                // AcceptRequestAsync is responsible to release the dispatch semaphore.
                                await AcceptRequestAsync(stream, _tasksCts.Token).ConfigureAwait(false);
                            }
                            catch (IceRpcProtocolStreamException)
                            {
                                // A stream failure is not a fatal connection error; we can continue accepting new
                                // requests.
                            }
                        }
                    }
                    catch
                    {
                        // Ignore connection failures here, this is handled by the _waitForConnectionFailure task.
                    }
                },
                CancellationToken.None);
        }

        return transportConnectionInformation;
    }

    private protected override async ValueTask DisposeAsyncCore()
    {
        // Before disposing the transport connection, cancel pending tasks which are using the transport connection and
        // wait for the tasks to complete.
        _tasksCts.Cancel();
        try
        {
            await Task.WhenAll(
                _acceptRequestsTask ?? Task.CompletedTask,
                _readGoAwayTask ?? Task.CompletedTask,
                _waitForConnectionFailure ?? Task.CompletedTask).ConfigureAwait(false);
        }
        catch
        {
            // Ignore, we don't care if the tasks fail here (ReadGoAwayTask can fail if the connection is lost).
        }

        // Cancel dispatches and invocations.
        CancelDispatchesAndInvocations(new ConnectionException(ConnectionErrorCode.OperationCanceled));

        // Dispose the transport connection. This will abort the transport connection if it wasn't shutdown first.
        await _transportConnection.DisposeAsync().ConfigureAwait(false);

        // Next, wait for dispatches and invocations to complete.
        await Task.WhenAll(_dispatchesCompleted.Task, _streamsCompleted.Task).ConfigureAwait(false);

        _tasksCts.Dispose();
        _dispatchesAndInvocationsCts.Dispose();
    }

    private protected override async Task<IncomingResponse> InvokeAsyncCore(
        OutgoingRequest request,
        CancellationToken cancellationToken)
    {
        IMultiplexedStream? stream = null;
        using var invocationCts = CancellationTokenSource.CreateLinkedTokenSource(
            cancellationToken,
            _dispatchesAndInvocationsCts.Token);

        try
        {
            if (request.ServiceAddress.Fragment.Length > 0)
            {
                throw new NotSupportedException("the icerpc protocol does not support fragments");
            }

            // Create the stream.
            stream = _transportConnection.CreateStream(bidirectional: !request.IsOneway);

            // Keep track of the invocation for the shutdown logic.
            lock (_mutex)
            {
                if (_isReadOnly)
                {
                    // Don't process the invocation if the connection is in the process of shutting down or it's
                    // already closed.
                    Debug.Assert(ConnectionClosedException is not null);
                    throw ConnectionClosedException;
                }
                else
                {
                    if (_streams.Count == 0)
                    {
                        DisableIdleCheck();
                    }
                    _streams.Add(stream);

                    _ = RemoveStreamOnWritesAndReadsClosedAsync(stream);
                }
            }

            EncodeHeader(stream.Output);

            // SendPayloadAsync takes care of the completion of the stream output.
            await SendPayloadAsync(request, stream, invocationCts.Token).ConfigureAwait(false);
        }
        catch (Exception exception) when (stream is not null)
        {
            await stream.Output.CompleteAsync(exception).ConfigureAwait(false);
            if (stream.IsBidirectional)
            {
                await stream.Input.CompleteAsync(exception).ConfigureAwait(false);
            }
            if (_dispatchesAndInvocationsCanceledException != null)
            {
                throw ExceptionUtil.Throw(_dispatchesAndInvocationsCanceledException);
            }
            throw;
        }

        try
        {
            if (request.IsOneway)
            {
                return new IncomingResponse(request, _connectionContext!);
            }

            ReadResult readResult = await stream.Input.ReadSegmentAsync(
                SliceEncoding.Slice2,
                _maxLocalHeaderSize,
                invocationCts.Token).ConfigureAwait(false);

            // Nothing cancels the stream input pipe reader.
            Debug.Assert(!readResult.IsCanceled);

            if (readResult.Buffer.IsEmpty)
            {
                throw new InvalidDataException("received icerpc response with empty header");
            }

            (IceRpcResponseHeader header, IDictionary<ResponseFieldKey, ReadOnlySequence<byte>> fields, PipeReader? fieldsPipeReader) =
                DecodeHeader(readResult.Buffer);
            stream.Input.AdvanceTo(readResult.Buffer.End);

            return new IncomingResponse(request, _connectionContext!, fields, fieldsPipeReader)
            {
                Payload = stream.Input,
                ResultType = header.ResultType
            };
        }
        catch (Exception exception)
        {
            await stream.Input.CompleteAsync(exception).ConfigureAwait(false);
            if (_dispatchesAndInvocationsCanceledException != null)
            {
                throw ExceptionUtil.Throw(_dispatchesAndInvocationsCanceledException);
            }
            throw;
        }

        void EncodeHeader(PipeWriter writer)
        {
            var encoder = new SliceEncoder(writer, SliceEncoding.Slice2);

            // Write the IceRpc request header.
            Span<byte> sizePlaceholder = encoder.GetPlaceholderSpan(_headerSizeLength);
            int headerStartPos = encoder.EncodedByteCount; // does not include the size

            var header = new IceRpcRequestHeader(request.ServiceAddress.Path, request.Operation);

            header.Encode(ref encoder);

            encoder.EncodeDictionary(
                request.Fields,
                (ref SliceEncoder encoder, RequestFieldKey key) => encoder.EncodeRequestFieldKey(key),
                (ref SliceEncoder encoder, OutgoingFieldValue value) =>
                    value.Encode(ref encoder, _headerSizeLength));

            // We're done with the header encoding, write the header size.
            int headerSize = encoder.EncodedByteCount - headerStartPos;
            CheckRemoteHeaderSize(headerSize);
            SliceEncoder.EncodeVarUInt62((uint)headerSize, sizePlaceholder);
        }

        static (IceRpcResponseHeader, IDictionary<ResponseFieldKey, ReadOnlySequence<byte>>, PipeReader?) DecodeHeader(
            ReadOnlySequence<byte> buffer)
        {
            var decoder = new SliceDecoder(buffer, SliceEncoding.Slice2);
            var header = new IceRpcResponseHeader(ref decoder);

            (IDictionary<ResponseFieldKey, ReadOnlySequence<byte>> fields, PipeReader? pipeReader) =
                DecodeFieldDictionary(ref decoder, (ref SliceDecoder decoder) => decoder.DecodeResponseFieldKey());

            return (header, fields, pipeReader);
        }
    }

    private protected override async Task ShutdownAsyncCore(string message, CancellationToken cancellationToken)
    {
        Debug.Assert(ConnectionClosedException is not null);

        if (_readGoAwayTask is null)
        {
            // No streams or dispatches if the connection is not connected.
            Debug.Assert(_streams.Count == 0 && _dispatchCount == 0);

            // Calling shutdown before connect indicates that the connection establishment is refused.
            await _transportConnection.CloseAsync(
                (ulong)IceRpcConnectionErrorCode.Refused,
                cancellationToken).ConfigureAwait(false);
        }
        else
        {
            // If the connection is connected, exchange go away frames with the peer.

            IceRpcGoAway goAwayFrame;
            lock (_mutex)
            {
                _isReadOnly = true;
                if (_streams.Count == 0)
                {
                    _streamsCompleted.TrySetResult();
                }
                if (_dispatchCount == 0)
                {
                    _dispatchesCompleted.TrySetResult();
                }
                goAwayFrame = new(_lastRemoteBidirectionalStreamId, _lastRemoteUnidirectionalStreamId, message);
            }

            await SendControlFrameAsync(
                IceRpcControlFrameType.GoAway,
                (ref SliceEncoder encoder) => goAwayFrame.Encode(ref encoder),
                endStream: true,
                cancellationToken).ConfigureAwait(false);

            // Wait for the peer to send back a GoAway frame. The task should already be completed if the shutdown has
            // been initiated by the peer.
            IceRpcGoAway peerGoAwayFrame = await _readGoAwayTask!.WaitAsync(cancellationToken).ConfigureAwait(false);

            // Abort streams for requests that were not dispatched by the peer. The invocations will throw
            // ConnectionClosedException which can be retried.
            IEnumerable<IMultiplexedStream> invocations;
            lock (_mutex)
            {
                invocations = _streams.Where(stream =>
                    !stream.IsRemote &&
                    (!stream.IsStarted || (stream.IsBidirectional ?
                        peerGoAwayFrame.LastBidirectionalStreamId is null ||
                        stream.Id > peerGoAwayFrame.LastBidirectionalStreamId :
                        peerGoAwayFrame.LastUnidirectionalStreamId is null ||
                        stream.Id > peerGoAwayFrame.LastUnidirectionalStreamId))).ToArray();
            }

            foreach (IMultiplexedStream stream in invocations)
            {
                stream.Abort(ConnectionClosedException);
            }

            // Wait for dispatches and streams to complete and shutdown the connection.
            await Task.WhenAll(
                _dispatchesCompleted.Task,
                _streamsCompleted.Task).WaitAsync(cancellationToken).ConfigureAwait(false);

            // Shutdown the transport and wait for the peer shutdown.
            await _transportConnection.CloseAsync(
                (ulong)IceRpcConnectionErrorCode.NoError,
                cancellationToken).ConfigureAwait(false);
        }
    }

    private static (IDictionary<TKey, ReadOnlySequence<byte>>, PipeReader?) DecodeFieldDictionary<TKey>(
        ref SliceDecoder decoder,
        DecodeFunc<TKey> decodeKeyFunc) where TKey : struct
    {
        int count = decoder.DecodeSize();

        IDictionary<TKey, ReadOnlySequence<byte>> fields;
        PipeReader? pipeReader;
        if (count == 0)
        {
            fields = ImmutableDictionary<TKey, ReadOnlySequence<byte>>.Empty;
            pipeReader = null;
            decoder.CheckEndOfBuffer(skipTaggedParams: false);
        }
        else
        {
            // TODO: since this pipe is purely internal to the icerpc protocol implementation, it should be easy
            // to pool.
            var pipe = new Pipe();

            decoder.CopyTo(pipe.Writer);
            pipe.Writer.Complete();

            try
            {
                _ = pipe.Reader.TryRead(out ReadResult readResult);
                var fieldsDecoder = new SliceDecoder(readResult.Buffer, SliceEncoding.Slice2);

                fields = fieldsDecoder.DecodeShallowFieldDictionary(count, decodeKeyFunc);
                fieldsDecoder.CheckEndOfBuffer(skipTaggedParams: false);

                pipe.Reader.AdvanceTo(readResult.Buffer.Start); // complete read without consuming anything

                pipeReader = pipe.Reader;
            }
            catch
            {
                pipe.Reader.Complete();
                throw;
            }
        }

        // The caller is responsible for completing the pipe reader.
        return (fields, pipeReader);
    }

    /// <summary>Sends the payload and payload stream of an outgoing frame. SendPayloadAsync completes the payload
    /// if successful. It completes the output only if there's no payload stream. Otherwise, it starts a streaming
    /// task that is responsible for completing the payload stream and the output.</summary>
    private static async ValueTask SendPayloadAsync(
        OutgoingFrame outgoingFrame,
        IMultiplexedStream stream,
        CancellationToken cancellationToken)
    {
        PipeWriter payloadWriter = outgoingFrame.GetPayloadWriter(stream.Output);
        PipeReader? payloadStream = outgoingFrame.PayloadStream;

        try
        {
            FlushResult flushResult = await CopyReaderToWriterAsync(
                outgoingFrame.Payload,
                payloadWriter,
                endStream: payloadStream is null,
                cancellationToken).ConfigureAwait(false);

            if (flushResult.IsCompleted)
            {
                // The remote reader gracefully completed the stream input pipe. We're done.
                await payloadWriter.CompleteAsync().ConfigureAwait(false);

                // We complete the payload and payload stream immediately. For example, we've just sent an outgoing
                // request and we're waiting for the exception to come back.
                await outgoingFrame.Payload.CompleteAsync().ConfigureAwait(false);
                if (payloadStream is not null)
                {
                    await payloadStream.CompleteAsync().ConfigureAwait(false);
                }
                return;
            }
            else if (flushResult.IsCanceled)
            {
                throw new InvalidOperationException(
                    "a payload writer is not allowed to return a canceled flush result");
            }
        }
        catch (Exception exception)
        {
            await payloadWriter.CompleteAsync(exception).ConfigureAwait(false);

            // An exception will trigger the immediate completion of the request and indirectly of the
            // outgoingFrame payloads.
            throw;
        }

        await outgoingFrame.Payload.CompleteAsync().ConfigureAwait(false);

        if (payloadStream is null)
        {
            await payloadWriter.CompleteAsync().ConfigureAwait(false);
        }
        else
        {
            // Send payloadStream in the background.
            outgoingFrame.PayloadStream = null; // we're now responsible for payloadStream

            _ = Task.Run(
                async () =>
                {
                    try
                    {
                        FlushResult flushResult = await CopyReaderToWriterAsync(
                            payloadStream,
                            payloadWriter,
                            endStream: true,
                            CancellationToken.None).ConfigureAwait(false);

                        if (flushResult.IsCanceled)
                        {
                            throw new InvalidOperationException(
                                "a payload writer interceptor is not allowed to return a canceled flush result");
                        }

                        await payloadStream.CompleteAsync().ConfigureAwait(false);
                        await payloadWriter.CompleteAsync().ConfigureAwait(false);
                    }
                    catch (Exception exception)
                    {
                        await payloadStream.CompleteAsync(exception).ConfigureAwait(false);
                        await payloadWriter.CompleteAsync(exception).ConfigureAwait(false);
                    }
                },
                cancellationToken);
        }

        async Task<FlushResult> CopyReaderToWriterAsync(
            PipeReader reader,
            PipeWriter writer,
            bool endStream,
            CancellationToken cancellationToken)
        {
            using var readCts = CancellationTokenSource.CreateLinkedTokenSource(cancellationToken);

            // If the peer is no longer reading the payload, call Cancel on readCts.
            Task cancelOnWritesClosedTask = CancelOnWritesClosedAsync(readCts);

            FlushResult flushResult;

            try
            {
                ReadResult readResult;
                do
                {
                    try
                    {
                        readResult = await reader.ReadAsync(readCts.Token).ConfigureAwait(false);
                    }
                    catch (OperationCanceledException) when (stream.WritesClosed.IsCompleted)
                    {
                        // This either throws the WritesClosed exception or returns a completed FlushResult.
                        return await writer.FlushAsync(CancellationToken.None).ConfigureAwait(false);
                    }

                    if (readResult.IsCanceled)
                    {
                        // The application (or an interceptor/middleware) called CancelPendingRead on reader.
                        reader.AdvanceTo(readResult.Buffer.Start); // Did not consume any byte in reader.

                        // We complete without throwing/catching any exception.
                        await writer.CompleteAsync(new IceRpcProtocolStreamException(IceRpcStreamErrorCode.Canceled))
                            .ConfigureAwait(false);

                        flushResult = new FlushResult(isCanceled: false, isCompleted: true);
                    }
                    else
                    {
                        try
                        {
                            flushResult = await writer.WriteAsync(
                                readResult.Buffer,
                                readResult.IsCompleted && endStream,
                                cancellationToken).ConfigureAwait(false);
                        }
                        finally
                        {
                            reader.AdvanceTo(readResult.Buffer.End);
                        }
                    }
                }
                while (!readResult.IsCompleted && !flushResult.IsCanceled && !flushResult.IsCompleted);
            }
            finally
            {
                readCts.Cancel();
                await cancelOnWritesClosedTask.ConfigureAwait(false);
            }

            return flushResult;

            async Task CancelOnWritesClosedAsync(CancellationTokenSource readCts)
            {
                try
                {
                    await stream.WritesClosed.WaitAsync(readCts.Token).ConfigureAwait(false);
                }
                catch
                {
                    // Ignore the reason of the writes close, or the OperationCanceledException
                }

                readCts.Cancel();
            }
        }
    }

    private async Task AcceptRequestAsync(IMultiplexedStream stream, CancellationToken cancellationToken)
    {
        Debug.Assert(_dispatcher is not null);

        PipeReader? fieldsPipeReader = null;

        try
        {
            ReadResult readResult = await stream.Input.ReadSegmentAsync(
                SliceEncoding.Slice2,
                _maxLocalHeaderSize,
                cancellationToken).ConfigureAwait(false);

            if (readResult.Buffer.IsEmpty)
            {
                throw new InvalidDataException("received icerpc request with empty header");
            }

            lock (_mutex)
            {
                if (_isReadOnly)
                {
                    Debug.Assert(ConnectionClosedException is not null);
                    throw ConnectionClosedException;
                }
                else
                {
                    ++_dispatchCount;
                    if (stream.IsBidirectional)
                    {
                        _lastRemoteBidirectionalStreamId = stream.Id;
                    }
                    else
                    {
                        _lastRemoteUnidirectionalStreamId = stream.Id;
                    }

                    if (_streams.Count == 0)
                    {
                        DisableIdleCheck();
                    }

                    _streams.Add(stream);

                    _ = RemoveStreamOnWritesAndReadsClosedAsync(stream);
                }
            }

            (IceRpcRequestHeader header, IDictionary<RequestFieldKey, ReadOnlySequence<byte>> fields, fieldsPipeReader) =
                DecodeHeader(readResult.Buffer);
            stream.Input.AdvanceTo(readResult.Buffer.End);

            var request = new IncomingRequest(_connectionContext!)
            {
                Fields = fields,
                IsOneway = !stream.IsBidirectional,
                Operation = header.Operation,
                Path = header.Path,
                Payload = stream.Input
            };

            _ = Task.Run(
                () => DispatchRequestAsync(request, stream, fieldsPipeReader),
                CancellationToken.None);
        }
        catch (Exception exception)
        {
            if (fieldsPipeReader is not null)
            {
                await fieldsPipeReader.CompleteAsync().ConfigureAwait(false);
            }

            await stream.Input.CompleteAsync(exception).ConfigureAwait(false);
            if (stream.IsBidirectional)
            {
                await stream.Output.CompleteAsync(exception).ConfigureAwait(false);
            }

            _dispatchSemaphore?.Release();

            throw;
        }

        async Task DispatchRequestAsync(
            IncomingRequest request,
            IMultiplexedStream stream,
            PipeReader? fieldsPipeReader)
        {
            using var dispatchCts = new CancellationTokenSource();

            // If the peer is no longer interested in the response of the dispatch, we cancel the dispatch.
            _ = CancelDispatchOnWritesClosedAsync();

            // Cancel the dispatch cancellation token source if dispatches and invocations are canceled.
            using CancellationTokenRegistration tokenRegistration =
                _dispatchesAndInvocationsCts.Token.UnsafeRegister(
                    cts => ((CancellationTokenSource)cts!).Cancel(),
                    dispatchCts);

            OutgoingResponse response;
            try
            {
                response = await _dispatcher.DispatchAsync(request, dispatchCts.Token).ConfigureAwait(false);

                if (response != request.Response)
                {
                    var exception = new InvalidOperationException(
                        "the dispatcher did not return the last response created for this request");

                    await response.Payload.CompleteAsync(exception).ConfigureAwait(false);
                    if (response.PayloadStream is PipeReader payloadStream)
                    {
                        await payloadStream.CompleteAsync(exception).ConfigureAwait(false);
                    }
                    throw exception;
                }
            }
            catch when (request.IsOneway || _tasksCts.IsCancellationRequested)
            {
                // No reply for oneway requests or if the connection is disposed.
                request.Complete();
                return;
            }
            catch (OperationCanceledException exception) when (dispatchCts.Token == exception.CancellationToken)
            {
                await stream.Output.CompleteAsync(exception).ConfigureAwait(false);
                request.Complete();
                return;
            }
            catch (Exception exception)
            {
                // If we catch an exception, we return a failure response with a Slice-encoded payload.

                if (exception is not RemoteException remoteException || remoteException.ConvertToUnhandled)
                {
                    DispatchErrorCode errorCode = exception switch
                    {
                        InvalidDataException _ => DispatchErrorCode.InvalidData,
                        _ => DispatchErrorCode.UnhandledException
                    };

                    // We pass null for message to get the message computed from the exception by DefaultMessage.
                    remoteException = new DispatchException(
                        message: null,
                        errorCode,
                        _includeInnerExceptionDetails ? exception : null);
                }

                // Attempt to encode this exception. If the encoding fails, we encode a DispatchException.
                PipeReader responsePayload;
                try
                {
                    responsePayload = CreateExceptionPayload(request, remoteException);
                }
                catch (Exception encodeException)
                {
                    // This should be extremely rare. For example, a middleware throwing a Slice1-only remote
                    // exception.
                    responsePayload = CreateExceptionPayload(
                        request,
                        new DispatchException(
                            message: null,
                            DispatchErrorCode.UnhandledException,
                            _includeInnerExceptionDetails ? encodeException : null));
                }
                response = new OutgoingResponse(request)
                {
                    Payload = responsePayload,
                    ResultType = ResultType.Failure
                };

                // Encode the retry policy into the fields of the new response.
                if (remoteException.RetryPolicy != RetryPolicy.NoRetry)
                {
                    RetryPolicy retryPolicy = remoteException.RetryPolicy;
                    response.Fields = response.Fields.With(
                        ResponseFieldKey.RetryPolicy,
                        (ref SliceEncoder encoder) => retryPolicy.Encode(ref encoder));
                }

                static PipeReader CreateExceptionPayload(IncomingRequest request, RemoteException exception)
                {
                    SliceEncodeOptions encodeOptions = request.Features.Get<ISliceFeature>()?.EncodeOptions ??
                        SliceEncodeOptions.Default;

                    var pipe = new Pipe(encodeOptions.PipeOptions);

                    var encoder = new SliceEncoder(pipe.Writer, SliceEncoding.Slice2);
                    Span<byte> sizePlaceholder = encoder.GetPlaceholderSpan(4);
                    int startPos = encoder.EncodedByteCount;

                    // EncodeTrait throws for a Slice1-only exception.
                    exception.EncodeTrait(ref encoder);
                    SliceEncoder.EncodeVarUInt62((ulong)(encoder.EncodedByteCount - startPos), sizePlaceholder);
                    pipe.Writer.Complete(); // flush to reader and sets Is[Writer]Completed to true.
                    return pipe.Reader;
                }
            }
            finally
            {
                if (fieldsPipeReader is not null)
                {
                    await fieldsPipeReader.CompleteAsync().ConfigureAwait(false);

                    // The field values are now invalid - they point to potentially recycled and reused memory. We
                    // replace Fields by an empty dictionary to prevent accidental access to this reused memory.
                    request.Fields = ImmutableDictionary<RequestFieldKey, ReadOnlySequence<byte>>.Empty;
                }

                // Even when the code above throws an exception, we catch it and send a response. So we never want
                // to give an exception to CompleteAsync when completing the incoming payload.
                await request.Payload.CompleteAsync().ConfigureAwait(false);

                lock (_mutex)
                {
                    if (--_dispatchCount == 0 && _isReadOnly)
                    {
                        _dispatchesCompleted.TrySetResult();
                    }
                }

                _dispatchSemaphore?.Release();
            }

            if (request.IsOneway)
            {
                request.Complete();
                return;
            }

            try
            {
                EncodeHeader();

                // SendPayloadAsync takes care of the completion of the response payload, payload stream and stream
                // output.
                await SendPayloadAsync(response, stream, dispatchCts.Token).ConfigureAwait(false);
                request.Complete();
            }
            catch (Exception exception)
            {
                request.Complete(exception);
                await stream.Output.CompleteAsync(exception).ConfigureAwait(false);
            }

            void EncodeHeader()
            {
                var encoder = new SliceEncoder(stream.Output, SliceEncoding.Slice2);

                // Write the IceRpc response header.
                Span<byte> sizePlaceholder = encoder.GetPlaceholderSpan(_headerSizeLength);
                int headerStartPos = encoder.EncodedByteCount;

                new IceRpcResponseHeader(response.ResultType).Encode(ref encoder);

                encoder.EncodeDictionary(
                    response.Fields,
                    (ref SliceEncoder encoder, ResponseFieldKey key) => encoder.EncodeResponseFieldKey(key),
                    (ref SliceEncoder encoder, OutgoingFieldValue value) =>
                        value.Encode(ref encoder, _headerSizeLength));

                // We're done with the header encoding, write the header size.
                int headerSize = encoder.EncodedByteCount - headerStartPos;
                CheckRemoteHeaderSize(headerSize);
                SliceEncoder.EncodeVarUInt62((uint)headerSize, sizePlaceholder);
            }

            async Task CancelDispatchOnWritesClosedAsync()
            {
                try
                {
                    await stream.WritesClosed.ConfigureAwait(false);
                }
                catch
                {
                    // Ignore the reason of the writes close.
                }

                try
                {
                    dispatchCts.Cancel();
                }
                catch (ObjectDisposedException)
                {
                    // Expected if already disposed.
                }
            }
        }

        static (IceRpcRequestHeader, IDictionary<RequestFieldKey, ReadOnlySequence<byte>>, PipeReader?) DecodeHeader(
            ReadOnlySequence<byte> buffer)
        {
            var decoder = new SliceDecoder(buffer, SliceEncoding.Slice2);
            var header = new IceRpcRequestHeader(ref decoder);
            (IDictionary<RequestFieldKey, ReadOnlySequence<byte>> fields, PipeReader? pipeReader) =
                DecodeFieldDictionary(ref decoder, (ref SliceDecoder decoder) => decoder.DecodeRequestFieldKey());

            return (header, fields, pipeReader);
        }
    }

    private void CheckRemoteHeaderSize(int headerSize)
    {
        if (headerSize > _maxRemoteHeaderSize)
        {
            throw new ProtocolException(
                $"header size ({headerSize}) is greater than the remote peer's max header size ({_maxRemoteHeaderSize})");
        }
    }

    private async ValueTask ReceiveControlFrameHeaderAsync(
        IceRpcControlFrameType expectedFrameType,
        CancellationToken cancellationToken)
    {
        PipeReader input = _remoteControlStream!.Input;

        while (true)
        {
            ReadResult readResult = await input.ReadAsync(cancellationToken).ConfigureAwait(false);

            // We don't call CancelPendingRead on _remoteControlStream.Input.
            Debug.Assert(!readResult.IsCanceled);

            if (readResult.Buffer.IsEmpty)
            {
                throw new InvalidDataException("invalid empty control frame");
            }

            if (TryDecodeFrameType(readResult.Buffer, out IceRpcControlFrameType frameType, out long consumed))
            {
                input.AdvanceTo(readResult.Buffer.GetPosition(consumed));
                break; // while
            }
            else
            {
                input.AdvanceTo(readResult.Buffer.Start, readResult.Buffer.End);
            }
        }

        bool TryDecodeFrameType(ReadOnlySequence<byte> buffer, out IceRpcControlFrameType frameType, out long consumed)
        {
            var decoder = new SliceDecoder(buffer, SliceEncoding.Slice2);
            if (decoder.TryDecodeVarUInt62(out ulong value))
            {
                frameType = value.AsIceRpcControlFrameType();
                if (frameType != expectedFrameType)
                {
                    throw new InvalidDataException(
                       $"received frame type {frameType} but expected {expectedFrameType}");
                }
                consumed = decoder.Consumed;
                return true;
            }
            else
            {
                frameType = IceRpcControlFrameType.GoAway;
                consumed = 0;
                return false;
            }
        }
    }

    private async ValueTask<IceRpcGoAway> ReceiveGoAwayBodyAsync(CancellationToken cancellationToken)
    {
        PipeReader input = _remoteControlStream!.Input;
        ReadResult readResult = await input.ReadSegmentAsync(
            SliceEncoding.Slice2,
            _maxLocalHeaderSize,
            cancellationToken).ConfigureAwait(false);

        // We don't call CancelPendingRead on _remoteControlStream.Input
        Debug.Assert(!readResult.IsCanceled);

        try
        {
            return SliceEncoding.Slice2.DecodeBuffer(
                readResult.Buffer,
                (ref SliceDecoder decoder) => new IceRpcGoAway(ref decoder));
        }
        finally
        {
            input.AdvanceTo(readResult.Buffer.End);
        }
    }

    private async ValueTask ReceiveSettingsFrameBody(CancellationToken cancellationToken)
    {
        // We are still in the single-threaded initialization at this point.

        PipeReader input = _remoteControlStream!.Input;
        ReadResult readResult = await input.ReadSegmentAsync(
            SliceEncoding.Slice2,
            _maxLocalHeaderSize,
            cancellationToken).ConfigureAwait(false);

        // We don't call CancelPendingRead on _remoteControlStream.Input
        Debug.Assert(!readResult.IsCanceled);

        try
        {
            IceRpcSettings settings = SliceEncoding.Slice2.DecodeBuffer(
                readResult.Buffer,
                (ref SliceDecoder decoder) => new IceRpcSettings(ref decoder));

            if (settings.Value.TryGetValue(IceRpcSettingKey.MaxHeaderSize, out ulong value))
            {
                // a varuint62 always fits in a long
                _maxRemoteHeaderSize = ConnectionOptions.IceRpcCheckMaxHeaderSize((long)value);
                _headerSizeLength = SliceEncoder.GetVarUInt62EncodedSize(value);
            }
            // all other settings are unknown and ignored
        }
        finally
        {
            input.AdvanceTo(readResult.Buffer.End);
        }
    }

    private async Task RemoveStreamOnWritesAndReadsClosedAsync(IMultiplexedStream stream)
    {
        try
        {
            await Task.WhenAll(stream.ReadsClosed, stream.WritesClosed).ConfigureAwait(false);
        }
        catch
        {
            // Ignore the reason of the reads/writes close.
        }

        lock (_mutex)
        {
            _streams.Remove(stream);

            if (_streams.Count == 0)
            {
                if (_isReadOnly)
                {
                    // If shutting down, we can set the _streamsCompleted task completion source
                    // as completed to allow shutdown to progress.
                    _streamsCompleted.TrySetResult();
                }
                else
                {
                    EnableIdleCheck();
                }
            }
        }
    }

    private ValueTask<FlushResult> SendControlFrameAsync(
        IceRpcControlFrameType frameType,
        EncodeAction encodeAction,
        bool endStream,
        CancellationToken cancellationToken)
    {
        PipeWriter output = _controlStream!.Output;

        EncodeFrame(output);

        return output.WriteAsync(ReadOnlySequence<byte>.Empty, endStream, cancellationToken); // Flush

        void EncodeFrame(IBufferWriter<byte> buffer)
        {
            var encoder = new SliceEncoder(buffer, SliceEncoding.Slice2);
            encoder.EncodeIceRpcControlFrameType(frameType);
            Span<byte> sizePlaceholder = encoder.GetPlaceholderSpan(_headerSizeLength);
            int startPos = encoder.EncodedByteCount; // does not include the size
            encodeAction.Invoke(ref encoder);
            int headerSize = encoder.EncodedByteCount - startPos;
            CheckRemoteHeaderSize(headerSize);
            SliceEncoder.EncodeVarUInt62((uint)headerSize, sizePlaceholder);
        }
    }
}<|MERGE_RESOLUTION|>--- conflicted
+++ resolved
@@ -151,15 +151,6 @@
         _readGoAwayTask = Task.Run(
             async () =>
             {
-<<<<<<< HEAD
-                CancellationToken cancellationToken = _tasksCts.Token;
-                await ReceiveControlFrameHeaderAsync(
-                    IceRpcControlFrameType.GoAway,
-                    cancellationToken).ConfigureAwait(false);
-                IceRpcGoAway goAwayFrame = await ReceiveGoAwayBodyAsync(cancellationToken).ConfigureAwait(false);
-
-                InitiateShutdown(goAwayFrame.Message);
-=======
                 IceRpcGoAway goAwayFrame;
                 try
                 {
@@ -176,8 +167,7 @@
                     _remoteControlStream.Abort(exception);
                     throw;
                 }
-                InitiateShutdown(goAwayFrame.Message, ConnectionClosedErrorCode.ShutdownByPeer);
->>>>>>> 3386e49c
+                InitiateShutdown(goAwayFrame.Message);
                 return goAwayFrame;
             },
             CancellationToken.None);
