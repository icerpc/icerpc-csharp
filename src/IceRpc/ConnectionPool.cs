--- conflicted
+++ resolved
@@ -119,12 +119,178 @@
             allConnections.Select(connection => connection.ShutdownAsync("connection pool shutdown", cancel)));
     }
 
-<<<<<<< HEAD
+    /// <summary>Checks with the protocol-dependent transport if this endpoint has valid parameters. We call this method
+    /// when it appears we can reuse an active or pending connection based on a parameterless endpoint match.</summary>
+    /// <param name="endpoint">The endpoint to check.</param>
+    private void CheckEndpoint(Endpoint endpoint)
+    {
+        bool isValid = endpoint.Protocol == Protocol.Ice ?
+            _simpleClientTransport.CheckParams(endpoint) :
+            _multiplexedClientTransport.CheckParams(endpoint);
+
+        if (!isValid)
+        {
+            throw new FormatException(
+                $"cannot establish a client connection to endpoint '{endpoint}': one or more parameters are invalid");
+        }
+    }
+
+    /// <summary>Creates a connection and attempts to connect this connection unless there is an active or pending
+    /// connection for the desired endpoint.</summary>
+    /// <param name="endpoint">The endpoint of the server.</param>
+    /// <param name="cancel">The cancellation token.</param>
+    /// <returns>A connected connection.</returns>
+    private async ValueTask<ClientConnection> ConnectAsync(Endpoint endpoint, CancellationToken cancel)
+    {
+        ClientConnection? connection = null;
+        bool created = false;
+
+        lock (_mutex)
+        {
+            if (_isReadOnly)
+            {
+                throw new InvalidOperationException("pool shutting down");
+            }
+
+            if (_activeConnections.TryGetValue(endpoint, out connection))
+            {
+                CheckEndpoint(endpoint);
+                return connection;
+            }
+            else if (_pendingConnections.TryGetValue(endpoint, out connection))
+            {
+                CheckEndpoint(endpoint);
+                // and call ConnectAsync on this connection after the if block.
+            }
+            else
+            {
+                connection = new ClientConnection(
+                    _options.ClientConnectionOptions with { Endpoint = endpoint },
+                    _loggerFactory,
+                    _multiplexedClientTransport,
+                    _simpleClientTransport);
+
+                created = true;
+                _pendingConnections.Add(endpoint, connection);
+            }
+        }
+
+        if (created)
+        {
+            try
+            {
+                // TODO: add cancellation token to cancel when ConnectionPool is shut down / disposed.
+                await connection.ConnectAsync(cancel).ConfigureAwait(false);
+            }
+            catch
+            {
+                bool scheduleRemoveFromClosed = false;
+
+                lock (_mutex)
+                {
+                    // the _pendingConnections collection is read-only after shutdown
+                    if (!_isReadOnly)
+                    {
+                        // "move" from pending to shutdown pending
+                        bool removed = _pendingConnections.Remove(endpoint);
+                        Debug.Assert(removed);
+                        _ = _shutdownPendingConnections.Add(connection);
+                        scheduleRemoveFromClosed = true;
+                    }
+                }
+                if (scheduleRemoveFromClosed)
+                {
+                    _ = RemoveFromClosedAsync(connection, graceful: false);
+                }
+
+                throw;
+            }
+
+            bool scheduleRemoveFromActive = false;
+
+            lock (_mutex)
+            {
+                if (!_isReadOnly)
+                {
+                    // "move" from pending to active
+                    bool removed = _pendingConnections.Remove(endpoint);
+                    Debug.Assert(removed);
+                    _activeConnections.Add(endpoint, connection);
+                    scheduleRemoveFromActive = true;
+                }
+                // this new connection is being shut down already
+            }
+
+            if (scheduleRemoveFromActive)
+            {
+                // Schedule removal after addition. We do this outside the mutex lock otherwise RemoveFromActive could
+                // call await ShutdownAsync or DisposeAsync on the connection within this lock.
+                connection.OnAbort(exception => RemoveFromActive(graceful: false));
+                connection.OnShutdown(message => RemoveFromActive(graceful: true));
+            }
+        }
+        else
+        {
+            await connection.ConnectAsync(cancel).ConfigureAwait(false);
+        }
+
+        return connection;
+
+        void RemoveFromActive(bool graceful)
+        {
+            Debug.Assert(connection is not null);
+
+            bool scheduleRemoveFromClosed = false;
+
+            lock (_mutex)
+            {
+                if (!_isReadOnly)
+                {
+                    // "move" from active to shutdown pending
+                    bool removed = _activeConnections.Remove(connection.Endpoint);
+                    Debug.Assert(removed);
+                    _ = _shutdownPendingConnections.Add(connection);
+                    scheduleRemoveFromClosed = true;
+                }
+            }
+
+            if (scheduleRemoveFromClosed)
+            {
+                _ = RemoveFromClosedAsync(connection, graceful);
+            }
+        }
+
+        // Remove connection from _shutdownPendingConnections once the dispose is complete
+        async Task RemoveFromClosedAsync(ClientConnection clientConnection, bool graceful)
+        {
+            if (graceful)
+            {
+                // wait for current shutdown to complete
+                try
+                {
+                    await clientConnection.ShutdownAsync(CancellationToken.None).ConfigureAwait(false);
+                }
+                catch
+                {
+                }
+            }
+
+            await clientConnection.DisposeAsync().ConfigureAwait(false);
+
+            lock (_mutex)
+            {
+                if (!_isReadOnly)
+                {
+                    _ = _shutdownPendingConnections.Remove(clientConnection);
+                }
+            }
+        }
+    }
+
     /// <summary>Returns a client connection to one of the specified endpoints.</summary>
     /// <param name="endpointFeature">The endpoint feature.</param>
     /// <param name="cancel">The cancellation token.</param>
-    // TODO: it's internal for now for the tests, pending further refactoring.
-    internal ValueTask<ClientConnection> GetClientConnectionAsync(
+    private ValueTask<ClientConnection> GetClientConnectionAsync(
         IEndpointFeature endpointFeature,
         CancellationToken cancel)
     {
@@ -220,270 +386,4 @@
             }
         }
     }
-
-=======
->>>>>>> e5cabb45
-    /// <summary>Checks with the protocol-dependent transport if this endpoint has valid parameters. We call this method
-    /// when it appears we can reuse an active or pending connection based on a parameterless endpoint match.</summary>
-    /// <param name="endpoint">The endpoint to check.</param>
-    private void CheckEndpoint(Endpoint endpoint)
-    {
-        bool isValid = endpoint.Protocol == Protocol.Ice ?
-            _simpleClientTransport.CheckParams(endpoint) :
-            _multiplexedClientTransport.CheckParams(endpoint);
-
-        if (!isValid)
-        {
-            throw new FormatException(
-                $"cannot establish a client connection to endpoint '{endpoint}': one or more parameters are invalid");
-        }
-    }
-
-    /// <summary>Creates a connection and attempts to connect this connection unless there is an active or pending
-    /// connection for the desired endpoint.</summary>
-    /// <param name="endpoint">The endpoint of the server.</param>
-    /// <param name="cancel">The cancellation token.</param>
-    /// <returns>A connected connection.</returns>
-    private async ValueTask<ClientConnection> ConnectAsync(Endpoint endpoint, CancellationToken cancel)
-    {
-        ClientConnection? connection = null;
-        bool created = false;
-
-        lock (_mutex)
-        {
-            if (_isReadOnly)
-            {
-                throw new InvalidOperationException("pool shutting down");
-            }
-
-            if (_activeConnections.TryGetValue(endpoint, out connection))
-            {
-                CheckEndpoint(endpoint);
-                return connection;
-            }
-            else if (_pendingConnections.TryGetValue(endpoint, out connection))
-            {
-                CheckEndpoint(endpoint);
-                // and call ConnectAsync on this connection after the if block.
-            }
-            else
-            {
-                connection = new ClientConnection(
-                    _options.ClientConnectionOptions with { Endpoint = endpoint },
-                    _loggerFactory,
-                    _multiplexedClientTransport,
-                    _simpleClientTransport);
-
-                created = true;
-                _pendingConnections.Add(endpoint, connection);
-            }
-        }
-
-        if (created)
-        {
-            try
-            {
-                // TODO: add cancellation token to cancel when ConnectionPool is shut down / disposed.
-                await connection.ConnectAsync(cancel).ConfigureAwait(false);
-            }
-            catch
-            {
-                bool scheduleRemoveFromClosed = false;
-
-                lock (_mutex)
-                {
-                    // the _pendingConnections collection is read-only after shutdown
-                    if (!_isReadOnly)
-                    {
-                        // "move" from pending to shutdown pending
-                        bool removed = _pendingConnections.Remove(endpoint);
-                        Debug.Assert(removed);
-                        _ = _shutdownPendingConnections.Add(connection);
-                        scheduleRemoveFromClosed = true;
-                    }
-                }
-                if (scheduleRemoveFromClosed)
-                {
-                    _ = RemoveFromClosedAsync(connection, graceful: false);
-                }
-
-                throw;
-            }
-
-            bool scheduleRemoveFromActive = false;
-
-            lock (_mutex)
-            {
-                if (!_isReadOnly)
-                {
-                    // "move" from pending to active
-                    bool removed = _pendingConnections.Remove(endpoint);
-                    Debug.Assert(removed);
-                    _activeConnections.Add(endpoint, connection);
-                    scheduleRemoveFromActive = true;
-                }
-                // this new connection is being shut down already
-            }
-
-            if (scheduleRemoveFromActive)
-            {
-                // Schedule removal after addition. We do this outside the mutex lock otherwise RemoveFromActive could
-                // call await ShutdownAsync or DisposeAsync on the connection within this lock.
-                connection.OnAbort(exception => RemoveFromActive(graceful: false));
-                connection.OnShutdown(message => RemoveFromActive(graceful: true));
-            }
-        }
-        else
-        {
-            await connection.ConnectAsync(cancel).ConfigureAwait(false);
-        }
-
-        return connection;
-
-        void RemoveFromActive(bool graceful)
-        {
-            Debug.Assert(connection is not null);
-
-            bool scheduleRemoveFromClosed = false;
-
-            lock (_mutex)
-            {
-                if (!_isReadOnly)
-                {
-                    // "move" from active to shutdown pending
-                    bool removed = _activeConnections.Remove(connection.Endpoint);
-                    Debug.Assert(removed);
-                    _ = _shutdownPendingConnections.Add(connection);
-                    scheduleRemoveFromClosed = true;
-                }
-            }
-
-            if (scheduleRemoveFromClosed)
-            {
-                _ = RemoveFromClosedAsync(connection, graceful);
-            }
-        }
-
-        // Remove connection from _shutdownPendingConnections once the dispose is complete
-        async Task RemoveFromClosedAsync(ClientConnection clientConnection, bool graceful)
-        {
-            if (graceful)
-            {
-                // wait for current shutdown to complete
-                try
-                {
-                    await clientConnection.ShutdownAsync(CancellationToken.None).ConfigureAwait(false);
-                }
-                catch
-                {
-                }
-            }
-
-            await clientConnection.DisposeAsync().ConfigureAwait(false);
-
-            lock (_mutex)
-            {
-                if (!_isReadOnly)
-                {
-                    _ = _shutdownPendingConnections.Remove(clientConnection);
-                }
-            }
-        }
-    }
-
-    /// <summary>Returns a client connection to one of the specified endpoints.</summary>
-    /// <param name="endpointFeature">The endpoint feature.</param>
-    /// <param name="cancel">The cancellation token.</param>
-    private ValueTask<ClientConnection> GetClientConnectionAsync(
-        IEndpointFeature endpointFeature,
-        CancellationToken cancel)
-    {
-        ClientConnection? connection = null;
-        Endpoint mainEndpoint = endpointFeature.Endpoint!.Value;
-
-        if (_options.PreferExistingConnection)
-        {
-            lock (_mutex)
-            {
-                connection = GetActiveConnection(mainEndpoint);
-                if (connection is null)
-                {
-                    for (int i = 0; i < endpointFeature.AltEndpoints.Count; ++i)
-                    {
-                        Endpoint altEndpoint = endpointFeature.AltEndpoints[i];
-                        connection = GetActiveConnection(altEndpoint);
-                        if (connection is not null)
-                        {
-                            // This altEndpoint becomes the main endpoint, and the existing main endpoint becomes
-                            // the first alt endpoint.
-                            endpointFeature.AltEndpoints = endpointFeature.AltEndpoints
-                                .RemoveAt(i)
-                                .Insert(0, mainEndpoint);
-                            endpointFeature.Endpoint = altEndpoint;
-
-                            break; // foreach
-                        }
-                    }
-                }
-            }
-            if (connection is not null)
-            {
-                return new(connection);
-            }
-        }
-
-        return GetOrCreateAsync();
-
-        ClientConnection? GetActiveConnection(Endpoint endpoint)
-        {
-            if (_activeConnections.TryGetValue(endpoint, out ClientConnection? connection))
-            {
-                CheckEndpoint(endpoint);
-                return connection;
-            }
-            else
-            {
-                return null;
-            }
-        }
-
-        // Retrieve a pending connection and wait for its ConnectAsync to complete successfully, or create and connect
-        // a brand new connection.
-        async ValueTask<ClientConnection> GetOrCreateAsync()
-        {
-            try
-            {
-                return await ConnectAsync(mainEndpoint, cancel).ConfigureAwait(false);
-            }
-            catch (Exception ex)
-            {
-                List<Exception>? exceptionList = null;
-
-                for (int i = 0; i < endpointFeature.AltEndpoints.Count; ++i)
-                {
-                    Endpoint altEndpoint = endpointFeature.AltEndpoints[i];
-                    try
-                    {
-                        ClientConnection connection = await ConnectAsync(altEndpoint, cancel)
-                            .ConfigureAwait(false);
-
-                        // This altEndpoint becomes the main endpoint, and the existing main endpoint becomes
-                        // the first alt endpoint.
-                        endpointFeature.AltEndpoints = endpointFeature.AltEndpoints.RemoveAt(i).Insert(0, mainEndpoint);
-                        endpointFeature.Endpoint = altEndpoint;
-
-                        return connection;
-                    }
-                    catch (Exception altEx)
-                    {
-                        exceptionList ??= new List<Exception> { ex };
-                        exceptionList.Add(altEx);
-                        // and keep trying
-                    }
-                }
-
-                throw exceptionList is null ? ExceptionUtil.Throw(ex) : new AggregateException(exceptionList);
-            }
-        }
-    }
 }