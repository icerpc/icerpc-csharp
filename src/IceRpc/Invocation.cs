// Copyright (c) ZeroC, Inc. All rights reserved.

using System;
using System.Collections.Generic;

namespace IceRpc
{
    /// <summary>Holds properties to customize a request and to get back information from the corresponding response.
    /// </summary>
    public sealed class Invocation
    {
        /// <summary>Gets or sets the marshaling format for classes.</summary>
        public FormatType ClassFormat { get; set; }

<<<<<<< HEAD
        /// <summary>The context dictionary carried by the request.</summary>
=======
        // temporary
        public bool CompressRequestPayload { get; set; }

        /// <summary>Gets or sets the context dictionary carried by the request.</summary>
>>>>>>> b22a2369
        public SortedDictionary<string, string> Context { get; set; } = new();

        /// <summary>Gets or sets the deadline of this invocation. When null or set to <see cref="DateTime.MaxValue"/>,
        /// <see cref="Proxy.InvokeAsync"/> uses <see cref="Timeout"/> to create (and enforce) a deadline for the
        /// invocation.</summary>
        public DateTime? Deadline { get; set; }

        /// <summary>Gets or sets whether the caller considers the implementation of the target operation idempotent.
        /// </summary>
        public bool IsIdempotent { get; set; }

        /// <summary>Gets or sets whether a void-returning request is oneway. When true, the request is sent as a
        /// oneway request. Otherwise, the request is sent as a twoway request.</summary>
        public bool IsOneway { get; set; }

        /// <summary>Gets or sets the progress provider.</summary>
        public IProgress<bool>? Progress { get; set; }

<<<<<<< HEAD
        /// <summary>The features associated with the request.</summary>
        public FeatureCollection RequestFeatures { get; set; } = new();

        /// <summary>The features associated with the response.</summary>
        public FeatureCollection ResponseFeatures { get; set; } = new();
=======
        /// <summary>Gets or sets the features carried by the request.</summary>
        public FeatureCollection RequestFeatures { get; set; } = new FeatureCollection();

        /// <summary>Gets or sets the features carried by the response.</summary>
        public FeatureCollection ResponseFeatures { get; set; } = new FeatureCollection();

        /// <summary>Gets or sets the timeout of this invocation. The null value is equivalent to the proxy's invocation
        /// timeout. <see cref="Proxy.InvokeAsync"/> creates a deadline from this timeout unless <see cref="Deadline"/>
        /// is null or set to <see cref="DateTime.MaxValue"/>.</summary>
        public TimeSpan? Timeout
        {
            get => _timeout;
            set => _timeout = (value == null || value.Value != TimeSpan.Zero) ? value :
                throw new ArgumentException("zero is not a valid timeout value", nameof(Timeout));
        }

        private TimeSpan? _timeout;
>>>>>>> b22a2369
    }
}<|MERGE_RESOLUTION|>--- conflicted
+++ resolved
@@ -12,14 +12,10 @@
         /// <summary>Gets or sets the marshaling format for classes.</summary>
         public FormatType ClassFormat { get; set; }
 
-<<<<<<< HEAD
-        /// <summary>The context dictionary carried by the request.</summary>
-=======
         // temporary
         public bool CompressRequestPayload { get; set; }
 
         /// <summary>Gets or sets the context dictionary carried by the request.</summary>
->>>>>>> b22a2369
         public SortedDictionary<string, string> Context { get; set; } = new();
 
         /// <summary>Gets or sets the deadline of this invocation. When null or set to <see cref="DateTime.MaxValue"/>,
@@ -38,13 +34,6 @@
         /// <summary>Gets or sets the progress provider.</summary>
         public IProgress<bool>? Progress { get; set; }
 
-<<<<<<< HEAD
-        /// <summary>The features associated with the request.</summary>
-        public FeatureCollection RequestFeatures { get; set; } = new();
-
-        /// <summary>The features associated with the response.</summary>
-        public FeatureCollection ResponseFeatures { get; set; } = new();
-=======
         /// <summary>Gets or sets the features carried by the request.</summary>
         public FeatureCollection RequestFeatures { get; set; } = new FeatureCollection();
 
@@ -62,6 +51,5 @@
         }
 
         private TimeSpan? _timeout;
->>>>>>> b22a2369
     }
 }