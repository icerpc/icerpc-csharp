--- conflicted
+++ resolved
@@ -353,12 +353,7 @@
 
                 // Wait for writing of other frames to complete. The semaphore is used as an asynchronous queue to
                 // serialize the writing of frames.
-<<<<<<< HEAD
-                await _writeSemaphore.EnterAsync(cts.Token).ConfigureAwait(false);
-=======
                 await _writeSemaphore.WaitAsync(cts.Token).ConfigureAwait(false);
-                PipeWriter payloadWriter = _payloadWriter;
->>>>>>> 87307740
                 TaskCompletionSource<PipeReader>? responseCompletionSource = null;
 
                 try
