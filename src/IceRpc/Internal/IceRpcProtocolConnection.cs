// Copyright (c) ZeroC, Inc.

using IceRpc.Slice.Internal;
using IceRpc.Transports;
using Slice;
using System.Buffers;
using System.Collections.Immutable;
using System.Diagnostics;
using System.IO.Pipelines;
using System.Security.Authentication;

namespace IceRpc.Internal;

internal sealed class IceRpcProtocolConnection : IProtocolConnection
{
    private const int MaxGoAwayFrameBodySize = 16;
    private const int MaxSettingsFrameBodySize = 1024;

    private bool IsServer => _transportConnectionInformation is not null;

    private Task? _acceptRequestsTask;

    private Task? _connectTask;
    private IConnectionContext? _connectionContext; // non-null once the connection is established
    private IMultiplexedStream? _controlStream;

    // The number of outstanding dispatches and invocations.
    // DisposeAsync waits until this count reaches 0 (using _dispatchesAndInvocationsCompleted) before disposing the
    // underlying transport connection. So when this count is greater than 0, we know _transportConnection and other
    // fields are not disposed.
    // _dispatchInvocationCount is also used for the inactivity check: the connection remains active while
    // _dispatchInvocationCount > 0 or _streamInputOutputCount > 0.
    private int _dispatchInvocationCount;

    private readonly SemaphoreSlim? _dispatchSemaphore;

    private readonly IDispatcher? _dispatcher;
    private readonly TaskCompletionSource _dispatchesAndInvocationsCompleted =
        new(TaskCreationOptions.RunContinuationsAsynchronously);

    private Task? _disposeTask;

    // This cancellation token source is canceled when the connection is disposed.
    private readonly CancellationTokenSource _disposedCts = new();

    // Canceled when we receive the GoAway frame from the peer.
    private readonly CancellationTokenSource _goAwayCts = new();

    // The GoAway frame received from the peer. Read it only after _goAwayCts is canceled.
    private IceRpcGoAway _goAwayFrame;

    // The number of bytes we need to encode a size up to _maxRemoteHeaderSize. It's 2 for DefaultMaxHeaderSize.
    private int _headerSizeLength = 2;

    private readonly TimeSpan _inactivityTimeout;
    private readonly Timer _inactivityTimeoutTimer;
    private string? _invocationRefusedMessage;

    // The ID of the last bidirectional stream accepted by this connection. It's null as long as no bidirectional stream
    // was accepted.
    private ulong? _lastRemoteBidirectionalStreamId;

    // The ID of the last unidirectional stream accepted by this connection. It's null as long as no unidirectional
    // stream (other than _remoteControlStream) was accepted.
    private ulong? _lastRemoteUnidirectionalStreamId;
    private readonly int _maxLocalHeaderSize;
    private readonly object _mutex = new();
    private int _peerMaxHeaderSize = ConnectionOptions.DefaultMaxIceRpcHeaderSize;

    private Task? _readGoAwayTask;

    // A connection refuses invocations when it's disposed, shut down, shutting down or merely "shutdown requested".
    private bool _refuseInvocations;

    private IMultiplexedStream? _remoteControlStream;

    private readonly CancellationTokenSource _shutdownOrGoAwayCts;

    // The thread that completes this TCS can run the continuations, and as a result its result must be set without
    // holding a lock on _mutex.
    private readonly TaskCompletionSource _shutdownRequestedTcs = new();

    private Task? _shutdownTask;

    // Keeps track of the number of stream Input and Output that are not completed yet.
    // It's not the same as the _dispatchInvocationCount: a dispatch or invocation can be completed while the
    // application is still reading an incoming frame payload that corresponds to a stream input.
    // ShutdownAsync waits for both _streamInputOutputCount and _dispatchInvocationCount to reach 0, while DisposeAsync
    // only waits for _dispatchInvocationCount to reach 0.
    private int _streamInputOutputCount;

    // The streams are completed when _shutdownTask is not null and _streamInputOutputCount is 0.
    private readonly TaskCompletionSource _streamsCompleted = new(TaskCreationOptions.RunContinuationsAsynchronously);

    private readonly ITaskExceptionObserver? _taskExceptionObserver;

    private readonly IMultiplexedConnection _transportConnection;

    // Only set for server connections.
    private readonly TransportConnectionInformation? _transportConnectionInformation;

    public Task<(TransportConnectionInformation ConnectionInformation, Task ShutdownRequested)> ConnectAsync(
        CancellationToken cancellationToken)
    {
        Task<(TransportConnectionInformation ConnectionInformation, Task ShutdownRequested)> result;

        lock (_mutex)
        {
            ObjectDisposedException.ThrowIf(_disposeTask is not null, this);

            if (_connectTask is not null)
            {
                throw new InvalidOperationException("Cannot call connect more than once.");
            }

            result = PerformConnectAsync();
            _connectTask = result;
        }
        return result;

        async Task<(TransportConnectionInformation ConnectionInformation, Task ShutdownRequested)> PerformConnectAsync()
        {
            // Make sure we execute the function without holding the connection mutex lock.
            await Task.Yield();

            // _disposedCts is not disposed at this point because DisposeAsync waits for the completion of _connectTask.
            using var connectCts = CancellationTokenSource.CreateLinkedTokenSource(
                cancellationToken,
                _disposedCts.Token);

            TransportConnectionInformation transportConnectionInformation;

            try
            {
                // If the transport connection information is null, we need to connect the transport connection. It's
                // null for client connections. The transport connection of a server connection is established by
                // Server.
                transportConnectionInformation = _transportConnectionInformation ??
                    await _transportConnection.ConnectAsync(connectCts.Token).ConfigureAwait(false);

                _controlStream = await _transportConnection.CreateStreamAsync(
                    false,
                    connectCts.Token).ConfigureAwait(false);

                var settings = new IceRpcSettings(
                    _maxLocalHeaderSize == ConnectionOptions.DefaultMaxIceRpcHeaderSize ?
                        ImmutableDictionary<IceRpcSettingKey, ulong>.Empty :
                        new Dictionary<IceRpcSettingKey, ulong>
                        {
                            [IceRpcSettingKey.MaxHeaderSize] = (ulong)_maxLocalHeaderSize
                        });

                try
                {
                    await SendControlFrameAsync(
                        IceRpcControlFrameType.Settings,
                        settings.Encode,
                        connectCts.Token).ConfigureAwait(false);
                }
                catch
                {
                    // If we fail to send the Settings frame, we are in an abortive closure and we close Output to allow
                    // the peer to continue if it's waiting for us. This could happen when the cancellation token is
                    // canceled.
                    _controlStream!.Output.CompleteOutput(success: false);
                    throw;
                }

                // Wait for the remote control stream to be accepted and read the protocol Settings frame
                _remoteControlStream = await _transportConnection.AcceptStreamAsync(
                    connectCts.Token).ConfigureAwait(false);

                await ReceiveControlFrameHeaderAsync(
                    IceRpcControlFrameType.Settings,
                    connectCts.Token).ConfigureAwait(false);

                await ReceiveSettingsFrameBody(connectCts.Token).ConfigureAwait(false);
            }
            catch (OperationCanceledException)
            {
                cancellationToken.ThrowIfCancellationRequested();

                Debug.Assert(_disposedCts.Token.IsCancellationRequested);
                throw new IceRpcException(
                    IceRpcError.OperationAborted,
                    "The connection establishment was aborted because the connection was disposed.");
            }
            catch (InvalidDataException exception)
            {
                throw new IceRpcException(
                    IceRpcError.ConnectionAborted,
                    "The connection establishment was aborted by an icerpc protocol error.",
                    exception);
            }
            catch (AuthenticationException)
            {
                throw;
            }
            catch (IceRpcException)
            {
                throw;
            }
            catch (Exception exception)
            {
                Debug.Fail($"ConnectAsync failed with an unexpected exception: {exception}");
                throw;
            }

            // This needs to be set before starting the accept requests task below.
            _connectionContext = new ConnectionContext(this, transportConnectionInformation);

            // We assign _readGoAwayTask and _acceptRequestsTask with _mutex locked to make sure this assignment
            // occurs before the start of DisposeAsync. Once _disposeTask is not null, _readGoAwayTask etc are
            // immutable.
            lock (_mutex)
            {
                if (_disposeTask is not null)
                {
                    throw new IceRpcException(
                        IceRpcError.OperationAborted,
                        "The connection establishment was aborted because the connection was disposed.");
                }

                // Read the go away frame from the control stream.
                _readGoAwayTask = ReadGoAwayAsync(_disposedCts.Token);

                // Start a task that accepts requests (the "accept requests loop")
                _acceptRequestsTask = AcceptRequestsAsync(_shutdownOrGoAwayCts.Token);
            }

            // The _acceptRequestsTask waits for this PerformConnectAsync completion before reading anything. As soon as
            // it receives a request, it will cancel this inactivity check.
            ScheduleInactivityCheck();

            return (transportConnectionInformation, _shutdownRequestedTcs.Task);
        }
    }

    public ValueTask DisposeAsync()
    {
        lock (_mutex)
        {
            if (_disposeTask is null)
            {
                RefuseNewInvocations("The connection was disposed.");

                if (_streamInputOutputCount == 0)
                {
                    // That's only for consistency. _streamsCompleted.Task matters only to ShutdownAsync.
                    _streamsCompleted.TrySetResult();
                }
                if (_dispatchInvocationCount == 0)
                {
                    _dispatchesAndInvocationsCompleted.TrySetResult();
                }

                _shutdownTask ??= Task.CompletedTask;
                _disposeTask = PerformDisposeAsync();
            }
        }
        return new(_disposeTask);

        async Task PerformDisposeAsync()
        {
            // Make sure we execute the code below without holding the mutex lock.
            await Task.Yield();

            _disposedCts.Cancel();

            // We don't lock _mutex since once _disposeTask is not null, _connectTask etc are immutable.

            if (_connectTask is not null)
            {
                // We wait for _dispatchesAndInvocationsCompleted (since dispatches and invocations are somewhat under
                // our control), but not for _streamsCompleted, since we can't make the application complete the
                // incoming payload pipe readers.
                try
                {
                    await Task.WhenAll(
                        _connectTask,
                        _acceptRequestsTask ?? Task.CompletedTask,
                        _readGoAwayTask ?? Task.CompletedTask,
                        _shutdownTask,
                        _dispatchesAndInvocationsCompleted.Task).ConfigureAwait(false);
                }
                catch
                {
                    // Expected if any of these tasks failed or was canceled. Each task takes care of handling
                    // unexpected exceptions so there's no need to handle them here.
                }
            }

            // If the application is still reading some incoming payload, the disposal of the transport connection can
            // abort this reading.
            await _transportConnection.DisposeAsync().ConfigureAwait(false);

            // It's safe to complete the output since write operations have been completed by the transport connection
            // disposal.
            _controlStream?.Output.Complete();

            // It's safe to complete the input since read operations have been completed by the transport connection
            // disposal.
            _remoteControlStream?.Input.Complete();

            _dispatchSemaphore?.Dispose();
            _disposedCts.Dispose();
            _goAwayCts.Dispose();
            _shutdownOrGoAwayCts.Dispose();

            await _inactivityTimeoutTimer.DisposeAsync().ConfigureAwait(false);
        }
    }

    public Task<IncomingResponse> InvokeAsync(OutgoingRequest request, CancellationToken cancellationToken = default)
    {
        if (request.Protocol != Protocol.IceRpc)
        {
            throw new InvalidOperationException(
                $"Cannot send {request.Protocol} request on {Protocol.IceRpc} connection.");
        }

        lock (_mutex)
        {
            ObjectDisposedException.ThrowIf(_disposeTask is not null, this);

            if (_refuseInvocations)
            {
                throw new IceRpcException(IceRpcError.InvocationRefused, _invocationRefusedMessage);
            }
            if (_connectTask is null)
            {
                throw new InvalidOperationException("Cannot invoke on a connection before connecting it.");
            }
            if (!IsServer && !_connectTask.IsCompletedSuccessfully)
            {
                throw new InvalidOperationException(
                    "Cannot invoke on a client connection that is not fully established.");
            }
            // It's possible but rare to invoke on a server connection that is still connecting.

            if (request.ServiceAddress.Fragment.Length > 0)
            {
                throw new NotSupportedException("The icerpc protocol does not support fragments.");
            }

            IncrementDispatchInvocationCount();
        }

        return PerformInvokeAsync();

        async Task<IncomingResponse> PerformInvokeAsync()
        {
            // Since _dispatchInvocationCount > 0, _disposedCts is not disposed.
            using var invocationCts = CancellationTokenSource.CreateLinkedTokenSource(
                cancellationToken,
                _disposedCts.Token);

            PipeReader? streamInput = null;

            // This try/catch block cleans up streamInput (when not null) and decrements the dispatch-invocation count.
            try
            {
                // Create the stream.
                IMultiplexedStream stream;
                try
                {
                    // We want to cancel CreateStreamAsync as soon as the connection is being shutdown or received a
                    // GoAway frame.
                    using CancellationTokenRegistration _ = _shutdownOrGoAwayCts.Token.UnsafeRegister(
                        cts => ((CancellationTokenSource)cts!).Cancel(),
                        invocationCts);

                    stream = await _transportConnection.CreateStreamAsync(
                        bidirectional: !request.IsOneway,
                        invocationCts.Token).ConfigureAwait(false);

                    streamInput = stream.IsBidirectional ? stream.Input : null;
                }
                catch (OperationCanceledException)
                {
                    cancellationToken.ThrowIfCancellationRequested();

                    // Connection was shutdown or disposed and we did not read the payload at all.
                    throw new IceRpcException(IceRpcError.InvocationRefused, _invocationRefusedMessage);
                }
                catch (IceRpcException exception)
                {
                    RefuseNewInvocations("The connection was lost.");
                    throw new IceRpcException(IceRpcError.InvocationRefused, _invocationRefusedMessage, exception);
                }
                catch (Exception exception)
                {
                    Debug.Fail($"CreateStreamAsync failed with an unexpected exception: {exception}");
                    RefuseNewInvocations("The connection was lost.");
                    throw new IceRpcException(IceRpcError.InvocationRefused, _invocationRefusedMessage, exception);
                }

                using CancellationTokenRegistration tokenRegistration = _goAwayCts.Token.UnsafeRegister(
                    OnGoAway,
                    invocationCts);

                PipeWriter payloadWriter;

                try
                {
                    lock (_mutex)
                    {
                        if (_refuseInvocations)
                        {
                            // Both stream.Output and stream.Output are completed by catch blocks below.
                            throw new IceRpcException(IceRpcError.InvocationRefused, _invocationRefusedMessage);
                        }

                        IncrementStreamInputOutputCount(stream.IsBidirectional);

                        // Decorate the stream to decrement the input/output count on Complete.
                        stream = new MultiplexedStreamDecorator(stream, DecrementStreamInputOutputCount);
                        streamInput = stream.IsBidirectional ? stream.Input : null;
                    }

                    EncodeHeader(stream.Output);
                    payloadWriter = request.GetPayloadWriter(stream.Output);
                }
                catch
                {
                    stream.Output.CompleteOutput(success: false);
                    throw;
                }

                // From now on, we only use payloadWriter to write and we make sure to complete it.

                bool hasContinuation = request.PayloadContinuation is not null;
                FlushResult flushResult;

                try
                {
                    flushResult = await payloadWriter.CopyFromAsync(
                        request.Payload,
                        stream.WritesClosed,
                        endStream: !hasContinuation,
                        invocationCts.Token).ConfigureAwait(false);
                }
                catch
                {
                    payloadWriter.CompleteOutput(success: false);
                    request.PayloadContinuation?.Complete();
                    throw;
                }
                finally
                {
                    request.Payload.Complete();
                }

                if (flushResult.IsCompleted || flushResult.IsCanceled || !hasContinuation)
                {
                    // The remote reader doesn't want more data, or the copying was canceled, or there is no
                    // continuation: we're done.
                    payloadWriter.CompleteOutput(!flushResult.IsCanceled);
                    request.PayloadContinuation?.Complete();
                }
                else
                {
                    // Sends the payload continuation in a background thread.
                    SendRequestPayloadContinuation(
                        request,
                        payloadWriter,
                        stream.WritesClosed,
                        OnGoAway,
                        invocationCts.Token);
                }

                if (request.IsOneway)
                {
                    return new IncomingResponse(request, _connectionContext!);
                }

                Debug.Assert(streamInput is not null);

                try
                {
                    ReadResult readResult = await streamInput.ReadSegmentAsync(
                        SliceEncoding.Slice2,
                        _maxLocalHeaderSize,
                        invocationCts.Token).ConfigureAwait(false);

                    // Nothing cancels the stream input pipe reader.
                    Debug.Assert(!readResult.IsCanceled);

                    if (readResult.Buffer.IsEmpty)
                    {
                        throw new IceRpcException(
                            IceRpcError.IceRpcError,
                            "Received an icerpc response with an empty header.");
                    }

                    (StatusCode statusCode, string? errorMessage, IDictionary<ResponseFieldKey, ReadOnlySequence<byte>> fields, PipeReader? fieldsPipeReader) =
                        DecodeHeader(readResult.Buffer);
                    stream.Input.AdvanceTo(readResult.Buffer.End);

                    if (statusCode == StatusCode.TruncatedPayload && invocationCts.Token.IsCancellationRequested)
                    {
                        // Canceling the sending of the payload continuation triggers the completion of the stream
                        // output. This may lead to a TruncatedPayload if the dispatch is currently reading the payload
                        // continuation. In such cases, we prioritize throwing an OperationCanceledException.
                        fieldsPipeReader?.Complete();
                        invocationCts.Token.ThrowIfCancellationRequested();
                    }

                    var response = new IncomingResponse(
                        request,
                        _connectionContext!,
                        statusCode,
                        errorMessage,
                        fields,
                        fieldsPipeReader)
                    {
                        Payload = streamInput
                    };

                    streamInput = null; // response now owns the stream input
                    return response;
                }
                catch (InvalidDataException exception)
                {
                    throw new IceRpcException(
                        IceRpcError.IceRpcError,
                        "Received an icerpc response with an invalid header.",
                        exception);
                }

                void OnGoAway(object? cts)
                {
                    if (!stream.IsStarted ||
                        stream.Id >=
                            (stream.IsBidirectional ?
                                _goAwayFrame.BidirectionalStreamId :
                                _goAwayFrame.UnidirectionalStreamId))
                    {
                        // The request wasn't received by the peer so it's safe to cancel the invocation.
                        ((CancellationTokenSource)cts!).Cancel();
                    }
                }
            }
            catch (OperationCanceledException exception) when (exception.CancellationToken == invocationCts.Token)
            {
                cancellationToken.ThrowIfCancellationRequested();

                if (_disposedCts.IsCancellationRequested)
                {
                    // DisposeAsync aborted the request.
                    throw new IceRpcException(IceRpcError.OperationAborted);
                }
                else
                {
                    Debug.Assert(_goAwayCts.IsCancellationRequested);
                    throw new IceRpcException(IceRpcError.InvocationCanceled, "The connection is shutting down.");
                }
            }
            finally
            {
                streamInput?.Complete();
                DecrementDispatchInvocationCount();
            }

            static (StatusCode StatusCode, string? ErrorMessage, IDictionary<ResponseFieldKey, ReadOnlySequence<byte>>, PipeReader?) DecodeHeader(
                ReadOnlySequence<byte> buffer)
            {
                var decoder = new SliceDecoder(buffer, SliceEncoding.Slice2);

                StatusCode statusCode = decoder.DecodeStatusCode();
                string? errorMessage = statusCode == StatusCode.Success ? null : decoder.DecodeString();

                (IDictionary<ResponseFieldKey, ReadOnlySequence<byte>> fields, PipeReader? pipeReader) =
                    DecodeShallowFieldDictionary(
                        ref decoder,
                        (ref SliceDecoder decoder) => decoder.DecodeResponseFieldKey());

                return (statusCode, errorMessage, fields, pipeReader);
            }

            void EncodeHeader(PipeWriter streamOutput)
            {
                var encoder = new SliceEncoder(streamOutput, SliceEncoding.Slice2);

                // Write the IceRpc request header.
                Span<byte> sizePlaceholder = encoder.GetPlaceholderSpan(_headerSizeLength);

                // We use UnflushedBytes because EncodeFieldDictionary can write directly to streamOutput.
                long headerStartPos = streamOutput.UnflushedBytes;

                var header = new IceRpcRequestHeader(request.ServiceAddress.Path, request.Operation);

                header.Encode(ref encoder);

                EncodeFieldDictionary(
                    request.Fields,
                    (ref SliceEncoder encoder, RequestFieldKey key) => encoder.EncodeRequestFieldKey(key),
                    ref encoder,
                    streamOutput);

                // We're done with the header encoding, write the header size.
                int headerSize = (int)(streamOutput.UnflushedBytes - headerStartPos);
                CheckPeerHeaderSize(headerSize);
                SliceEncoder.EncodeVarUInt62((uint)headerSize, sizePlaceholder);
            }
        }
    }

    public Task ShutdownAsync(CancellationToken cancellationToken = default)
    {
        lock (_mutex)
        {
            ObjectDisposedException.ThrowIf(_disposeTask is not null, this);

            if (_shutdownTask is not null)
            {
                throw new InvalidOperationException("Cannot call ShutdownAsync more than once.");
            }
            if (_connectTask is null || !_connectTask.IsCompletedSuccessfully)
            {
                throw new InvalidOperationException("Cannot shut down a protocol connection before it's connected.");
            }

            RefuseNewInvocations("The connection was shut down.");

            if (_streamInputOutputCount == 0)
            {
                _streamsCompleted.TrySetResult();
            }
            if (_dispatchInvocationCount == 0)
            {
                _dispatchesAndInvocationsCompleted.TrySetResult();
            }

            _shutdownTask = PerformShutdownAsync();
        }
        return _shutdownTask;

        async Task PerformShutdownAsync()
        {
            await Task.Yield(); // exit mutex lock

            _shutdownOrGoAwayCts.Cancel();

            try
            {
                Debug.Assert(_acceptRequestsTask is not null);
                Debug.Assert(_controlStream is not null);
                Debug.Assert(_readGoAwayTask is not null);
                Debug.Assert(_remoteControlStream is not null);

                await _acceptRequestsTask.WaitAsync(cancellationToken).ConfigureAwait(false);

                using var cts = CancellationTokenSource.CreateLinkedTokenSource(cancellationToken, _disposedCts.Token);

                // Once shutdownTask is not null, _lastRemoteBidirectionalStreamId and _lastRemoteUnidirectionalStreamId
                // are immutable.

                // When this peer is the server endpoint, the first accepted bidirectional stream ID is 0. When this
                // peer is the client endpoint, the first accepted bidirectional stream ID is 1.
                IceRpcGoAway goAwayFrame = new(
                    _lastRemoteBidirectionalStreamId is ulong value ? value + 4 : (IsServer ? 0ul : 1ul),
                    (_lastRemoteUnidirectionalStreamId ?? _remoteControlStream.Id) + 4);

                try
                {
                    _ = await SendControlFrameAsync(
                        IceRpcControlFrameType.GoAway,
                        goAwayFrame.Encode,
                        cts.Token).ConfigureAwait(false);

                    // Wait for the peer to send back a GoAway frame. The task should already be completed if the
                    // shutdown was initiated by the peer.
                    await _readGoAwayTask.WaitAsync(cts.Token).ConfigureAwait(false);

                    // Wait for all streams (other than the control streams) to have their Input and Output completed.
                    await _streamsCompleted.Task.WaitAsync(cts.Token).ConfigureAwait(false);

                    // Close the control stream to notify the peer that on our side, all the streams completed and that
                    // it can close the transport connection whenever it likes.
                    _controlStream.Output.CompleteOutput(success: true);
                }
                catch
                {
                    // If we fail to send the GoAway frame or some other failure occur (such as
                    // OperationCanceledException) we are in an abortive closure and we close Output to allow
                    // the peer to continue if it's waiting for us.
                    _controlStream.Output.CompleteOutput(success: false);
                    throw;
                }

                // Wait for the peer notification that on its side all the streams are completed. It's important to wait
                // for this notification before closing the connection. In particular with Quic where closing the
                // connection before all the streams are processed could lead to a stream failure.
                try
                {
                    // Wait for the _remoteControlStream Input completion.
                    ReadResult readResult = await _remoteControlStream.Input.ReadAsync(cts.Token).ConfigureAwait(false);

                    Debug.Assert(!readResult.IsCanceled);

                    if (!readResult.IsCompleted || !readResult.Buffer.IsEmpty)
                    {
                        throw new IceRpcException(
                            IceRpcError.IceRpcError,
                            "Received bytes on the control stream after receiving the GoAway frame.");
                    }

                    // We can now safely close the connection.
                    await _transportConnection.CloseAsync(MultiplexedConnectionCloseError.NoError, cts.Token)
                        .ConfigureAwait(false);
                }
                catch (IceRpcException exception) when (exception.IceRpcError == IceRpcError.ConnectionClosedByPeer)
                {
                    // Expected if the peer closed the connection first.
                }

                // We wait for the completion of the dispatches that we created (and, secondarily, invocations).
                await _dispatchesAndInvocationsCompleted.Task.WaitAsync(cts.Token).ConfigureAwait(false);
            }
            catch (OperationCanceledException)
            {
                cancellationToken.ThrowIfCancellationRequested();

                Debug.Assert(_disposedCts.Token.IsCancellationRequested);
                throw new IceRpcException(
                    IceRpcError.OperationAborted,
                    "The connection shutdown was aborted because the connection was disposed.");
            }
            catch (InvalidDataException exception)
            {
                throw new IceRpcException(
                    IceRpcError.IceRpcError,
                    "The connection shutdown was aborted by an icerpc protocol error.",
                    exception);
            }
            catch (IceRpcException)
            {
                throw;
            }
            catch (Exception exception)
            {
                Debug.Fail($"ShutdownAsync failed with an unexpected exception: {exception}");
                throw;
            }
        }
    }

    internal IceRpcProtocolConnection(
        IMultiplexedConnection transportConnection,
        TransportConnectionInformation? transportConnectionInformation,
        ConnectionOptions options,
        ITaskExceptionObserver? taskExceptionObserver)
    {
        _shutdownOrGoAwayCts = CancellationTokenSource.CreateLinkedTokenSource(_disposedCts.Token, _goAwayCts.Token);

        _taskExceptionObserver = taskExceptionObserver;

        _transportConnection = transportConnection;
        _dispatcher = options.Dispatcher;
        _maxLocalHeaderSize = options.MaxIceRpcHeaderSize;
        _transportConnectionInformation = transportConnectionInformation;

        if (options.MaxDispatches > 0)
        {
            _dispatchSemaphore = new SemaphoreSlim(
                initialCount: options.MaxDispatches,
                maxCount: options.MaxDispatches);
        }

        _inactivityTimeout = options.InactivityTimeout;
        _inactivityTimeoutTimer = new Timer(_ =>
        {
            bool requestShutdown = false;

            lock (_mutex)
            {
                if (_shutdownTask is null && _dispatchInvocationCount == 0 && _streamInputOutputCount == 0)
                {
                    requestShutdown = true;
                    RefuseNewInvocations(
                        $"The connection was shut down because it was inactive for over {_inactivityTimeout.TotalSeconds} s.");
                }
            }

            if (requestShutdown)
            {
                // TrySetResult must be called outside the mutex lock
                _shutdownRequestedTcs.TrySetResult();
            }
        });
    }

    private static (IDictionary<TKey, ReadOnlySequence<byte>>, PipeReader?) DecodeShallowFieldDictionary<TKey>(
        ref SliceDecoder decoder,
        DecodeFunc<TKey> decodeKeyFunc) where TKey : struct
    {
        int count = decoder.DecodeSize();

        IDictionary<TKey, ReadOnlySequence<byte>> fields;
        PipeReader? pipeReader;
        if (count == 0)
        {
            fields = ImmutableDictionary<TKey, ReadOnlySequence<byte>>.Empty;
            pipeReader = null;
            decoder.CheckEndOfBuffer();
        }
        else
        {
            if (count <= 0)
            {
                throw new ArgumentOutOfRangeException(nameof(count), $"{nameof(count)} must be greater than 0.");
            }

            // We don't use the normal collection allocation check here because SizeOf<ReadOnlySequence<byte>> is quite
            // large (24).
            // For example, say we decode a fields dictionary with a single field with an empty value. It's encoded
            // using 1 byte (dictionary size) + 1 byte (key) + 1 byte (value size) = 3 bytes. The decoder's default max
            // allocation size is 3 * 8 = 24. If we simply call IncreaseCollectionAllocation(1 * (4 + 24)), we'll exceed
            // the default collection allocation limit. (sizeof TKey is currently 4 but could/should increase to 8).

            // Each field consumes at least 2 bytes: 1 for the key and one for the value size.
            if (count * 2 > decoder.Remaining)
            {
                throw new InvalidDataException("Too many fields.");
            }

            fields = new Dictionary<TKey, ReadOnlySequence<byte>>(count);
            var pipe = new Pipe();
            decoder.CopyTo(pipe.Writer);
            pipe.Writer.Complete();

            try
            {
                _ = pipe.Reader.TryRead(out ReadResult readResult);
                var fieldsDecoder = new SliceDecoder(readResult.Buffer, SliceEncoding.Slice2);

<<<<<<< HEAD
                for (int i = 0; i < count; ++i)
                {
                    // Decode the field key.
                    TKey key = decodeKeyFunc(ref fieldsDecoder);

                    // Decode and check the field value size.
                    int valueSize;
                    try
                    {
                        valueSize = checked((int)fieldsDecoder.DecodeVarUInt62());
                    }
                    catch (OverflowException exception)
                    {
                        throw new InvalidDataException("The field size can't be larger than int.MaxValue.", exception);
                    }

                    if (valueSize > fieldsDecoder.Remaining)
                    {
                        throw new InvalidDataException(
                            $"The value of field '{key}' extends beyond the end of the buffer.");
                    }

                    // Create a ROS reference to the field value by slicing the fields pipe reader ROS.
                    ReadOnlySequence<byte> value = readResult.Buffer.Slice(fieldsDecoder.Consumed, valueSize);
                    fields.Add(key, value);

                    // Skip the field value to prepare the decoder to read the next field value.
                    fieldsDecoder.Skip(valueSize);
                }
                fieldsDecoder.CheckEndOfBuffer(skipTaggedParams: false);
=======
                fields = fieldsDecoder.DecodeShallowFieldDictionary(count, decodeKeyFunc);
                fieldsDecoder.CheckEndOfBuffer();
>>>>>>> 5e2830f2

                pipe.Reader.AdvanceTo(readResult.Buffer.Start); // complete read without consuming anything

                pipeReader = pipe.Reader;
            }
            catch
            {
                pipe.Reader.Complete();
                throw;
            }
        }

        // The caller is responsible for completing the pipe reader.
        return (fields, pipeReader);
    }

    private async Task AcceptRequestsAsync(CancellationToken cancellationToken)
    {
        await Task.Yield(); // exit mutex lock

        // Wait for _connectTask (which spawned the task running this method) to complete. This way, we won't dispatch
        // any request until _connectTask has completed successfully, and indirectly we won't make any invocation until
        // _connectTask has completed successfully. The creation of the _acceptRequestsTask is the last action taken by
        // _connectTask and as a result this await can't fail.
        await _connectTask!.ConfigureAwait(false);

        try
        {
            // We check the cancellation token for each iteration because we want to exit the accept requests loop as
            // soon as ShutdownAsync/GoAway requests this cancellation, even when more streams can be accepted without
            // waiting.
            while (!cancellationToken.IsCancellationRequested)
            {
                // When _dispatcher is null, the multiplexed connection MaxUnidirectionalStreams and
                // MaxBidirectionalStreams options are configured to not accept any request-stream from the peer. As a
                // result, when _dispatcher is null, this call will block indefinitely until the cancellation token is
                // canceled by ShutdownAsync, GoAway or DisposeAsync.
                IMultiplexedStream stream = await _transportConnection.AcceptStreamAsync(cancellationToken)
                    .ConfigureAwait(false);

                lock (_mutex)
                {
                    // We don't want to increment _dispatchInvocationCount/_streamInputOutputCount when the connection
                    // is shutting down or being disposed.
                    if (_shutdownTask is not null)
                    {
                        // Note that cancellationToken may not be canceled yet at this point.
                        throw new OperationCanceledException();
                    }

                    // The logic in IncrementStreamInputOutputCount requires that we increment the dispatch-invocation
                    // count first.
                    IncrementDispatchInvocationCount();
                    IncrementStreamInputOutputCount(stream.IsBidirectional);

                    // Decorate the stream to decrement the stream input/output count on Complete.
                    stream = new MultiplexedStreamDecorator(stream, DecrementStreamInputOutputCount);

                    // The multiplexed connection guarantees that the IDs of accepted streams of a given type have ever
                    // increasing values.

                    if (stream.IsBidirectional)
                    {
                        _lastRemoteBidirectionalStreamId = stream.Id;
                    }
                    else
                    {
                        _lastRemoteUnidirectionalStreamId = stream.Id;
                    }
                }

                // Start a task to read the stream and dispatch the request. We pass CancellationToken.None to Task.Run
                // because DispatchRequestAsync must clean-up the stream and the dispatch-invocation count.
                _ = Task.Run(() => DispatchRequestAsync(stream), CancellationToken.None);
            }
        }
        catch (OperationCanceledException)
        {
            // Expected, the associated cancellation token source was canceled.
        }
        catch (IceRpcException)
        {
            RefuseNewInvocations("The connection was lost");
            _ = _shutdownRequestedTcs.TrySetResult();
            throw;
        }
        catch (Exception exception)
        {
            Debug.Fail($"The accept stream task failed with an unexpected exception: {exception}");
            RefuseNewInvocations("The connection was lost");
            _ = _shutdownRequestedTcs.TrySetResult();
            throw;
        }
    }

    private void CheckPeerHeaderSize(int headerSize)
    {
        if (headerSize > _peerMaxHeaderSize)
        {
            throw new IceRpcException(
                IceRpcError.LimitExceeded,
                $"The header size ({headerSize}) for an icerpc request or response is greater than the peer's max header size ({_peerMaxHeaderSize}).");
        }
    }

    private void DecrementDispatchInvocationCount()
    {
        lock (_mutex)
        {
            if (--_dispatchInvocationCount == 0)
            {
                if (_shutdownTask is not null)
                {
                    _dispatchesAndInvocationsCompleted.TrySetResult();
                }
                else if (!_refuseInvocations && _streamInputOutputCount == 0)
                {
                    ScheduleInactivityCheck();
                }
            }
        }
    }

    /// <summary>Decrements the stream input/output count.</summary>
    private void DecrementStreamInputOutputCount()
    {
        lock (_mutex)
        {
            if (--_streamInputOutputCount == 0)
            {
                if (_shutdownTask is not null)
                {
                    _streamsCompleted.TrySetResult();
                }
                else if (!_refuseInvocations && _dispatchInvocationCount == 0)
                {
                    // We enable the inactivity check in order to complete _shutdownRequestedTcs when inactive for too
                    // long. _refuseInvocations is true when the connection is either about to be "shutdown requested",
                    // or shut down / disposed. We don't need to complete _shutdownRequestedTcs in any of these
                    // situations.
                    ScheduleInactivityCheck();
                }
            }
        }
    }

    private async Task DispatchRequestAsync(IMultiplexedStream stream)
    {
        // _disposedCts is not disposed since we own a dispatch count.
        CancellationToken cancellationToken = stream.IsBidirectional ?
            stream.WritesClosed.AsCancellationToken(_disposedCts.Token) :
            _disposedCts.Token;

        PipeReader? fieldsPipeReader = null;
        IDictionary<RequestFieldKey, ReadOnlySequence<byte>> fields;
        IceRpcRequestHeader header;

        PipeReader? streamInput = stream.Input;
        PipeWriter? streamOutput = stream.IsBidirectional ? stream.Output : null;
        bool success = false;

        try
        {
            try
            {
                ReadResult readResult = await streamInput.ReadSegmentAsync(
                    SliceEncoding.Slice2,
                    _maxLocalHeaderSize,
                    cancellationToken).ConfigureAwait(false);

                if (readResult.Buffer.IsEmpty)
                {
                    throw new IceRpcException(IceRpcError.IceRpcError, "Received icerpc request with empty header.");
                }

                (header, fields, fieldsPipeReader) = DecodeHeader(readResult.Buffer);
                streamInput.AdvanceTo(readResult.Buffer.End);
            }
            catch (InvalidDataException exception)
            {
                var rpcException = new IceRpcException(
                    IceRpcError.IceRpcError,
                    "Received invalid icerpc request header.",
                    exception);

                if (_taskExceptionObserver is null)
                {
                    throw rpcException;
                }
                else
                {
                    _taskExceptionObserver.DispatchRefused(
                        _connectionContext!.TransportConnectionInformation,
                        rpcException);
                    return; // success remains false
                }
            }
            catch (Exception exception) when (_taskExceptionObserver is not null)
            {
                _taskExceptionObserver.DispatchRefused(_connectionContext!.TransportConnectionInformation, exception);
                return; // success remains false
            }

            using var request = new IncomingRequest(Protocol.IceRpc, _connectionContext!)
            {
                Fields = fields,
                IsOneway = !stream.IsBidirectional,
                Operation = header.Operation,
                Path = header.Path,
                Payload = streamInput
            };

            streamInput = null; // the request now owns streamInput

            try
            {
                OutgoingResponse response = await PerformDispatchRequestAsync(request, cancellationToken)
                    .ConfigureAwait(false);

                if (!request.IsOneway)
                {
                    Debug.Assert(streamOutput is not null);
                    EncodeHeader(response);

                    PipeWriter payloadWriter = response.GetPayloadWriter(streamOutput);

                    // We give flushResult an initial "failed" value, in case the first CopyFromAsync throws.
                    var flushResult = new FlushResult(isCanceled: true, isCompleted: false);

                    try
                    {
                        // We don't use cancellationToken here because it's canceled shortly afterwards by the
                        // completion of writesClosed. This works around https://github.com/dotnet/runtime/issues/82704
                        // where the stream would otherwise be aborted after the successful write. It's also fine to
                        // just use _disposedCts.Token: if writes are closed because the peer is not longer interested
                        // in the response, the write operations will raise an IceRpcException(StreamAborted) which is
                        // ignored.
                        bool hasContinuation = response.PayloadContinuation is not null;

                        flushResult = await payloadWriter.CopyFromAsync(
                            response.Payload,
                            stream.WritesClosed,
                            endStream: !hasContinuation,
                            _disposedCts.Token).ConfigureAwait(false);

                        if (!flushResult.IsCompleted && !flushResult.IsCanceled && hasContinuation)
                        {
                            flushResult = await payloadWriter.CopyFromAsync(
                                response.PayloadContinuation!,
                                stream.WritesClosed,
                                endStream: true,
                                _disposedCts.Token).ConfigureAwait(false);
                        }
                    }
                    finally
                    {
                        payloadWriter.CompleteOutput(success: !flushResult.IsCanceled);
                        response.Payload.Complete();
                        response.PayloadContinuation?.Complete();
                    }
                }
            }
            catch (Exception exception) when (_taskExceptionObserver is not null)
            {
                _taskExceptionObserver.DispatchFailed(
                    request,
                    _connectionContext!.TransportConnectionInformation,
                    exception);
                return; // success remains false
            }
            success = true;
        }
        catch (IceRpcException)
        {
            // Expected, with for example:
            //  - IceRpcError.ConnectionAborted when the peer aborts the connection
            //  - IceRpcError.IceRpcError when the request header is invalid
            //  - IceRpcError.TruncatedData when the request header is truncated
        }
        catch (OperationCanceledException exception) when (
            exception.CancellationToken == cancellationToken ||
            exception.CancellationToken == _disposedCts.Token)
        {
            // Expected if the dispatch is canceled by the peer or the connection is disposed.
        }
        catch (Exception exception)
        {
            // This exception is unexpected when running the IceRPC test suite. A test that expects this exception must
            // install a task exception observer.
            Debug.Fail($"icerpc dispatch failed with an unexpected exception: {exception}");

            // Generate unobserved task exception (UTE). If this exception is expected (e.g. an expected payload read
            // exception) and the application wants to avoid this UTE, it must configure a non-null logger to install
            // a task exception observer.
            throw;
        }
        finally
        {
            if (!success)
            {
                // We always need to complete streamOutput when an exception is thrown. For example, we received an
                // invalid request header that we could not decode.
                streamOutput?.CompleteOutput(success: false);
                streamInput?.Complete();
            }
            fieldsPipeReader?.Complete();

            DecrementDispatchInvocationCount();
        }

        async Task<OutgoingResponse> PerformDispatchRequestAsync(
            IncomingRequest request,
            CancellationToken cancellationToken)
        {
            Debug.Assert(_dispatcher is not null);

            OutgoingResponse response;

            try
            {
                if (_dispatchSemaphore is SemaphoreSlim dispatchSemaphore)
                {
                    await dispatchSemaphore.WaitAsync(cancellationToken).ConfigureAwait(false);
                }

                try
                {
                    response = await _dispatcher.DispatchAsync(request, cancellationToken).ConfigureAwait(false);
                }
                finally
                {
                    _dispatchSemaphore?.Release();
                }

                if (response != request.Response)
                {
                    throw new InvalidOperationException(
                        "The dispatcher did not return the last response created for this request.");
                }
            }
            catch (OperationCanceledException exception) when (cancellationToken == exception.CancellationToken)
            {
                throw;
            }
            catch (Exception exception)
            {
                // We convert any exception into a dispatch exception if it's not already one.
                if (exception is not DispatchException dispatchException || dispatchException.ConvertToUnhandled)
                {
                    StatusCode statusCode = exception switch
                    {
                        InvalidDataException => StatusCode.InvalidData,
                        IceRpcException iceRpcException when iceRpcException.IceRpcError == IceRpcError.TruncatedData =>
                            StatusCode.TruncatedPayload,
                        _ => StatusCode.UnhandledException
                    };

                    // We want the default error message for this new exception.
                    dispatchException = new DispatchException(statusCode, message: null, exception);
                }

                // The payload of response below is always empty.
                response = new OutgoingResponse(request, dispatchException);
            }

            return response;
        }

        static (IceRpcRequestHeader, IDictionary<RequestFieldKey, ReadOnlySequence<byte>>, PipeReader?) DecodeHeader(
            ReadOnlySequence<byte> buffer)
        {
            var decoder = new SliceDecoder(buffer, SliceEncoding.Slice2);
            var header = new IceRpcRequestHeader(ref decoder);
            (IDictionary<RequestFieldKey, ReadOnlySequence<byte>> fields, PipeReader? pipeReader) =
                DecodeShallowFieldDictionary(
                    ref decoder,
                    (ref SliceDecoder decoder) => decoder.DecodeRequestFieldKey());

            return (header, fields, pipeReader);
        }

        void EncodeHeader(OutgoingResponse response)
        {
            var encoder = new SliceEncoder(streamOutput, SliceEncoding.Slice2);

            // Write the IceRpc response header.
            Span<byte> sizePlaceholder = encoder.GetPlaceholderSpan(_headerSizeLength);

            // We use UnflushedBytes because EncodeFieldDictionary can write directly to streamOutput.
            long headerStartPos = streamOutput.UnflushedBytes;

            encoder.EncodeStatusCode(response.StatusCode);
            if (response.StatusCode > StatusCode.Success)
            {
                encoder.EncodeString(response.ErrorMessage!);
            }

            EncodeFieldDictionary(
                response.Fields,
                (ref SliceEncoder encoder, ResponseFieldKey key) => encoder.EncodeResponseFieldKey(key),
                ref encoder,
                streamOutput);

            // We're done with the header encoding, write the header size.
            int headerSize = (int)(streamOutput.UnflushedBytes - headerStartPos);
            CheckPeerHeaderSize(headerSize);
            SliceEncoder.EncodeVarUInt62((uint)headerSize, sizePlaceholder);
        }
    }

    /// <summary>Encodes the fields dictionary at the end of a request or response header.</summary>
    /// <remarks>This method can write bytes directly to <paramref name="output"/> without going through
    /// <paramref name="encoder"/>.</remarks>
    private void EncodeFieldDictionary<TKey>(
        IDictionary<TKey, OutgoingFieldValue> fields,
        EncodeAction<TKey> encodeKeyAction,
        ref SliceEncoder encoder,
        PipeWriter output) where TKey : struct =>
        encoder.EncodeDictionary(
            fields,
            encodeKeyAction,
            (ref SliceEncoder encoder, OutgoingFieldValue value) =>
                {
                    if (value.WriteAction is Action<IBufferWriter<byte>> writeAction)
                    {
                        Span<byte> sizePlaceholder = encoder.GetPlaceholderSpan(_headerSizeLength);
                        long startPos = output.UnflushedBytes;
                        writeAction(output);
                        SliceEncoder.EncodeVarUInt62((ulong)(output.UnflushedBytes - startPos), sizePlaceholder);
                    }
                    else
                    {
                        encoder.EncodeSize(checked((int)value.ByteSequence.Length));
                        encoder.WriteByteSequence(value.ByteSequence);
                    }
                });

    /// <summary>Increments the dispatch-invocation count.</summary>
    /// <remarks>This method must be called with _mutex locked.</remarks>
    private void IncrementDispatchInvocationCount()
    {
        if (_dispatchInvocationCount++ == 0 && _streamInputOutputCount == 0)
        {
            // Cancel inactivity check.
            _inactivityTimeoutTimer.Change(Timeout.InfiniteTimeSpan, Timeout.InfiniteTimeSpan);
        }
    }

    /// <summary>Increments the stream input/output count.</summary>
    /// <remarks>This method must be called with _mutex locked.</remarks>
    private void IncrementStreamInputOutputCount(bool bidirectional)
    {
        Debug.Assert(_dispatchInvocationCount > 0);
        _streamInputOutputCount += bidirectional ? 2 : 1;
    }

    private async Task ReadGoAwayAsync(CancellationToken cancellationToken)
    {
        await Task.Yield(); // exit mutex lock

        // Wait for _connectTask (which spawned the task running this method) to complete. This await can't fail.
        // This guarantees this method won't request a shutdown until after _connectTask completed successfully.
        await _connectTask!.ConfigureAwait(false);

        PipeReader remoteInput = _remoteControlStream!.Input!;

        try
        {
            // Wait to receive the GoAway frame.
            await ReceiveControlFrameHeaderAsync(IceRpcControlFrameType.GoAway, cancellationToken)
                .ConfigureAwait(false);

            ReadResult readResult = await remoteInput.ReadSegmentAsync(
                SliceEncoding.Slice2,
                MaxGoAwayFrameBodySize,
                cancellationToken).ConfigureAwait(false);

            // We don't call CancelPendingRead on remoteInput
            Debug.Assert(!readResult.IsCanceled);

            try
            {
                _goAwayFrame = SliceEncoding.Slice2.DecodeBuffer(
                    readResult.Buffer,
                    (ref SliceDecoder decoder) => new IceRpcGoAway(ref decoder));
            }
            finally
            {
                remoteInput.AdvanceTo(readResult.Buffer.End);
            }

            RefuseNewInvocations("The connection was shut down because it received a GoAway frame from the peer.");
            _goAwayCts.Cancel();
            _ = _shutdownRequestedTcs.TrySetResult();
        }
        catch (OperationCanceledException)
        {
            // The connection is disposed and we let this exception cancel the task.
            throw;
        }
        catch (IceRpcException)
        {
            // We let the task complete with this expected exception.
            throw;
        }
        catch (InvalidDataException exception)
        {
            // "expected" in the sense it should not trigger a Debug.Fail.
            throw new IceRpcException(
                IceRpcError.IceRpcError,
                "The ReadGoAway task was aborted by an icerpc protocol error.",
                exception);
        }
        catch (Exception exception)
        {
            Debug.Fail($"The read go away task failed with an unexpected exception: {exception}");
            throw;
        }
    }

    private async ValueTask ReceiveControlFrameHeaderAsync(
        IceRpcControlFrameType expectedFrameType,
        CancellationToken cancellationToken)
    {
        ReadResult readResult = await _remoteControlStream!.Input.ReadAsync(cancellationToken).ConfigureAwait(false);

        // We don't call CancelPendingRead on _remoteControlStream.Input.
        Debug.Assert(!readResult.IsCanceled);

        if (readResult.Buffer.IsEmpty)
        {
            throw new InvalidDataException(
                "Failed to read the frame type because no more data is available from the control stream.");
        }

        var frameType = (IceRpcControlFrameType)readResult.Buffer.FirstSpan[0];
        if (frameType != expectedFrameType)
        {
            throw new InvalidDataException($"Received frame type {frameType} but expected {expectedFrameType}.");
        }
        _remoteControlStream!.Input.AdvanceTo(readResult.Buffer.GetPosition(1));
    }

    private async ValueTask ReceiveSettingsFrameBody(CancellationToken cancellationToken)
    {
        // We are still in the single-threaded initialization at this point.

        PipeReader input = _remoteControlStream!.Input;
        ReadResult readResult = await input.ReadSegmentAsync(
            SliceEncoding.Slice2,
            MaxSettingsFrameBodySize,
            cancellationToken).ConfigureAwait(false);

        // We don't call CancelPendingRead on _remoteControlStream.Input
        Debug.Assert(!readResult.IsCanceled);

        try
        {
            IceRpcSettings settings = SliceEncoding.Slice2.DecodeBuffer(
                readResult.Buffer,
                (ref SliceDecoder decoder) => new IceRpcSettings(ref decoder));

            if (settings.Value.TryGetValue(IceRpcSettingKey.MaxHeaderSize, out ulong value))
            {
                // a varuint62 always fits in a long
                try
                {
                    _peerMaxHeaderSize = ConnectionOptions.IceRpcCheckMaxHeaderSize((long)value);
                }
                catch (ArgumentOutOfRangeException exception)
                {
                    throw new InvalidDataException($"Received invalid maximum header size setting.", exception);
                }
                _headerSizeLength = SliceEncoder.GetVarUInt62EncodedSize(value);
            }
            // all other settings are unknown and ignored
        }
        finally
        {
            input.AdvanceTo(readResult.Buffer.End);
        }
    }

    private void RefuseNewInvocations(string message)
    {
        lock (_mutex)
        {
            _refuseInvocations = true;
            _invocationRefusedMessage ??= message;
        }
    }

    // The inactivity check executes once in _inactivityTimeout. By then either:
    // - the connection is no longer inactive (and the inactivity check is canceled or being canceled)
    // - the connection is still inactive and we request shutdown
    private void ScheduleInactivityCheck() =>
        _inactivityTimeoutTimer.Change(_inactivityTimeout, Timeout.InfiniteTimeSpan);

    private ValueTask<FlushResult> SendControlFrameAsync(
        IceRpcControlFrameType frameType,
        EncodeAction encodeAction,
        CancellationToken cancellationToken)
    {
        PipeWriter output = _controlStream!.Output;

        EncodeFrame(output);

        return output.FlushAsync(cancellationToken); // Flush

        void EncodeFrame(IBufferWriter<byte> buffer)
        {
            var encoder = new SliceEncoder(buffer, SliceEncoding.Slice2);
            encoder.EncodeIceRpcControlFrameType(frameType);
            Span<byte> sizePlaceholder = encoder.GetPlaceholderSpan(_headerSizeLength);
            int startPos = encoder.EncodedByteCount; // does not include the size
            encodeAction.Invoke(ref encoder);
            int frameSize = encoder.EncodedByteCount - startPos;
            SliceEncoder.EncodeVarUInt62((uint)frameSize, sizePlaceholder);
        }
    }

    /// <summary>Sends the payload continuation of an outgoing request in the background.</summary>
    /// <remarks>We send the payload continuation on a separate thread with Task.Run: this ensures that the synchronous
    /// activity that could result from reading or writing the payload continuation doesn't delay in any way the
    /// caller. </remarks>
    /// <param name="request">The outgoing request.</param>
    /// <param name="payloadWriter">The payload writer.</param>
    /// <param name="writesClosed">A task that completes when we can no longer write to payloadWriter.</param>
    /// <param name="onGoAway">An action to execute with a CTS when we receive the GoAway frame from the peer.</param>
    /// <param name="cancellationToken">The cancellation token of the invocation; the associated CTS is disposed when
    /// the invocation completes.</param>
    private void SendRequestPayloadContinuation(
        OutgoingRequest request,
        PipeWriter payloadWriter,
        Task writesClosed,
        Action<object?> onGoAway,
        CancellationToken cancellationToken)
    {
        Debug.Assert(request.PayloadContinuation is not null);

        // First "detach" the continuation.
        PipeReader payloadContinuation = request.PayloadContinuation;
        request.PayloadContinuation = null;

        lock (_mutex)
        {
            Debug.Assert(_dispatchInvocationCount > 0); // as a result, can't be disposed.

            // Give the task its own dispatch-invocation count. This ensures the transport connection won't be disposed
            // while the continuation is being sent.
            IncrementDispatchInvocationCount();
        }

        // This background task owns payloadContinuation, payloadWriter and 1 dispatch-invocation count, and must clean
        // them up. Hence CancellationToken.None.
        _ = Task.Run(PerformSendRequestPayloadContinuationAsync, CancellationToken.None);

        async Task PerformSendRequestPayloadContinuationAsync()
        {
            bool success = false;

            try
            {
                // Since _dispatchInvocationCount > 0, _disposedCts is not disposed.
                using var cts = CancellationTokenSource.CreateLinkedTokenSource(cancellationToken, _disposedCts.Token);

                // This token registration is needed for one-way requests and is redundant for two-way requests.
                // We want GoAway to cancel the sending of one-way requests that have not been received by the peer,
                // especially when these requests have payload continuations.
                using CancellationTokenRegistration tokenRegistration = _goAwayCts.Token.UnsafeRegister(onGoAway, cts);

                try
                {
                    // The cancellation of the InvokeAsync's cancellationToken cancels cts only until InvokeAsync's
                    // PerformInvokeAsync completes. Afterwards, the cancellation of InvokeAsync's cancellationToken has
                    // no effect on cts, so it doesn't cancel the copying of payloadContinuation.
                    FlushResult flushResult = await payloadWriter.CopyFromAsync(
                        payloadContinuation,
                        writesClosed,
                        endStream: true,
                        cts.Token).ConfigureAwait(false);

                    success = !flushResult.IsCanceled;
                }
                catch (OperationCanceledException exception) when (exception.CancellationToken == cts.Token)
                {
                    // Process/translate this exception primarily for the benefit of _taskExceptionObserver.

                    // Can be because cancellationToken was canceled by DisposeAsync or GoAway; that's fine.
                    cancellationToken.ThrowIfCancellationRequested();

                    if (_disposedCts.IsCancellationRequested)
                    {
                        // DisposeAsync aborted the request.
                        throw new IceRpcException(IceRpcError.OperationAborted);
                    }
                    else
                    {
                        // When _goAwayCts is canceled and onGoAway cancels its argument:
                        // - if PerformInvokeAsync is no longer running (typical for a one-way request), we get here
                        // - if PerformInvokeAsync is still running, we may get here or cancellationToken gets canceled
                        // first.
                        Debug.Assert(_goAwayCts.IsCancellationRequested);
                        throw new IceRpcException(IceRpcError.InvocationCanceled, "The connection is shutting down.");
                    }
                }
            }
            catch (Exception exception) when (_taskExceptionObserver is not null)
            {
                _taskExceptionObserver.RequestPayloadContinuationFailed(
                    request,
                    _connectionContext!.TransportConnectionInformation,
                    exception);
            }
            catch (OperationCanceledException exception) when (exception.CancellationToken == cancellationToken)
            {
                // Expected.
            }
            catch (IceRpcException)
            {
                // Expected, with for example IceRpcError.ConnectionAborted when the peer aborts the connection.
            }
            catch (Exception exception)
            {
                // This exception is unexpected when running the IceRPC test suite. A test that expects such an
                // exception must install a task exception observer.
                Debug.Fail($"Failed to send payload continuation of request {request}: {exception}");

                // If Debug is not enabled and there is no task exception observer, we rethrow to generate an
                // Unobserved Task Exception.
                throw;
            }
            finally
            {
                payloadWriter.CompleteOutput(success);
                payloadContinuation.Complete();
                DecrementDispatchInvocationCount();
            }
        }
    }
}<|MERGE_RESOLUTION|>--- conflicted
+++ resolved
@@ -571,7 +571,7 @@
                 string? errorMessage = statusCode == StatusCode.Success ? null : decoder.DecodeString();
 
                 (IDictionary<ResponseFieldKey, ReadOnlySequence<byte>> fields, PipeReader? pipeReader) =
-                    DecodeShallowFieldDictionary(
+                    DecodeFieldDictionary(
                         ref decoder,
                         (ref SliceDecoder decoder) => decoder.DecodeResponseFieldKey());
 
@@ -791,7 +791,7 @@
         });
     }
 
-    private static (IDictionary<TKey, ReadOnlySequence<byte>>, PipeReader?) DecodeShallowFieldDictionary<TKey>(
+    private static (IDictionary<TKey, ReadOnlySequence<byte>>, PipeReader?) DecodeFieldDictionary<TKey>(
         ref SliceDecoder decoder,
         DecodeFunc<TKey> decodeKeyFunc) where TKey : struct
     {
@@ -807,11 +807,6 @@
         }
         else
         {
-            if (count <= 0)
-            {
-                throw new ArgumentOutOfRangeException(nameof(count), $"{nameof(count)} must be greater than 0.");
-            }
-
             // We don't use the normal collection allocation check here because SizeOf<ReadOnlySequence<byte>> is quite
             // large (24).
             // For example, say we decode a fields dictionary with a single field with an empty value. It's encoded
@@ -835,7 +830,6 @@
                 _ = pipe.Reader.TryRead(out ReadResult readResult);
                 var fieldsDecoder = new SliceDecoder(readResult.Buffer, SliceEncoding.Slice2);
 
-<<<<<<< HEAD
                 for (int i = 0; i < count; ++i)
                 {
                     // Decode the field key.
@@ -865,11 +859,7 @@
                     // Skip the field value to prepare the decoder to read the next field value.
                     fieldsDecoder.Skip(valueSize);
                 }
-                fieldsDecoder.CheckEndOfBuffer(skipTaggedParams: false);
-=======
-                fields = fieldsDecoder.DecodeShallowFieldDictionary(count, decodeKeyFunc);
                 fieldsDecoder.CheckEndOfBuffer();
->>>>>>> 5e2830f2
 
                 pipe.Reader.AdvanceTo(readResult.Buffer.Start); // complete read without consuming anything
 
@@ -1244,7 +1234,7 @@
             var decoder = new SliceDecoder(buffer, SliceEncoding.Slice2);
             var header = new IceRpcRequestHeader(ref decoder);
             (IDictionary<RequestFieldKey, ReadOnlySequence<byte>> fields, PipeReader? pipeReader) =
-                DecodeShallowFieldDictionary(
+                DecodeFieldDictionary(
                     ref decoder,
                     (ref SliceDecoder decoder) => decoder.DecodeRequestFieldKey());
 
