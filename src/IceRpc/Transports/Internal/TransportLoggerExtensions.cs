// Copyright (c) ZeroC, Inc. All rights reserved.

using Microsoft.Extensions.Logging;
using System;
using System.Net;

namespace IceRpc.Transports.Internal
{
    /// <summary>This class contains ILogger extensions methods for logging transport messages.</summary>
    internal static partial class TransportLoggerExtensions
    {
        private static readonly Func<ILogger, string, IDisposable> _listenerScope =
            LoggerMessage.DefineScope<string>("server(Endpoint={Server})");

        private static readonly Func<ILogger, string, IDisposable> _serverConnectionScope =
            LoggerMessage.DefineScope<string>("connection(RemoteEndpoint={RemoteEndpoint})");

        private static readonly Func<ILogger, string, string, IDisposable> _clientConnectionScope =
            LoggerMessage.DefineScope<string, string>(
                "connection(LocalEndpoint={LocalEndpoint}, RemoteEndpoint={RemoteEndpoint})");

        private static readonly Func<ILogger, long, string, string, IDisposable> _streamScope =
            LoggerMessage.DefineScope<long, string, string>("stream(ID={ID}, InitiatedBy={InitiatedBy}, Kind={Kind})");

        [LoggerMessage(
            EventId = (int)TransportEvent.AcceptingConnectionFailed,
            EventName = nameof(TransportEvent.AcceptingConnectionFailed),
            Level = LogLevel.Error,
            Message = "unexpected failure to accept a new connection")]
        internal static partial void LogAcceptingConnectionFailed(this ILogger logger, Exception ex);

        [LoggerMessage(
            EventId = (int)TransportEvent.ConnectionAccepted,
            EventName = nameof(TransportEvent.ConnectionAccepted),
            Level = LogLevel.Debug,
            Message = "accepted connection")]
        internal static partial void LogConnectionAccepted(this ILogger logger);

        [LoggerMessage(
            EventId = (int)TransportEvent.ConnectionAcceptFailed,
            EventName = nameof(TransportEvent.ConnectionAcceptFailed),
            Level = LogLevel.Debug,
            Message = "failed to accept connection")]
        internal static partial void LogConnectionAcceptFailed(this ILogger logger, Exception exception);

        [LoggerMessage(
            EventId = (int)TransportEvent.ConnectionClosed,
            EventName = nameof(TransportEvent.ConnectionClosed),
            Level = LogLevel.Debug,
            Message = "closed connection (Reason={Reason})")]
        internal static partial void LogConnectionClosed(
            this ILogger logger,
            string reason,
            Exception? exception = null);

        [LoggerMessage(
            EventId = (int)TransportEvent.ConnectionConnectFailed,
            EventName = nameof(TransportEvent.ConnectionConnectFailed),
            Level = LogLevel.Debug,
            Message = "connection establishment failed")]
        internal static partial void LogConnectionConnectFailed(this ILogger logger, Exception exception);

        [LoggerMessage(
            EventId = (int)TransportEvent.ConnectionEstablished,
            EventName = nameof(TransportEvent.ConnectionEstablished),
            Level = LogLevel.Debug,
            Message = "established connection")]
        internal static partial void LogConnectionEstablished(this ILogger logger);

        [LoggerMessage(
            EventId = (int)TransportEvent.ConnectionEventHandlerException,
            EventName = nameof(TransportEvent.ConnectionEventHandlerException),
            Level = LogLevel.Warning,
            Message = "{Name} event handler raised exception")]
        internal static partial void LogConnectionEventHandlerException(this ILogger logger, string name, Exception ex);

        [LoggerMessage(
            EventId = (int)TransportEvent.ReceiveBufferSizeAdjusted,
            EventName = nameof(TransportEvent.ReceiveBufferSizeAdjusted),
            Level = LogLevel.Debug,
            Message = "{Transport} receive buffer size: requested size of {RequestedSize} adjusted to {AdjustedSize}")]
        internal static partial void LogReceiveBufferSizeAdjusted(
            this ILogger logger,
            Transport transport,
            int requestedSize,
            int adjustedSize);

        [LoggerMessage(
            EventId = (int)TransportEvent.ReceivedData,
            EventName = nameof(TransportEvent.ReceivedData),
            Level = LogLevel.Trace,
            Message = "received {Size} bytes ({Data})")]
        internal static partial void LogReceivedData(this ILogger logger, int size, string data);

        [LoggerMessage(
            EventId = (int)TransportEvent.ReceivedInvalidDatagram,
            EventName = nameof(TransportEvent.ReceivedInvalidDatagram),
            Level = LogLevel.Debug,
            Message = "received invalid {Bytes} bytes datagram")]
        internal static partial void LogReceivedInvalidDatagram(this ILogger logger, int bytes);

        [LoggerMessage(
            EventId = (int)TransportEvent.SendBufferSizeAdjusted,
            EventName = nameof(TransportEvent.SendBufferSizeAdjusted),
            Level = LogLevel.Debug,
            Message = "{Transport} send buffer size: requested size of {RequestedSize} adjusted to {AdjustedSize}")]
        internal static partial void LogSendBufferSizeAdjusted(
            this ILogger logger,
            Transport transport,
            int requestedSize,
            int adjustedSize);

        [LoggerMessage(
            EventId = (int)TransportEvent.SentData,
            EventName = nameof(TransportEvent.SentData),
            Level = LogLevel.Trace,
            Message = "sent {Size} bytes ({Data})")]
        internal static partial void LogSentData(this ILogger logger, int size, string data);

        [LoggerMessage(
           EventId = (int)TransportEvent.StartAcceptingConnections,
           EventName = nameof(TransportEvent.StartAcceptingConnections),
           Level = LogLevel.Information,
           Message = "starting to accept connections")]
        internal static partial void LogStartAcceptingConnections(this ILogger logger);

        [LoggerMessage(
            EventId = (int)TransportEvent.StartReceivingDatagrams,
            EventName = nameof(TransportEvent.StartReceivingDatagrams),
            Level = LogLevel.Information,
            Message = "starting to receive datagrams")]
        internal static partial void LogStartReceivingDatagrams(this ILogger logger);

        [LoggerMessage(
            EventId = (int)TransportEvent.StartReceivingDatagramsFailed,
            EventName = nameof(TransportEvent.StartReceivingDatagramsFailed),
            Level = LogLevel.Information,
            Message = "starting receiving datagrams failed")]
        internal static partial void LogStartReceivingDatagramsFailed(this ILogger logger, Exception exception);

        [LoggerMessage(
            EventId = (int)TransportEvent.StartSendingDatagrams,
            EventName = nameof(TransportEvent.StartSendingDatagrams),
            Level = LogLevel.Debug,
            Message = "starting to send datagrams")]
        internal static partial void LogStartSendingDatagrams(this ILogger logger);

        [LoggerMessage(
            EventId = (int)TransportEvent.StartSendingDatagramsFailed,
            EventName = nameof(TransportEvent.StartSendingDatagramsFailed),
            Level = LogLevel.Debug,
            Message = "starting sending datagrams failed")]
        internal static partial void LogStartSendingDatagramsFailed(this ILogger logger, Exception exception);

        [LoggerMessage(
            EventId = (int)TransportEvent.StopAcceptingConnections,
            EventName = nameof(TransportEvent.StopAcceptingConnections),
            Level = LogLevel.Information,
            Message = "stopping to accept connections")]
        internal static partial void LogStopAcceptingConnections(this ILogger logger);

        [LoggerMessage(
            EventId = (int)TransportEvent.StopReceivingDatagrams,
            EventName = nameof(TransportEvent.StopReceivingDatagrams),
            Level = LogLevel.Information,
            Message = "stopping to receive datagrams")]
        internal static partial void LogStopReceivingDatagrams(this ILogger logger);

        internal static IDisposable? StartServerScope(this ILogger logger, IListener listener)
        {
            if (!logger.IsEnabled(LogLevel.Error))
            {
                return null;
            }

            return _listenerScope(logger, listener.Endpoint.ToString());
        }

        internal static IDisposable? StartConnectionScope(this ILogger logger, Connection connection)
        {
            if (!logger.IsEnabled(LogLevel.Error))
            {
                return null;
            }

            if (connection.IsServer)
            {
                string? remoteEndpoint = null;
                if (connection.State > ConnectionState.NotConnected)
                {
                    try
                    {
                        remoteEndpoint = connection.RemoteEndpoint?.ToString() ?? "undefined";
                    }
                    catch
                    {
                    }
                }
<<<<<<< HEAD
                else if (connection is NetworkSocketConnection networkSocketConnection &&
                    networkSocketConnection.NetworkSocket.Socket is System.Net.Sockets.Socket socket)
=======
                return _serverConnectionScope(logger, remoteEndpoint ?? "not connected");
            }
            else
            {
                string? localEndpoint = null;
                if (connection.State > ConnectionState.NotConnected)
>>>>>>> f714c294
                {
                    try
                    {
<<<<<<< HEAD
                        try
                        {
                            return _datagramOverConnectionServerConnectionScope(
                                logger,
                                connection.TransportName,
                                connection.Protocol,
                                server.ToString(),
                                socket.LocalEndPoint?.ToString() ?? "undefined");
                        }
                        catch (System.Net.Sockets.SocketException)
                        {
                            return _datagramServerConnectionScope(
                                logger,
                                connection.TransportName,
                                connection.Protocol,
                                server.ToString(),
                                "not connected");
                        }
=======
                        localEndpoint = connection.LocalEndpoint?.ToString() ?? "undefined";
>>>>>>> f714c294
                    }
                    catch
                    {
<<<<<<< HEAD
                        try
                        {
                            if (connection.IsServer)
                            {
                                return _overConnectionServerConnectionScope(
                                    logger,
                                    socket.RemoteEndPoint?.ToString() ?? "undefined");
                            }
                            else
                            {
                                return _overConnectionClientConnectionScope(
                                    logger,
                                    connection.TransportName,
                                    connection.Protocol,
                                    socket.LocalEndPoint?.ToString() ?? "undefined",
                                    socket.RemoteEndPoint?.ToString() ?? "undefined");
                            }
                        }
                        catch (System.Net.Sockets.SocketException)
                        {
                            if (connection.IsServer)
                            {
                                return _serverConnectionScope(logger, "not connected");
                            }
                            else
                            {
                                return _clientConnectionScope(
                                    logger,
                                    connection.TransportName,
                                    connection.Protocol,
                                    "not connected");
                            }
                        }
=======
>>>>>>> f714c294
                    }
                }

                string? remoteEndpoint = null;
                if (connection.State > ConnectionState.NotConnected)
                {
                    try
                    {
<<<<<<< HEAD
                        return _datagramServerConnectionScope(
                        logger,
                        connection.TransportName,
                        connection.Protocol,
                        server.ToString(),
                        connection.ToString()!);
=======
                        remoteEndpoint = connection.RemoteEndpoint?.ToString() ?? "undefined";
>>>>>>> f714c294
                    }
                    catch
                    {
                    }
                }

                return _clientConnectionScope(
                    logger,
                    localEndpoint ?? "not connected",
                    remoteEndpoint ?? "not connected");
            }
        }

        internal static IDisposable? StartStreamScope(this ILogger logger, long id)
        {
            if (!logger.IsEnabled(LogLevel.Error))
            {
                return null;
            }

            (string initiatedBy, string kind) = (id % 4) switch
            {
                0 => ("Client", "Bidirectional"),
                1 => ("Server", "Bidirectional"),
                2 => ("Client", "Unidirectional"),
                _ => ("Server", "Unidirectional")
            };
            return _streamScope(logger, id, initiatedBy, kind);
        }
    }
}<|MERGE_RESOLUTION|>--- conflicted
+++ resolved
@@ -196,81 +196,19 @@
                     {
                     }
                 }
-<<<<<<< HEAD
-                else if (connection is NetworkSocketConnection networkSocketConnection &&
-                    networkSocketConnection.NetworkSocket.Socket is System.Net.Sockets.Socket socket)
-=======
                 return _serverConnectionScope(logger, remoteEndpoint ?? "not connected");
             }
             else
             {
                 string? localEndpoint = null;
                 if (connection.State > ConnectionState.NotConnected)
->>>>>>> f714c294
                 {
                     try
                     {
-<<<<<<< HEAD
-                        try
-                        {
-                            return _datagramOverConnectionServerConnectionScope(
-                                logger,
-                                connection.TransportName,
-                                connection.Protocol,
-                                server.ToString(),
-                                socket.LocalEndPoint?.ToString() ?? "undefined");
-                        }
-                        catch (System.Net.Sockets.SocketException)
-                        {
-                            return _datagramServerConnectionScope(
-                                logger,
-                                connection.TransportName,
-                                connection.Protocol,
-                                server.ToString(),
-                                "not connected");
-                        }
-=======
                         localEndpoint = connection.LocalEndpoint?.ToString() ?? "undefined";
->>>>>>> f714c294
                     }
                     catch
                     {
-<<<<<<< HEAD
-                        try
-                        {
-                            if (connection.IsServer)
-                            {
-                                return _overConnectionServerConnectionScope(
-                                    logger,
-                                    socket.RemoteEndPoint?.ToString() ?? "undefined");
-                            }
-                            else
-                            {
-                                return _overConnectionClientConnectionScope(
-                                    logger,
-                                    connection.TransportName,
-                                    connection.Protocol,
-                                    socket.LocalEndPoint?.ToString() ?? "undefined",
-                                    socket.RemoteEndPoint?.ToString() ?? "undefined");
-                            }
-                        }
-                        catch (System.Net.Sockets.SocketException)
-                        {
-                            if (connection.IsServer)
-                            {
-                                return _serverConnectionScope(logger, "not connected");
-                            }
-                            else
-                            {
-                                return _clientConnectionScope(
-                                    logger,
-                                    connection.TransportName,
-                                    connection.Protocol,
-                                    "not connected");
-                            }
-                        }
-=======
->>>>>>> f714c294
                     }
                 }
 
@@ -279,16 +217,7 @@
                 {
                     try
                     {
-<<<<<<< HEAD
-                        return _datagramServerConnectionScope(
-                        logger,
-                        connection.TransportName,
-                        connection.Protocol,
-                        server.ToString(),
-                        connection.ToString()!);
-=======
                         remoteEndpoint = connection.RemoteEndpoint?.ToString() ?? "undefined";
->>>>>>> f714c294
                     }
                     catch
                     {
