--- conflicted
+++ resolved
@@ -77,12 +77,7 @@
                             Communicator = communicator,
                             Endpoint = "ice+tcp://127.0.0.1:15001"
                         };
-<<<<<<< HEAD
                         server2.Listen();
-
-=======
-                        _ = server2.ListenAndServeAsync();
->>>>>>> c2856553
                     });
             }
 
