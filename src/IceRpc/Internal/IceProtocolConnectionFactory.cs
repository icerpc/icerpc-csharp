--- conflicted
+++ resolved
@@ -12,11 +12,7 @@
             ISimpleNetworkConnection networkConnection,
             NetworkConnectionInformation connectionInfo,
             Configure.ConnectionOptions connectionOptions,
-<<<<<<< HEAD
-            FeatureCollection features,
-=======
             Action<Dictionary<ConnectionFieldKey, ReadOnlySequence<byte>>>? onConnect,
->>>>>>> c5b0d988
             bool isServer,
             CancellationToken cancel)
         {
@@ -28,13 +24,7 @@
             try
             {
                 await protocolConnection.InitializeAsync(isServer, cancel).ConfigureAwait(false);
-<<<<<<< HEAD
-                connectionOptions.OnConnect?.Invoke(
-                        new Dictionary<ConnectionFieldKey, ReadOnlySequence<byte>>(),
-                        features);
-=======
                 onConnect?.Invoke(new Dictionary<ConnectionFieldKey, ReadOnlySequence<byte>>());
->>>>>>> c5b0d988
             }
             catch
             {
