--- conflicted
+++ resolved
@@ -36,140 +36,8 @@
         {
             foreach (Protocol protocol in _protocols)
             {
-<<<<<<< HEAD
                 yield return new TestCaseData(protocol, false);
                 yield return new TestCaseData(protocol, true);
-=======
-                foreach (TestCaseData testCase in GetTestCaseData(protocol, isOneway: false))
-                {
-                    testCase.TestName =
-                        $"Payload_completed_on_request_and_response({testCase.TestName},{protocol},oneway))";
-                    yield return testCase;
-                }
-                foreach (TestCaseData testCase in GetTestCaseData(protocol, isOneway: true))
-                {
-                    testCase.TestName =
-                        $"Payload_completed_on_request_and_response({testCase.TestName},{protocol},twoway)";
-                    yield return testCase;
-                }
-            }
-
-            static IEnumerable<TestCaseData> GetTestCaseData(Protocol protocol, bool isOneway)
-            {
-                // Valid requests with payload and payload stream
-                yield return CreateRequestTestCase("valid_request_payload", payload: EmptyPipeReader.Instance);
-
-                if (HasPayloadStreamSupport(protocol))
-                {
-                    yield return CreateRequestTestCase(
-                        "valid_request_payload_stream",
-                        payloadStream: EmptyPipeReader.Instance);
-
-                    yield return CreateRequestTestCase(
-                        "valid_request_payload_And_payload_stream",
-                        payload: EmptyPipeReader.Instance,
-                        payloadStream: EmptyPipeReader.Instance);
-                }
-
-                // Valid responses with payload and payload stream
-                yield return CreateResponseTestCase("valid_response_payload", payload: EmptyPipeReader.Instance);
-
-                if (HasPayloadStreamSupport(protocol))
-                {
-                    yield return CreateResponseTestCase(
-                        "valid_response_payload_stream",
-                        payloadStream: EmptyPipeReader.Instance);
-
-                    yield return CreateResponseTestCase(
-                        "valid_response_payload_And_payload_stream",
-                        payload: EmptyPipeReader.Instance,
-                        payloadStream: EmptyPipeReader.Instance);
-                }
-
-                // Invalid requests
-                yield return CreateRequestTestCase("invalid_request_payload", payload: InvalidPipeReader.Instance);
-                yield return CreateRequestTestCase("invalid_request_writer", writer: InvalidPayloadWriter);
-
-                yield return CreateRequestTestCase(
-                    "invalid_request_payload_stream",
-                    payloadStream: InvalidPipeReader.Instance);
-
-                if (protocol.HasFields)
-                {
-                    yield return CreateRequestTestCase("invalid_request_Fields", invalidFields: true);
-                }
-
-                if (isOneway)
-                {
-                    // No response, so there's no need to test response payload or payload stream completion.
-                    yield break;
-                }
-
-                // Invalid responses
-                yield return CreateResponseTestCase("invalid_response_payload", payload: InvalidPipeReader.Instance);
-                yield return CreateResponseTestCase("invalid_response_writer", writer: InvalidPayloadWriter);
-
-                yield return CreateResponseTestCase(
-                    "invalid_response_payload_stream",
-                    payloadStream: InvalidPipeReader.Instance);
-
-                if (protocol.HasFields)
-                {
-                    yield return CreateResponseTestCase("invalid_response_Fields", invalidFields: true);
-                }
-
-                TestCaseData CreateRequestTestCase(
-                    string name,
-                    PipeReader? payload = null,
-                    PipeReader? payloadStream = null,
-                    Func<PipeWriter, PipeWriter>? writer = null,
-                    bool invalidFields = false)
-                {
-                    PayloadPipeReaderDecorator? decorator = payload == null ? null : new(payload);
-                    PayloadPipeReaderDecorator? streamDecorator = payloadStream == null ? null : new(payloadStream);
-                    bool invalid = payload == InvalidPipeReader.Instance || payloadStream == InvalidPipeReader.Instance;
-                    var testCaseData = new TestCaseData(
-                        protocol,
-                        CreateRequest(
-                            protocol,
-                            isOneway,
-                            payload: decorator,
-                            payloadStream: streamDecorator,
-                            writer: writer,
-                            invalidFields: invalidFields),
-                        null, // dispatcher
-                        decorator,
-                        streamDecorator,
-                        invalid ? typeof(NotSupportedException) : null);
-                    testCaseData.SetName(name);
-                    return testCaseData;
-                }
-
-                TestCaseData CreateResponseTestCase(
-                    string name,
-                    PipeReader? payload = null,
-                    PipeReader? payloadStream = null,
-                    Func<PipeWriter, PipeWriter>? writer = null,
-                    bool invalidFields = false)
-                {
-                    PayloadPipeReaderDecorator? decorator = payload == null ? null : new(payload);
-                    PayloadPipeReaderDecorator? streamDecorator = payloadStream == null ? null : new(payloadStream);
-                    bool invalid = payload == InvalidPipeReader.Instance || payloadStream == InvalidPipeReader.Instance;
-                    var testCaseData = new TestCaseData(
-                        protocol,
-                        CreateRequest(protocol, isOneway),
-                        CreateResponseDispatcher(
-                            payload: decorator,
-                            payloadStream: streamDecorator,
-                            writer: writer,
-                            invalidFields: invalidFields),
-                        decorator,
-                        streamDecorator,
-                        invalid ? typeof(NotSupportedException) : null);
-                    testCaseData.SetName(name);
-                    return testCaseData;
-                }
->>>>>>> 01318b46
             }
         }
     }
@@ -180,72 +48,8 @@
         {
             foreach (Protocol protocol in _protocols)
             {
-<<<<<<< HEAD
                 yield return new TestCaseData(protocol, ConnectionType.Client);
                 yield return new TestCaseData(protocol, ConnectionType.Server);
-=======
-                foreach ((string name, TestCaseData testCase) in GetTestCaseData(protocol, isOneway: false))
-                {
-                    testCase.SetName(
-                        $"PayloadWriter_completed_on_request_and_response({name},{protocol},oneway)");
-                    yield return testCase;
-                }
-                foreach ((string name, TestCaseData testCase) in GetTestCaseData(protocol, isOneway: true))
-                {
-                    testCase.SetName(
-                        $"PayloadWriter_completed_on_request_and_response{name}({protocol},twoway)");
-                    yield return testCase;
-                }
-            }
-
-            static IEnumerable<(string, TestCaseData)> GetTestCaseData(Protocol protocol, bool isOneway)
-            {
-                // Valid request
-                {
-                    var writerSource = new TaskCompletionSource<PayloadPipeWriterDecorator>();
-                    var request = CreateRequest(protocol, isOneway, writer: PayloadWriter(writerSource));
-                    var dispatcher = ConnectionOptions.DefaultDispatcher;
-                    yield return ("request_payload_writer",
-                                  new(protocol, request, dispatcher, writerSource.Task, null));
-                }
-
-                // Valid response
-                if (!isOneway)
-                {
-                    var writerSource = new TaskCompletionSource<PayloadPipeWriterDecorator>();
-                    var request = CreateRequest(protocol, isOneway);
-                    var dispatcher = CreateResponseDispatcher(writer: PayloadWriter(writerSource));
-                    yield return ("response_payload_writer",
-                                  new(protocol, request, dispatcher, writerSource.Task, null));
-                }
-
-                if (protocol == Protocol.Ice)
-                {
-                    // The Ice protocol reads payload before instantiating the payload writer so the test bellow
-                    // would hang since the payload writer will never be set.
-                    yield break;
-                }
-
-                // Invalid request payload
-                {
-                    var writerSource = new TaskCompletionSource<PayloadPipeWriterDecorator>();
-                    var request = CreateRequest(
-                        protocol, isOneway, InvalidPipeReader.Instance, writer: PayloadWriter(writerSource));
-                    var dispatcher = ConnectionOptions.DefaultDispatcher;
-                    yield return ("invalid_request_payload",
-                                  new(protocol, request, dispatcher, writerSource.Task, typeof(NotSupportedException)));
-                }
-
-                // Invalid response payload
-                if (!isOneway)
-                {
-                    var writerSource = new TaskCompletionSource<PayloadPipeWriterDecorator>();
-                    var request = CreateRequest(protocol, isOneway);
-                    var dispatcher = CreateResponseDispatcher(InvalidPipeReader.Instance, PayloadWriter(writerSource));
-                    yield return ("invalid_response_payload",
-                                  new(protocol, request, dispatcher, writerSource.Task, typeof(NotSupportedException)));
-                }
->>>>>>> 01318b46
             }
         }
     }
@@ -256,7 +60,7 @@
     {
         // Arrange
         var result = new TaskCompletionSource<bool>();
-        ProtocolConnectionPair? sut = null;
+        ClientServerProtocolConnection? sut = null;
         await using var serviceProvider = new ProtocolServiceCollection()
             .UseProtocol(protocol)
             .UseServerConnectionOptions(new ConnectionOptions()
@@ -269,7 +73,7 @@
                 })
             .BuildServiceProvider();
 
-        sut = await serviceProvider.GetProtocolConnectionPairAsync();
+        sut = await serviceProvider.GetClientServerProtocolConnectionAsync();
         _ = sut.Value.Server.AcceptRequestsAsync();
 
         // Act
@@ -286,7 +90,7 @@
     {
         // Arrange
         var result = new TaskCompletionSource<bool>();
-        ProtocolConnectionPair? sut = null;
+        ClientServerProtocolConnection? sut = null;
         await using var serviceProvider = new ProtocolServiceCollection()
             .UseProtocol(protocol)
             .UseServerConnectionOptions(new ConnectionOptions()
@@ -299,7 +103,7 @@
             })
             .BuildServiceProvider();
 
-        sut = await serviceProvider.GetProtocolConnectionPairAsync();
+        sut = await serviceProvider.GetClientServerProtocolConnectionAsync();
         _ = sut.Value.Server.AcceptRequestsAsync();
 
         // Act
@@ -315,7 +119,7 @@
     {
         // Arrange
         await using var serviceProvider = new ProtocolServiceCollection().UseProtocol(protocol).BuildServiceProvider();
-        await using var sut = await serviceProvider.GetProtocolConnectionPairAsync();
+        await using var sut = await serviceProvider.GetClientServerProtocolConnectionAsync();
 
         // Act
         sut.Client.Dispose();
@@ -329,7 +133,7 @@
     {
         // Arrange
         await using var serviceProvider = new ProtocolServiceCollection().UseProtocol(protocol).BuildServiceProvider();
-        await using var sut = await serviceProvider.GetProtocolConnectionPairAsync();
+        await using var sut = await serviceProvider.GetClientServerProtocolConnectionAsync();
 
         IProtocolConnection connection1 = connectionType == ConnectionType.Client ? sut.Server : sut.Client;
         IProtocolConnection connection2 = connectionType == ConnectionType.Client ? sut.Client : sut.Server;
@@ -356,7 +160,7 @@
         // Arrange
         await using var serviceProvider = new ProtocolServiceCollection().UseProtocol(protocol).BuildServiceProvider();
 
-        await using var sut = await serviceProvider.GetProtocolConnectionPairAsync();
+        await using var sut = await serviceProvider.GetClientServerProtocolConnectionAsync();
         _ = sut.Client.ShutdownAsync("");
 
         // Act
@@ -374,7 +178,7 @@
         await using var serviceProvider = new ProtocolServiceCollection()
             .UseProtocol(protocol)
             .BuildServiceProvider();
-        await using var sut = await serviceProvider.GetProtocolConnectionPairAsync();
+        await using var sut = await serviceProvider.GetClientServerProtocolConnectionAsync();
 
         var payloadDecorator = new PayloadPipeReaderDecorator(EmptyPipeReader.Instance);
         var request = new OutgoingRequest(new Proxy(protocol))
@@ -385,10 +189,9 @@
 
         // Act
         _ = sut.Client.InvokeAsync(request);
-        bool payloadCompleted = await payloadDecorator.CompleteCalled;
-
-        // Assert
-        Assert.That(payloadCompleted, Is.True);
+
+        // Assert
+        Assert.That(await payloadDecorator.Completed, Is.Null);
     }
 
     /// <summary>Ensures that the request payload is completed if the payload is invalid.</summary>
@@ -399,7 +202,7 @@
         await using var serviceProvider = new ProtocolServiceCollection()
             .UseProtocol(protocol)
             .BuildServiceProvider();
-        await using var sut = await serviceProvider.GetProtocolConnectionPairAsync();
+        await using var sut = await serviceProvider.GetClientServerProtocolConnectionAsync();
 
         var payloadDecorator = new PayloadPipeReaderDecorator(InvalidPipeReader.Instance);
         var request = new OutgoingRequest(new Proxy(protocol))
@@ -410,32 +213,20 @@
 
         // Act
         _ = sut.Client.InvokeAsync(request);
-        bool payloadCompleted = await payloadDecorator.CompleteCalled;
-
-        // Assert
-        Assert.Multiple(() =>
-        {
-            Assert.That(payloadCompleted, Is.True);
-            Assert.That(payloadDecorator.CompleteException, Is.InstanceOf<NotSupportedException>());
-        });
-    }
-
-<<<<<<< HEAD
+
+        // Assert
+        Assert.That(await payloadDecorator.Completed, Is.InstanceOf<NotSupportedException>());
+    }
+
     /// <summary>Ensures that the request payload is completed if the payload writer is invalid.</summary>
     [Test, TestCaseSource(nameof(Payload_completed_on_twoway_and_oneway_request))]
     public async Task Payload_completed_on_invalid_request_payload_writer(Protocol protocol, bool isOneway)
-=======
-    /// <summary>Ensures that the request payload and payload stream pipe readers are completed if the connection is
-    /// shutdown.</summary>
-    [Test, TestCaseSource(nameof(_protocols))]
-    public async Task Request_payload_completed_when_connection_is_shutdown(Protocol protocol)
->>>>>>> 01318b46
-    {
-        // Arrange
-        await using var serviceProvider = new ProtocolServiceCollection()
-            .UseProtocol(protocol)
-            .BuildServiceProvider();
-        await using var sut = await serviceProvider.GetProtocolConnectionPairAsync();
+    {
+        // Arrange
+        await using var serviceProvider = new ProtocolServiceCollection()
+            .UseProtocol(protocol)
+            .BuildServiceProvider();
+        await using var sut = await serviceProvider.GetClientServerProtocolConnectionAsync();
 
         var payloadDecorator = new PayloadPipeReaderDecorator(EmptyPipeReader.Instance);
         var request = new OutgoingRequest(new Proxy(protocol))
@@ -447,14 +238,9 @@
 
         // Act
         _ = sut.Client.InvokeAsync(request);
-        bool payloadCompleted = await payloadDecorator.CompleteCalled;
-
-        // Assert
-        Assert.Multiple(() =>
-        {
-            Assert.That(payloadCompleted, Is.True);
-            Assert.That(payloadDecorator.CompleteException, Is.InstanceOf<NotSupportedException>());
-        });
+
+        // Assert
+        Assert.That(await payloadDecorator.Completed, Is.InstanceOf<NotSupportedException>());
     }
 
     /// <summary>Ensures that the request payload is completed if the connection is shutdown.</summary>
@@ -463,7 +249,7 @@
     {
         // Arrange
         await using var serviceProvider = new ProtocolServiceCollection().UseProtocol(protocol).BuildServiceProvider();
-        await using var sut = await serviceProvider.GetProtocolConnectionPairAsync();
+        await using var sut = await serviceProvider.GetClientServerProtocolConnectionAsync();
         _ = sut.Client.ShutdownAsync("", default);
 
         var payloadDecorator = new PayloadPipeReaderDecorator(EmptyPipeReader.Instance);
@@ -474,15 +260,9 @@
 
         // Act
         Task<IncomingResponse> invokeTask = sut.Client.InvokeAsync(request);
-        bool completeCalled = await payloadDecorator.CompleteCalled;
-
-        // Assert
-        Assert.Multiple(() =>
-        {
-            Assert.ThrowsAsync<ConnectionClosedException>(() => invokeTask);
-            Assert.That(completeCalled, Is.True);
-            Assert.That(payloadDecorator.CompleteException, Is.InstanceOf<ConnectionClosedException>());
-        });
+
+        // Assert
+        Assert.That(await payloadDecorator.Completed, Is.InstanceOf<ConnectionClosedException>());
     }
 
     /// <summary>Ensures that the response payload is completed on a valid response.</summary>
@@ -501,15 +281,14 @@
             .UseProtocol(protocol)
             .UseServerConnectionOptions(new ConnectionOptions() { Dispatcher = dispatcher })
             .BuildServiceProvider();
-        await using var sut = await serviceProvider.GetProtocolConnectionPairAsync();
+        await using var sut = await serviceProvider.GetClientServerProtocolConnectionAsync();
         _ = sut.Server.AcceptRequestsAsync();
 
         // Act
         _ = sut.Client.InvokeAsync(new OutgoingRequest(new Proxy(protocol)));
-        bool completedCalled = await payloadDecorator.CompleteCalled;
-
-        // Assert
-        Assert.That(completedCalled, Is.True);
+
+        // Assert
+        Assert.That(await payloadDecorator.Completed, Is.Null);
     }
 
     /// <summary>Ensures that the response payload is completed on an invalid response payload.</summary>
@@ -528,19 +307,14 @@
             .UseProtocol(protocol)
             .UseServerConnectionOptions(new ConnectionOptions() { Dispatcher = dispatcher })
             .BuildServiceProvider();
-        await using var sut = await serviceProvider.GetProtocolConnectionPairAsync();
+        await using var sut = await serviceProvider.GetClientServerProtocolConnectionAsync();
         _ = sut.Server.AcceptRequestsAsync();
 
         // Act
         _ = sut.Client.InvokeAsync(new OutgoingRequest(new Proxy(protocol)));
-        bool completedCalled = await payloadDecorator.CompleteCalled;
-
-        // Assert
-        Assert.Multiple(() =>
-        {
-            Assert.That(completedCalled, Is.True);
-            Assert.That(payloadDecorator.CompleteException, Is.InstanceOf<NotSupportedException>());
-        });
+
+        // Assert
+        Assert.That(await payloadDecorator.Completed, Is.InstanceOf<NotSupportedException>());
     }
 
     /// <summary>Ensures that the response payload is completed on an invalid response payload writer.</summary>
@@ -563,19 +337,14 @@
             .UseProtocol(protocol)
             .UseServerConnectionOptions(new ConnectionOptions() { Dispatcher = dispatcher })
             .BuildServiceProvider();
-        await using var sut = await serviceProvider.GetProtocolConnectionPairAsync();
+        await using var sut = await serviceProvider.GetClientServerProtocolConnectionAsync();
         _ = sut.Server.AcceptRequestsAsync();
 
         // Act
         _ = sut.Client.InvokeAsync(new OutgoingRequest(new Proxy(protocol)));
-        bool completedCalled = await payloadDecorator.CompleteCalled;
-
-        // Assert
-        Assert.Multiple(() =>
-        {
-            Assert.That(completedCalled, Is.True);
-            Assert.That(payloadDecorator.CompleteException, Is.InstanceOf<NotSupportedException>());
-        });
+
+        // Assert
+        Assert.That(await payloadDecorator.Completed, Is.InstanceOf<NotSupportedException>());
     }
 
     /// <summary>Ensures that the request payload writer is completed on valid request.</summary>
@@ -586,7 +355,7 @@
         await using var serviceProvider = new ProtocolServiceCollection()
             .UseProtocol(protocol)
             .BuildServiceProvider();
-        await using var sut = await serviceProvider.GetProtocolConnectionPairAsync();
+        await using var sut = await serviceProvider.GetClientServerProtocolConnectionAsync();
         _ = sut.Server.AcceptRequestsAsync();
 
         var request = new OutgoingRequest(new Proxy(protocol));
@@ -600,11 +369,9 @@
 
         // Act
         _ = sut.Client.InvokeAsync(request);
-        PayloadPipeWriterDecorator payloadWriter = await payloadWriterSource.Task;
-        bool completedCalled = await payloadWriter.CompleteCalled;
-
-        // Assert
-        Assert.That(completedCalled, Is.True);
+
+        // Assert
+        Assert.That(await (await payloadWriterSource.Task).Completed, Is.Null);
     }
 
     /// <summary>Ensures that the request payload writer is completed on valid response.</summary>
@@ -629,16 +396,14 @@
             .UseProtocol(protocol)
             .UseServerConnectionOptions(new ConnectionOptions() { Dispatcher = dispatcher })
             .BuildServiceProvider();
-        await using var sut = await serviceProvider.GetProtocolConnectionPairAsync();
+        await using var sut = await serviceProvider.GetClientServerProtocolConnectionAsync();
         _ = sut.Server.AcceptRequestsAsync();
 
         // Act
         _ = sut.Client.InvokeAsync(new OutgoingRequest(new Proxy(protocol)));
-        PayloadPipeWriterDecorator payloadWriter = await payloadWriterSource.Task;
-        bool completedCalled = await payloadWriter.CompleteCalled;
-
-        // Assert
-        Assert.That(completedCalled, Is.True);
+
+        // Assert
+        Assert.That(await (await payloadWriterSource.Task).Completed, Is.Null);
     }
 
     /// <summary>Ensures that the request payload writer is completed on an invalid request.</summary>
@@ -651,7 +416,7 @@
         await using var serviceProvider = new ProtocolServiceCollection()
             .UseProtocol(Protocol.IceRpc)
             .BuildServiceProvider();
-        await using var sut = await serviceProvider.GetProtocolConnectionPairAsync();
+        await using var sut = await serviceProvider.GetClientServerProtocolConnectionAsync();
         _ = sut.Server.AcceptRequestsAsync();
 
         var request = new OutgoingRequest(new Proxy(Protocol.IceRpc))
@@ -668,15 +433,9 @@
 
         // Act
         _ = sut.Client.InvokeAsync(request);
-        PayloadPipeWriterDecorator payloadWriter = await payloadWriterSource.Task;
-        bool completedCalled = await payloadWriter.CompleteCalled;
-
-        // Assert
-        Assert.Multiple(() =>
-        {
-            Assert.That(completedCalled, Is.True);
-            Assert.That(payloadWriter.CompleteException, Is.InstanceOf<NotSupportedException>());
-        });
+
+        // Assert
+        Assert.That(await (await payloadWriterSource.Task).Completed, Is.InstanceOf<NotSupportedException>());
     }
 
     /// <summary>Ensures that the request payload writer is completed on an invalid response.</summary>
@@ -706,19 +465,13 @@
             .UseProtocol(Protocol.IceRpc)
             .UseServerConnectionOptions(new ConnectionOptions() { Dispatcher = dispatcher })
             .BuildServiceProvider();
-        await using var sut = await serviceProvider.GetProtocolConnectionPairAsync();
+        await using var sut = await serviceProvider.GetClientServerProtocolConnectionAsync();
         _ = sut.Server.AcceptRequestsAsync();
 
         // Act
         _ = sut.Client.InvokeAsync(new OutgoingRequest(new Proxy(Protocol.IceRpc)));
-        PayloadPipeWriterDecorator payloadWriter = await payloadWriterSource.Task;
-        bool completedCalled = await payloadWriter.CompleteCalled;
-
-        // Assert
-        Assert.Multiple(() =>
-        {
-            Assert.That(completedCalled, Is.True);
-            Assert.That(payloadWriter.CompleteException, Is.InstanceOf<NotSupportedException>());
-        });
+
+        // Assert
+        Assert.That(await (await payloadWriterSource.Task).Completed, Is.InstanceOf<NotSupportedException>());
     }
 }