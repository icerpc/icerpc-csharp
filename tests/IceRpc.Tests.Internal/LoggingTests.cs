// Copyright (c) ZeroC, Inc. All rights reserved.

using IceRpc.Configure;
<<<<<<< HEAD
using Microsoft.Extensions.DependencyInjection;
=======
using IceRpc.Internal;
>>>>>>> 53a72857
using Microsoft.Extensions.Logging;
using Microsoft.Extensions.Logging.Abstractions;
using NUnit.Framework;
using System.Buffers;
using System.IO.Pipelines;

namespace IceRpc.Tests.Internal
{
    // TODO: We should add unit tests for the retry interceptor, logger interceptor and logger middleware and
    // integrate logging testing to these unit tests instead of grouping all the logging tests here.
    // TODO: These tests shouldn't need to be internal tests but since they rely on internal APIs for creating
    // requests they need to be internal for now.
    [Parallelizable(ParallelScope.All)]
    public class LoggingTests
    {
        /// <summary>Check the retry interceptor logging.</summary>
        [Test]
        public async Task Logging_RetryInterceptor()
        {
            await using ServiceProvider serviceProvider = new IntegrationTestServiceCollection()
                .AddTransient<ILoggerFactory>(_ => NullLoggerFactory.Instance)
                .BuildServiceProvider();
            Connection connection = serviceProvider.GetRequiredService<Connection>();
            await connection.ConnectAsync();

            var policy = RetryPolicy.AfterDelay(TimeSpan.FromTicks(1));
            OutgoingRequest request = CreateOutgoingRequest(connection, twoway: true);

            using var loggerFactory = new TestLoggerFactory();
            var pipeline = new Pipeline();
            pipeline.UseRetry(new RetryOptions { MaxAttempts = 3, LoggerFactory = loggerFactory });
            pipeline.Use(next => new InlineInvoker(async (request, cancel) =>
                {
                    IncomingResponse response = await next.InvokeAsync(request, cancel);
                    response.Features = response.Features.With(policy);
                    return response;
                }));

            await pipeline.InvokeAsync(request, default);

            Assert.That(loggerFactory.Logger!.Category, Is.EqualTo("IceRpc"));
            Assert.That(loggerFactory.Logger!.Entries.Count, Is.EqualTo(2));
            TestLoggerEntry entry = loggerFactory.Logger!.Entries[0];
            CheckRequestEntry(
                entry,
                (int)RetryInterceptorEventIds.RetryRequest,
                LogLevel.Information,
                "retrying request because of retryable exception",
                request.Path,
                request.Operation,
                connection.NetworkConnectionInformation?.LocalEndpoint!,
                connection.NetworkConnectionInformation?.RemoteEndpoint!,
                exception: null);

            Assert.That(entry.State["RetryPolicy"], Is.EqualTo(policy));
            Assert.That(entry.State["Attempt"], Is.EqualTo(2));
            Assert.That(entry.State["MaxAttempts"], Is.EqualTo(3));

            entry = loggerFactory.Logger!.Entries[1];
            Assert.That(entry.State["Attempt"], Is.EqualTo(3));
        }

        [TestCase(false)]
        [TestCase(true)]
        public async Task Logging_RequestInterceptor(bool twoway)
        {
            await using ServiceProvider serviceProvider = new IntegrationTestServiceCollection()
                .AddTransient<ILoggerFactory>(_ => NullLoggerFactory.Instance)
                .BuildServiceProvider();
            Connection connection = serviceProvider.GetRequiredService<Connection>();
            await connection.ConnectAsync();

            OutgoingRequest request = CreateOutgoingRequest(connection, twoway);
            IncomingResponse response = CreateIncomingResponse();

            var pipeline = new Pipeline();
            using var loggerFactory = new TestLoggerFactory();
            pipeline.UseLogger(loggerFactory);
            pipeline.Use(next => new InlineInvoker((request, cancel) => Task.FromResult(response)));

            Assert.That(await pipeline.InvokeAsync(request, default), Is.EqualTo(response));

            Assert.That(loggerFactory.Logger!.Category, Is.EqualTo("IceRpc"));
            Assert.That(loggerFactory.Logger!.Entries.Count, Is.EqualTo(twoway ? 2 : 1));

            CheckRequestEntry(loggerFactory.Logger!.Entries[0],
                              (int)LoggerInterceptorEventIds.SendingRequest,
                              LogLevel.Information,
                              "sending request",
                              request.Path,
                              request.Operation,
                              connection.NetworkConnectionInformation?.LocalEndpoint!,
                              connection.NetworkConnectionInformation?.RemoteEndpoint!,
                              request.PayloadEncoding);

            if (twoway)
            {
                CheckRequestEntry(loggerFactory.Logger!.Entries[1],
                                  (int)LoggerInterceptorEventIds.ReceivedResponse,
                                  LogLevel.Information,
                                  "received response",
                                  request.Path,
                                  request.Operation,
                                  connection.NetworkConnectionInformation?.LocalEndpoint!,
                                  connection.NetworkConnectionInformation?.RemoteEndpoint!,
                                  response.PayloadEncoding);

                Assert.That(loggerFactory.Logger!.Entries[1].State["ResultType"], Is.EqualTo(response.ResultType));
            }
        }

        [Test]
        public async Task Logging_RequestInterceptor_Exception()
        {
            await using ServiceProvider serviceProvider = new IntegrationTestServiceCollection()
                .AddTransient<ILoggerFactory>(_ => NullLoggerFactory.Instance)
                .BuildServiceProvider();
            Connection connection = serviceProvider.GetRequiredService<Connection>();
            await connection.ConnectAsync();

            OutgoingRequest request = CreateOutgoingRequest(connection, twoway: true);
            var exception = new ArgumentException();

            var pipeline = new Pipeline();
            using var loggerFactory = new TestLoggerFactory();
            pipeline.UseLogger(loggerFactory);
            pipeline.Use(next => new InlineInvoker((request, cancel) => throw exception));

            Assert.CatchAsync<ArgumentException>(async () => await pipeline.InvokeAsync(request, default));

            Assert.That(loggerFactory.Logger!.Entries.Count, Is.EqualTo(2));

            CheckRequestEntry(loggerFactory.Logger!.Entries[1],
                              (int)LoggerInterceptorEventIds.InvokeException,
                              LogLevel.Information,
                              "request invocation exception",
                              request.Path,
                              request.Operation,
                              connection.NetworkConnectionInformation?.LocalEndpoint!,
                              connection.NetworkConnectionInformation?.RemoteEndpoint!,
                              exception: exception);
        }

        [TestCase(false)]
        [TestCase(true)]
        public async Task Logging_RequestMiddleware(bool twoway)
        {
<<<<<<< HEAD
            await using ServiceProvider serviceProvider = new IntegrationTestServiceCollection()
                .AddTransient<ILoggerFactory>(_ => NullLoggerFactory.Instance)
                .BuildServiceProvider();
            Connection connection = serviceProvider.GetRequiredService<Connection>();
            await connection.ConnectAsync();
=======
            await WithConnectionAndLoggerFactory(async (connection, loggerFactory) =>
            {
                IncomingRequest request = CreateIncomingRequest(connection, twoway);
                OutgoingResponse response = CreateOutgoingResponse(request);
>>>>>>> 53a72857

            IncomingRequest request = CreateIncomingRequest(connection, twoway);
            OutgoingResponse response = CreateOutgoingResponse();

            var router = new Router();
            using var loggerFactory = new TestLoggerFactory();
            router.UseLogger(loggerFactory);
            router.Use(next => new InlineDispatcher((request, cancel) => new(response)));

            Assert.That(await ((IDispatcher)router).DispatchAsync(request, default), Is.EqualTo(response));

            Assert.That(loggerFactory.Logger!.Category, Is.EqualTo("IceRpc"));
            Assert.That(loggerFactory.Logger!.Entries.Count, Is.EqualTo(twoway ? 2 : 1));

            CheckRequestEntry(loggerFactory.Logger!.Entries[0],
                              (int)LoggerMiddlewareEventIds.ReceivedRequest,
                              LogLevel.Information,
                              "received request",
                              request.Path,
                              request.Operation,
                              connection.NetworkConnectionInformation?.RemoteEndpoint!,
                              connection.NetworkConnectionInformation?.LocalEndpoint!,
                              request.PayloadEncoding);

            if (twoway)
            {
                CheckRequestEntry(loggerFactory.Logger!.Entries[1],
                                  (int)LoggerMiddlewareEventIds.SendingResponse,
                                  LogLevel.Information,
                                  "sending response",
                                  request.Path,
                                  request.Operation,
                                  connection.NetworkConnectionInformation?.RemoteEndpoint!,
                                  connection.NetworkConnectionInformation?.LocalEndpoint!,
                                  response.PayloadEncoding);

                Assert.That(loggerFactory.Logger!.Entries[1].State["ResultType"], Is.EqualTo(response.ResultType));
            }
        }

        [Test]
        public async Task Logging_RequestMiddleware_Exception()
        {
            await using ServiceProvider serviceProvider = new IntegrationTestServiceCollection()
                .AddTransient<ILoggerFactory>(_ => NullLoggerFactory.Instance)
                .BuildServiceProvider();
            Connection connection = serviceProvider.GetRequiredService<Connection>();
            await connection.ConnectAsync();

            IncomingRequest request = CreateIncomingRequest(connection, twoway: true);
            var exception = new ArgumentException();
            var router = new Router();
            using var loggerFactory = new TestLoggerFactory();
            router.UseLogger(loggerFactory);
            router.Use(next => new InlineDispatcher((request, cancel) => throw exception));

            Assert.CatchAsync<ArgumentException>(
                async () => await ((IDispatcher)router).DispatchAsync(request, default));

            Assert.That(loggerFactory.Logger!.Entries.Count, Is.EqualTo(2));

            CheckRequestEntry(loggerFactory.Logger!.Entries[1],
                              (int)LoggerMiddlewareEventIds.DispatchException,
                              LogLevel.Information,
                              "request dispatch exception",
                              request.Path,
                              request.Operation,
                              connection.NetworkConnectionInformation?.RemoteEndpoint!,
                              connection.NetworkConnectionInformation?.LocalEndpoint!,
                              exception: exception);
        }

        private static void CheckRequestEntry(
            TestLoggerEntry entry,
            int eventId,
            LogLevel level,
            string messagePrefix,
            string path,
            string operation,
            Endpoint localEndpoint,
            Endpoint remoteEndpoint,
            Encoding? payloadEncoding = null,
            Exception? exception = null)
        {
            Assert.That(entry.EventId.Id, Is.EqualTo(eventId));
            Assert.That(entry.LogLevel, Is.EqualTo(level));
            Assert.That(localEndpoint, Is.Not.Null);
            Assert.That(remoteEndpoint, Is.Not.Null);
            Assert.That(entry.State["LocalEndpoint"], Is.EqualTo(localEndpoint.ToString()));
            Assert.That(entry.State["RemoteEndpoint"], Is.EqualTo(remoteEndpoint.ToString()));
            Assert.That(entry.State["Path"], Is.EqualTo(path));
            Assert.That(entry.State["Operation"], Is.EqualTo(operation));

            if (payloadEncoding is Encoding encoding)
            {
                Assert.That(entry.State["PayloadEncoding"], Is.EqualTo(encoding));
            }
            Assert.That(entry.Message, Does.StartWith(messagePrefix));
            Assert.That(entry.Exception, Is.EqualTo(exception));
        }

        private static IncomingRequest CreateIncomingRequest(Connection connection, bool twoway) =>
            new(
                Protocol.Ice2,
                path: "/dummy",
                operation: "foo",
                PipeReader.Create(new ReadOnlySequence<byte>(new byte[15])),
                Encoding.Ice20,
                responseWriter: new DelayedPipeWriterDecorator())
            {
                Connection = connection,
                IsOneway = !twoway
            };

        private static IncomingResponse CreateIncomingResponse() => new(
            Protocol.Ice2,
            ResultType.Success,
            PipeReader.Create(new ReadOnlySequence<byte>(new byte[10])),
            Encoding.Ice20);

        private static OutgoingRequest CreateOutgoingRequest(Connection connection, bool twoway) =>
            new(Proxy.FromPath("/dummy"), operation: "foo")
            {
                Connection = connection,
                IsOneway = !twoway,
                PayloadSource = PipeReader.Create(new ReadOnlySequence<byte>(new byte[15])),
                PayloadEncoding = Encoding.Ice20
            };

        private static OutgoingResponse CreateOutgoingResponse(IncomingRequest request) =>
            new(request)
            {
                PayloadSource = PipeReader.Create(new ReadOnlySequence<byte>(new byte[10]))
            };
    }
}<|MERGE_RESOLUTION|>--- conflicted
+++ resolved
@@ -1,11 +1,8 @@
 // Copyright (c) ZeroC, Inc. All rights reserved.
 
 using IceRpc.Configure;
-<<<<<<< HEAD
+using IceRpc.Internal;
 using Microsoft.Extensions.DependencyInjection;
-=======
-using IceRpc.Internal;
->>>>>>> 53a72857
 using Microsoft.Extensions.Logging;
 using Microsoft.Extensions.Logging.Abstractions;
 using NUnit.Framework;
@@ -153,21 +150,14 @@
         [TestCase(true)]
         public async Task Logging_RequestMiddleware(bool twoway)
         {
-<<<<<<< HEAD
-            await using ServiceProvider serviceProvider = new IntegrationTestServiceCollection()
-                .AddTransient<ILoggerFactory>(_ => NullLoggerFactory.Instance)
-                .BuildServiceProvider();
-            Connection connection = serviceProvider.GetRequiredService<Connection>();
-            await connection.ConnectAsync();
-=======
-            await WithConnectionAndLoggerFactory(async (connection, loggerFactory) =>
-            {
-                IncomingRequest request = CreateIncomingRequest(connection, twoway);
-                OutgoingResponse response = CreateOutgoingResponse(request);
->>>>>>> 53a72857
+            await using ServiceProvider serviceProvider = new IntegrationTestServiceCollection()
+                .AddTransient<ILoggerFactory>(_ => NullLoggerFactory.Instance)
+                .BuildServiceProvider();
+            Connection connection = serviceProvider.GetRequiredService<Connection>();
+            await connection.ConnectAsync();
 
             IncomingRequest request = CreateIncomingRequest(connection, twoway);
-            OutgoingResponse response = CreateOutgoingResponse();
+            OutgoingResponse response = CreateOutgoingResponse(request);
 
             var router = new Router();
             using var loggerFactory = new TestLoggerFactory();
