// Copyright (c) ZeroC, Inc. All rights reserved.

using IceRpc.Internal;
using IceRpc.Transports.Internal;
using System;
using System.Buffers;
using System.Collections.Generic;
using System.Diagnostics;
using System.Threading;
using System.Threading.Tasks;

namespace IceRpc.Transports
{
    /// <summary>Raised if a stream is aborted. This exception is internal.</summary>
    public class StreamAbortedException : Exception
    {
        internal StreamErrorCode ErrorCode { get; }

        internal StreamAbortedException(StreamErrorCode errorCode) => ErrorCode = errorCode;
    }

    /// <summary>Error codes for stream errors.</summary>
    public enum StreamErrorCode : byte
    {
        /// <summary>The stream was aborted because the invocation was canceled.</summary>
        InvocationCanceled = 0,

        /// <summary>The stream was aborted because the dispatch was canceled.</summary>
        DispatchCanceled = 1,

        /// <summary>An error was encountered while streaming data.</summary>
        StreamingError = 2,

        /// <summary>The stream was aborted because the connection was shutdown.</summary>
        ConnectionShutdown,

        /// <summary>The stream was aborted because the connection was shutdown by the peer.</summary>
        ConnectionShutdownByPeer,

        /// <summary>The stream was aborted because the connection was aborted.</summary>
        ConnectionAborted,
    }

    /// <summary>The Stream abstract base class to be overridden by multi-stream transport implementations.
    /// There's an instance of this class for each active stream managed by the multi-stream connection.</summary>
    public abstract class Stream
    {
        /// <summary>The stream ID. If the stream ID hasn't been assigned yet, an exception is thrown. Assigning the
        /// stream ID registers the stream with the connection.</summary>
        /// <exception cref="InvalidOperationException">If the stream ID has not been assigned yet.</exception>
        public long Id
        {
            get
            {
                if (_id == -1)
                {
                    throw new InvalidOperationException("stream ID isn't allocated yet");
                }
                return _id;
            }
            set
            {
                Debug.Assert(_id == -1);
                // First add the stream and then assign the ID. AddStream can throw if the connection is closed and
                // in this case we want to make sure the id isn't assigned since the stream isn't considered
                // allocated if not added to the connection.
                _connection.AddStream(value, this, IsControl, ref _id);
            }
        }

        /// <summary>Returns <c>true</c> if the stream is an incoming stream, <c>false</c> otherwise.</summary>
        public bool IsIncoming => _id != -1 && _id % 2 == (_connection.IsIncoming ? 0 : 1);

        /// <summary>Returns <c>true</c> if the stream is a bidirectional stream, <c>false</c> otherwise.</summary>
        public bool IsBidirectional { get; }

        /// <summary>Returns <c>true</c> if the stream is a control stream, <c>false</c> otherwise.</summary>
        public bool IsControl { get; }

        /// <summary>Returns <c>true</c> if the end of stream has been reached, <c>false</c> otherwise.</summary>
        protected internal abstract bool ReceivedEndOfStream { get; }

        /// <summary>The transport header sentinel. Transport implementations that need to add an additional header
        /// to transmit data over the stream can provide the header data here. This can improve performance by reducing
        /// the number of allocations as Ice will allocate buffer space for both the transport header and the Ice
        /// protocol header. If a header is returned here, the implementation of the SendAsync method should expect
        /// this header to be set at the start of the first buffer.</summary>
        protected virtual ReadOnlyMemory<byte> TransportHeader => default;

        /// <summary>Get the cancellation dispatch source.</summary>
        internal CancellationTokenSource? CancelDispatchSource { get; }

        internal bool IsIce1 => _connection.Protocol == Protocol.Ice1;

        /// <summary>Returns true if the stream ID is assigned</summary>
        internal bool IsStarted => _id != -1;

        // The use count indicates if the stream is being used to process an invocation or dispatch or
        // to process stream parameters. The stream is disposed only once this count drops to 0.
        private protected int _useCount = 1;

        // Depending on the stream implementation, the _id can be assigned on construction or only once SendAsync
        // is called. Once it's assigned, it's immutable. The specialization of the stream is responsible for not
        // accessing this data member concurrently when it's not safe.
        private long _id = -1;

        private readonly MultiStreamConnection _connection;

        /// <summary>Aborts the stream. This is called by the connection when it's shutdown or aborted.</summary>
        internal void Abort(StreamErrorCode errorCode) => AbortRead(errorCode);

        /// <summary>Receives data from the stream into the returned IO stream.</summary>
        /// <return>The IO stream which can be used to read the data received from the stream.</return>
        public System.IO.Stream ReceiveData()
        {
            if (ReceivedEndOfStream)
            {
                throw new InvalidOperationException("end of stream already reached");
            }
            EnableReceiveFlowControl();
            return new IOStream(this);
        }

        /// <summary>Send data from the given IO stream to the stream.</summary>
        /// <param name="ioStream">The IO stream to read the data to send over the stream.</param>
        /// <param name="cancel">A cancellation token that receives the cancellation requests.</param>
        public void SendData(System.IO.Stream ioStream, CancellationToken cancel = default)
        {
            EnableSendFlowControl();
            Task.Run(async () =>
                {
                    // We use the same default buffer size as System.IO.Stream.CopyToAsync()
                    // TODO: Should this depend on the transport packet size? (Slic default packet size is 32KB for
                    // example).
                    int bufferSize = 81920;
                    if (ioStream.CanSeek)
                    {
                        long remaining = ioStream.Length - ioStream.Position;
                        if (remaining > 0)
                        {
                            // Make sure there's enough space for the transport header
                            remaining += TransportHeader.Length;

                            // In the case of a positive overflow, stick to the default size
                            bufferSize = (int)Math.Min(bufferSize, remaining);
                        }
                    }

                    using IMemoryOwner<byte> receiveBufferOwner = MemoryPool<byte>.Shared.Rent(bufferSize);
                    Memory<byte> receiveBuffer = receiveBufferOwner.Memory[0..bufferSize];
                    try
                    {
                        var sendBuffers = new ReadOnlyMemory<byte>[1];
                        int received;
                        do
                        {
                            try
                            {
                                TransportHeader.CopyTo(receiveBuffer);
                                received = await ioStream.ReadAsync(receiveBuffer[TransportHeader.Length..],
                                                                    cancel).ConfigureAwait(false);

                                sendBuffers[0] = receiveBuffer.Slice(0, TransportHeader.Length + received);
                                await SendAsync(sendBuffers,
                                                received == 0,
                                                cancel).ConfigureAwait(false);
                            }
                            catch
                            {
                                // Don't await the sending of the reset since it might block if sending is blocking.
                                Reset(StreamErrorCode.StreamingError);
                                break;
                            }
                        }
                        while (received > 0);
                    }
                    finally
                    {
                        Release();
                        ioStream.Dispose();
                    }
                },
                cancel);
        }

        /// <inheritdoc/>
        public override string ToString() => $"{base.ToString()} (ID={Id})";

        /// <summary>Constructs a stream with the given ID.</summary>
        /// <param name="streamId">The stream ID.</param>
        /// <param name="connection">The parent connection.</param>
        protected Stream(MultiStreamConnection connection, long streamId)
        {
            _connection = connection;
            IsBidirectional = streamId % 4 < 2;
            IsControl = streamId == 2 || streamId == 3;
            _connection.AddStream(streamId, this, IsControl, ref _id);
            if (IsIncoming)
            {
                CancelDispatchSource = new CancellationTokenSource();
            }
        }

        /// <summary>Constructs an outgoing stream.</summary>
        /// <param name="bidirectional">True to create a bidirectional stream, False otherwise.</param>
        /// <param name="control">True to create a control stream, False otherwise.</param>
        /// <param name="connection">The parent connection.</param>
        protected Stream(MultiStreamConnection connection, bool bidirectional, bool control)
        {
            _connection = connection;
            IsBidirectional = bidirectional;
            IsControl = control;
        }

        /// <summary>Abort the stream received side.</summary>
        protected abstract void AbortRead(StreamErrorCode errorCode);

        /// <summary>Abort the stream send size.</summary>
        protected abstract void AbortWrite(StreamErrorCode errorCode);

        /// <summary>Enable flow control for receiving data from the peer over the stream. This is called after
        /// receiving a request or response frame to receive data for a stream parameter. Flow control isn't
        /// enabled for receiving the request or response frame whose size is limited with IncomingFrameSizeMax.
        /// The stream relies on the underlying transport flow control instead (TCP, Quic, ...). For stream
        /// parameters, whose size is not limited, it's important that the transport doesn't send an unlimited
        /// amount of data if the receiver doesn't process it. For TCP based transports, this would cause the
        /// send buffer to fill up and this would prevent other streams to be processed.</summary>
        protected virtual void EnableReceiveFlowControl()
        {
            // Increment the use count of this stream to ensure it's not going to be disposed until receiving
            // all the data from the stream.
            Debug.Assert(Thread.VolatileRead(ref _useCount) > 0);
            Interlocked.Increment(ref _useCount);
        }

        /// <summary>Enable flow control for sending data to the peer over the stream. This is called after
        /// sending a request or response frame to send data from a stream parameter.</summary>
        protected virtual void EnableSendFlowControl()
        {
            // Increment the use count of this stream to ensure it's not going to be disposed before sending
            // all the data with the stream.
            Debug.Assert(Thread.VolatileRead(ref _useCount) > 0);
            Interlocked.Increment(ref _useCount);
        }

        /// <summary>Receives data in the given buffer and return the number of received bytes.</summary>
        /// <param name="buffer">The buffer to store the received data.</param>
        /// <param name="cancel">A cancellation token that receives the cancellation requests.</param>
        /// <return>The number of bytes received.</return>
        protected abstract ValueTask<int> ReceiveAsync(Memory<byte> buffer, CancellationToken cancel);

        /// <summary>Sends data from the given buffers and returns once the buffers are sent.</summary>
        /// <param name="buffers">The buffers with the data to send.</param>
        /// <param name="endStream">True if no more data will be sent over this stream, False otherwise.</param>
        /// <param name="cancel">A cancellation token that receives the cancellation requests.</param>
        protected abstract ValueTask SendAsync(
            ReadOnlyMemory<ReadOnlyMemory<byte>> buffers,
            bool endStream,
            CancellationToken cancel);

        /// <summary>Releases the stream. This is called when the stream is no longer used either for a request,
        /// response or a streamable parameter. It un-registers the stream from the connection.</summary>
        protected virtual void Shutdown()
        {
            if (IsStarted && !_connection.RemoveStream(Id))
            {
                Debug.Assert(false);
                throw new ObjectDisposedException($"{typeof(Stream).FullName}");
            }
            CancelDispatchSource?.Dispose();
        }

        // Internal method which should only be used by tests.
        internal ValueTask<int> InternalReceiveAsync(Memory<byte> buffer, CancellationToken cancel) =>
            ReceiveAsync(buffer, cancel);

        // Internal method which should only be used by tests.
        internal ValueTask InternalSendAsync(
            ReadOnlyMemory<ReadOnlyMemory<byte>> buffers,
            bool endStream,
            CancellationToken cancel)
        {
            var array = new ReadOnlyMemory<byte>[buffers.Length + 1];
            array[0] = TransportHeader.ToArray();
            buffers.CopyTo(array.AsMemory()[1..]);
            return SendAsync(array, endStream, cancel);
        }

        internal async ValueTask<((long, long), string)> ReceiveGoAwayFrameAsync()
        {
            Debug.Assert(IsStarted);

            byte frameType = IsIce1 ? (byte)Ice1FrameType.CloseConnection : (byte)Ice2FrameType.GoAway;

            ReadOnlyMemory<byte> data =
                await ReceiveFrameAsync(frameType, CancellationToken.None).ConfigureAwait(false);

            long lastBidirectionalId;
            long lastUnidirectionalId;
            string message;
            if (IsIce1)
            {
                // LastResponseStreamId contains the stream ID of the last received response. We make sure to return
                // this stream ID to ensure the request with this stream ID will complete successfully in case the
                // close connection message is received shortly after the response and potentially processed before
                // due to the thread scheduling.
                lastBidirectionalId = _connection.LastResponseStreamId;
                lastUnidirectionalId = 0;
                message = "connection closed gracefull by peer";
            }
            else
            {
                var goAwayFrame = new Ice2GoAwayBody(new InputStream(data, Ice2Definitions.Encoding));
                lastBidirectionalId = goAwayFrame.LastBidirectionalStreamId;
                lastUnidirectionalId = goAwayFrame.LastUnidirectionalStreamId;
                message = goAwayFrame.Message;
            }

            _connection.Logger.LogReceivedGoAwayFrame(_connection, lastBidirectionalId, lastUnidirectionalId, message);
            return ((lastBidirectionalId, lastUnidirectionalId), message);
        }

        internal async ValueTask ReceiveGoAwayCanceledFrameAsync()
        {
            Debug.Assert(IsStarted && !IsIce1);

            byte frameType = (byte)Ice2FrameType.GoAwayCanceled;
<<<<<<< HEAD
            _ = await ReceiveFrameAsync(frameType, CancellationToken.None).ConfigureAwait(false);
=======
            ReadOnlyMemory<byte> data =
                await ReceiveFrameAsync(frameType, CancellationToken.None).ConfigureAwait(false);
>>>>>>> 6c2dc911

            _connection.Logger.LogReceivedGoAwayCanceledFrame();
        }

        internal virtual async ValueTask ReceiveInitializeFrameAsync(CancellationToken cancel = default)
        {
            Debug.Assert(IsStarted);

            byte frameType = IsIce1 ? (byte)Ice1FrameType.ValidateConnection : (byte)Ice2FrameType.Initialize;

            ReadOnlyMemory<byte> data =
                await ReceiveFrameAsync(frameType, cancel).ConfigureAwait(false);
            if (ReceivedEndOfStream)
            {
                throw new InvalidDataException($"received unexpected end of stream after initialize frame");
            }

            if (IsIce1)
            {
                if (data.Length > 0)
                {
                    throw new InvalidDataException(
                        @$"received an ice1 frame with validate connection type and a size of '{data.Length}' bytes");
                }
            }
            else
            {
                // Read the protocol parameters which are encoded as IceRpc.Fields.
                var istr = new InputStream(data, Ice2Definitions.Encoding);
                int dictionarySize = istr.ReadSize();
                for (int i = 0; i < dictionarySize; ++i)
                {
                    (int key, ReadOnlyMemory<byte> value) = istr.ReadField();
                    if (key == (int)Ice2ParameterKey.IncomingFrameMaxSize)
                    {
                        checked
                        {
                            _connection.PeerIncomingFrameMaxSize = (int)value.Span.ReadVarULong().Value;
                        }

                        if (_connection.PeerIncomingFrameMaxSize < 1024)
                        {
                            throw new InvalidDataException($@"the peer's IncomingFrameMaxSize ({
                                _connection.PeerIncomingFrameMaxSize} bytes) value is inferior to 1KB");
                        }
                    }
                    else
                    {
                        // Ignore unsupported parameters.
                    }
                }

                if (_connection.PeerIncomingFrameMaxSize == null)
                {
                    throw new InvalidDataException("missing IncomingFrameMaxSize Ice2 connection parameter");
                }
            }

            _connection.Logger.LogReceivedInitializeFrame(_connection);
        }

        internal async virtual ValueTask<IncomingRequest> ReceiveRequestFrameAsync(CancellationToken cancel = default)
        {
            byte frameType = IsIce1 ? (byte)Ice1FrameType.Request : (byte)Ice2FrameType.Request;
            ReadOnlyMemory<byte> data = await ReceiveFrameAsync(frameType, cancel).ConfigureAwait(false);
            return new IncomingRequest(_connection.Protocol, data);
        }

        internal async virtual ValueTask<IncomingResponse> ReceiveResponseFrameAsync(
            CancellationToken cancel = default)
        {
            byte frameType = IsIce1 ? (byte)Ice1FrameType.Reply : (byte)Ice2FrameType.Response;
            ReadOnlyMemory<byte> data = await ReceiveFrameAsync(frameType, cancel).ConfigureAwait(false);
            return new IncomingResponse(_connection.Protocol, data);
        }

        internal void Release()
        {
            if (Interlocked.Decrement(ref _useCount) == 0)
            {
                Shutdown();
            }
        }

        internal void Reset(StreamErrorCode errorCode)
        {
            if (!IsControl)
            {
                AbortWrite(errorCode);
            }
        }

        internal virtual async ValueTask SendGoAwayFrameAsync(
            (long Bidirectional, long Unidirectional) streamIds,
            string reason,
            CancellationToken cancel = default)
        {
            Debug.Assert(IsStarted);

            if (IsIce1)
            {
                await SendAsync(Ice1Definitions.CloseConnectionFrame, false, cancel).ConfigureAwait(false);
            }
            else
            {
                var buffer = new byte[1024];
                var ostr = new OutputStream(Ice2Definitions.Encoding, buffer);
                if (!TransportHeader.IsEmpty)
                {
                    ostr.WriteByteSpan(TransportHeader.Span);
                }
                ostr.WriteByte((byte)Ice2FrameType.GoAway);
                OutputStream.Position sizePos = ostr.StartFixedLengthSize();

                var goAwayFrameBody = new Ice2GoAwayBody(streamIds.Bidirectional, streamIds.Unidirectional, reason);
                goAwayFrameBody.IceWrite(ostr);
                ostr.EndFixedLengthSize(sizePos);

                await SendAsync(ostr.Finish(), false, cancel).ConfigureAwait(false);
            }

            _connection.Logger.LogSentGoAwayFrame(_connection, streamIds.Bidirectional, streamIds.Unidirectional, reason);
        }

        internal virtual async ValueTask SendGoAwayCanceledFrameAsync()
        {
            Debug.Assert(IsStarted && !IsIce1);

            var buffer = new byte[1024];
            var ostr = new OutputStream(Ice2Definitions.Encoding, buffer);
            if (!TransportHeader.IsEmpty)
            {
                ostr.WriteByteSpan(TransportHeader.Span);
            }
            ostr.WriteByte((byte)Ice2FrameType.GoAwayCanceled);
            ostr.EndFixedLengthSize(ostr.StartFixedLengthSize());
            await SendAsync(ostr.Finish(), true, CancellationToken.None).ConfigureAwait(false);

            _connection.Logger.LogSentGoAwayCanceledFrame();
        }

        internal virtual async ValueTask SendInitializeFrameAsync(CancellationToken cancel = default)
        {
            if (IsIce1)
            {
                await SendAsync(Ice1Definitions.ValidateConnectionFrame, false, cancel).ConfigureAwait(false);
            }
            else
            {
                var buffer = new byte[1024];
                var ostr = new OutputStream(Ice2Definitions.Encoding, buffer);
                if (!TransportHeader.IsEmpty)
                {
                    ostr.WriteByteSpan(TransportHeader.Span);
                }
                ostr.WriteByte((byte)Ice2FrameType.Initialize);
                OutputStream.Position sizePos = ostr.StartFixedLengthSize();
                OutputStream.Position pos = ostr.Tail;

                // Encode the transport parameters as Fields
                ostr.WriteSize(1);

                // Transmit out local incoming frame maximum size
                Debug.Assert(_connection.IncomingFrameMaxSize > 0);
                ostr.WriteField((int)Ice2ParameterKey.IncomingFrameMaxSize,
                                (ulong)_connection.IncomingFrameMaxSize,
                                OutputStream.IceWriterFromVarULong);

                ostr.EndFixedLengthSize(sizePos);

                await SendAsync(ostr.Finish(), false, cancel).ConfigureAwait(false);
            }

            _connection.Logger.LogSentInitializeFrame(_connection, _connection.IncomingFrameMaxSize);
        }

        internal async ValueTask SendRequestFrameAsync(OutgoingRequest request, CancellationToken cancel = default)
        {
            // Send the request frame.
            await SendFrameAsync(request, cancel).ConfigureAwait(false);

            // If there's a stream writer, we can start sending the data.
            request.StreamWriter?.Send(this);
        }

        internal async ValueTask SendResponseFrameAsync(OutgoingResponse response, CancellationToken cancel = default)
        {
            // Send the response frame.
            await SendFrameAsync(response, cancel).ConfigureAwait(false);

            // If there's a stream writer, we can start sending the data.
            response.StreamWriter?.Send(this);
        }

        internal IDisposable? StartScope() => _connection.Logger.StartStreamScope(Id);

        private protected virtual async ValueTask<ReadOnlyMemory<byte>> ReceiveFrameAsync(
            byte expectedFrameType,
            CancellationToken cancel = default)
        {
            // The default implementation doesn't support Ice1
            Debug.Assert(!IsIce1);

            // Read the Ice2 protocol header (byte frameType, varulong size)
            Memory<byte> buffer = new byte[256];
            await ReceiveFullAsync(buffer.Slice(0, 2), cancel).ConfigureAwait(false);
            var frameType = (Ice2FrameType)buffer.Span[0];
            if ((byte)frameType != expectedFrameType)
            {
                throw new InvalidDataException($"received frame type {frameType} but expected {expectedFrameType}");
            }

            // Read the remainder of the size if needed.
            int sizeLength = buffer.Span[1].ReadSizeLength20();
            if (sizeLength > 1)
            {
                await ReceiveFullAsync(buffer.Slice(2, sizeLength - 1), cancel).ConfigureAwait(false);
            }
            int size = buffer[1..].AsReadOnlySpan().ReadSize20().Size;

            // Read the frame data
            if (size > 0)
            {
                if (size > _connection.IncomingFrameMaxSize)
                {
                    throw new InvalidDataException(
                        $"frame with {size} bytes exceeds IncomingFrameMaxSize connection option value");
                }
                buffer = size > buffer.Length ? new byte[size] : buffer.Slice(0, size);
                await ReceiveFullAsync(buffer, cancel).ConfigureAwait(false);
            }

            return buffer;
        }

        private protected virtual async ValueTask SendFrameAsync(
            OutgoingFrame frame,
            CancellationToken cancel = default)
        {
            // The default implementation doesn't support Ice1
            Debug.Assert(!IsIce1);

            var ostr = new OutputStream(Encoding.V20);
            ostr.WriteByteSpan(TransportHeader.Span);

            ostr.Write(frame is OutgoingRequest ? Ice2FrameType.Request : Ice2FrameType.Response);
            OutputStream.Position start = ostr.StartFixedLengthSize(4);
            frame.WriteHeader(ostr);

            int frameSize = ostr.Size + frame.PayloadSize - TransportHeader.Length - 1 - 4;

            if (frameSize > _connection.PeerIncomingFrameMaxSize)
            {
                if (frame is OutgoingRequest)
                {
                    throw new ArgumentException(
                        $@"the request size ({frameSize} bytes) is larger than the peer's IncomingFrameMaxSize ({
                        _connection.PeerIncomingFrameMaxSize} bytes)",
                        nameof(frame));
                }
                else
                {
                    // Throw a remote exception instead of this response, the Ice connection will catch it and send it
                    // as the response instead of sending this response which is too large.
                    throw new DispatchException(
                        $@"the response size ({frameSize} bytes) is larger than IncomingFrameMaxSize ({
                        _connection.PeerIncomingFrameMaxSize} bytes)");
                }
            }

<<<<<<< HEAD
            await SendAsync(buffer, endStream: frame.StreamWriter == null, cancel).ConfigureAwait(false);
=======
            ostr.RewriteFixedLengthSize20(frameSize, start, 4);

            // Coalesce small payload buffers at the end of the current header buffer
            int payloadIndex = 0;
            while (payloadIndex < frame.Payload.Length &&
                   frame.Payload.Span[payloadIndex].Length <= ostr.Capacity - ostr.Size)
            {
                ostr.WriteByteSpan(frame.Payload.Span[payloadIndex++].Span);
            }

            ReadOnlyMemory<ReadOnlyMemory<byte>> buffers = ostr.Finish(); // only headers so far

            if (payloadIndex < frame.Payload.Length)
            {
                // Need to append the remaining payload buffers
                var newBuffers = new ReadOnlyMemory<byte>[buffers.Length + frame.Payload.Length - payloadIndex];
                buffers.CopyTo(newBuffers);
                frame.Payload[payloadIndex..].CopyTo(newBuffers.AsMemory(buffers.Length));
                buffers = newBuffers;
            }

            // Since SendAsync writes the transport (e.g. Slic) header, we can't call SendAsync twice, once with the
            // header buffers and a second time with the remaining payload buffers.
            await SendAsync(buffers,
                            endStream: frame.StreamDataWriter == null,
                            cancel).ConfigureAwait(false);
>>>>>>> 6c2dc911
        }

        private async ValueTask ReceiveFullAsync(Memory<byte> buffer, CancellationToken cancel = default)
        {
            // Loop until we received enough data to fully fill the given buffer.
            int offset = 0;
            while (offset < buffer.Length)
            {
                int received = await ReceiveAsync(buffer[offset..], cancel).ConfigureAwait(false);
                if (received == 0)
                {
                    throw new InvalidDataException("unexpected end of stream");
                }
                offset += received;
            }
        }

        private class IOStream : System.IO.Stream
        {
            public override bool CanRead => true;
            public override bool CanSeek => false;
            public override bool CanWrite => false;
            public override long Length => throw new NotImplementedException();

            public override long Position
            {
                get => throw new NotImplementedException();
                set => throw new NotImplementedException();
            }

            private readonly Stream _stream;

            public override void Flush() => throw new NotImplementedException();

            public override int Read(byte[] buffer, int offset, int count)
            {
                try
                {
                    return ReadAsync(buffer, offset, count, CancellationToken.None).Result;
                }
                catch (AggregateException ex)
                {
                    Debug.Assert(ex.InnerException != null);
                    throw ExceptionUtil.Throw(ex.InnerException);
                }
            }

            public override Task<int> ReadAsync(byte[] buffer, int offset, int count, CancellationToken cancel) =>
                ReadAsync(new Memory<byte>(buffer, offset, count), cancel).AsTask();

            public override ValueTask<int> ReadAsync(Memory<byte> buffer, CancellationToken cancel) =>
                _stream.ReceiveAsync(buffer, cancel);

            public override long Seek(long offset, System.IO.SeekOrigin origin) => throw new NotImplementedException();
            public override void SetLength(long value) => throw new NotImplementedException();
            public override void Write(byte[] buffer, int offset, int count) => throw new NotImplementedException();

            protected override void Dispose(bool disposing)
            {
                base.Dispose(disposing);
                if (disposing)
                {
                    _stream.Release();
                }
            }

            internal IOStream(Stream stream) => _stream = stream;
        }
    }
}<|MERGE_RESOLUTION|>--- conflicted
+++ resolved
@@ -325,12 +325,7 @@
             Debug.Assert(IsStarted && !IsIce1);
 
             byte frameType = (byte)Ice2FrameType.GoAwayCanceled;
-<<<<<<< HEAD
             _ = await ReceiveFrameAsync(frameType, CancellationToken.None).ConfigureAwait(false);
-=======
-            ReadOnlyMemory<byte> data =
-                await ReceiveFrameAsync(frameType, CancellationToken.None).ConfigureAwait(false);
->>>>>>> 6c2dc911
 
             _connection.Logger.LogReceivedGoAwayCanceledFrame();
         }
@@ -601,9 +596,6 @@
                 }
             }
 
-<<<<<<< HEAD
-            await SendAsync(buffer, endStream: frame.StreamWriter == null, cancel).ConfigureAwait(false);
-=======
             ostr.RewriteFixedLengthSize20(frameSize, start, 4);
 
             // Coalesce small payload buffers at the end of the current header buffer
@@ -628,9 +620,8 @@
             // Since SendAsync writes the transport (e.g. Slic) header, we can't call SendAsync twice, once with the
             // header buffers and a second time with the remaining payload buffers.
             await SendAsync(buffers,
-                            endStream: frame.StreamDataWriter == null,
+                            endStream: frame.StreamWriter == null,
                             cancel).ConfigureAwait(false);
->>>>>>> 6c2dc911
         }
 
         private async ValueTask ReceiveFullAsync(Memory<byte> buffer, CancellationToken cancel = default)
