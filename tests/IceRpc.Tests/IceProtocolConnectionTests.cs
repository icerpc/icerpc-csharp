--- conflicted
+++ resolved
@@ -162,18 +162,15 @@
         await sut.ConnectAsync();
 
         // Perform two invocations. The first blocks so the second won't be dispatched. It will block on the dispatch
-<<<<<<< HEAD
         // semaphore which is canceled on dispose.
         Task<IncomingResponse> invokeTask = sut.Client.InvokeAsync(
-            new OutgoingRequest(new Proxy(Protocol.Ice)),
+            new OutgoingRequest(new ServiceAddress(Protocol.Ice)),
             InvalidConnection.Ice,
             default);
-        _ = sut.Client.InvokeAsync(new OutgoingRequest(new Proxy(Protocol.Ice)), InvalidConnection.Ice, default);
-=======
-        // semaphore.
-        _ = sut.Client.InvokeAsync(new OutgoingRequest(new ServiceAddress(Protocol.Ice)), InvalidConnection.Ice, default);
-        _ = sut.Client.InvokeAsync(new OutgoingRequest(new ServiceAddress(Protocol.Ice)), InvalidConnection.Ice, default);
->>>>>>> d960b6c2
+        _ = sut.Client.InvokeAsync(
+            new OutgoingRequest(new ServiceAddress(Protocol.Ice)),
+            InvalidConnection.Ice,
+            default);
 
         // Make sure the second request is received and blocked on the dispatch semaphore.
         await Task.Delay(200);
@@ -270,47 +267,4 @@
         // Assert
         Assert.That(await payloadStreamDecorator.Completed, Is.InstanceOf<NotSupportedException>());
     }
-<<<<<<< HEAD
-=======
-
-    /// <summary>With the ice protocol, the connection shutdown triggers the cancellation of invocations. This is
-    /// different with IceRpc see <see
-    /// cref="IceRpcProtocolConnectionTests.Shutdown_waits_for_pending_invocations_to_finish"/>.
-    /// </summary>
-    [Test]
-    public async Task Shutdown_cancels_invocations()
-    {
-        // Arrange
-        using var start = new SemaphoreSlim(0);
-        using var hold = new SemaphoreSlim(0);
-
-        var dispatcher = new InlineDispatcher(async (request, cancel) =>
-        {
-            start.Release();
-            await hold.WaitAsync(cancel);
-            return new OutgoingResponse(request);
-        });
-
-        await using var provider = new ServiceCollection()
-            .AddProtocolTest(Protocol.Ice, dispatcher)
-            .BuildServiceProvider(validateScopes: true);
-
-        var sut = provider.GetRequiredService<IClientServerProtocolConnection>();
-        await sut.ConnectAsync();
-
-        var invokeTask = sut.Client.InvokeAsync(
-            new OutgoingRequest(new ServiceAddress(Protocol.Ice)),
-            InvalidConnection.Ice);
-
-        await start.WaitAsync(); // Wait for the dispatch to start
-
-        // Act
-        _ = sut.Client.ShutdownAsync("");
-
-        // Assert
-        Assert.That(async () => await invokeTask, Throws.TypeOf<OperationCanceledException>());
-
-        hold.Release();
-    }
->>>>>>> d960b6c2
 }