// Copyright (c) ZeroC, Inc. All rights reserved.

using System.Net;
using System.Security.Cryptography.X509Certificates;

namespace IceRpc.Transports
{
    /// <summary>The network connection information returned on <see cref="INetworkConnection"/> connection
    /// establishment.</summary>
    public readonly record struct NetworkConnectionInformation
    {
<<<<<<< HEAD
        /// <summary>The local endpoint.</summary>
=======
        /// <summary>Gets the idle timeout.</summary>
        public TimeSpan IdleTimeout { get; init; }

        /// <summary>Gets the local endpoint.</summary>
>>>>>>> 6bd3702a
        public EndPoint LocalEndPoint { get; }

        /// <summary>Gets the remote endpoint.</summary>
        public EndPoint RemoteEndPoint { get; }

        /// <summary>Gets the peer's remote certificate if TLS is used for the connection, <c>null</c> otherwise.</summary>
        public X509Certificate? RemoteCertificate { get; }

        /// <summary>Constructs a new instance of <see cref="NetworkConnectionInformation"/>.</summary>
        /// <param name="localEndPoint">The local endpoint.</param>
        /// <param name="remoteEndPoint">The remote endpoint.</param>
        /// <param name="remoteCertificate">The optional remote certificate.</param>
        public NetworkConnectionInformation(
            EndPoint localEndPoint,
            EndPoint remoteEndPoint,
            X509Certificate? remoteCertificate)
        {
            LocalEndPoint = localEndPoint;
            RemoteEndPoint = remoteEndPoint;
            RemoteCertificate = remoteCertificate;
        }
    }
}<|MERGE_RESOLUTION|>--- conflicted
+++ resolved
@@ -9,14 +9,7 @@
     /// establishment.</summary>
     public readonly record struct NetworkConnectionInformation
     {
-<<<<<<< HEAD
-        /// <summary>The local endpoint.</summary>
-=======
-        /// <summary>Gets the idle timeout.</summary>
-        public TimeSpan IdleTimeout { get; init; }
-
         /// <summary>Gets the local endpoint.</summary>
->>>>>>> 6bd3702a
         public EndPoint LocalEndPoint { get; }
 
         /// <summary>Gets the remote endpoint.</summary>
