// Copyright (c) ZeroC, Inc. All rights reserved.

using IceRpc.Configure;
using NUnit.Framework;
using System.Reflection;

namespace IceRpc.Tests.ClientServer
{
    [FixtureLifeCycle(LifeCycle.InstancePerTestCase)]
    [Parallelizable(ParallelScope.All)]
    class CompressTests
    {
        [TestCase(512, 100, "Optimal")]
        [TestCase(2048, 100, "Optimal")]
        [TestCase(512, 512, "Optimal")]
        [TestCase(2048, 512, "Fastest")]
        [TestCase(512, 2048, "Fastest")]
        [TestCase(2048, 2048, "Fastest")]
        public async Task Compress_Payload(int size, int compressionMinSize, string compressionLevel)
        {
            var pipeline = new Pipeline();
            pipeline.UseCompressor(
                new CompressOptions
                {
                    CompressionLevel = Enum.Parse<CompressionLevel>(compressionLevel),
                    CompressionMinSize = compressionMinSize
                });

            int compressedRequestSize = 0;
            bool compressedRequest = false;
            int compressedResponseSize = 0;

            var router = new Router();
            bool compressedResponse = false;

            router.Use(next => new InlineDispatcher(
                async (request, cancel) =>
                {
                    try
                    {
                        compressedRequestSize = request.PayloadSize;
                        compressedRequest = request.Fields.ContainsKey((int)FieldKey.Compression);
                        OutgoingResponse response = await next.DispatchAsync(request, cancel);
                        compressedResponse = response.Fields.ContainsKey((int)FieldKey.Compression);
                        compressedResponseSize = response.PayloadSize;
                        return response;
                    }
                    catch
                    {
                        compressedResponse = false;
                        compressedResponseSize = size;
                        throw;
                    }
                }));
            router.UseCompressor(
                new CompressOptions
                {
                    CompressionLevel = Enum.Parse<CompressionLevel>(compressionLevel),
                    CompressionMinSize = compressionMinSize
                });

            await using var server = new Server
            {
                Dispatcher = router,
                Endpoint = TestHelper.GetUniqueColocEndpoint()
            };

            server.Dispatcher = router;
            server.Listen();

            router.Map<ICompressTest>(new CompressTest());
            await using var connection = new Connection
            {
<<<<<<< HEAD
                RemoteEndpoint = server.Endpoint,
                Options = new ConnectionOptions()
                {
                    Activator11 = Ice11Decoder.GetActivator(typeof(RetrySystemFailure).Assembly),
                    Activator20 = Ice20Decoder.GetActivator(typeof(RetrySystemFailure).Assembly),
                }
=======
                RemoteEndpoint = server.Endpoint
>>>>>>> 6c9e49d1
            };
            var prx = CompressTestPrx.FromConnection(connection, invoker: pipeline);

            byte[] data = Enumerable.Range(0, size).Select(i => (byte)i).ToArray();
            await prx.OpCompressArgsAsync(size, data);

            // Assert the payload is compressed only when it is greater or equal to the connection CompressionMinSize
            // and the compressed payload size is less than the uncompressed size.

            // The request is compressed and the response is not compressed
            if (compressedRequest)
            {
                Assert.That(size, Is.GreaterThanOrEqualTo(compressionMinSize));
                Assert.That(size, Is.GreaterThan(compressedRequestSize));
            }
            else
            {
                Assert.That(size, Is.LessThan(compressionMinSize));
            }
            Assert.That(compressedResponse, Is.False);

            // Both request and response payload should be compressed
            _ = await prx.OpCompressArgsAndReturnAsync(data);
            if (compressedRequest)
            {
                Assert.That(compressedResponse, Is.True);
                Assert.That(size, Is.GreaterThanOrEqualTo(compressionMinSize));
                Assert.That(size, Is.GreaterThan(compressedRequestSize));
                Assert.That(size, Is.GreaterThan(compressedResponseSize));
            }
            else
            {
                Assert.That(size, Is.LessThan(compressionMinSize));
            }

            // The request is not compressed and the response is compressed
            _ = await prx.OpCompressReturnAsync(size);

            Assert.That(compressedRequest, Is.False);
            if (compressedResponse)
            {
                Assert.That(size, Is.GreaterThanOrEqualTo(compressionMinSize));
                Assert.That(size, Is.GreaterThan(compressedResponseSize));
            }
            else
            {
                Assert.That(size, Is.LessThan(compressionMinSize));
            }

            // The exceptions are never compressed
            Assert.ThrowsAsync<CompressMyException>(async () => await prx.OpWithUserExceptionAsync(size));
            Assert.That(compressedRequest, Is.False);
            Assert.That(compressedResponse, Is.False);
        }

        [TestCase(512, 100, "Optimal")]
        [TestCase(2048, 100, "Optimal")]
        [TestCase(512, 512, "Optimal")]
        [TestCase(2048, 512, "Fastest")]
        [TestCase(512, 2048, "Fastest")]
        [TestCase(2048, 2048, "Fastest")]
        public async Task Compress_StreamBytes(int size, int compressionMinSize, string compressionLevel)
        {
            var pipeline = new Pipeline();
            pipeline.UseCompressor(
                new CompressOptions
                {
                    CompressionLevel = Enum.Parse<CompressionLevel>(compressionLevel),
                    CompressionMinSize = compressionMinSize
                });

            OutgoingRequest? outgoingRequest = null;
            IncomingRequest? incomingRequest = null;
            OutgoingResponse? outgoingResponse = null;

            pipeline.Use(next => new InlineInvoker(
                (request, cancel) =>
                {
                    outgoingRequest = request;
                    return next.InvokeAsync(request, cancel);
                }));

            var router = new Router();
            router.UseCompressor(
                new CompressOptions
                {
                    CompressionLevel = Enum.Parse<CompressionLevel>(compressionLevel),
                    CompressionMinSize = compressionMinSize
                });
            router.Use(next => new InlineDispatcher(
                async (request, cancel) =>
                {
                    incomingRequest = request;
                    outgoingResponse = await next.DispatchAsync(request, cancel);
                    return outgoingResponse;
                }));

            await using var server = new Server
            {
                Dispatcher = router,
                Endpoint = TestHelper.GetUniqueColocEndpoint()
            };

            server.Dispatcher = router;
            server.Listen();

            router.Map<ICompressTest>(new CompressTest());
            await using var connection = new Connection { RemoteEndpoint = server.Endpoint };
            var prx = CompressTestPrx.FromConnection(connection, invoker: pipeline);

            using var sendStream = new MemoryStream(new byte[size]);
            int receivedSize = await prx.OpCompressStreamArgAsync(sendStream);
            Assert.That(receivedSize, Is.EqualTo(size));
            Assert.That(outgoingRequest!.StreamCompressor, Is.Not.Null);
            Assert.That(outgoingResponse!.StreamCompressor, Is.Null);
            Assert.That(outgoingRequest!.StreamDecompressor, Is.Not.Null);
            Assert.That(incomingRequest!.StreamDecompressor, Is.Not.Null);

            using var receiveStream = await prx.OpCompressReturnStreamAsync(size);
            Assert.That(ReadStream(receiveStream), Is.EqualTo(size));
            Assert.That(outgoingRequest!.StreamCompressor, Is.Null);
            Assert.That(outgoingResponse!.StreamCompressor, Is.Not.Null);
            Assert.That(outgoingRequest!.StreamDecompressor, Is.Not.Null);
            Assert.That(incomingRequest!.StreamDecompressor, Is.Not.Null);

            byte[] data = new byte[size];
            var random = new Random();
            random.NextBytes(data);
            using var sendStream2 = new MemoryStream(data);
            using var receiveStream2 = await prx.OpCompressStreamArgAndReturnStreamAsync(sendStream2);
            Assert.That(ReadStream(receiveStream2, data), Is.EqualTo(size));
            Assert.That(outgoingRequest!.StreamCompressor, Is.Not.Null);
            Assert.That(outgoingResponse!.StreamCompressor, Is.Not.Null);
            Assert.That(outgoingRequest!.StreamDecompressor, Is.Not.Null);
            Assert.That(incomingRequest!.StreamDecompressor, Is.Not.Null);
        }

        internal class CompressTest : Service, ICompressTest
        {
            public ValueTask<ReadOnlyMemory<byte>> OpCompressArgsAndReturnAsync(
                byte[] p1,
                Dispatch dispatch,
                CancellationToken cancel) =>
                new(p1);

            public ValueTask OpCompressArgsAsync(
                int size,
                byte[] p1,
                Dispatch dispatch,
                CancellationToken cancel) =>
                default;

            public ValueTask<ReadOnlyMemory<byte>> OpCompressReturnAsync(
                int size,
                Dispatch dispatch,
                CancellationToken cancel) =>
                new(Enumerable.Range(0, size).Select(i => (byte)i).ToArray());

            public ValueTask OpWithUserExceptionAsync(
                int size,
                Dispatch dispatch,
                CancellationToken cancel) =>
                throw new CompressMyException(Enumerable.Range(0, size).Select(i => (byte)i).ToArray());

            public ValueTask<int> OpCompressStreamArgAsync(
                Stream stream,
                Dispatch dispatch,
                CancellationToken cancel) => ReadStreamAsync(stream);

            public ValueTask<Stream> OpCompressReturnStreamAsync(
                int size,
                Dispatch dispatch,
                CancellationToken cancel) => new(new MemoryStream(new byte[size]));

            public ValueTask<Stream> OpCompressStreamArgAndReturnStreamAsync(
                Stream stream,
                Dispatch dispatch,
                CancellationToken cancel) => new(stream);
        }

        private static int ReadStream(Stream stream, byte[]? data = null) =>
            ReadStreamAsync(stream, data).AsTask().Result;

        private static async ValueTask<int> ReadStreamAsync(Stream stream, byte[]? data = null)
        {
            int totalSize = 0;
            int received;
            byte[] buffer = new byte[32];

            while ((received = await stream.ReadAsync(buffer)) != 0)
            {
                if (data != null)
                {
                    Assert.That(buffer[0..received], Is.EqualTo(data[totalSize..(totalSize + received)]));
                }
                totalSize += received;
            }
            return totalSize;
        }
    }
}<|MERGE_RESOLUTION|>--- conflicted
+++ resolved
@@ -71,16 +71,7 @@
             router.Map<ICompressTest>(new CompressTest());
             await using var connection = new Connection
             {
-<<<<<<< HEAD
-                RemoteEndpoint = server.Endpoint,
-                Options = new ConnectionOptions()
-                {
-                    Activator11 = Ice11Decoder.GetActivator(typeof(RetrySystemFailure).Assembly),
-                    Activator20 = Ice20Decoder.GetActivator(typeof(RetrySystemFailure).Assembly),
-                }
-=======
                 RemoteEndpoint = server.Endpoint
->>>>>>> 6c9e49d1
             };
             var prx = CompressTestPrx.FromConnection(connection, invoker: pipeline);
 
