// Copyright (c) ZeroC, Inc. All rights reserved.

using Microsoft.Extensions.Logging;
using NUnit.Framework;
using System;
using System.Collections.Generic;
using System.Diagnostics;
using System.Net.Security;
using System.Security.Cryptography.X509Certificates;
using System.Threading;
using System.Threading.Tasks;

namespace IceRpc.Tests.Internal
{
    /// <summary>Test fixture for tests that need to test sockets. The constructor initialize a communicator and an
    // Server and setup client/server endpoints for a configurable protocol/transport/security.<summary>
    public class SocketBaseTest
    {
        private protected SslClientAuthenticationOptions? ClientAuthenticationOptions =>
            IsSecure ? ClientConnectionOptions.AuthenticationOptions : null;
        private protected Endpoint ClientEndpoint { get; }
        private protected ILogger Logger { get; }
        protected IncomingConnectionOptions ServerConnectionOptions => _server.ConnectionOptions;
        private protected bool IsSecure { get; }
        protected OutgoingConnectionOptions ClientConnectionOptions => _communicator.ConnectionOptions;
        private protected SslServerAuthenticationOptions? ServerAuthenticationOptions =>
            IsSecure ? ServerConnectionOptions.AuthenticationOptions : null;
        private protected Endpoint ServerEndpoint { get; }
        private protected string TransportName { get; }

        private IAcceptor? _acceptor;
        private readonly AsyncSemaphore _acceptSemaphore = new(1);
        private readonly Communicator _communicator;
        private readonly Server _server;
        private readonly ILoggerFactory _loggerFactory;
        // Protects the _acceptor data member
        private readonly object _mutex = new();
        private static int _nextBasePort;

        public SocketBaseTest(
            Protocol protocol,
            string transport,
            bool secure,
            bool ipv6 = false,
            Func<string, int, string>? clientEndpoint = null,
            Func<string, int, string>? serverEndpoint = null,
            Action<ConnectionOptions>? clientConnectionOptionsBuilder = null,
            Action<ConnectionOptions>? serverConnectionOptionsBuilder = null)
        {
            int port = 11000;
            if (TestContext.Parameters.Names.Contains("IceRpc.Tests.Internal.BasePort"))
            {
                port = int.Parse(TestContext.Parameters["IceRpc.Tests.Internal.BasePort"]!);
            }
            port += Interlocked.Add(ref _nextBasePort, 1);

            TransportName = transport;
            IsSecure = secure;

            _loggerFactory = LoggerFactory.Create(
                builder =>
                {
<<<<<<< HEAD
                    //builder.AddConsole(configure => configure.LogToStandardErrorThreshold = LogLevel.Debug);
                    builder.AddSimpleConsole(configure => configure.IncludeScopes = true);
=======
                    // builder.AddConsole(configure => configure.LogToStandardErrorThreshold = LogLevel.Debug);
                    // builder.AddSimpleConsole(configure => configure.IncludeScopes = true);
>>>>>>> 4811bd21
                    // builder.AddJsonConsole(configure =>
                    // {
                    //     configure.IncludeScopes = true;
                    //     configure.JsonWriterOptions = new System.Text.Json.JsonWriterOptions()
                    //     {
                    //         Indented = true
                    //     };
                    // });
                    builder.SetMinimumLevel(LogLevel.Debug);
                });

            Logger = _loggerFactory.CreateLogger("IceRPC");

            var clientConnectionOptions = new OutgoingConnectionOptions()
            {
                AuthenticationOptions = new()
                {
                    RemoteCertificateValidationCallback =
                            CertificateValidaton.GetServerCertificateValidationCallback(
                                certificateAuthorities: new X509Certificate2Collection()
                                {
                                    new X509Certificate2("../../../certs/cacert.pem")
                                })
                },
                NonSecure = IsSecure ? NonSecure.Never : NonSecure.Always
            };
            clientConnectionOptionsBuilder?.Invoke(clientConnectionOptions);
            _communicator = new Communicator(connectionOptions: clientConnectionOptions);

            var serverConnectionOptions = new IncomingConnectionOptions()
            {
                AcceptNonSecure = secure ? NonSecure.Never : NonSecure.Always,
                AuthenticationOptions = new()
                {
                    ClientCertificateRequired = false,
                    ServerCertificate = new X509Certificate2("../../../certs/server.p12", "password")
                }
            };
            serverConnectionOptionsBuilder?.Invoke(serverConnectionOptions);
            _server = new Server(_communicator, new ServerOptions
            {
                ConnectionOptions = serverConnectionOptions,
                LoggerFactory = _loggerFactory
            });

            if (transport == "colocated")
            {
                ClientEndpoint = new ColocatedEndpoint(_server);
                ServerEndpoint = ClientEndpoint;
            }
            else
            {
                if (protocol == Protocol.Ice2)
                {
                    string host = ipv6 ? "[::1]" : "127.0.0.1";
                    string endpoint = serverEndpoint?.Invoke(host, port) ?? $"ice+{transport}://{host}:{port}";
                    ServerEndpoint = UriParser.ParseEndpoints(endpoint, _communicator, serverEndpoints: true)[0];
                    endpoint = clientEndpoint?.Invoke(host, port) ?? $"ice+{transport}://{host}:{port}";
                    ClientEndpoint = UriParser.ParseEndpoints(endpoint, _communicator, serverEndpoints: false)[0];
                }
                else
                {
                    string host = ipv6 ? "\"::1\"" : "127.0.0.1";
                    string endpoint = serverEndpoint?.Invoke(host, port) ?? $"{transport} -h {host} -p {port}";
                    ServerEndpoint = Ice1Parser.ParseEndpoints(endpoint, _communicator, serverEndpoints: true)[0];
                    endpoint = clientEndpoint?.Invoke(host, port) ?? $"{transport} -h {host} -p {port}";
                    ClientEndpoint = Ice1Parser.ParseEndpoints(endpoint, _communicator, serverEndpoints: false)[0];
                }
            }
        }

        [OneTimeTearDown]
        public async Task ShutdownAsync()
        {
            _acceptor?.Dispose();
            await _communicator.DisposeAsync();
            await _server.DisposeAsync();
            _loggerFactory.Dispose();
        }

        static protected async ValueTask<SingleStreamSocket> SingleStreamSocket(Task<MultiStreamSocket> socket) =>
            (await socket as MultiStreamOverSingleStreamSocket)!.Underlying;

        protected async Task<MultiStreamSocket> AcceptAsync()
        {
            lock (_mutex)
            {
                _acceptor ??= CreateAcceptor();
            }

            await _acceptSemaphore.EnterAsync();
            try
            {
                Connection connection = await _acceptor.AcceptAsync();
                Debug.Assert(connection.Endpoint.TransportName == TransportName);
                await connection.Socket.AcceptAsync(ServerAuthenticationOptions, default);
                if (ClientEndpoint.Protocol == Protocol.Ice2 && !connection.IsSecure)
                {
                    // If the accepted connection is not secured, we need to read the first byte from the socket.
                    // See above for the reason.
                    if (connection.Socket is MultiStreamOverSingleStreamSocket socket)
                    {
                        Memory<byte> buffer = new byte[1];
                        await socket.Underlying.ReceiveAsync(buffer, default);
                    }
                }
                return connection.Socket;
            }
            catch (Exception ex)
            {
                Console.Error.WriteLine(ex);
                throw;
            }
            finally
            {
                _acceptSemaphore.Release();
            }
        }

        protected async Task<MultiStreamSocket> ConnectAsync() => (await ConnectAndGetProxyAsync()).Socket;

        protected async Task<(MultiStreamSocket Socket, IServicePrx Proxy)> ConnectAndGetProxyAsync()
        {
            if (!ClientEndpoint.IsDatagram)
            {
                lock (_mutex)
                {
                    _acceptor ??= CreateAcceptor();
                }
            }

            Connection connection = await ClientEndpoint.ConnectAsync(
                ClientConnectionOptions,
                Logger,
                Logger,
                default);
            if (ClientEndpoint.Protocol == Protocol.Ice2 && !IsSecure)
            {
                // If establishing a non-secure Ice2 connection, we need to send a single byte. The peer peeks
                // a single byte over the socket to figure out if the client establishes a secure/non-secure
                // connection. If we were not providing this byte, the AcceptAsync from the peer would hang
                // indefinitely.
                if (connection.Socket is MultiStreamOverSingleStreamSocket socket)
                {
                    var buffer = new List<ArraySegment<byte>>() { new byte[1] { 0 } };
                    await socket.Underlying.SendAsync(buffer, default);
                }
            }

            if (connection.Endpoint.TransportName != TransportName)
            {
                Debug.Assert(TransportName == "colocated");
                Debug.Assert(connection.Socket is ColocatedSocket);
            }
            var options = new ProxyOptions()
            {
                Communicator = _communicator,
                Connection = connection,
                IsFixed = true,
                Path = "dummy",
                Protocol = ClientEndpoint.Protocol
            };
            return (connection.Socket, IServicePrx.Factory.Create(options));
        }

        protected IAcceptor CreateAcceptor() => ServerEndpoint.Acceptor(_server);

        protected MultiStreamSocket CreateDatagramServerSocket() =>
            ServerEndpoint.CreateDatagramServerConnection(_server).Socket;
    }
}<|MERGE_RESOLUTION|>--- conflicted
+++ resolved
@@ -60,13 +60,8 @@
             _loggerFactory = LoggerFactory.Create(
                 builder =>
                 {
-<<<<<<< HEAD
-                    //builder.AddConsole(configure => configure.LogToStandardErrorThreshold = LogLevel.Debug);
-                    builder.AddSimpleConsole(configure => configure.IncludeScopes = true);
-=======
                     // builder.AddConsole(configure => configure.LogToStandardErrorThreshold = LogLevel.Debug);
                     // builder.AddSimpleConsole(configure => configure.IncludeScopes = true);
->>>>>>> 4811bd21
                     // builder.AddJsonConsole(configure =>
                     // {
                     //     configure.IncludeScopes = true;
