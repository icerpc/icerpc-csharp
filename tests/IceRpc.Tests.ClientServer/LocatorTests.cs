// Copyright (c) ZeroC, Inc. All rights reserved.

using IceRpc.Configure;
using IceRpc.Features;
using IceRpc.Slice;
using NUnit.Framework;
using System.Collections.Concurrent;

namespace IceRpc.Tests.ClientServer
{
    // Tests Interceptor.Locator
    [FixtureLifeCycle(LifeCycle.InstancePerTestCase)]
    [Parallelizable(ParallelScope.All)]
    [Timeout(30000)]
    // [Log(LogAttributeLevel.Trace)]
    public sealed class LocatorTests : IAsyncDisposable
    {
        private string GreeterPath => _service.Proxy.Path;

        private bool _called;
        private readonly ConnectionPool _pool = new();
        private readonly ServicePrx _service;

        private readonly Pipeline _pipeline = new();
        private readonly Server _server;

        public LocatorTests()
        {
            var router = new Router();
            string path = $"/{Guid.NewGuid()}";
            router.Map(path, new Greeter());
            string serverEndpoint = "ice://127.0.0.1:0?tls=false";
            _server = new Server
            {
                Dispatcher = router,
                Endpoint = serverEndpoint
            };

            _server.Listen();

            // Must be created after Listen to get the port number.
            _service = ServicePrx.Parse($"ice:{path}");
            _service.Proxy.Endpoint = _server.Endpoint;
            _service.Proxy.Invoker = _pipeline;
        }

        [TestCase("adapt1", "foo:tcp -h host1 -p 10000")]
        [TestCase("adapt2", "bar:ssl -h host1 -p 10000:udp -h host2 -p 20000")]
        [TestCase("adapt3", "xyz:ssl -h host1 -p 10000 -z")]
        /// <summary>Verifies the interceptor works properly for proxies with an @ adapter endpoint.</summary>
        public async Task Locator_AdapterResolveAsync(string adapter, string proxy)
        {
            // There is no corresponding service, we're just testing the endpoints.
            var service = ServicePrx.Parse(proxy, _pipeline, IceProxyFormat.Default);
            var greeterIdentity = service.Proxy.Path[1..];

            var indirectService = ServicePrx.Parse(
                $"{greeterIdentity} @ {adapter}",
                _pipeline,
                IceProxyFormat.Default);

            var locator = new FakeLocatorPrx();
            _pipeline.UseLocator(locator, new() { LoggerFactory = LogAttributeLoggerFactory.Instance });
            _pipeline.Use(next => new InlineInvoker(
                (request, cancel) =>
                {
                    if (request.Proxy == indirectService.Proxy)
                    {
                        EndpointSelection? endpointSelection = request.Features.Get<EndpointSelection>();
                        Assert.That(endpointSelection, Is.Not.Null);
<<<<<<< HEAD
                        Assert.That(greeter.Proxy.Endpoint, Is.EqualTo(endpointSelection?.Endpoint));
=======
                        Assert.AreEqual(service.Proxy.Endpoint, endpointSelection.Endpoint);
>>>>>>> 30406093
                        _called = true;
                    }
                    return next.InvokeAsync(request, cancel);
                }));
            _pipeline.UseBinder(_pool);

            locator.RegisterAdapter(adapter, service);

            CollectionAssert.IsEmpty(indirectService.Proxy.AltEndpoints);

            ServicePrx? found = await locator.FindAdapterByIdAsync(adapter);
            Assert.That(found, Is.Not.Null);
<<<<<<< HEAD
            Assert.That(found?.Proxy.Endpoint, Is.EqualTo(greeter.Proxy.Endpoint));
=======
            Assert.AreEqual(found?.Proxy.Endpoint, service.Proxy.Endpoint);
>>>>>>> 30406093

            Assert.That(_called, Is.False);
            try
            {
                await indirectService.IcePingAsync();
            }
            catch
            {
                // ignored
            }
            Assert.That(_called, Is.True);
        }

        [TestCase(1)]
        [TestCase(2)]
        /// <summary>Makes sure a locator interceptor caches resolutions.</summary>
        public void Locator_Cache(int cacheMaxSize)
        {
            var indirectGreeter = GreeterPrx.Parse($"{GreeterPath} @ adapt", _pipeline, IceProxyFormat.Default);
            var wellKnownGreeter = GreeterPrx.Parse(GreeterPath.ToString(), _pipeline, IceProxyFormat.Default);

            var locator = new FakeLocatorPrx();
            _pipeline.UseRetry(new RetryOptions { MaxAttempts = 2 });
            _pipeline.UseLocator(
                locator,
                new LocatorOptions
                {
                    CacheMaxSize = cacheMaxSize,
                    JustRefreshedAge = TimeSpan.Zero,
                    LoggerFactory = LogAttributeLoggerFactory.Instance
                });
            _pipeline.Use(next => new InlineInvoker(
                (request, cancel) =>
                {
                    // Only test if the resolution was successful
                    EndpointSelection? endpointSelection = request.Features.Get<EndpointSelection>();
                    if (endpointSelection?.Endpoint != null)
                    {
                        if (request.Proxy == indirectGreeter.Proxy || request.Proxy == wellKnownGreeter.Proxy)
                        {
                            Assert.AreEqual(_service.Proxy.Endpoint, endpointSelection.Endpoint);
                            _called = true;
                        }
                    }
                    return next.InvokeAsync(request, cancel);
                }));

            // We don't cache the connection in order to use the locator interceptor for each invocation.
            _pipeline.UseBinder(_pool, cacheConnection: false);

            Assert.ThrowsAsync<NoEndpointException>(async () => await indirectGreeter.SayHelloAsync("hello"));
            Assert.That(_called, Is.False);
            locator.RegisterAdapter("adapt", _service);
            Assert.DoesNotThrowAsync(async () => await indirectGreeter.SayHelloAsync("hello"));
            Assert.That(_called, Is.True);
            _called = false;

            Assert.That(locator.UnregisterAdapter("adapt"), Is.True);

            // We still find it in the cache and can still call it
            Assert.DoesNotThrowAsync(async () => await indirectGreeter.SayHelloAsync("hello"));

            // Force a retry to get re-resolution
            var dispatchException = Assert.ThrowsAsync<DispatchException>(() => indirectGreeter.SayHelloAsync(
                "hello",
                new Invocation
                {
                    Features = new FeatureCollection().WithContext(
                        new Dictionary<string, string> { ["retry"] = "yes" })
                }));

            Assert.That(dispatchException!.ErrorCode, Is.EqualTo(DispatchErrorCode.ServiceNotFound));

            Assert.ThrowsAsync<NoEndpointException>(() => indirectGreeter.SayHelloAsync("hello"));

            // Same with well-known greeter

            Assert.ThrowsAsync<NoEndpointException>(() => wellKnownGreeter.SayHelloAsync("hello"));
            locator.RegisterWellKnownProxy(GreeterPath, new ServicePrx(indirectGreeter.Proxy));
            locator.RegisterAdapter("adapt", _service);
            _called = false;
            Assert.DoesNotThrowAsync(() => wellKnownGreeter.SayHelloAsync("hello"));
            Assert.That(_called, Is.True);

            Assert.That(locator.UnregisterWellKnownProxy(GreeterPath), Is.True);

            if (cacheMaxSize > 1)
            {
                // We still find it in the cache and can still call it.
                Assert.DoesNotThrowAsync(() => wellKnownGreeter.SayHelloAsync("hello"));

                // Force a retry to get re-resolution.
                dispatchException = Assert.ThrowsAsync<DispatchException>(() => wellKnownGreeter.SayHelloAsync(
                    "hello",
                    new Invocation
                    {
                        Features = new FeatureCollection().WithContext(
                            new Dictionary<string, string> { ["retry"] = "yes" })
                    }));
                Assert.That(dispatchException!.ErrorCode, Is.EqualTo(DispatchErrorCode.ServiceNotFound));
            }

            Assert.ThrowsAsync<NoEndpointException>(() => wellKnownGreeter.SayHelloAsync("hello"));
        }

        [TestCase("foo:tcp -h host1 -p 10000")]
        [TestCase("bar:ssl -h host1 -p 10000:udp -h host2 -p 20000")]
        [TestCase("cat/xyz:ssl -h host1 -p 10000 -z")]
        /// <summary>Verifies the interceptor works properly for well-known proxies.</summary>
        public async Task Locator_WellKnownProxyResolveAsync(string proxy)
        {
            // There is no corresponding service, we're just testing the endpoints.
            var service = ServicePrx.Parse(proxy, _pipeline, IceProxyFormat.Default);
            string identity = GreeterPath[1..]; // usually the stringified identity is just the path less leading /

            var wellKnownService = ServicePrx.Parse(identity, _pipeline, IceProxyFormat.Default);
            Assert.That(wellKnownService.Proxy.Endpoint, Is.Null);

            var locator = new FakeLocatorPrx();
            _pipeline.UseLocator(locator, new() { LoggerFactory = LogAttributeLoggerFactory.Instance });
            _pipeline.Use(next => new InlineInvoker(
                (request, cancel) =>
                {
                    if (request.Proxy.Endpoint == null && request.Proxy.Path == _service.Proxy.Path)
                    {
                        EndpointSelection? endpointSelection = request.Features.Get<EndpointSelection>();
                        Assert.That(endpointSelection, Is.Not.Null);
<<<<<<< HEAD
                        Assert.That(greeter.Proxy.Endpoint, Is.EqualTo(endpointSelection?.Endpoint));
=======
                        Assert.AreEqual(service.Proxy.Endpoint, endpointSelection.Endpoint);
>>>>>>> 30406093
                        _called = true;
                    }
                    return next.InvokeAsync(request, cancel);
                }));
            _pipeline.UseBinder(_pool);

            // Test with direct endpoints
            locator.RegisterWellKnownProxy(GreeterPath, service);
            ServicePrx? found = await locator.FindObjectByIdAsync(GreeterPath);
            Assert.That(found, Is.Not.Null);
<<<<<<< HEAD
            Assert.That(found?.Proxy.Endpoint, Is.EqualTo(greeter.Proxy.Endpoint));
=======
            Assert.AreEqual(found?.Proxy.Endpoint, service.Proxy.Endpoint);
>>>>>>> 30406093

            Assert.That(_called, Is.False);
            try
            {
                await wellKnownService.IcePingAsync();
            }
            catch
            {
                // ignored
            }
            Assert.That(_called, Is.True);
            _called = false;

            // Test with indirect endpoints
            string adapter = $"adapter/{identity}";
            var indirectService = ServicePrx.Parse($"{identity} @ '{adapter}'", _pipeline, IceProxyFormat.Default);

            locator.RegisterAdapter(adapter, service);

            Assert.That(locator.UnregisterWellKnownProxy(GreeterPath), Is.True);
            locator.RegisterWellKnownProxy(GreeterPath, indirectService);

            found = await locator.FindObjectByIdAsync(GreeterPath);
            Assert.That(found, Is.Not.Null);
<<<<<<< HEAD
            Assert.That(found?.Proxy.Endpoint, Is.EqualTo(indirectGreeter.Proxy.Endpoint)); // partial resolution
=======
            Assert.AreEqual(indirectService.Proxy.Endpoint, found?.Proxy.Endpoint); // partial resolution
>>>>>>> 30406093

            Assert.That(_called, Is.False);
            try
            {
                await wellKnownService.IcePingAsync();
            }
            catch
            {
                // ignored
            }
            Assert.That(_called, Is.True);
        }

        [TearDown]
        public async ValueTask DisposeAsync()
        {
            await _server.DisposeAsync();
            await _pool.DisposeAsync();
        }

        // An implementation of the ILocatorPrx interface used for testing
        private class FakeLocatorPrx : ILocatorPrx
        {
            private readonly IDictionary<string, ServicePrx> _adapterMap =
                new ConcurrentDictionary<string, ServicePrx>();
            private readonly IDictionary<string, ServicePrx> _wellKnownMap =
                new ConcurrentDictionary<string, ServicePrx>();

            public Task<ServicePrx?> FindObjectByIdAsync(
                string id,
                Invocation? invocation = null,
                CancellationToken cancel = default) =>
                Task.FromResult<ServicePrx?>(_wellKnownMap.TryGetValue(id, out ServicePrx value) ? value : null);

            public Task<ServicePrx?> FindAdapterByIdAsync(
                string id,
                Invocation? invocation = null,
                CancellationToken cancel = default) =>
                Task.FromResult<ServicePrx?>(_adapterMap.TryGetValue(id, out ServicePrx value) ? value : null);

            public Task<LocatorRegistryPrx?> GetRegistryAsync(Invocation? invocation, CancellationToken cancel)
            {
                Assert.Fail("unexpected call to GetRegistryAsync");
                return Task.FromResult<LocatorRegistryPrx?>(null);
            }

            internal void RegisterAdapter(string adapterId, ServicePrx dummy) =>
                _adapterMap.Add(adapterId, dummy);

            internal void RegisterWellKnownProxy(string path, ServicePrx dummy) =>
                _wellKnownMap.Add(path, dummy);

            internal bool UnregisterAdapter(string adapter) => _adapterMap.Remove(adapter);
            internal bool UnregisterWellKnownProxy(string path) => _wellKnownMap.Remove(path);
        }

        private class Greeter : Service, IGreeter
        {
            public ValueTask SayHelloAsync(string message, Dispatch dispatch, CancellationToken cancel)
            {
                if (dispatch.Features.GetContext().ContainsKey("retry"))
                {
                    // Other replica so that the retry interceptor clears the connection
                    // We have to use DispatchException(ServiceNotFound) because we use ice.
                    throw new DispatchException(DispatchErrorCode.ServiceNotFound, RetryPolicy.OtherReplica);
                }
                return default;
            }
        }
    }
}<|MERGE_RESOLUTION|>--- conflicted
+++ resolved
@@ -68,11 +68,8 @@
                     {
                         EndpointSelection? endpointSelection = request.Features.Get<EndpointSelection>();
                         Assert.That(endpointSelection, Is.Not.Null);
-<<<<<<< HEAD
-                        Assert.That(greeter.Proxy.Endpoint, Is.EqualTo(endpointSelection?.Endpoint));
-=======
-                        Assert.AreEqual(service.Proxy.Endpoint, endpointSelection.Endpoint);
->>>>>>> 30406093
+                        Assert.That(service.Proxy.Endpoint, Is.EqualTo(endpointSelection.Endpoint));
+
                         _called = true;
                     }
                     return next.InvokeAsync(request, cancel);
@@ -85,12 +82,7 @@
 
             ServicePrx? found = await locator.FindAdapterByIdAsync(adapter);
             Assert.That(found, Is.Not.Null);
-<<<<<<< HEAD
-            Assert.That(found?.Proxy.Endpoint, Is.EqualTo(greeter.Proxy.Endpoint));
-=======
-            Assert.AreEqual(found?.Proxy.Endpoint, service.Proxy.Endpoint);
->>>>>>> 30406093
-
+            Assert.That(found?.Proxy.Endpoint, Is.EqualTo(service.Proxy.Endpoint));
             Assert.That(_called, Is.False);
             try
             {
@@ -217,11 +209,8 @@
                     {
                         EndpointSelection? endpointSelection = request.Features.Get<EndpointSelection>();
                         Assert.That(endpointSelection, Is.Not.Null);
-<<<<<<< HEAD
-                        Assert.That(greeter.Proxy.Endpoint, Is.EqualTo(endpointSelection?.Endpoint));
-=======
-                        Assert.AreEqual(service.Proxy.Endpoint, endpointSelection.Endpoint);
->>>>>>> 30406093
+                        Assert.That(service.Proxy.Endpoint, Is.EqualTo(endpointSelection.Endpoint));
+
                         _called = true;
                     }
                     return next.InvokeAsync(request, cancel);
@@ -231,13 +220,9 @@
             // Test with direct endpoints
             locator.RegisterWellKnownProxy(GreeterPath, service);
             ServicePrx? found = await locator.FindObjectByIdAsync(GreeterPath);
+            
             Assert.That(found, Is.Not.Null);
-<<<<<<< HEAD
-            Assert.That(found?.Proxy.Endpoint, Is.EqualTo(greeter.Proxy.Endpoint));
-=======
-            Assert.AreEqual(found?.Proxy.Endpoint, service.Proxy.Endpoint);
->>>>>>> 30406093
-
+            Assert.That(found?.Proxy.Endpoint, Is.EqualTo(service.Proxy.Endpoint));
             Assert.That(_called, Is.False);
             try
             {
@@ -260,13 +245,9 @@
             locator.RegisterWellKnownProxy(GreeterPath, indirectService);
 
             found = await locator.FindObjectByIdAsync(GreeterPath);
+            
             Assert.That(found, Is.Not.Null);
-<<<<<<< HEAD
-            Assert.That(found?.Proxy.Endpoint, Is.EqualTo(indirectGreeter.Proxy.Endpoint)); // partial resolution
-=======
-            Assert.AreEqual(indirectService.Proxy.Endpoint, found?.Proxy.Endpoint); // partial resolution
->>>>>>> 30406093
-
+            Assert.That(found?.Proxy.Endpoint, Is.EqualTo(indirectService.Proxy.Endpoint)); // partial resolution
             Assert.That(_called, Is.False);
             try
             {
