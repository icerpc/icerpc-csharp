// Copyright (c) ZeroC, Inc. All rights reserved.

using IceRpc.Slice;
using IceRpc.Transports.Internal;
using Microsoft.Extensions.Logging;
using System.Collections.Immutable;
using System.Diagnostics;
using System.Globalization;
using System.Net.Security;

namespace IceRpc.Transports;

/// <summary>Implements <see cref="IClientTransport{ISingleStreamTransportConnection}"/> for the tcp and ssl transports.
/// </summary>
public class TcpClientTransport : IClientTransport<ISingleStreamTransportConnection>
{
    /// <inheritdoc/>
    public string Name => TransportNames.Tcp;

    /// <summary>The default timeout value for tcp/ssl endpoints with Slice1.</summary>
    private const int DefaultTcpTimeout = 60_000; // 60s

    private readonly TcpClientTransportOptions _options;

    /// <summary>Constructs a <see cref="TcpClientTransport"/>.</summary>
    public TcpClientTransport()
        : this(new())
    {
    }

    /// <summary>Constructs a <see cref="TcpClientTransport"/>.</summary>
    /// <param name="options">The transport options.</param>
    public TcpClientTransport(TcpClientTransportOptions options) => _options = options;

    /// <inheritdoc/>
    public bool CheckParams(Endpoint endpoint) => CheckParams(endpoint, out _);

    /// <inheritdoc/>
    public ISingleStreamTransportConnection CreateConnection(
        Endpoint endpoint,
        SslClientAuthenticationOptions? authenticationOptions,
        ILogger logger)
    {
        // This is the composition root of the tcp client transport, where we install log decorators when logging
        // is enabled.

        if (!CheckParams(endpoint, out string? endpointTransport))
        {
            throw new FormatException($"cannot create a TCP connection to endpoint '{endpoint}'");
        }

        if (endpointTransport is null)
        {
            endpoint = endpoint with { Params = endpoint.Params.Add("transport", Name) };
        }

        authenticationOptions = authenticationOptions?.Clone() ??
            (endpointTransport == TransportNames.Ssl ? new SslClientAuthenticationOptions() : null);

        if (authenticationOptions is not null)
        {
            // Add the endpoint protocol to the SSL application protocols (used by TLS ALPN) and set the
            // TargetHost to the endpoint host. On the client side, the application doesn't necessarily
            // need to provide authentication options if it relies on system certificates and doesn't specify
            // certificate validation.
            authenticationOptions.TargetHost ??= endpoint.Host;
            authenticationOptions.ApplicationProtocols ??= new List<SslApplicationProtocol>
            {
                new SslApplicationProtocol(endpoint.Protocol.Name)
            };
        }

<<<<<<< HEAD
        var clientConnection = new TcpClientTransportConnection(
            endpoint.Host,
            endpoint.Port,
            authenticationOptions,
            _options);
=======
        var clientConnection = new TcpClientNetworkConnection(endpoint, authenticationOptions, _options);
>>>>>>> 201a126f

        return logger.IsEnabled(TcpLoggerExtensions.MaxLogLevel) ?
            new LogTcpTransportConnectionDecorator(clientConnection, logger) : clientConnection;
    }

    /// <summary>Checks the parameters of a tcp endpoint and returns the value of the transport parameter. The "t"
    /// and "z" parameters are supported and ignored for compatibility with ZeroC Ice.</summary>
    /// <returns><c>true</c> when the endpoint parameters are valid; otherwise, <c>false</c>.</returns>
    internal static bool CheckParams(Endpoint endpoint, out string? transportValue)
    {
        transportValue = null;

        foreach ((string name, string value) in endpoint.Params)
        {
            switch (name)
            {
                case "transport":
                    if (value is TransportNames.Tcp or TransportNames.Ssl)
                    {
                        transportValue = value;
                    }
                    else
                    {
                        return false;
                    }
                    break;

                case "t":
                case "z":
                    // we don't check the value since we ignore it
                    break;

                default:
                    return false;
            }
        }

        return true;
    }

    /// <summary>Decodes the body of a tcp or ssl ice endpoint encoded using Slice1.</summary>
    internal static Endpoint DecodeEndpoint(ref SliceDecoder decoder, string transport)
    {
        Debug.Assert(decoder.Encoding == SliceEncoding.Slice1);

        string host = decoder.DecodeString();
        if (Uri.CheckHostName(host) == UriHostNameType.Unknown)
        {
            throw new InvalidDataException($"received service address with invalid host '{host}'");
        }

        ushort port = checked((ushort)decoder.DecodeInt32());
        int timeout = decoder.DecodeInt32();
        bool compress = decoder.DecodeBool();

        ImmutableDictionary<string, string>.Builder builder =
            ImmutableDictionary.CreateBuilder<string, string>();

        builder.Add("transport", transport);

        if (timeout != DefaultTcpTimeout)
        {
            builder.Add("t", timeout.ToString(CultureInfo.InvariantCulture));
        }
        if (compress)
        {
            builder.Add("z", "");
        }

        return new Endpoint(Protocol.Ice, host, port, builder.ToImmutable());
    }

    /// <summary>Encodes the body of a tcp or ssl ice endpoint using Slice1.</summary>
    internal static void EncodeEndpoint(ref SliceEncoder encoder, Endpoint endpoint)
    {
        Debug.Assert(encoder.Encoding == SliceEncoding.Slice1);
        Debug.Assert(endpoint.Protocol == Protocol.Ice);

        encoder.EncodeString(endpoint.Host);
        encoder.EncodeInt32(endpoint.Port);
        int timeout = endpoint.Params.TryGetValue("t", out string? timeoutValue) ?
            timeoutValue == "infinite" ? -1 : int.Parse(timeoutValue, CultureInfo.InvariantCulture) :
            DefaultTcpTimeout;
        encoder.EncodeInt32(timeout);
        encoder.EncodeBool(endpoint.Params.ContainsKey("z"));
    }
}<|MERGE_RESOLUTION|>--- conflicted
+++ resolved
@@ -70,15 +70,7 @@
             };
         }
 
-<<<<<<< HEAD
-        var clientConnection = new TcpClientTransportConnection(
-            endpoint.Host,
-            endpoint.Port,
-            authenticationOptions,
-            _options);
-=======
-        var clientConnection = new TcpClientNetworkConnection(endpoint, authenticationOptions, _options);
->>>>>>> 201a126f
+        var clientConnection = new TcpClientTransportConnection(endpoint, authenticationOptions, _options);
 
         return logger.IsEnabled(TcpLoggerExtensions.MaxLogLevel) ?
             new LogTcpTransportConnectionDecorator(clientConnection, logger) : clientConnection;
