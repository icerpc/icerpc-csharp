--- conflicted
+++ resolved
@@ -66,60 +66,6 @@
             Exception exception,
             IncomingRequest request)
         {
-<<<<<<< HEAD
-            RemoteException exception;
-            if (protocol == Protocol.Ice1)
-            {
-                ReplyStatus replyStatus = response.Features.Get<ReplyStatus>();
-                if (replyStatus == ReplyStatus.UserException)
-                {
-                    exception = decoder.DecodeException();
-                }
-                else
-                {
-                    exception = ((Ice11Decoder)decoder).DecodeIce1SystemException(replyStatus);
-                }
-            }
-            else
-            {
-                ReplyStatus replyStatus = response.Fields.Get((int)FieldKey.ReplyStatus,
-                                                              decoder => decoder.DecodeReplyStatus());
-
-                if (replyStatus == default) // not set
-                {
-                    exception = decoder.DecodeException();
-                }
-                else
-                {
-                    if (response.PayloadEncoding != Encoding.Ice11)
-                    {
-                        throw new InvalidDataException($"unexpected {nameof(FieldKey.ReplyStatus)} field");
-                    }
-                    exception = ((Ice11Decoder)decoder).DecodeIce1SystemException(replyStatus);
-                }
-            }
-            decoder.CheckEndOfBuffer(skipTaggedParams: false);
-            return exception;
-        }
-
-        /// <summary>Encodes an exception into the given response. The encoding of an exception is protocol and
-        /// encoding specific. If the exception is encoded is a 1.1 payload, the exception needs to be encoded
-        /// either as a user or system exception. If the 1.1 encoded exception is sent with the Ice1 protocol,
-        /// this method also sets the <see cref="ReplyStatus"/> feature to allow figure it out when encoding
-        /// the Ice1 response frame. If it's the sent with the Ice2 protocol, the reply status is sent with
-        /// the <see cref="FieldKey.ReplyStatus"/>. This method also sets the <see
-        /// cref="FieldKey.RetryPolicy"/> if an exception retry policy is set.</summary>
-        internal static void EncodeResponseException(
-            this Protocol protocol,
-            IncomingRequest request,
-            OutgoingResponse response,
-            Exception exception)
-        {
-            var bufferWriter = new BufferWriter();
-            IceEncoder encoder = request.PayloadEncoding.CreateIceEncoder(bufferWriter, classFormat: FormatType.Sliced);
-
-=======
->>>>>>> b98b1d41
             if (protocol == Protocol.Ice1)
             {
                 if (exception is OperationCanceledException)
@@ -192,28 +138,6 @@
         {
             if (incomingResponse.ResultType == ResultType.Failure && incomingResponse.Protocol != targetProtocol)
             {
-<<<<<<< HEAD
-                var outgoingResponse = new OutgoingResponse(targetProtocol, response.ResultType)
-                {
-                    Features = new(),
-                    Payload = new ReadOnlyMemory<byte>[] { response.Payload },
-                    PayloadEncoding = response.PayloadEncoding,
-                };
-
-                if (response.Protocol == Protocol.Ice1)
-                {
-                    outgoingResponse.Features.Set(response.Features.Get<ReplyStatus>());
-                }
-                else
-                {
-                    ReplyStatus replyStatus = response.Fields.Get((int)FieldKey.ReplyStatus,
-                                                                  decoder => decoder.DecodeReplyStatus());
-
-                    if (replyStatus == default) // not set
-                    {
-                        outgoingResponse.Features.Set(
-                            response.ResultType == ResultType.Success ? ReplyStatus.OK : ReplyStatus.UserException);
-=======
                 if (incomingResponse.Protocol == Protocol.Ice2 && incomingResponse.PayloadEncoding == Encoding.Ice20)
                 {
                     Debug.Assert(targetProtocol == Protocol.Ice1);
@@ -229,7 +153,6 @@
                         var systemException = (RemoteException)_activator20.CreateInstance(typeId, decoder)!;
                         decoder.CheckEndOfBuffer(skipTaggedParams: false);
                         return targetProtocol.CreateResponseFromRemoteException(systemException, Encoding.Ice11);
->>>>>>> b98b1d41
                     }
                 }
                 else if (incomingResponse.Protocol == Protocol.Ice1 &&
@@ -244,14 +167,10 @@
 
                     if (replyStatus > ReplyStatus.UserException)
                     {
-<<<<<<< HEAD
-                        outgoingResponse.Features.Set(replyStatus);
-=======
                         RemoteException systemException =
                             new Ice11Decoder(incomingResponse.Payload).DecodeIce1SystemException(replyStatus);
 
                         return targetProtocol.CreateResponseFromRemoteException(systemException, Encoding.Ice20);
->>>>>>> b98b1d41
                     }
                 }
             }
@@ -298,19 +217,6 @@
                 }
                 else
                 {
-<<<<<<< HEAD
-                    // Don't forward RetryPolicy
-                    FieldsDefaults = response.Fields.ToImmutableDictionary().Remove((int)FieldKey.RetryPolicy),
-                    Payload = new ReadOnlyMemory<byte>[] { response.Payload },
-                    PayloadEncoding = response.PayloadEncoding,
-                };
-
-                if (response.Protocol == Protocol.Ice1 && response.PayloadEncoding == Encoding.Ice11)
-                {
-                    outgoingResponse.Fields.Add(
-                        (int)FieldKey.ReplyStatus,
-                        encoder => encoder.EncodeReplyStatus(response.Features.Get<ReplyStatus>()));
-=======
                     encoder.EncodeException(remoteException);
                     features.Set(ReplyStatus.UserException);
                 }
@@ -322,7 +228,6 @@
                 {
                     // We switch to the 2.0 encoding because the 1.1 encoding is lossy for system exceptions.
                     payloadEncoding = Encoding.Ice20;
->>>>>>> b98b1d41
                 }
 
                 IceEncoder encoder = payloadEncoding.CreateIceEncoder(bufferWriter, classFormat: FormatType.Sliced);
