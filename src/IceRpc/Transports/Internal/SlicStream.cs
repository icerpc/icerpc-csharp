// Copyright (c) ZeroC, Inc. All rights reserved.

using IceRpc.Internal;
using System.Buffers;
using System.Diagnostics;
using System.IO.Pipelines;

namespace IceRpc.Transports.Internal;

/// <summary>The stream implementation for Slic. The stream implementation implements flow control to ensure data
/// isn't buffered indefinitely if the application doesn't consume it. Buffering and flow control are only enable
/// when sending multiple Slic packet or if the Slic packet size exceeds the peer packet maximum size.</summary>
internal class SlicStream : IMultiplexedStream
{
    public ulong Id
    {
        get
        {
            ulong id = Thread.VolatileRead(ref _id);
            if (id == ulong.MaxValue)
            {
                throw new InvalidOperationException("The stream ID isn't allocated yet.");
            }
            return id;
        }

        set
        {
            Debug.Assert(_id == ulong.MaxValue);
            Thread.VolatileWrite(ref _id, value);
        }
    }

    public PipeReader Input =>
        _inputPipeReader ?? throw new InvalidOperationException("A local unidirectional stream has no Input.");

    /// <inheritdoc/>
    public bool IsBidirectional { get; }

    /// <inheritdoc/>
    public bool IsRemote { get; }

    /// <inheritdoc/>
    public bool IsStarted => Thread.VolatileRead(ref _id) != ulong.MaxValue;

    public PipeWriter Output =>
        _outputPipeWriter ?? throw new InvalidOperationException("A remote unidirectional stream has no Output.");

    public Task ReadsClosed => _readsClosedTcs.Task;

    public Task WritesClosed => _writesClosedTcs.Task;

    internal bool ReadsCompleted => _state.HasFlag(State.ReadsCompleted);

    internal bool WritesCompleted => _state.HasFlag(State.WritesCompleted);

    private readonly SlicConnection _connection;
    private ulong _id = ulong.MaxValue;
    private readonly SlicPipeReader? _inputPipeReader;
    private readonly SlicPipeWriter? _outputPipeWriter;
    private readonly TaskCompletionSource _readsClosedTcs = new(TaskCreationOptions.RunContinuationsAsynchronously);
    private volatile int _sendCredit = int.MaxValue;
    // The semaphore is used when flow control is enabled to wait for additional send credit to be available.
    private readonly AsyncSemaphore _sendCreditSemaphore = new(1, 1);
    private Task? _sendStreamConsumedFrameTask;
    private int _state;
    private readonly TaskCompletionSource _writesClosedTcs = new(TaskCreationOptions.RunContinuationsAsynchronously);

    internal SlicStream(SlicConnection connection, bool bidirectional, bool remote)
    {
        _connection = connection;
        _sendCredit = _connection.PeerPauseWriterThreshold;

        IsBidirectional = bidirectional;
        IsRemote = remote;

        if (!IsBidirectional)
        {
            if (IsRemote)
            {
                // Write-side of remote unidirectional stream is marked as completed.
                TrySetWritesClosed();
            }
            else
            {
                // Read-side of local unidirectional stream is marked as completed.
                TrySetReadsClosed();
            }
        }

        if (IsRemote || IsBidirectional)
        {
            _inputPipeReader = new SlicPipeReader(
                this,
                _connection.Pool,
                _connection.MinSegmentSize,
                _connection.ResumeWriterThreshold,
                _connection.PauseWriterThreshold);
        }

        if (!IsRemote || IsBidirectional)
        {
            _outputPipeWriter = new SlicPipeWriter(this, _connection.Pool, _connection.MinSegmentSize);
        }
    }

    internal void Abort(IceRpcException completeException)
    {
        if (TrySetReadsClosed())
        {
            _inputPipeReader?.Abort(completeException);
        }
        if (TrySetWritesClosed())
        {
            _outputPipeWriter?.Abort(completeException);
        }
    }

    internal void AbortRead()
    {
        if (!ReadsCompleted)
        {
            if (IsStarted)
            {
                _ = SendStopSendingFrameAndCompleteReadsAsync();
            }
            else
            {
                TrySetReadsClosed();
            }
        }

        async Task SendStopSendingFrameAndCompleteReadsAsync()
        {
            if (IsRemote)
            {
                // Complete reads before sending the stop sending frame to ensure the stream max count is decreased
                // before the peer receives the frame.
                TrySetReadsClosed();
            }

            try
            {
                await _connection.SendFrameAsync(
                    stream: this,
                    FrameType.StreamStopSending,
                    new StreamStopSendingBody(applicationErrorCode: 0).Encode,
                    default).ConfigureAwait(false);
            }
            catch (IceRpcException)
            {
                // Ignore connection failures.
            }
            catch (Exception exception)
            {
                Debug.Fail($"Sending of Slic stream stop sending frame due to an unhandled exception: {exception}");
                throw;
            }

            if (!IsRemote)
            {
                // Complete reads after sending the stop sending frame to ensure the peer's stream max count is
                // decreased before it receives a frame for a new stream.
                TrySetReadsClosed();
            }
        }
    }

    internal void AbortWrite()
    {
        if (!WritesCompleted)
        {
            if (IsStarted)
            {
                _ = SendResetFrameAndCompleteWritesAsync();
            }
            else
            {
                TrySetWritesClosed();
            }
        }

        async Task SendResetFrameAndCompleteWritesAsync()
        {
            if (IsRemote)
            {
                // Complete writes before sending the reset frame to ensure the stream max count is decreased before
                // the peer receives the frame.
                TrySetWritesClosed();
            }

            try
            {
                await _connection.SendFrameAsync(
                    stream: this,
                    FrameType.StreamReset,
                    new StreamResetBody(applicationErrorCode: 0).Encode,
                    default).ConfigureAwait(false);
            }
            catch (IceRpcException)
            {
                // Ignore connection failures.
            }
            catch (Exception exception)
            {
                Debug.Fail($"Sending of Slic stream reset frame failed due to an unhandled exception: {exception}");
                throw;
            }

            if (!IsRemote)
            {
                // Complete writes after sending the reset frame to ensure the peer's stream max count is decreased
                // before it receives a frame for a new stream.
                TrySetWritesClosed();
            }
        }
    }

    internal async ValueTask<int> AcquireSendCreditAsync(CancellationToken cancellationToken)
    {
        // Acquire the semaphore to ensure flow control allows sending additional data. It's important to acquire
        // the semaphore before checking _sendCredit. The semaphore acquisition will block if we can't send
        // additional data (_sendCredit == 0). Acquiring the semaphore ensures that we are allowed to send
        // additional data and _sendCredit can be used to figure out the size of the next packet to send.
        await _sendCreditSemaphore.EnterAsync(cancellationToken).ConfigureAwait(false);
        return _sendCredit;
    }

    internal void CompleteReads()
    {
        if (IsRemote && TrySetReadsClosed())
        {
            _ = SendStreamReadsCompletedAsync();
        }

        async Task SendStreamReadsCompletedAsync()
        {
            try
            {
                await _connection.SendFrameAsync(
                    stream: this,
                    FrameType.StreamReadsCompleted,
                    encode: null,
                    default).ConfigureAwait(false);
            }
            catch (IceRpcException)
            {
                // Ignore connection failures.
            }
        }
    }

    internal void CompleteWrites()
    {
        if (!WritesCompleted)
        {
            if (IsStarted)
            {
                _ = SendStreamLastFrameAsync();
            }
            else
            {
                TrySetWritesClosed();
            }
        }

        async Task SendStreamLastFrameAsync()
        {
            try
            {
                // SendStreamFrameAsync calls TrySetWritesClosed when appropriate.
                await _connection.SendStreamFrameAsync(
                    this,
                    ReadOnlySequence<byte>.Empty,
                    ReadOnlySequence<byte>.Empty,
                    endStream: true,
                    default).ConfigureAwait(false);
            }
            catch (IceRpcException)
            {
                // Ignore connection failures.
            }
            catch (Exception exception)
            {
                Debug.Fail($"Sending of Slic stream last frame failed due to an unhandled exception: {exception}");
                throw;
            }
        }
    }

    internal void ConsumeSendCredit(int consumed)
    {
        // Decrease the size of remaining data that we are allowed to send. If all the credit is consumed,
        // _sendCredit will be 0 and we don't release the semaphore to prevent further sends. The semaphore will be
        // released once the stream receives a StreamConsumed frame.
        int sendCredit = Interlocked.Add(ref _sendCredit, -consumed);
        if (sendCredit > 0)
        {
            _sendCreditSemaphore.Release();
        }
        Debug.Assert(sendCredit >= 0);
    }

    internal ValueTask FillBufferWriterAsync(
        IBufferWriter<byte> bufferWriter,
        int byteCount,
        CancellationToken cancellationToken) =>
        _connection.FillBufferWriterAsync(bufferWriter, byteCount, cancellationToken);

    internal void ReceivedConsumedFrame(int size)
    {
        int newValue = Interlocked.Add(ref _sendCredit, size);
        if (newValue == size)
        {
            Debug.Assert(_sendCreditSemaphore.Count == 0);
            _sendCreditSemaphore.Release();
        }
        else if (newValue > _connection.PeerPauseWriterThreshold)
        {
            // The peer is trying to increase the credit to a value which is larger than what it is allowed to.
            throw new IceRpcException(
                IceRpcError.IceRpcError,
                "The consumed frame size is trying to increase the credit to a value larger than allowed.");
        }
    }

    internal ValueTask<int> ReceivedStreamFrameAsync(int size, bool endStream, CancellationToken cancellationToken)
    {
        Debug.Assert(_inputPipeReader is not null);
        return ReadsCompleted ? new(0) : _inputPipeReader.ReceivedStreamFrameAsync(size, endStream, cancellationToken);
    }

    internal void ReceivedReadsCompletedFrame()
    {
        if (IsRemote)
        {
            throw new IceRpcException(
                IceRpcError.IceRpcError,
                "Received unexpected Slic stream reads closed frame on remote stream.");
        }

        if (!WritesCompleted)
        {
            // This frame can only be received once the peer completed reads after reading the StreamLast frame.
            throw new IceRpcException(
                IceRpcError.IceRpcError,
                "Received unexpected Slic stream reads closed frame on local stream with unclosed writes.");
        }
    }

    internal void ReceivedResetFrame()
    {
        if (!IsBidirectional && !IsRemote)
        {
            throw new IceRpcException(
                IceRpcError.IceRpcError,
                "Received unexpected Slic reset frame on local unidirectional stream.");
        }

        if (TrySetReadsClosed())
        {
            _inputPipeReader?.Abort(new IceRpcException(IceRpcError.TruncatedData));
        }
    }

    internal void ReceivedStopSendingFrame()
    {
        if (!IsBidirectional && IsRemote)
        {
            throw new IceRpcException(
                IceRpcError.IceRpcError,
                "Received unexpected Slic stop sending frame on remote unidirectional stream.");
        }

        if (TrySetWritesClosed())
        {
            _outputPipeWriter?.Abort(exception: null);
        }
    }

    internal ValueTask<FlushResult> SendStreamFrameAsync(
        ReadOnlySequence<byte> source1,
        ReadOnlySequence<byte> source2,
        bool endStream,
        CancellationToken cancellationToken) =>
        _connection.SendStreamFrameAsync(this, source1, source2, endStream, cancellationToken);

    internal void SendStreamConsumed(int size)
    {
        Task previousSendStreamConsumedFrameTask = _sendStreamConsumedFrameTask ?? Task.CompletedTask;
        _sendStreamConsumedFrameTask = SendStreamLastFrameAsync();

        async Task SendStreamLastFrameAsync()
        {
            try
            {
                // First wait for the sending of the previous stream consumed task to complete.
                await previousSendStreamConsumedFrameTask.ConfigureAwait(false);

                // Send the stream consumed frame.
                await _connection.SendFrameAsync(
                    stream: this,
                    FrameType.StreamConsumed,
                    new StreamConsumedBody((ulong)size).Encode,
                    CancellationToken.None).ConfigureAwait(false);
            }
            catch (IceRpcException)
            {
                // Ignore connection failures.
            }
            catch (Exception exception)
            {
                Debug.Fail($"Sending of Slic stream consumed frame failed due to an unhandled exception: {exception}");
                throw;
            }
        }
    }

    internal bool TrySetReadsClosed()
    {
        if (TrySetState(State.ReadsCompleted))
        {
            _readsClosedTcs.SetResult();
            return true;
        }
        else
        {
            return false;
        }
    }

    internal bool TrySetWritesClosed()
    {
        if (TrySetState(State.WritesCompleted))
        {
            _writesClosedTcs.TrySetResult();
            return true;
        }
        else
        {
            return false;
        }
    }

<<<<<<< HEAD
=======
    private void CompleteUnidirectionalStreamReads()
    {
        Debug.Assert(ReadsCompleted);

        // Notify the peer that reads are completed. The connection will release the unidirectional stream semaphore
        // and allow opening a new unidirectional stream if the maximum unidirectional count was reached.
        _ = SendUnidirectionalStreamReleaseAsync();

        async Task SendUnidirectionalStreamReleaseAsync()
        {
            try
            {
                await _connection.SendFrameAsync(
                    stream: this,
                    FrameType.UnidirectionalStreamReleased,
                    encode: null,
                    default).ConfigureAwait(false);
            }
            catch (IceRpcException)
            {
                // Ignore connection failures.
            }
            catch (Exception exception)
            {
                Debug.Fail($"Sending of Slic unidirectional stream released frame failed due to an unhandled exception: {exception}");
                throw;
            }
        }
    }

>>>>>>> 8c2da7a9
    private bool TrySetState(State state)
    {
        if (_state.TrySetFlag(state, out int newState))
        {
            if ((state.HasFlag(State.ReadsCompleted) || state.HasFlag(State.WritesCompleted)) &&
                newState.HasFlag(State.ReadsCompleted | State.WritesCompleted))
            {
                // The stream reads and writes are completed, it's time to release the stream.
                if (IsStarted)
                {
                    _connection.ReleaseStream(this);
                }
            }
            return true;
        }
        else
        {
            return false;
        }
    }

    [Flags]
    private enum State : int
    {
        ReadsCompleted = 1,
        WritesCompleted = 2,
    }
}<|MERGE_RESOLUTION|>--- conflicted
+++ resolved
@@ -116,105 +116,9 @@
         }
     }
 
-    internal void AbortRead()
-    {
-        if (!ReadsCompleted)
-        {
-            if (IsStarted)
-            {
-                _ = SendStopSendingFrameAndCompleteReadsAsync();
-            }
-            else
-            {
-                TrySetReadsClosed();
-            }
-        }
-
-        async Task SendStopSendingFrameAndCompleteReadsAsync()
-        {
-            if (IsRemote)
-            {
-                // Complete reads before sending the stop sending frame to ensure the stream max count is decreased
-                // before the peer receives the frame.
-                TrySetReadsClosed();
-            }
-
-            try
-            {
-                await _connection.SendFrameAsync(
-                    stream: this,
-                    FrameType.StreamStopSending,
-                    new StreamStopSendingBody(applicationErrorCode: 0).Encode,
-                    default).ConfigureAwait(false);
-            }
-            catch (IceRpcException)
-            {
-                // Ignore connection failures.
-            }
-            catch (Exception exception)
-            {
-                Debug.Fail($"Sending of Slic stream stop sending frame due to an unhandled exception: {exception}");
-                throw;
-            }
-
-            if (!IsRemote)
-            {
-                // Complete reads after sending the stop sending frame to ensure the peer's stream max count is
-                // decreased before it receives a frame for a new stream.
-                TrySetReadsClosed();
-            }
-        }
-    }
-
-    internal void AbortWrite()
-    {
-        if (!WritesCompleted)
-        {
-            if (IsStarted)
-            {
-                _ = SendResetFrameAndCompleteWritesAsync();
-            }
-            else
-            {
-                TrySetWritesClosed();
-            }
-        }
-
-        async Task SendResetFrameAndCompleteWritesAsync()
-        {
-            if (IsRemote)
-            {
-                // Complete writes before sending the reset frame to ensure the stream max count is decreased before
-                // the peer receives the frame.
-                TrySetWritesClosed();
-            }
-
-            try
-            {
-                await _connection.SendFrameAsync(
-                    stream: this,
-                    FrameType.StreamReset,
-                    new StreamResetBody(applicationErrorCode: 0).Encode,
-                    default).ConfigureAwait(false);
-            }
-            catch (IceRpcException)
-            {
-                // Ignore connection failures.
-            }
-            catch (Exception exception)
-            {
-                Debug.Fail($"Sending of Slic stream reset frame failed due to an unhandled exception: {exception}");
-                throw;
-            }
-
-            if (!IsRemote)
-            {
-                // Complete writes after sending the reset frame to ensure the peer's stream max count is decreased
-                // before it receives a frame for a new stream.
-                TrySetWritesClosed();
-            }
-        }
-    }
+    internal void AbortRead(ulong applicationErrorCode) => CompleteOrAbortReads(applicationErrorCode);
+
+    internal void AbortWrite(ulong applicationErrorCode) => CompleteOrAbortWrites(applicationErrorCode);
 
     internal async ValueTask<int> AcquireSendCreditAsync(CancellationToken cancellationToken)
     {
@@ -226,67 +130,9 @@
         return _sendCredit;
     }
 
-    internal void CompleteReads()
-    {
-        if (IsRemote && TrySetReadsClosed())
-        {
-            _ = SendStreamReadsCompletedAsync();
-        }
-
-        async Task SendStreamReadsCompletedAsync()
-        {
-            try
-            {
-                await _connection.SendFrameAsync(
-                    stream: this,
-                    FrameType.StreamReadsCompleted,
-                    encode: null,
-                    default).ConfigureAwait(false);
-            }
-            catch (IceRpcException)
-            {
-                // Ignore connection failures.
-            }
-        }
-    }
-
-    internal void CompleteWrites()
-    {
-        if (!WritesCompleted)
-        {
-            if (IsStarted)
-            {
-                _ = SendStreamLastFrameAsync();
-            }
-            else
-            {
-                TrySetWritesClosed();
-            }
-        }
-
-        async Task SendStreamLastFrameAsync()
-        {
-            try
-            {
-                // SendStreamFrameAsync calls TrySetWritesClosed when appropriate.
-                await _connection.SendStreamFrameAsync(
-                    this,
-                    ReadOnlySequence<byte>.Empty,
-                    ReadOnlySequence<byte>.Empty,
-                    endStream: true,
-                    default).ConfigureAwait(false);
-            }
-            catch (IceRpcException)
-            {
-                // Ignore connection failures.
-            }
-            catch (Exception exception)
-            {
-                Debug.Fail($"Sending of Slic stream last frame failed due to an unhandled exception: {exception}");
-                throw;
-            }
-        }
-    }
+    internal void CompleteReads() => CompleteOrAbortReads(applicationErrorCode: null);
+
+    internal void CompleteWrites() => CompleteOrAbortWrites(applicationErrorCode: null);
 
     internal void ConsumeSendCredit(int consumed)
     {
@@ -382,15 +228,25 @@
         ReadOnlySequence<byte> source1,
         ReadOnlySequence<byte> source2,
         bool endStream,
-        CancellationToken cancellationToken) =>
-        _connection.SendStreamFrameAsync(this, source1, source2, endStream, cancellationToken);
+        CancellationToken cancellationToken)
+    {
+        if (IsRemote)
+        {
+            // Complete writes before sending the reset or last stream frame to ensure the stream max count
+            // is decreased before the peer receives the frame.
+            TrySetWritesClosed();
+        }
+        // Writes will be completed when the peer's sends the stop sending or reads completed frame.
+
+        return _connection.SendStreamFrameAsync(this, source1, source2, endStream, cancellationToken);
+    }
 
     internal void SendStreamConsumed(int size)
     {
         Task previousSendStreamConsumedFrameTask = _sendStreamConsumedFrameTask ?? Task.CompletedTask;
-        _sendStreamConsumedFrameTask = SendStreamLastFrameAsync();
-
-        async Task SendStreamLastFrameAsync()
+        _sendStreamConsumedFrameTask = SendStreamConsumedFrameAsync();
+
+        async Task SendStreamConsumedFrameAsync()
         {
             try
             {
@@ -416,6 +272,111 @@
         }
     }
 
+    internal void CompleteOrAbortReads(ulong? applicationErrorCode)
+    {
+        if (!ReadsCompleted)
+        {
+            if (IsRemote)
+            {
+                // Complete reads before sending the stop sending or reads completed frame to ensure the stream max
+                // count is decreased before the peer receives the frame.
+                TrySetReadsClosed();
+            }
+            // Reads will be completed when the peer's sends the reset or last stream frame.
+
+            if (IsStarted)
+            {
+                _ = SendCompleteReadsFrameAsync(applicationErrorCode);
+            }
+        }
+
+        async Task SendCompleteReadsFrameAsync(ulong? applicationErrorCode)
+        {
+            try
+            {
+                if (applicationErrorCode is null)
+                {
+                    await _connection.SendFrameAsync(
+                        stream: this,
+                        FrameType.StreamReadsCompleted,
+                        encode: null,
+                        default).ConfigureAwait(false);
+                }
+                else
+                {
+                    await _connection.SendFrameAsync(
+                        stream: this,
+                        FrameType.StreamStopSending,
+                        new StreamStopSendingBody(applicationErrorCode.Value).Encode,
+                        default).ConfigureAwait(false);
+                }
+            }
+            catch (IceRpcException)
+            {
+                // Ignore connection failures.
+            }
+            catch (Exception exception)
+            {
+                Debug.Fail(
+                    $"Failed to send Slic stream complete reads frame due to an unhandled exception: {exception}");
+                throw;
+            }
+        }
+    }
+
+    internal void CompleteOrAbortWrites(ulong? applicationErrorCode)
+    {
+        if (!WritesCompleted)
+        {
+            if (IsRemote)
+            {
+                // Complete writes before sending the reset or last stream frame to ensure the stream max count
+                // is decreased before the peer receives the frame.
+                TrySetWritesClosed();
+            }
+            // Writes will be completed when the peer's sends the stop sending or reads completed frame.
+
+            if (IsStarted)
+            {
+                _ = SendCompleteWritesFrameAsync(applicationErrorCode);
+            }
+        }
+
+        async Task SendCompleteWritesFrameAsync(ulong? applicationErrorCode)
+        {
+            try
+            {
+                if (applicationErrorCode is null)
+                {
+                    await _connection.SendStreamFrameAsync(
+                        this,
+                        ReadOnlySequence<byte>.Empty,
+                        ReadOnlySequence<byte>.Empty,
+                        endStream: true,
+                        default).ConfigureAwait(false);
+                }
+                else
+                {
+                    await _connection.SendFrameAsync(
+                        stream: this,
+                        FrameType.StreamReset,
+                        new StreamResetBody(applicationErrorCode: 0).Encode,
+                        default).ConfigureAwait(false);
+                }
+            }
+            catch (IceRpcException)
+            {
+                // Ignore connection failures.
+            }
+            catch (Exception exception)
+            {
+                Debug.Fail(
+                    $"Failed to send Slic stream complete writes frame due to an unhandled exception: {exception}");
+                throw;
+            }
+        }
+    }
+
     internal bool TrySetReadsClosed()
     {
         if (TrySetState(State.ReadsCompleted))
@@ -442,39 +403,6 @@
         }
     }
 
-<<<<<<< HEAD
-=======
-    private void CompleteUnidirectionalStreamReads()
-    {
-        Debug.Assert(ReadsCompleted);
-
-        // Notify the peer that reads are completed. The connection will release the unidirectional stream semaphore
-        // and allow opening a new unidirectional stream if the maximum unidirectional count was reached.
-        _ = SendUnidirectionalStreamReleaseAsync();
-
-        async Task SendUnidirectionalStreamReleaseAsync()
-        {
-            try
-            {
-                await _connection.SendFrameAsync(
-                    stream: this,
-                    FrameType.UnidirectionalStreamReleased,
-                    encode: null,
-                    default).ConfigureAwait(false);
-            }
-            catch (IceRpcException)
-            {
-                // Ignore connection failures.
-            }
-            catch (Exception exception)
-            {
-                Debug.Fail($"Sending of Slic unidirectional stream released frame failed due to an unhandled exception: {exception}");
-                throw;
-            }
-        }
-    }
-
->>>>>>> 8c2da7a9
     private bool TrySetState(State state)
     {
         if (_state.TrySetFlag(state, out int newState))
