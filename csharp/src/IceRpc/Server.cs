--- conflicted
+++ resolved
@@ -187,92 +187,6 @@
                                                 options);
         }
 
-<<<<<<< HEAD
-        /// <summary>Dispatches a request by calling <see cref="IDispatcher.DispatchAsync"/> on the configured
-        /// <see cref="Dispatcher"/>. If <c>DispatchAsync</c> throws a <see cref="RemoteException"/> with
-        /// <see cref="RemoteException.ConvertToUnhandled"/> set to true, this method converts this exception into an
-        /// <see cref="UnhandledException"/> response. If <see cref="Dispatcher"/> is null, this method returns a
-        /// <see cref="ServiceNotFoundException"/> response.</summary>
-        /// <param name="request">The request being dispatched.</param>
-        /// <param name="cancel">The cancellation token.</param>
-        /// <returns>A value task that provides the <see cref="OutgoingResponse"/> for the request.</returns>
-        /// <remarks>This method is called by the IceRPC connection code when it receives a request.</remarks>
-        async ValueTask<OutgoingResponse> IDispatcher.DispatchAsync(IncomingRequest request, CancellationToken cancel)
-        {
-            // temporary
-            ProxyOptions.Communicator ??= Communicator;
-
-            if (!_listening)
-            {
-                var ex = new UnhandledException(
-                    new InvalidOperationException($"call {nameof(Listen)} before dispatching colocated requests"));
-
-                return new OutgoingResponse(request, ex);
-            }
-
-            if (Dispatcher is IDispatcher dispatcher)
-            {
-                // cancel is canceled when the client cancels the call (resets the stream). We construct a separate
-                // source/token that combines cancel and the server's own cancellation token.
-                using var combinedSource =
-                    CancellationTokenSource.CreateLinkedTokenSource(cancel, _cancelDispatchSource.Token);
-
-                try
-                {
-                    OutgoingResponse response =
-                        await dispatcher.DispatchAsync(request, combinedSource.Token).ConfigureAwait(false);
-
-                    cancel.ThrowIfCancellationRequested();
-                    return response;
-                }
-                catch (OperationCanceledException) when (cancel.IsCancellationRequested)
-                {
-                    // The client requested cancellation, we log it and let it propagate.
-                    Logger.LogServerDispatchCanceledByClient(this, request);
-                    throw;
-                }
-                catch (Exception ex)
-                {
-                    if (ex is OperationCanceledException && _cancelDispatchSource.Token.IsCancellationRequested)
-                    {
-                        // Replace exception
-                        ex = new ServerException("dispatch canceled by server shutdown");
-                    }
-                    // else it's another OperationCanceledException that the implementation should have caught, and it
-                    // will become an UnhandledException below.
-
-                    if (request.IsOneway)
-                    {
-                        // We log this exception, since otherwise it would be lost.
-                        Logger.LogServerDispatchException(this, request, ex);
-                        return OutgoingResponse.WithVoidReturnValue(new Dispatch(request));
-                    }
-                    else
-                    {
-                        RemoteException actualEx;
-                        if (ex is RemoteException remoteEx && !remoteEx.ConvertToUnhandled)
-                        {
-                            actualEx = remoteEx;
-                        }
-                        else
-                        {
-                            actualEx = new UnhandledException(ex);
-
-                            // We log the "source" exception as UnhandledException may not include all details.
-                            Logger.LogServerDispatchException(this, request, ex);
-                        }
-                        return new OutgoingResponse(request, actualEx);
-                    }
-                }
-            }
-            else
-            {
-                return new OutgoingResponse(request, new ServiceNotFoundException(RetryPolicy.OtherReplica));
-            }
-        }
-
-=======
->>>>>>> dd893638
         /// <summary>Starts listening on the configured endpoint (if any) and serving clients (by dispatching their
         /// requests). If the configured endpoint is an IP endpoint with port 0, this method updates the endpoint to
         /// include the actual port selected by the operating system.</summary>
