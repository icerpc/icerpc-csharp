// Copyright (c) ZeroC, Inc. All rights reserved.

using IceRpc.Slice;
using NUnit.Framework;
using System.Reflection;

namespace IceRpc.Tests.CodeGeneration
{
    [Timeout(30000)]
    [Parallelizable(ParallelScope.All)]
    public sealed class TaggedTests : IAsyncDisposable
    {
        private readonly Connection _connection;
        private readonly Server _server;
        private readonly TaggedOperationsPrx _prx;

        public TaggedTests()
        {
            _server = new Server
            {
                Dispatcher = new TaggedOperations(),
<<<<<<< HEAD
                Endpoint = TestHelper.GetUniqueColocEndpoint(),
                ConnectionOptions = new ConnectionOptions { Activator11 = activator11 }
=======
                Endpoint = TestHelper.GetUniqueColocEndpoint()
>>>>>>> 6c9e49d1
            };
            _server.Listen();
            _connection = new Connection
            {
<<<<<<< HEAD
                RemoteEndpoint = _server.Endpoint,
                Options = new ConnectionOptions() { Activator11 = activator11 }
=======
                RemoteEndpoint = _server.Endpoint
>>>>>>> 6c9e49d1
            };
            _prx = TaggedOperationsPrx.FromConnection(_connection);

            // TODO: should test without classes too
            _prx.Proxy.Encoding = Encoding.Ice11;
        }

        [OneTimeTearDown]
        public async ValueTask DisposeAsync()
        {
            await _server.DisposeAsync();
            await _connection.DisposeAsync();
        }

        [Test]
        public void Tagged_DataMembers()
        {
            var oneTagged = new OneTagged();
            Assert.That(oneTagged.A.HasValue, Is.False);

            oneTagged = new OneTagged(16);
            Assert.AreEqual(16, oneTagged.A);

            CheckMultiTaggedHasNoValue(new MultiTagged());
        }

        [Test]
        public async Task Tagged_Parameters()
        {
            var oneTagged = (OneTagged)await _prx.PingPongAsync(new OneTagged());
            Assert.That(oneTagged.A.HasValue, Is.False);

            oneTagged = (OneTagged)await _prx.PingPongAsync(new OneTagged(16));
            Assert.AreEqual(16, oneTagged.A);

            var multiTagged = (MultiTagged)await _prx.PingPongAsync(new MultiTagged());
            CheckMultiTaggedHasNoValue(multiTagged);

            multiTagged.MByte = 1;
            multiTagged.MShort = 1;
            multiTagged.MLong = 1;
            multiTagged.MDouble = 1.0;
            multiTagged.MUShort = 1;
            multiTagged.MULong = 1;
            multiTagged.MVarLong = 1;
            multiTagged.MString = "1";
            multiTagged.MMyEnum = MyEnum.enum1;
            multiTagged.MAnotherStruct = new AnotherStruct(
                "hello",
                OperationsPrx.Parse("ice+tcp://localhost/hello"),
                MyEnum.enum1,
                new MyStruct(1, 1));

            multiTagged.MStringSeq = new string[] { "hello" };
            multiTagged.MMyEnumSeq = new MyEnum[] { MyEnum.enum1 };
            multiTagged.MAnotherStructSeq = new AnotherStruct[] { multiTagged.MAnotherStruct.Value };

            multiTagged.MStringDict = new Dictionary<string, string>()
            {
                { "key", "value" }
            };
            multiTagged.MVarIntSeq = new int[] { 1 };

            multiTagged.MByteDict = new Dictionary<byte, byte>() { { 1, 1 } };
            multiTagged.MAnotherStructDict = new Dictionary<string, AnotherStruct>()
            {
                { "key", multiTagged.MAnotherStruct.Value}
            };

            var multiTagged1 = (MultiTagged)await _prx.PingPongAsync(multiTagged);
            Assert.AreEqual(multiTagged.MByte, multiTagged1.MByte);
            Assert.AreEqual(multiTagged.MBool, multiTagged1.MBool);
            Assert.AreEqual(multiTagged.MShort, multiTagged1.MShort);
            Assert.AreEqual(multiTagged.MInt, multiTagged1.MInt);
            Assert.AreEqual(multiTagged.MLong, multiTagged1.MLong);
            Assert.AreEqual(multiTagged.MFloat, multiTagged1.MFloat);
            Assert.AreEqual(multiTagged.MDouble, multiTagged1.MDouble);
            Assert.AreEqual(multiTagged.MUShort, multiTagged1.MUShort);
            Assert.AreEqual(multiTagged.MUInt, multiTagged1.MUInt);
            Assert.AreEqual(multiTagged.MULong, multiTagged1.MULong);
            Assert.AreEqual(multiTagged.MVarInt, multiTagged1.MVarInt);
            Assert.AreEqual(multiTagged.MVarLong, multiTagged1.MVarLong);
            Assert.AreEqual(multiTagged.MVarUInt, multiTagged1.MVarUInt);
            Assert.AreEqual(multiTagged.MVarULong, multiTagged1.MVarULong);
            Assert.AreEqual(multiTagged.MString, multiTagged1.MString);
            Assert.AreEqual(multiTagged.MMyEnum, multiTagged1.MMyEnum);
            Assert.AreEqual(multiTagged.MMyStruct, multiTagged1.MMyStruct);
            Assert.AreEqual(multiTagged.MAnotherStruct, multiTagged1.MAnotherStruct);

            Assert.That(multiTagged1.MByteSeq, Is.Null);
            CollectionAssert.AreEqual(multiTagged.MStringSeq, multiTagged1.MStringSeq);
            Assert.That(multiTagged1.MShortSeq, Is.Null);
            CollectionAssert.AreEqual(multiTagged.MMyEnumSeq, multiTagged1.MMyEnumSeq);
            Assert.That(multiTagged1.MMyStructSeq, Is.Null);
            CollectionAssert.AreEqual(multiTagged.MAnotherStructSeq, multiTagged1.MAnotherStructSeq);

            Assert.That(multiTagged1.MIntDict, Is.Null);
            CollectionAssert.AreEqual(multiTagged.MStringDict, multiTagged1.MStringDict);
            Assert.That(multiTagged1.MUShortSeq, Is.Null);
            Assert.That(multiTagged1.MVarULongSeq, Is.Null);
            CollectionAssert.AreEqual(multiTagged.MVarIntSeq, multiTagged1.MVarIntSeq);

            CollectionAssert.AreEqual(multiTagged.MByteDict, multiTagged1.MByteDict);
            Assert.That(multiTagged1.MMyStructDict, Is.Null);
            CollectionAssert.AreEqual(multiTagged.MAnotherStructDict, multiTagged1.MAnotherStructDict);

            multiTagged = new MultiTagged();
            multiTagged.MBool = true;
            multiTagged.MInt = 1;
            multiTagged.MFloat = 1;
            multiTagged.MUShort = 1;
            multiTagged.MULong = 1;
            multiTagged.MVarLong = 1;
            multiTagged.MVarULong = 1;
            multiTagged.MMyEnum = MyEnum.enum1;
            multiTagged.MMyStruct = new MyStruct(1, 1);

            multiTagged.MByteSeq = new byte[] { 1 };
            multiTagged.MShortSeq = new short[] { 1 };
            multiTagged.MMyStructSeq = new MyStruct[] { new MyStruct(1, 1) };

            multiTagged.MIntDict = new Dictionary<int, int> { { 1, 1 } };
            multiTagged.MUShortSeq = new ushort[] { 1 };
            multiTagged.MVarIntSeq = new int[] { 1 };
            multiTagged.MMyStructDict = new Dictionary<MyStruct, MyStruct>()
            {
                { new MyStruct(1, 1), new MyStruct(1, 1) }
            };

            multiTagged1 = (MultiTagged)await _prx.PingPongAsync(multiTagged);
            Assert.AreEqual(multiTagged.MByte, multiTagged1.MByte);
            Assert.AreEqual(multiTagged.MBool, multiTagged1.MBool);
            Assert.AreEqual(multiTagged.MShort, multiTagged1.MShort);
            Assert.AreEqual(multiTagged.MInt, multiTagged1.MInt);
            Assert.AreEqual(multiTagged.MLong, multiTagged1.MLong);
            Assert.AreEqual(multiTagged.MFloat, multiTagged1.MFloat);
            Assert.AreEqual(multiTagged.MDouble, multiTagged1.MDouble);
            Assert.AreEqual(multiTagged.MUShort, multiTagged1.MUShort);
            Assert.AreEqual(multiTagged.MUInt, multiTagged1.MUInt);
            Assert.AreEqual(multiTagged.MULong, multiTagged1.MULong);
            Assert.AreEqual(multiTagged.MVarInt, multiTagged1.MVarInt);
            Assert.AreEqual(multiTagged.MVarLong, multiTagged1.MVarLong);
            Assert.AreEqual(multiTagged.MVarUInt, multiTagged1.MVarUInt);
            Assert.AreEqual(multiTagged.MVarULong, multiTagged1.MVarULong);
            Assert.AreEqual(multiTagged.MString, multiTagged1.MString);
            Assert.AreEqual(multiTagged.MMyEnum, multiTagged1.MMyEnum);
            Assert.AreEqual(multiTagged.MMyStruct, multiTagged1.MMyStruct);
            Assert.AreEqual(multiTagged.MAnotherStruct, multiTagged1.MAnotherStruct);

            CollectionAssert.AreEqual(multiTagged.MByteSeq, multiTagged1.MByteSeq);
            Assert.That(multiTagged1.MStringSeq, Is.Null);
            CollectionAssert.AreEqual(multiTagged.MShortSeq, multiTagged1.MShortSeq);
            Assert.That(multiTagged1.MMyEnumSeq, Is.Null);
            CollectionAssert.AreEqual(multiTagged.MMyStructSeq, multiTagged1.MMyStructSeq);
            Assert.That(multiTagged1.MAnotherStructSeq, Is.Null);

            CollectionAssert.AreEqual(multiTagged.MIntDict, multiTagged1.MIntDict);
            Assert.That(multiTagged1.MStringDict, Is.Null);
            CollectionAssert.AreEqual(multiTagged.MUShortSeq, multiTagged1.MUShortSeq);
            Assert.That(multiTagged1.MVarULongSeq, Is.Null);
            CollectionAssert.AreEqual(multiTagged.MVarIntSeq, multiTagged1.MVarIntSeq);

            Assert.That(multiTagged1.MByteDict, Is.Null);
            CollectionAssert.AreEqual(multiTagged.MMyStructDict, multiTagged1.MMyStructDict);
            Assert.That(multiTagged1.MAnotherStructDict, Is.Null);

            // Build a request payload with 2 tagged values
            ReadOnlyMemory<ReadOnlyMemory<byte>> requestPayload = _prx.Proxy.CreatePayloadFromArgs(
                (15, "test"),
                (IceEncoder encoder, in (int n, string s) value) =>
                {
                    encoder.EncodeTaggedInt(1, value.n);
                    encoder.EncodeTaggedString(1, value.s); // duplicate tag ignored by the server
                });

            (IncomingResponse response, StreamParamReceiver? _) =
                await _prx.Proxy.InvokeAsync("opVoid", requestPayload);

            Assert.DoesNotThrow(() => response.CheckVoidReturnValue(
                _prx.Proxy.Invoker,
                new DefaultIceDecoderFactories(typeof(TaggedTests).Assembly)));

            var b = (B)await _prx.PingPongAsync(new B());
            Assert.That(b.MInt2.HasValue, Is.False);
            Assert.That(b.MInt3.HasValue, Is.False);
            Assert.That(b.MInt4.HasValue, Is.False);
            Assert.That(b.MInt6.HasValue, Is.False);

            b = (B)await _prx.PingPongAsync(new B(10, 11, 12, 13, 0, null));
            Assert.AreEqual(10, b.MInt1);
            Assert.AreEqual(11, b.MInt2);
            Assert.AreEqual(12, b.MInt3);
            Assert.AreEqual(13, b.MInt4);
            Assert.AreEqual(0, b.MInt5);
            Assert.That(b.MInt6.HasValue, Is.False);

            {
                (byte? r1, byte? r2) = await _prx.OpByteAsync(null);
                Assert.That(r1, Is.Null);
                Assert.That(r2, Is.Null);

                (r1, r2) = await _prx.OpByteAsync(42);
                Assert.AreEqual(42, r1);
                Assert.AreEqual(42, r2);
            }

            {
                (bool? r1, bool? r2) = await _prx.OpBoolAsync(null);
                Assert.That(r1, Is.Null);
                Assert.That(r2, Is.Null);

                (r1, r2) = await _prx.OpBoolAsync(true);
                Assert.That(r1, Is.True);
                Assert.That(r2, Is.True);
            }

            {
                (short? r1, short? r2) = await _prx.OpShortAsync(null);
                Assert.That(r1, Is.Null);
                Assert.That(r2, Is.Null);

                (r1, r2) = await _prx.OpShortAsync(42);
                Assert.AreEqual(42, r1);
                Assert.AreEqual(42, r2);
            }

            {
                (int? r1, int? r2) = await _prx.OpIntAsync(null);
                Assert.That(r1, Is.Null);
                Assert.That(r2, Is.Null);

                (r1, r2) = await _prx.OpIntAsync(42);
                Assert.AreEqual(42, r1);
                Assert.AreEqual(42, r2);
            }

            {
                (long? r1, long? r2) = await _prx.OpLongAsync(null);
                Assert.That(r1, Is.Null);
                Assert.That(r2, Is.Null);

                (r1, r2) = await _prx.OpLongAsync(42);
                Assert.AreEqual(42, r1);
                Assert.AreEqual(42, r2);
            }

            {
                (float? r1, float? r2) = await _prx.OpFloatAsync(null);
                Assert.That(r1, Is.Null);
                Assert.That(r2, Is.Null);

                (r1, r2) = await _prx.OpFloatAsync(42);
                Assert.AreEqual(42, r1);
                Assert.AreEqual(42, r2);
            }

            {
                (double? r1, double? r2) = await _prx.OpDoubleAsync(null);
                Assert.That(r1, Is.Null);
                Assert.That(r2, Is.Null);

                (r1, r2) = await _prx.OpDoubleAsync(42);
                Assert.AreEqual(42, r1);
                Assert.AreEqual(42, r2);
            }

            {
                (string? r1, string? r2) = await _prx.OpStringAsync(null);
                Assert.That(r1, Is.Null);
                Assert.That(r2, Is.Null);

                (r1, r2) = await _prx.OpStringAsync("hello");
                Assert.AreEqual("hello", r1);
                Assert.AreEqual("hello", r2);
            }

            {
                (MyEnum? r1, MyEnum? r2) = await _prx.OpMyEnumAsync(null);
                Assert.That(r1, Is.Null);
                Assert.That(r2, Is.Null);

                (r1, r2) = await _prx.OpMyEnumAsync(MyEnum.enum1);
                Assert.AreEqual(MyEnum.enum1, r1);
                Assert.AreEqual(MyEnum.enum1, r2);
            }

            {
                (MyStruct? r1, MyStruct? r2) = await _prx.OpMyStructAsync(null);
                Assert.That(r1, Is.Null);
                Assert.That(r2, Is.Null);

                var p1 = new MyStruct(1, 1);
                (r1, r2) = await _prx.OpMyStructAsync(p1);
                Assert.AreEqual(p1, r1);
                Assert.AreEqual(p1, r2);
            }

            {
                MyStruct? r1 = await _prx.OpMyStructMarshaledResultAsync(null);
                Assert.That(r1, Is.Null);

                var p1 = new MyStruct(1, 1);
                r1 = await _prx.OpMyStructMarshaledResultAsync(p1);
                Assert.AreEqual(p1, r1);
            }

            {
                (AnotherStruct? r1, AnotherStruct? r2) = await _prx.OpAnotherStructAsync(null);
                Assert.That(r1, Is.Null);
                Assert.That(r2, Is.Null);

                var p1 = new AnotherStruct(
                    "hello",
                    OperationsPrx.Parse("ice+tcp://localhost/hello"),
                    MyEnum.enum1,
                    new MyStruct(1, 1));
                (r1, r2) = await _prx.OpAnotherStructAsync(p1);
                Assert.AreEqual(p1, r1);
                Assert.AreEqual(p1, r2);
            }

            {
                (byte[]? r1, byte[]? r2) = await _prx.OpByteSeqAsync(null);
                Assert.That(r1, Is.Null);
                Assert.That(r2, Is.Null);

                byte[] p1 = new byte[] { 42 };
                (r1, r2) = await _prx.OpByteSeqAsync(p1);
                CollectionAssert.AreEqual(p1, r1);
                CollectionAssert.AreEqual(p1, r2);
            }

            {
                (List<byte>? r1, List<byte>? r2) = await _prx.OpByteListAsync(null);
                Assert.That(r1, Is.Null);
                Assert.That(r2, Is.Null);

                var p1 = new List<byte> { 42 };
                (r1, r2) = await _prx.OpByteListAsync(p1);
                CollectionAssert.AreEqual(p1, r1);
                CollectionAssert.AreEqual(p1, r2);
            }

            {
                (byte?[]? r1, byte?[]? r2) = await _prx.OpOptionalByteSeqAsync(null);
                Assert.That(r1, Is.Null);
                Assert.That(r2, Is.Null);

                byte?[] p1 = new byte?[] { 42, null, 43 };
                (r1, r2) = await _prx.OpOptionalByteSeqAsync(p1);
                CollectionAssert.AreEqual(p1, r1);
                CollectionAssert.AreEqual(p1, r2);
            }

            {
                (bool[]? r1, bool[]? r2) = await _prx.OpBoolSeqAsync(null);
                Assert.That(r1, Is.Null);
                Assert.That(r2, Is.Null);

                bool[] p1 = new bool[] { true };
                (r1, r2) = await _prx.OpBoolSeqAsync(p1);
                CollectionAssert.AreEqual(p1, r1);
                CollectionAssert.AreEqual(p1, r2);
            }

            {
                (List<bool>? r1, List<bool>? r2) = await _prx.OpBoolListAsync(null);
                Assert.That(r1, Is.Null);
                Assert.That(r2, Is.Null);

                var p1 = new List<bool> { true };
                (r1, r2) = await _prx.OpBoolListAsync(p1);
                CollectionAssert.AreEqual(p1, r1);
                CollectionAssert.AreEqual(p1, r2);
            }

            {
                (bool?[]? r1, bool?[]? r2) = await _prx.OpOptionalBoolSeqAsync(null);
                Assert.That(r1, Is.Null);
                Assert.That(r2, Is.Null);

                bool?[] p1 = new bool?[] { true, null, false };
                (r1, r2) = await _prx.OpOptionalBoolSeqAsync(p1);
                CollectionAssert.AreEqual(p1, r1);
                CollectionAssert.AreEqual(p1, r2);
            }

            {
                (short[]? r1, short[]? r2) = await _prx.OpShortSeqAsync(null);
                Assert.That(r1, Is.Null);
                Assert.That(r2, Is.Null);

                short[] p1 = new short[] { 42 };
                (r1, r2) = await _prx.OpShortSeqAsync(p1);
                CollectionAssert.AreEqual(p1, r1);
                CollectionAssert.AreEqual(p1, r2);
            }

            {
                (List<short>? r1, List<short>? r2) = await _prx.OpShortListAsync(null);
                Assert.That(r1, Is.Null);
                Assert.That(r2, Is.Null);

                var p1 = new List<short> { 42 };
                (r1, r2) = await _prx.OpShortListAsync(p1);
                CollectionAssert.AreEqual(p1, r1);
                CollectionAssert.AreEqual(p1, r2);
            }

            {
                (short?[]? r1, short?[]? r2) = await _prx.OpOptionalShortSeqAsync(null);
                Assert.That(r1, Is.Null);
                Assert.That(r2, Is.Null);

                short?[] p1 = new short?[] { 42, null, 34 };
                (r1, r2) = await _prx.OpOptionalShortSeqAsync(p1);
                CollectionAssert.AreEqual(p1, r1);
                CollectionAssert.AreEqual(p1, r2);
            }

            {
                (int[]? r1, int[]? r2) = await _prx.OpIntSeqAsync(null);
                Assert.That(r1, Is.Null);
                Assert.That(r2, Is.Null);

                int[] p1 = new int[] { 42 };
                (r1, r2) = await _prx.OpIntSeqAsync(p1);
                CollectionAssert.AreEqual(p1, r1);
                CollectionAssert.AreEqual(p1, r2);
            }

            {
                (List<int>? r1, List<int>? r2) = await _prx.OpIntListAsync(null);
                Assert.That(r1, Is.Null);
                Assert.That(r2, Is.Null);

                var p1 = new List<int> { 42 };
                (r1, r2) = await _prx.OpIntListAsync(p1);
                CollectionAssert.AreEqual(p1, r1);
                CollectionAssert.AreEqual(p1, r2);
            }

            {
                (int?[]? r1, int?[]? r2) = await _prx.OpOptionalIntSeqAsync(null);
                Assert.That(r1, Is.Null);
                Assert.That(r2, Is.Null);

                int?[]? p1 = new int?[] { 42, null, 43 };
                (r1, r2) = await _prx.OpOptionalIntSeqAsync(p1);
                CollectionAssert.AreEqual(p1, r1);
                CollectionAssert.AreEqual(p1, r2);
            }

            {
                (long[]? r1, long[]? r2) = await _prx.OpLongSeqAsync(null);
                Assert.That(r1, Is.Null);
                Assert.That(r2, Is.Null);

                long[] p1 = new long[] { 42 };
                (r1, r2) = await _prx.OpLongSeqAsync(p1);
                CollectionAssert.AreEqual(p1, r1);
                CollectionAssert.AreEqual(p1, r2);
            }

            {
                (List<long>? r1, List<long>? r2) = await _prx.OpLongListAsync(null);
                Assert.That(r1, Is.Null);
                Assert.That(r2, Is.Null);

                var p1 = new List<long> { 42 };
                (r1, r2) = await _prx.OpLongListAsync(p1);
                CollectionAssert.AreEqual(p1, r1);
                CollectionAssert.AreEqual(p1, r2);
            }

            {
                (long?[]? r1, long?[]? r2) = await _prx.OpOptionalLongSeqAsync(null);
                Assert.That(r1, Is.Null);
                Assert.That(r2, Is.Null);

                long?[] p1 = new long?[] { 42, null, 43 };
                (r1, r2) = await _prx.OpOptionalLongSeqAsync(p1);
                CollectionAssert.AreEqual(p1, r1);
                CollectionAssert.AreEqual(p1, r2);
            }

            {
                (float[]? r1, float[]? r2) = await _prx.OpFloatSeqAsync(null);
                Assert.That(r1, Is.Null);
                Assert.That(r2, Is.Null);

                float[] p1 = new float[] { 42 };
                (r1, r2) = await _prx.OpFloatSeqAsync(p1);
                CollectionAssert.AreEqual(p1, r1);
                CollectionAssert.AreEqual(p1, r2);
            }

            {
                (List<float>? r1, List<float>? r2) = await _prx.OpFloatListAsync(null);
                Assert.That(r1, Is.Null);
                Assert.That(r2, Is.Null);

                var p1 = new List<float> { 42 };
                (r1, r2) = await _prx.OpFloatListAsync(p1);
                CollectionAssert.AreEqual(p1, r1);
                CollectionAssert.AreEqual(p1, r2);
            }

            {
                (float?[]? r1, float?[]? r2) = await _prx.OpOptionalFloatSeqAsync(null);
                Assert.That(r1, Is.Null);
                Assert.That(r2, Is.Null);

                float?[] p1 = new float?[] { 42, null, 43 };
                (r1, r2) = await _prx.OpOptionalFloatSeqAsync(p1);
                CollectionAssert.AreEqual(p1, r1);
                CollectionAssert.AreEqual(p1, r2);
            }

            {
                (double[]? r1, double[]? r2) = await _prx.OpDoubleSeqAsync(null);
                Assert.That(r1, Is.Null);
                Assert.That(r2, Is.Null);

                double[] p1 = new double[] { 42 };
                (r1, r2) = await _prx.OpDoubleSeqAsync(p1);
                CollectionAssert.AreEqual(p1, r1);
                CollectionAssert.AreEqual(p1, r2);
            }

            {
                (List<double>? r1, List<double>? r2) = await _prx.OpDoubleListAsync(null);
                Assert.That(r1, Is.Null);
                Assert.That(r2, Is.Null);

                var p1 = new List<double> { 42 };
                (r1, r2) = await _prx.OpDoubleListAsync(p1);
                CollectionAssert.AreEqual(p1, r1);
                CollectionAssert.AreEqual(p1, r2);
            }

            {
                (double?[]? r1, double?[]? r2) = await _prx.OpOptionalDoubleSeqAsync(null);
                Assert.That(r1, Is.Null);
                Assert.That(r2, Is.Null);

                double?[] p1 = new double?[] { 42 };
                (r1, r2) = await _prx.OpOptionalDoubleSeqAsync(p1);
                CollectionAssert.AreEqual(p1, r1);
                CollectionAssert.AreEqual(p1, r2);
            }

            {
                (string[]? r1, string[]? r2) = await _prx.OpStringSeqAsync(null);
                Assert.That(r1, Is.Null);
                Assert.That(r2, Is.Null);

                string[] p1 = new string[] { "hello" };
                (r1, r2) = await _prx.OpStringSeqAsync(p1);
                CollectionAssert.AreEqual(p1, r1);
                CollectionAssert.AreEqual(p1, r2);
            }

            {
                (List<string>? r1, List<string>? r2) = await _prx.OpStringListAsync(null);
                Assert.That(r1, Is.Null);
                Assert.That(r2, Is.Null);

                var p1 = new List<string> { "hello" };
                (r1, r2) = await _prx.OpStringListAsync(p1);
                CollectionAssert.AreEqual(p1, r1);
                CollectionAssert.AreEqual(p1, r2);
            }

            {
                (string?[]? r1, string?[]? r2) = await _prx.OpOptionalStringSeqAsync(null);
                Assert.That(r1, Is.Null);
                Assert.That(r2, Is.Null);

                string?[] p1 = new string?[] { "hello" };
                (r1, r2) = await _prx.OpOptionalStringSeqAsync(p1);
                CollectionAssert.AreEqual(p1, r1);
                CollectionAssert.AreEqual(p1, r2);
            }

            {
                string[]? r1 = await _prx.OpStringSeqMarshaledResultAsync(null);
                Assert.That(r1, Is.Null);

                string[] p1 = new string[] { "hello" };
                r1 = await _prx.OpStringSeqMarshaledResultAsync(p1);
                CollectionAssert.AreEqual(p1, r1);
            }

            {
                (MyStruct[]? r1, MyStruct[]? r2) = await _prx.OpMyStructSeqAsync(null);
                Assert.That(r1, Is.Null);
                Assert.That(r2, Is.Null);

                var p1 = new MyStruct[] { new MyStruct(1, 1) };
                (r1, r2) = await _prx.OpMyStructSeqAsync(p1);
                CollectionAssert.AreEqual(p1, r1);
                CollectionAssert.AreEqual(p1, r2);
            }

            {
                (List<MyStruct>? r1, List<MyStruct>? r2) = await _prx.OpMyStructListAsync(null);
                Assert.That(r1, Is.Null);
                Assert.That(r2, Is.Null);

                var p1 = new List<MyStruct> { new MyStruct(1, 1) };
                (r1, r2) = await _prx.OpMyStructListAsync(p1);
                CollectionAssert.AreEqual(p1, r1);
                CollectionAssert.AreEqual(p1, r2);
            }

            {
                (MyStruct?[]? r1, MyStruct?[]? r2) = await _prx.OpOptionalMyStructSeqAsync(null);
                Assert.That(r1, Is.Null);
                Assert.That(r2, Is.Null);

                var p1 = new MyStruct?[] { new MyStruct(1, 1), null, new MyStruct(1, 1) };
                (r1, r2) = await _prx.OpOptionalMyStructSeqAsync(p1);
                CollectionAssert.AreEqual(p1, r1);
                CollectionAssert.AreEqual(p1, r2);
            }

            {
                (AnotherStruct[]? r1, AnotherStruct[]? r2) = await _prx.OpAnotherStructSeqAsync(null);
                Assert.That(r1, Is.Null);
                Assert.That(r2, Is.Null);

                var p1 = new AnotherStruct[]
                {
                    new AnotherStruct(
                        "hello",
                        OperationsPrx.Parse("ice+tcp://localhost/hello"),
                        MyEnum.enum1,
                        new MyStruct(1, 1))
                };
                (r1, r2) = await _prx.OpAnotherStructSeqAsync(p1);
                CollectionAssert.AreEqual(p1, r1);
                CollectionAssert.AreEqual(p1, r2);
            }

            {
                (List<AnotherStruct>? r1, List<AnotherStruct>? r2) = await _prx.OpAnotherStructListAsync(null);
                Assert.That(r1, Is.Null);
                Assert.That(r2, Is.Null);

                var p1 = new List<AnotherStruct>
                {
                    new AnotherStruct(
                        "hello",
                        OperationsPrx.Parse("ice+tcp://localhost/hello"),
                        MyEnum.enum1,
                        new MyStruct(1, 1))
                };
                (r1, r2) = await _prx.OpAnotherStructListAsync(p1);
                CollectionAssert.AreEqual(p1, r1);
                CollectionAssert.AreEqual(p1, r2);
            }

            {
                (AnotherStruct?[]? r1, AnotherStruct?[]? r2) = await _prx.OpOptionalAnotherStructSeqAsync(null);
                Assert.That(r1, Is.Null);
                Assert.That(r2, Is.Null);

                var p1 = new AnotherStruct?[]
                {
                    new AnotherStruct(
                        "hello",
                        OperationsPrx.Parse("ice+tcp://localhost/hello"),
                        MyEnum.enum1,
                        new MyStruct(1, 1)),
                    null,
                    new AnotherStruct(
                        "hello",
                        OperationsPrx.Parse("ice+tcp://localhost/hello"),
                        MyEnum.enum1,
                        new MyStruct(1, 1)),

                };
                (r1, r2) = await _prx.OpOptionalAnotherStructSeqAsync(p1);
                CollectionAssert.AreEqual(p1, r1);
                CollectionAssert.AreEqual(p1, r2);
            }

            {
                (Dictionary<int, int>? r1, Dictionary<int, int>? r2) = await _prx.OpIntDictAsync(null);
                Assert.That(r1, Is.Null);
                Assert.That(r2, Is.Null);

                var p1 = new Dictionary<int, int> { { 1, 1 } };
                (r1, r2) = await _prx.OpIntDictAsync(p1);
                CollectionAssert.AreEqual(p1, r1);
                CollectionAssert.AreEqual(p1, r2);
            }

            {
                (SortedDictionary<int, int>? r1, SortedDictionary<int, int>? r2) = await _prx.OpIntSortedDictAsync(null);
                Assert.That(r1, Is.Null);
                Assert.That(r2, Is.Null);

                var p1 = new SortedDictionary<int, int> { { 1, 1 } };
                (r1, r2) = await _prx.OpIntSortedDictAsync(p1);
                CollectionAssert.AreEqual(p1, r1);
                CollectionAssert.AreEqual(p1, r2);
            }

            {
                (Dictionary<int, int?>? r1, Dictionary<int, int?>? r2) = await _prx.OpOptionalIntDictAsync(null);
                Assert.That(r1, Is.Null);
                Assert.That(r2, Is.Null);

                var p1 = new Dictionary<int, int?> { { 1, 1 } };
                (r1, r2) = await _prx.OpOptionalIntDictAsync(p1);
                CollectionAssert.AreEqual(p1, r1);
                CollectionAssert.AreEqual(p1, r2);
            }

            {
                (SortedDictionary<int, int?>? r1, SortedDictionary<int, int?>? r2) = await _prx.OpOptionalIntSortedDictAsync(null);
                Assert.That(r1, Is.Null);
                Assert.That(r2, Is.Null);

                var p1 = new SortedDictionary<int, int?> { { 1, 1 } };
                (r1, r2) = await _prx.OpOptionalIntSortedDictAsync(p1);
                CollectionAssert.AreEqual(p1, r1);
                CollectionAssert.AreEqual(p1, r2);
            }

            {
                Dictionary<int, int>? r1 = await _prx.OpIntDictMarshaledResultAsync(null);
                Assert.That(r1, Is.Null);

                var p1 = new Dictionary<int, int> { { 1, 1 } };
                r1 = await _prx.OpIntDictMarshaledResultAsync(p1);
                CollectionAssert.AreEqual(p1, r1);
            }

            {
                (Dictionary<string, string>? r1, Dictionary<string, string>? r2) = await _prx.OpStringDictAsync(null);
                Assert.That(r1, Is.Null);
                Assert.That(r2, Is.Null);

                var p1 = new Dictionary<string, string> { { "a", "b" } };
                (r1, r2) = await _prx.OpStringDictAsync(p1);
                CollectionAssert.AreEqual(p1, r1);
                CollectionAssert.AreEqual(p1, r2);
            }

            {
                (SortedDictionary<string, string>? r1, SortedDictionary<string, string>? r2) =
                    await _prx.OpStringSortedDictAsync(null);
                Assert.That(r1, Is.Null);
                Assert.That(r2, Is.Null);

                var p1 = new SortedDictionary<string, string> { { "a", "b" } };
                (r1, r2) = await _prx.OpStringSortedDictAsync(p1);
                CollectionAssert.AreEqual(p1, r1);
                CollectionAssert.AreEqual(p1, r2);
            }

            {
                (Dictionary<string, string?>? r1, Dictionary<string, string?>? r2) = await _prx.OpOptionalStringDictAsync(null);
                Assert.That(r1, Is.Null);
                Assert.That(r2, Is.Null);

                var p1 = new Dictionary<string, string?> { { "a", "b" } };
                (r1, r2) = await _prx.OpOptionalStringDictAsync(p1);
                CollectionAssert.AreEqual(p1, r1);
                CollectionAssert.AreEqual(p1, r2);
            }

            {
                (SortedDictionary<string, string?>? r1, SortedDictionary<string, string?>? r2) = await _prx.OpOptionalStringSortedDictAsync(null);
                Assert.That(r1, Is.Null);
                Assert.That(r2, Is.Null);

                var p1 = new SortedDictionary<string, string?> { { "a", "b" } };
                (r1, r2) = await _prx.OpOptionalStringSortedDictAsync(p1);
                CollectionAssert.AreEqual(p1, r1);
                CollectionAssert.AreEqual(p1, r2);
            }
        }

        private static void CheckMultiTaggedHasNoValue(MultiTagged multiTagged)
        {
            Assert.That(multiTagged.MByte.HasValue, Is.False);
            Assert.That(multiTagged.MBool.HasValue, Is.False);
            Assert.That(multiTagged.MShort.HasValue, Is.False);
            Assert.That(multiTagged.MInt.HasValue, Is.False);
            Assert.That(multiTagged.MLong.HasValue, Is.False);
            Assert.That(multiTagged.MFloat.HasValue, Is.False);
            Assert.That(multiTagged.MDouble.HasValue, Is.False);
            Assert.That(multiTagged.MUShort.HasValue, Is.False);
            Assert.That(multiTagged.MUInt.HasValue, Is.False);
            Assert.That(multiTagged.MULong.HasValue, Is.False);
            Assert.That(multiTagged.MVarInt.HasValue, Is.False);
            Assert.That(multiTagged.MVarLong.HasValue, Is.False);
            Assert.That(multiTagged.MVarUInt.HasValue, Is.False);
            Assert.That(multiTagged.MVarULong.HasValue, Is.False);
            Assert.That(multiTagged.MString, Is.Null);
            Assert.That(multiTagged.MMyEnum.HasValue, Is.False);
            Assert.That(multiTagged.MMyStruct.HasValue, Is.False);
            Assert.That(multiTagged.MAnotherStruct.HasValue, Is.False);

            Assert.That(multiTagged.MByteSeq, Is.Null);
            Assert.That(multiTagged.MStringSeq, Is.Null);
            Assert.That(multiTagged.MShortSeq, Is.Null);
            Assert.That(multiTagged.MMyEnumSeq, Is.Null);
            Assert.That(multiTagged.MMyStructSeq, Is.Null);
            Assert.That(multiTagged.MAnotherStructSeq, Is.Null);

            Assert.That(multiTagged.MIntDict, Is.Null);
            Assert.That(multiTagged.MStringDict, Is.Null);
            Assert.That(multiTagged.MUShortSeq, Is.Null);
            Assert.That(multiTagged.MVarULongSeq, Is.Null);
            Assert.That(multiTagged.MVarIntSeq, Is.Null);

            Assert.That(multiTagged.MByteDict, Is.Null);
            Assert.That(multiTagged.MMyStructDict, Is.Null);
            Assert.That(multiTagged.MAnotherStructDict, Is.Null);
        }
    }

    public class TaggedOperations : Service, ITaggedOperations
    {
        public ValueTask<(AnotherStruct? R1, AnotherStruct? R2)> OpAnotherStructAsync(
            AnotherStruct? p1,
            Dispatch dispatch,
            CancellationToken cancel) => new((p1, p1));

        public ValueTask<(IEnumerable<AnotherStruct>? R1, IEnumerable<AnotherStruct>? R2)> OpAnotherStructListAsync(
            List<AnotherStruct>? p1,
            Dispatch dispatch,
            CancellationToken cancel) => new((p1, p1));

        public ValueTask<(IEnumerable<AnotherStruct>? R1, IEnumerable<AnotherStruct>? R2)> OpAnotherStructSeqAsync(
            AnotherStruct[]? p1,
            Dispatch dispatch,
            CancellationToken cancel) => new((p1, p1));

        public ValueTask<(IEnumerable<AnotherStruct?>? R1, IEnumerable<AnotherStruct?>? R2)> OpOptionalAnotherStructSeqAsync(
            AnotherStruct?[]? p1,
            Dispatch dispatch,
            CancellationToken cancel) => new((p1, p1));

        public ValueTask<(bool? R1, bool? R2)> OpBoolAsync(
            bool? p1,
            Dispatch dispatch,
            CancellationToken cancel) => new((p1, p1));

        public ValueTask<(IEnumerable<bool>? R1, IEnumerable<bool>? R2)> OpBoolListAsync(
            List<bool>? p1,
            Dispatch dispatch,
            CancellationToken cancel) => new((p1, p1));

        public ValueTask<(ReadOnlyMemory<bool> R1, ReadOnlyMemory<bool> R2)> OpBoolSeqAsync(
            bool[]? p1,
            Dispatch dispatch,
            CancellationToken cancel) => new((p1, p1));

        public ValueTask<(IEnumerable<bool?>? R1, IEnumerable<bool?>? R2)> OpOptionalBoolSeqAsync(
            bool?[]? p1,
            Dispatch dispatch,
            CancellationToken cancel) => new((p1, p1));

        public ValueTask<(byte? R1, byte? R2)> OpByteAsync(
            byte? p1,
            Dispatch dispatch,
            CancellationToken cancel) => new((p1, p1));

        public ValueTask<(IEnumerable<byte>? R1, IEnumerable<byte>? R2)> OpByteListAsync(
            List<byte>? p1,
            Dispatch dispatch,
            CancellationToken cancel) => new((p1, p1));

        public ValueTask<(ReadOnlyMemory<byte> R1, ReadOnlyMemory<byte> R2)> OpByteSeqAsync(
            byte[]? p1,
            Dispatch dispatch,
            CancellationToken cancel) => new((p1, p1));

        public ValueTask<(IEnumerable<byte?>? R1, IEnumerable<byte?>? R2)> OpOptionalByteSeqAsync(
            byte?[]? p1,
            Dispatch dispatch,
            CancellationToken cancel) => new((p1, p1));

        public ValueTask OpDerivedExceptionAsync(
            int? p1,
            string? p2,
            AnotherStruct? p3,
            Dispatch dispatch,
            CancellationToken cancel) => throw new DerivedException(false, p1, p2, p3, p2, p3);

        public ValueTask<(double? R1, double? R2)> OpDoubleAsync(
            double? p1,
            Dispatch dispatch,
            CancellationToken cancel) => new((p1, p1));

        public ValueTask<(IEnumerable<double>? R1, IEnumerable<double>? R2)> OpDoubleListAsync(
            List<double>? p1,
            Dispatch dispatch,
            CancellationToken cancel) => new((p1, p1));

        public ValueTask<(ReadOnlyMemory<double> R1, ReadOnlyMemory<double> R2)> OpDoubleSeqAsync(
            double[]? p1,
            Dispatch dispatch,
            CancellationToken cancel) => new((p1, p1));

        public ValueTask<(IEnumerable<double?>? R1, IEnumerable<double?>? R2)> OpOptionalDoubleSeqAsync(
            double?[]? p1,
            Dispatch dispatch,
            CancellationToken cancel) => new((p1, p1));

        public ValueTask<(float? R1, float? R2)> OpFloatAsync(
            float? p1,
            Dispatch dispatch,
            CancellationToken cancel) => new((p1, p1));

        public ValueTask<(IEnumerable<float>? R1, IEnumerable<float>? R2)> OpFloatListAsync(
            List<float>? p1,
            Dispatch dispatch,
            CancellationToken cancel) => new((p1, p1));

        public ValueTask<(ReadOnlyMemory<float> R1, ReadOnlyMemory<float> R2)> OpFloatSeqAsync(
            float[]? p1,
            Dispatch dispatch,
            CancellationToken cancel) => new((p1, p1));

        public ValueTask<(IEnumerable<float?>? R1, IEnumerable<float?>? R2)> OpOptionalFloatSeqAsync(
            float?[]? p1,
            Dispatch dispatch,
            CancellationToken cancel) => new((p1, p1));

        public ValueTask<(int? R1, int? R2)> OpIntAsync(
            int? p1,
            Dispatch dispatch,
            CancellationToken cancel) => new((p1, p1));

        public ValueTask<(IEnumerable<KeyValuePair<int, int>>? R1, IEnumerable<KeyValuePair<int, int>>? R2)> OpIntDictAsync(
            Dictionary<int, int>? p1,
            Dispatch dispatch,
            CancellationToken cancel) => new((p1, p1));

        public ValueTask<(IEnumerable<KeyValuePair<int, int>>? R1, IEnumerable<KeyValuePair<int, int>>? R2)> OpIntSortedDictAsync(
            SortedDictionary<int, int>? p1,
            Dispatch dispatch,
            CancellationToken cancel) => new((p1, p1));

        public ValueTask<(IEnumerable<KeyValuePair<int, int?>>? R1, IEnumerable<KeyValuePair<int, int?>>? R2)> OpOptionalIntDictAsync(
            Dictionary<int, int?>? p1,
            Dispatch dispatch,
            CancellationToken cancel) => new((p1, p1));

        public ValueTask<(IEnumerable<KeyValuePair<int, int?>>? R1, IEnumerable<KeyValuePair<int, int?>>? R2)> OpOptionalIntSortedDictAsync(
            SortedDictionary<int, int?>? p1,
            Dispatch dispatch,
            CancellationToken cancel) => new((p1, p1));

        public ValueTask<ITaggedOperations.OpIntDictMarshaledResultMarshaledReturnValue> OpIntDictMarshaledResultAsync(
            Dictionary<int, int>? p1,
            Dispatch dispatch,
            CancellationToken cancel) => new(new ITaggedOperations.OpIntDictMarshaledResultMarshaledReturnValue(p1, dispatch));

        public ValueTask<(IEnumerable<int>? R1, IEnumerable<int>? R2)> OpIntListAsync(
            List<int>? p1,
            Dispatch dispatch,
            CancellationToken cancel) => new((p1, p1));

        public ValueTask<(ReadOnlyMemory<int> R1, ReadOnlyMemory<int> R2)> OpIntSeqAsync(
            int[]? p1,
            Dispatch dispatch,
            CancellationToken cancel) => new((p1, p1));

        public ValueTask<(IEnumerable<int?>? R1, IEnumerable<int?>? R2)> OpOptionalIntSeqAsync(
            int?[]? p1,
            Dispatch dispatch,
            CancellationToken cancel) => new((p1, p1));

        public ValueTask<(long? R1, long? R2)> OpLongAsync(
            long? p1,
            Dispatch dispatch,
            CancellationToken cancel) => new((p1, p1));

        public ValueTask<(IEnumerable<long>? R1, IEnumerable<long>? R2)> OpLongListAsync(
            List<long>? p1,
            Dispatch dispatch,
            CancellationToken cancel) => new((p1, p1));

        public ValueTask<(ReadOnlyMemory<long> R1, ReadOnlyMemory<long> R2)> OpLongSeqAsync(
            long[]? p1,
            Dispatch dispatch,
            CancellationToken cancel) => new((p1, p1));

        public ValueTask<(IEnumerable<long?>? R1, IEnumerable<long?>? R2)> OpOptionalLongSeqAsync(
            long?[]? p1,
            Dispatch dispatch,
            CancellationToken cancel) => new((p1, p1));

        public ValueTask<(MyEnum? R1, MyEnum? R2)> OpMyEnumAsync(
            MyEnum? p1,
            Dispatch dispatch,
            CancellationToken cancel) => new((p1, p1));

        public ValueTask<(MyStruct? R1, MyStruct? R2)> OpMyStructAsync(
            MyStruct? p1,
            Dispatch dispatch,
            CancellationToken cancel) => new((p1, p1));

        public ValueTask<(IEnumerable<MyStruct>? R1, IEnumerable<MyStruct>? R2)> OpMyStructListAsync(
            List<MyStruct>? p1,
            Dispatch dispatch,
            CancellationToken cancel) => new((p1, p1));

        public ValueTask<ITaggedOperations.OpMyStructMarshaledResultMarshaledReturnValue> OpMyStructMarshaledResultAsync(
            MyStruct? p1,
            Dispatch dispatch,
            CancellationToken cancel) =>
            new(new ITaggedOperations.OpMyStructMarshaledResultMarshaledReturnValue(p1, dispatch));

        public ValueTask<(IEnumerable<MyStruct>? R1, IEnumerable<MyStruct>? R2)> OpMyStructSeqAsync(
            MyStruct[]? p1,
            Dispatch dispatch,
            CancellationToken cancel) => new((p1, p1));

        public ValueTask<(IEnumerable<MyStruct?>? R1, IEnumerable<MyStruct?>? R2)> OpOptionalMyStructSeqAsync(
            MyStruct?[]? p1,
            Dispatch dispatch,
            CancellationToken cancel) => new((p1, p1));

        public ValueTask OpRequiredExceptionAsync(
            int? p1,
            string? p2,
            AnotherStruct? p3,
            Dispatch dispatch,
            CancellationToken cancel) =>
            throw new RequiredException(false, p1, p2, p3, p2 ?? "test", p3 ?? new AnotherStruct());

        public ValueTask<(short? R1, short? R2)> OpShortAsync(
            short? p1,
            Dispatch dispatch,
            CancellationToken cancel) => new((p1, p1));

        public ValueTask<(IEnumerable<short>? R1, IEnumerable<short>? R2)> OpShortListAsync(
            List<short>? p1,
            Dispatch dispatch,
            CancellationToken cancel) => new((p1, p1));

        public ValueTask<(ReadOnlyMemory<short> R1, ReadOnlyMemory<short> R2)> OpShortSeqAsync(
            short[]? p1,
            Dispatch dispatch,
            CancellationToken cancel) => new((p1, p1));

        public ValueTask<(IEnumerable<short?>? R1, IEnumerable<short?>? R2)> OpOptionalShortSeqAsync(
            short?[]? p1,
            Dispatch dispatch,
            CancellationToken cancel) => new((p1, p1));

        public ValueTask<(string? R1, string? R2)> OpStringAsync(
            string? p1,
            Dispatch dispatch,
            CancellationToken cancel) => new((p1, p1));

        public ValueTask<(IEnumerable<KeyValuePair<string, string>>? R1, IEnumerable<KeyValuePair<string, string>>? R2)> OpStringDictAsync(
            Dictionary<string, string>? p1,
            Dispatch dispatch,
            CancellationToken cancel) => new((p1, p1));

        public ValueTask<(IEnumerable<KeyValuePair<string, string>>? R1, IEnumerable<KeyValuePair<string, string>>? R2)> OpStringSortedDictAsync(
            SortedDictionary<string, string>? p1,
            Dispatch dispatch,
            CancellationToken cancel) => new((p1, p1));

        public ValueTask<(IEnumerable<KeyValuePair<string, string?>>? R1, IEnumerable<KeyValuePair<string, string?>>? R2)> OpOptionalStringDictAsync(
            Dictionary<string, string?>? p1,
            Dispatch dispatch,
            CancellationToken cancel) => new((p1, p1));

        public ValueTask<(IEnumerable<KeyValuePair<string, string?>>? R1, IEnumerable<KeyValuePair<string, string?>>? R2)> OpOptionalStringSortedDictAsync(
            SortedDictionary<string, string?>? p1,
            Dispatch dispatch,
            CancellationToken cancel) => new((p1, p1));

        public ValueTask<(IEnumerable<string>? R1, IEnumerable<string>? R2)> OpStringListAsync(
            List<string>? p1,
            Dispatch dispatch,
            CancellationToken cancel) => new((p1, p1));

        public ValueTask<(IEnumerable<string>? R1, IEnumerable<string>? R2)> OpStringSeqAsync(
            string[]? p1,
            Dispatch dispatch,
            CancellationToken cancel) => new((p1, p1));

        public ValueTask<(IEnumerable<string?>? R1, IEnumerable<string?>? R2)> OpOptionalStringSeqAsync(
            string?[]? p1,
            Dispatch dispatch,
            CancellationToken cancel) => new((p1, p1));

        public ValueTask<ITaggedOperations.OpStringSeqMarshaledResultMarshaledReturnValue> OpStringSeqMarshaledResultAsync(
            string[]? p1,
            Dispatch dispatch,
            CancellationToken cancel) => new(new ITaggedOperations.OpStringSeqMarshaledResultMarshaledReturnValue(p1, dispatch));

        public ValueTask<(IEnumerable<MyEnum>? R1, IEnumerable<MyEnum>? R2)> OpMyEnumSeqAsync(
            MyEnum[]? p1,
            Dispatch dispatch,
            CancellationToken cancel) => new((p1, p1));

        public ValueTask<(IEnumerable<MyEnum?>? R1, IEnumerable<MyEnum?>? R2)> OpOptionalMyEnumSeqAsync(
            MyEnum?[]? p1,
            Dispatch dispatch,
            CancellationToken cancel) => new((p1, p1));

        public ValueTask<(IEnumerable<MyEnum>? R1, IEnumerable<MyEnum>? R2)> OpMyEnumListAsync(
            List<MyEnum>? p1,
            Dispatch dispatch,
            CancellationToken cancel) => new((p1, p1));

        public ValueTask<(ReadOnlyMemory<MyFixedLengthEnum> R1, ReadOnlyMemory<MyFixedLengthEnum> R2)> OpMyFixedLengthEnumSeqAsync(
            MyFixedLengthEnum[]? p1,
            Dispatch dispatch,
            CancellationToken cancel) => new((p1, p1));

        public ValueTask<(IEnumerable<MyFixedLengthEnum>? R1, IEnumerable<MyFixedLengthEnum>? R2)> OpMyFixedLengthEnumListAsync(
            List<MyFixedLengthEnum>? p1,
            Dispatch dispatch,
            CancellationToken cancel) => new((p1, p1));

        public ValueTask<(IEnumerable<MyFixedLengthEnum?>? R1, IEnumerable<MyFixedLengthEnum?>? R2)> OpOptionalMyFixedLengthEnumSeqAsync(
            MyFixedLengthEnum?[]? p1,
            Dispatch dispatch,
            CancellationToken cancel) => new((p1, p1));

        public ValueTask OpTaggedExceptionAsync(
            int? p1,
            string? p2,
            AnotherStruct? p3,
            Dispatch dispatch,
            CancellationToken cancel) => throw new TaggedException(false, p1, p2, p3);

        public ValueTask OpVoidAsync(
            Dispatch dispatch,
            CancellationToken cancel) => default;

        public ValueTask<AnyClass> PingPongAsync(
            AnyClass o,
            Dispatch dispatch,
            CancellationToken cancel) => new(o);
    }
}<|MERGE_RESOLUTION|>--- conflicted
+++ resolved
@@ -19,22 +19,12 @@
             _server = new Server
             {
                 Dispatcher = new TaggedOperations(),
-<<<<<<< HEAD
-                Endpoint = TestHelper.GetUniqueColocEndpoint(),
-                ConnectionOptions = new ConnectionOptions { Activator11 = activator11 }
-=======
                 Endpoint = TestHelper.GetUniqueColocEndpoint()
->>>>>>> 6c9e49d1
             };
             _server.Listen();
             _connection = new Connection
             {
-<<<<<<< HEAD
-                RemoteEndpoint = _server.Endpoint,
-                Options = new ConnectionOptions() { Activator11 = activator11 }
-=======
                 RemoteEndpoint = _server.Endpoint
->>>>>>> 6c9e49d1
             };
             _prx = TaggedOperationsPrx.FromConnection(_connection);
 
