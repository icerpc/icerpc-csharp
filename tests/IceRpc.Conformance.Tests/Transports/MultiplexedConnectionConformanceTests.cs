// Copyright (c) ZeroC, Inc.

using IceRpc.Tests.Common;
using IceRpc.Transports;
using Microsoft.Extensions.DependencyInjection;
using NUnit.Framework;
using System.Buffers;
using System.IO.Pipelines;
using System.Net.Security;

namespace IceRpc.Conformance.Tests;

/// <summary>Conformance tests for the multiplexed transports.</summary>
public abstract class MultiplexedConnectionConformanceTests
{
    private static readonly ReadOnlyMemory<byte> _oneBytePayload = new(new byte[] { 0xFF });

    /// <summary>Verifies that both peers can initiate and accept streams.</summary>
    /// <param name="serverInitiated">Whether the stream is initiated by the server or by the client.</param>
    [Test]
    public async Task Accept_a_stream([Values(true, false)] bool serverInitiated)
    {
        await using ServiceProvider provider = CreateServiceCollection().BuildServiceProvider(validateScopes: true);

        var sut = provider.GetRequiredService<ClientServerMultiplexedConnection>();
        await sut.AcceptAndConnectAsync();

        using var streams = await sut.CreateAndAcceptStreamAsync(createWithServerConnection: serverInitiated);

        Assert.That(streams.Local.Id, Is.EqualTo(streams.Remote.Id));
    }

    /// <summary>Verifies that accept stream calls can be canceled.</summary>
    [Test]
    public async Task Accept_stream_cancellation()
    {
        // Arrange
        await using ServiceProvider provider = CreateServiceCollection().BuildServiceProvider(validateScopes: true);
        var sut = provider.GetRequiredService<ClientServerMultiplexedConnection>();
        await sut.AcceptAndConnectAsync();

        using var cts = new CancellationTokenSource();
        ValueTask<IMultiplexedStream> acceptTask = sut.Server.AcceptStreamAsync(cts.Token);
        await Task.Delay(TimeSpan.FromMilliseconds(10)); // give a few ms for acceptTask to start

        // Act
        cts.Cancel();

        // Assert
        Assert.That(async () => await acceptTask, Throws.TypeOf<OperationCanceledException>());

        // We also verify we can still create new streams. This shows that canceling AcceptAsync does not "abort" new
        // streams and is a transient cancellation (not obvious with QUIC).
        Assert.That(
            async () =>
            {
                using var streams = await sut.CreateAndAcceptStreamAsync();
            },
            Throws.Nothing);
    }

    /// <summary>Verifies that AcceptStream fails when the connection is closed.</summary>
    [TestCase(MultiplexedConnectionCloseError.NoError, IceRpcError.ConnectionClosedByPeer)]
    [TestCase(MultiplexedConnectionCloseError.Aborted, IceRpcError.ConnectionAborted)]
    [TestCase(MultiplexedConnectionCloseError.Refused, IceRpcError.ConnectionRefused)]
    [TestCase(MultiplexedConnectionCloseError.ServerBusy, IceRpcError.ServerBusy)]
    [TestCase((MultiplexedConnectionCloseError)255, IceRpcError.ConnectionAborted)]
    public async Task Accept_stream_fails_on_close(
        MultiplexedConnectionCloseError closeError,
        IceRpcError expectedIceRpcError)
    {
        // Arrange
        await using ServiceProvider provider = CreateServiceCollection().BuildServiceProvider(validateScopes: true);
        var sut = provider.GetRequiredService<ClientServerMultiplexedConnection>();
        await sut.AcceptAndConnectAsync();

        Task acceptStreamTask = sut.Server.AcceptStreamAsync(CancellationToken.None).AsTask();

        // Act
        await sut.Client.CloseAsync(closeError, CancellationToken.None);

        // Assert
        IceRpcException ex = Assert.ThrowsAsync<IceRpcException>(async () => await acceptStreamTask)!;
        Assert.That(ex.IceRpcError, Is.EqualTo(expectedIceRpcError));
    }

    [Test]
    public async Task Completing_a_local_or_remote_stream_allows_accepting_a_new_one(
        [Values(true, false)] bool bidirectional,
        [Values(true, false)] bool abort,
        [Values(true, false)] bool remote)
    {
        // Arrange
        IServiceCollection serviceCollection = CreateServiceCollection();
        serviceCollection.AddOptions<MultiplexedConnectionOptions>().Configure(
            bidirectional ?
                options => options.MaxBidirectionalStreams = 1 :
                options => options.MaxUnidirectionalStreams = 1);

        await using ServiceProvider provider = serviceCollection.BuildServiceProvider(validateScopes: true);
        var sut = provider.GetRequiredService<ClientServerMultiplexedConnection>();
        await sut.AcceptAndConnectAsync();

        IMultiplexedStream clientStream1 = await sut.Client.CreateStreamAsync(bidirectional, default);
        await clientStream1.Output.WriteAsync(_oneBytePayload, default);

        IMultiplexedStream serverStream1 = await sut.Server.AcceptStreamAsync(default);
        ReadResult readResult = await serverStream1.Input.ReadAsync();
        serverStream1.Input.AdvanceTo(readResult.Buffer.End);

        ValueTask<IMultiplexedStream> clientStream2Task = sut.Client.CreateStreamAsync(bidirectional, default);
        if (bidirectional)
        {
            serverStream1.Output.Complete();
            clientStream1.Input.Complete();
        }
        await Task.Delay(50);

        // Act
        bool stream2TaskIsCompleted = clientStream2Task.IsCompleted;
        if (remote)
        {
            serverStream1.Input.Complete(abort ? new Exception() : null);
        }
        else
        {
            clientStream1.Output.Complete(abort ? new Exception() : null);

            if (!abort)
            {
                // Consume the last stream frame. This will trigger the serverStream1 reads completion and allow the
                // second stream to be accepted.
                readResult = await serverStream1.Input.ReadAsync();
                serverStream1.Input.AdvanceTo(readResult.Buffer.End);
            }
        }

        // Assert

        // The second stream wasn't accepted before the first stream completion.
        Assert.That(stream2TaskIsCompleted, Is.False);

        // The second stream is accepted after the first stream completion.
        Assert.That(async () => await clientStream2Task, Throws.Nothing);
    }

    [Test]
    public async Task Cancel_create_stream_which_is_blocked_after_max_streams_has_been_reached()
    {
        // Arrange
        IServiceCollection serviceCollection = CreateServiceCollection();
        serviceCollection.AddOptions<MultiplexedConnectionOptions>().Configure(
                options => options.MaxBidirectionalStreams = 1);

        await using ServiceProvider provider = serviceCollection.BuildServiceProvider(validateScopes: true);
        var sut = provider.GetRequiredService<ClientServerMultiplexedConnection>();
        await sut.AcceptAndConnectAsync();

        IMultiplexedStream clientStream1 = await sut.Client.CreateStreamAsync(bidirectional: true, default);
        await clientStream1.Output.WriteAsync(_oneBytePayload, default);

        IMultiplexedStream serverStream1 = await sut.Server.AcceptStreamAsync(default);
        ReadResult readResult = await serverStream1.Input.ReadAsync();
        serverStream1.Input.AdvanceTo(readResult.Buffer.End);

        using var cts = new CancellationTokenSource(TimeSpan.FromMilliseconds(50));

        // Act/Assert
        Assert.That(
            async () => await sut.Client.CreateStreamAsync(bidirectional: true, cts.Token),
            Throws.TypeOf<OperationCanceledException>());
    }

    [Test]
    public async Task Create_stream_which_is_waiting_on_streams_semaphore_fails_when_connection_is_closed()
    {
        // Arrange
        IServiceCollection serviceCollection = CreateServiceCollection();
        serviceCollection.AddOptions<MultiplexedConnectionOptions>().Configure(
                options => options.MaxBidirectionalStreams = 1);

        await using ServiceProvider provider = serviceCollection.BuildServiceProvider(validateScopes: true);
        var sut = provider.GetRequiredService<ClientServerMultiplexedConnection>();
        await sut.AcceptAndConnectAsync();

        IMultiplexedStream clientStream1 = await sut.Client.CreateStreamAsync(bidirectional: true, default);
        await clientStream1.Output.WriteAsync(_oneBytePayload, default);

        IMultiplexedStream serverStream1 = await sut.Server.AcceptStreamAsync(default);
        ReadResult readResult = await serverStream1.Input.ReadAsync();
        serverStream1.Input.AdvanceTo(readResult.Buffer.End);

        // Act/Assert
        var createStreamTask = sut.Client.CreateStreamAsync(bidirectional: true, default).AsTask();
        await Task.Delay(TimeSpan.FromMilliseconds(50));
        Assert.That(createStreamTask.IsCompleted, Is.False);
        await sut.Client.CloseAsync(MultiplexedConnectionCloseError.NoError, default);

        IceRpcException? exception = Assert.ThrowsAsync<IceRpcException>(async () => await createStreamTask);
        Assert.That(
            exception?.IceRpcError,
            Is.EqualTo(IceRpcError.OperationAborted),
            $"The test failed with an unexpected IceRpcError {exception}");
    }

    /// <summary>Verify streams cannot be created after closing down the connection.</summary>
    [TestCase(MultiplexedConnectionCloseError.NoError, IceRpcError.ConnectionClosedByPeer)]
    [TestCase(MultiplexedConnectionCloseError.Aborted, IceRpcError.ConnectionAborted)]
    [TestCase(MultiplexedConnectionCloseError.Refused, IceRpcError.ConnectionRefused)]
    [TestCase(MultiplexedConnectionCloseError.ServerBusy, IceRpcError.ServerBusy)]
    [TestCase((MultiplexedConnectionCloseError)255, IceRpcError.ConnectionAborted)]
    public async Task Cannot_create_streams_with_a_closed_connection(
        MultiplexedConnectionCloseError closeError,
        IceRpcError expectedIceRpcError)
    {
        // Arrange
        await using ServiceProvider provider = CreateServiceCollection().BuildServiceProvider(validateScopes: true);
        var sut = provider.GetRequiredService<ClientServerMultiplexedConnection>();
        await sut.AcceptAndConnectAsync();

        // Act
        await sut.Server.CloseAsync(closeError, CancellationToken.None);

        // Assert
        IceRpcException? exception;

        exception = Assert.ThrowsAsync<IceRpcException>(
            () => sut.Client.AcceptStreamAsync(CancellationToken.None).AsTask());
        Assert.That(exception!.IceRpcError, Is.EqualTo(expectedIceRpcError));

        exception = Assert.ThrowsAsync<IceRpcException>(
            () => sut.Client.CreateStreamAsync(true, default).AsTask());
        Assert.That(exception!.IceRpcError, Is.EqualTo(expectedIceRpcError));
    }

    /// <summary>Verify streams cannot be created after disposing the connection.</summary>
    /// <param name="disposeServerConnection">Whether to dispose the server connection or the client connection.
    /// </param>
    [Test]
    public async Task Cannot_create_streams_with_a_disposed_connection(
        [Values(true, false)] bool disposeServerConnection)
    {
        // Arrange
        await using ServiceProvider provider = CreateServiceCollection().BuildServiceProvider(validateScopes: true);
        var sut = provider.GetRequiredService<ClientServerMultiplexedConnection>();
        await sut.AcceptAndConnectAsync();

        IMultiplexedConnection disposedConnection = disposeServerConnection ? sut.Server : sut.Client;
        IMultiplexedConnection peerConnection = disposeServerConnection ? sut.Client : sut.Server;
        IMultiplexedStream peerStream = await peerConnection.CreateStreamAsync(true, default).ConfigureAwait(false);
        await peerStream.Output.WriteAsync(_oneBytePayload); // Make sure the stream is started before DisposeAsync

        // Act
        await disposedConnection.DisposeAsync();

        // Assert

        IceRpcException? exception;

        Assert.ThrowsAsync<ObjectDisposedException>(() => disposedConnection.CreateStreamAsync(true, default).AsTask());

        exception = Assert.ThrowsAsync<IceRpcException>(async () =>
            {
                // It can take few writes for the peer to detect the connection closure.
                while (true)
                {
                    FlushResult result = await peerStream.Output.WriteAsync(_oneBytePayload);
                    Assert.That(result.IsCompleted, Is.False);
                    await Task.Delay(TimeSpan.FromMilliseconds(20));
                }
            });

        Assert.That(
            exception!.IceRpcError,
            Is.EqualTo(IceRpcError.ConnectionAborted),
            $"The test failed with an unexpected IceRpcError {exception}");
    }

    [Test]
    public async Task Close_connection()
    {
        await using ServiceProvider provider = CreateServiceCollection().BuildServiceProvider(validateScopes: true);
        var sut = provider.GetRequiredService<ClientServerMultiplexedConnection>();
        await sut.AcceptAndConnectAsync();

        // Act/Assert

        Assert.That(async () => await sut.Client.CloseAsync(
            MultiplexedConnectionCloseError.NoError,
            CancellationToken.None), Throws.Nothing);

        Assert.That(async () => await sut.Server.CloseAsync(
            MultiplexedConnectionCloseError.NoError,
            CancellationToken.None), Throws.Nothing);
    }

    [Test]
    public async Task Close_connection_simultaneously_on_both_sides()
    {
        await using ServiceProvider provider = CreateServiceCollection().BuildServiceProvider(validateScopes: true);
        var sut = provider.GetRequiredService<ClientServerMultiplexedConnection>();
        await sut.AcceptAndConnectAsync();

        // Act
        Task clientCloseTask = sut.Client.CloseAsync(
            MultiplexedConnectionCloseError.NoError,
            CancellationToken.None);

        Task serverCloseTask = sut.Server.CloseAsync(
            MultiplexedConnectionCloseError.NoError,
            CancellationToken.None);

        // Assert
        Assert.That(() => clientCloseTask, Throws.Nothing);
        Assert.That(() => serverCloseTask, Throws.Nothing);
    }

    [Test]
    public async Task Create_client_connection_with_unknown_server_address_parameter_fails_with_format_exception()
    {
        await using ServiceProvider provider = CreateServiceCollection().BuildServiceProvider(validateScopes: true);
        var clientTransport = provider.GetRequiredService<IMultiplexedClientTransport>();

        var serverAddress = new ServerAddress(new Uri("icerpc://foo?unknown-parameter=foo"));

        // Act/Asserts
        Assert.Throws<ArgumentException>(() => clientTransport.CreateConnection(
            serverAddress,
            new MultiplexedConnectionOptions(),
            provider.GetService<SslClientAuthenticationOptions>()));
    }

    [Test]
    public async Task Create_server_connection_with_unknown_server_address_parameter_fails_with_format_exception()
    {
        await using ServiceProvider provider = CreateServiceCollection().BuildServiceProvider(validateScopes: true);
        var serverTransport = provider.GetRequiredService<IMultiplexedServerTransport>();

        var serverAddress = new ServerAddress(new Uri("icerpc://foo?unknown-parameter=foo"));

        // Act/Asserts
        Assert.Throws<ArgumentException>(() => serverTransport.Listen(
            serverAddress,
            new MultiplexedConnectionOptions(),
            provider.GetService<SslServerAuthenticationOptions>()));
    }

    [Test]
    public async Task Connection_operations_fail_with_connection_aborted_error_after_close()
    {
        // Arrange
        await using ServiceProvider provider = CreateServiceCollection().BuildServiceProvider(validateScopes: true);
        var sut = provider.GetRequiredService<ClientServerMultiplexedConnection>();
        await sut.AcceptAndConnectAsync();
        using var streams = await sut.CreateAndAcceptStreamAsync();

        // Act
        await sut.Client.CloseAsync(MultiplexedConnectionCloseError.NoError, default);

        // Assert
        IceRpcException? exception = Assert.ThrowsAsync<IceRpcException>(
            async () => await streams.Local.Output.WriteAsync(_oneBytePayload));
        Assert.That(
            exception?.IceRpcError,
            Is.EqualTo(IceRpcError.ConnectionAborted),
            $"The test failed with an unexpected IceRpcError {exception}");

        exception = Assert.ThrowsAsync<IceRpcException>(async () => await streams.Local.Input.ReadAsync());
        Assert.That(
            exception?.IceRpcError,
            Is.EqualTo(IceRpcError.ConnectionAborted),
            $"The test failed with an unexpected IceRpcError {exception}");
    }

    [Test]
    public async Task Connection_operations_fail_with_connection_aborted_error_after_dispose()
    {
        // Arrange
        await using ServiceProvider provider = CreateServiceCollection().BuildServiceProvider(validateScopes: true);
        var sut = provider.GetRequiredService<ClientServerMultiplexedConnection>();
        await sut.AcceptAndConnectAsync();
        using var streams = await sut.CreateAndAcceptStreamAsync();

        // Act
        await sut.Client.DisposeAsync();

        // Assert
        Assert.That(
            async () => await sut.Client.CreateStreamAsync(true, default),
            Throws.InstanceOf<ObjectDisposedException>());

        Assert.That(
            async () => await sut.Client.AcceptStreamAsync(default),
            Throws.InstanceOf<ObjectDisposedException>());

        IceRpcException? exception = Assert.ThrowsAsync<IceRpcException>(
            async () => await streams.Local.Output.WriteAsync(_oneBytePayload));
        Assert.That(
            exception?.IceRpcError,
            Is.EqualTo(IceRpcError.ConnectionAborted),
            $"The test failed with an unexpected IceRpcError {exception}");

        exception = Assert.ThrowsAsync<IceRpcException>(
            async () => await streams.Local.Input.ReadAsync());
        Assert.That(
            exception?.IceRpcError,
            Is.EqualTo(IceRpcError.ConnectionAborted),
            $"The test failed with an unexpected IceRpcError {exception}");
    }

    [Test]
    public async Task Connection_dispose_aborts_pending_operations_with_operation_aborted_error()
    {
        // Arrange
        IServiceCollection serviceCollection = CreateServiceCollection();
        serviceCollection.AddOptions<MultiplexedConnectionOptions>().Configure(
                options => options.MaxBidirectionalStreams = 1);
        await using ServiceProvider provider = serviceCollection.BuildServiceProvider(validateScopes: true);
        var sut = provider.GetRequiredService<ClientServerMultiplexedConnection>();
        await sut.AcceptAndConnectAsync();
        using var streams = await sut.CreateAndAcceptStreamAsync();

        ValueTask<IMultiplexedStream> acceptStreamTask = sut.Client.AcceptStreamAsync(default);
        ValueTask<IMultiplexedStream> createStreamTask = sut.Client.CreateStreamAsync(true, default);
        ValueTask<ReadResult> readTask = streams.Local.Input.ReadAsync();

        // Act
        await sut.Client.DisposeAsync();

        // Assert

        IceRpcException? exception = Assert.ThrowsAsync<IceRpcException>(async () => await acceptStreamTask);
        Assert.That(
            exception?.IceRpcError,
            Is.EqualTo(IceRpcError.OperationAborted),
            $"The test failed with an unexpected IceRpcError {exception}");

        exception = Assert.ThrowsAsync<IceRpcException>(async () => await createStreamTask);
        Assert.That(
            exception?.IceRpcError,
            Is.EqualTo(IceRpcError.OperationAborted),
            $"The test failed with an unexpected IceRpcError {exception}");

        exception = Assert.ThrowsAsync<IceRpcException>(async () => await readTask);
        Assert.That(
            exception?.IceRpcError,
            Is.EqualTo(IceRpcError.OperationAborted),
            $"The test failed with an unexpected IceRpcError {exception}");
    }

    [Test]
    public async Task Disposing_the_client_connection_aborts_the_server_connection()
    {
        // Arrange
        await using ServiceProvider provider = CreateServiceCollection().BuildServiceProvider(validateScopes: true);
        var sut = provider.GetRequiredService<ClientServerMultiplexedConnection>();
        await sut.AcceptAndConnectAsync();

        // Act
        await sut.Client.DisposeAsync();

        // Assert
        IceRpcException? exception = Assert.ThrowsAsync<IceRpcException>(
            async () => await sut.Server.AcceptStreamAsync(default));
        Assert.That(
            exception?.IceRpcError,
            Is.EqualTo(IceRpcError.ConnectionAborted),
            $"The test failed with an unexpected IceRpcError {exception}");
    }

    [Test]
    public async Task Disposing_the_connection_closes_the_streams()
    {
        // Arrange
        await using ServiceProvider provider = CreateServiceCollection().BuildServiceProvider(validateScopes: true);
        var sut = provider.GetRequiredService<ClientServerMultiplexedConnection>();
        await sut.AcceptAndConnectAsync();
        using var streams = await sut.CreateAndAcceptStreamAsync();

        // Act
        await sut.Server.DisposeAsync();

        // Assert
        Assert.That(async () => await streams.Remote.WritesClosed, Throws.Nothing);
        Assert.That(async () => await streams.Local.WritesClosed, Throws.Nothing);
    }

    /// <summary>Write data until the transport flow control start blocking, at this point we start a read task and
    /// ensure that this unblocks the pending write calls.</summary>
    [Test]
    public async Task Flow_control()
    {
        // Arrange
        var payload = new byte[1024 * 64];
        await using ServiceProvider provider = CreateServiceCollection().BuildServiceProvider(validateScopes: true);
        var sut = provider.GetRequiredService<ClientServerMultiplexedConnection>();
        await sut.AcceptAndConnectAsync();

        using var streams = await sut.CreateAndAcceptStreamAsync();
        streams.Local.Input.Complete();
        streams.Remote.Output.Complete();

        Task<FlushResult> writeTask;
        while (true)
        {
            writeTask = streams.Local.Output.WriteAsync(payload).AsTask();
            await Task.Delay(TimeSpan.FromMilliseconds(20));
            if (writeTask.IsCompleted)
            {
                await writeTask;
            }
            else
            {
                break;
            }
        }

        // Act
        Task readTask = ReadAsync(streams.Remote);

        // Assert
        Assert.That(async () => await writeTask, Throws.Nothing);
        streams.Local.Output.Complete();
        Assert.That(async () => await readTask, Throws.Nothing);

        static async Task ReadAsync(IMultiplexedStream stream)
        {
            ReadResult readResult = default;
            while (!readResult.IsCompleted)
            {
                readResult = await stream.Input.ReadAsync();
                stream.Input.AdvanceTo(readResult.Buffer.End);
            }
            stream.Input.Complete();
        }
    }

<<<<<<< HEAD
    // TODO: Enable once Quic is fixed.
    [Ignore("This test fails with Quic because of a flow control bug")]
=======
    /// <summary>This test verifies that stream flow control prevents a new stream from being created under the
    /// following conditions:
    /// - the max stream count is reached
    /// - writes are closed on both the local and remote streams
    /// - data on the remote stream is not consumed
    ///
    /// CreateStreamAsync should unblock only once the application consumed all the buffered data from the remote
    /// stream.
    ///
    /// With Slic, once all the buffered data is consumed, a StreamReadsCompleted frame is sent to notify the client
    /// that it can create a new stream.</summary>
>>>>>>> 0016a1c7
    [Test]
    public async Task Stream_count_is_not_decremented_until_remote_data_is_consumed()
    {
        // Arrange
        var serviceCollection = CreateServiceCollection();
        serviceCollection.AddOptions<MultiplexedConnectionOptions>().Configure(
                options => options.MaxBidirectionalStreams = 1);

        await using ServiceProvider provider = serviceCollection.BuildServiceProvider(validateScopes: true);
        var sut = provider.GetRequiredService<ClientServerMultiplexedConnection>();
        await sut.AcceptAndConnectAsync();

        var payload = new ReadOnlyMemory<byte>(new byte[16 * 1024]);

        IMultiplexedStream localStream = await sut.Client.CreateStreamAsync(true, default);
        await ((ReadOnlySequencePipeWriter)localStream.Output).WriteAsync(
            new ReadOnlySequence<byte>(payload),
            endStream: true,
            default); // Ensures the stream is started.

        IMultiplexedStream remoteStream = await sut.Server.AcceptStreamAsync(default);
        remoteStream.Output.Complete();

        ReadResult readResult = await localStream.Input.ReadAsync();
        Assert.That(readResult.IsCompleted);
        localStream.Input.Complete();

        // At this point only the remote stream input is not completed. The stream holds 16KB of buffered data.
        // CreateStreamAsync should block because the data isn't consumed.

        // Act/Assert
        Assert.That(
            async () =>
            {
                using var cts = new CancellationTokenSource(TimeSpan.FromMilliseconds(100));

                // This should throw OperationCanceledException because reads from the remote stream accepted above are
                // not closed (the remote stream still has non-consumed buffered data).
                IMultiplexedStream localStream = await sut.Client.CreateStreamAsync(bidirectional: true, cts.Token);
                try
                {
                    await localStream.Output.WriteAsync(payload, cts.Token);
                    _ = await sut.Server.AcceptStreamAsync(cts.Token);
                }
                finally
                {
                    localStream.Input.Complete();
                    localStream.Output.Complete();
                }
            },
            Throws.InstanceOf<OperationCanceledException>());

        // Complete the input and check that the next stream creation works.
        remoteStream.Input.Complete();

        localStream = await sut.Client.CreateStreamAsync(true, default);
        localStream.Input.Complete();
        localStream.Output.Complete();
    }

    [Test]
    public async Task Max_bidirectional_streams([Values] bool closeRemoteOutputWithError)
    {
        var serviceCollection = CreateServiceCollection();
        serviceCollection.AddOptions<MultiplexedConnectionOptions>().Configure(
            options => options.MaxBidirectionalStreams = 1);

        await using ServiceProvider provider = serviceCollection.BuildServiceProvider(validateScopes: true);
        var sut = provider.GetRequiredService<ClientServerMultiplexedConnection>();
        await sut.AcceptAndConnectAsync();

        using var streams = await sut.CreateAndAcceptStreamAsync(bidirectional: true);
        var newStreamsTask = sut.CreateAndAcceptStreamAsync(bidirectional: true);

        // Act/Assert

        // Ensure that a new stream can't be created yet.
        Assert.That(
            async () => await newStreamsTask.WaitAsync(TimeSpan.FromMilliseconds(100)),
            Throws.InstanceOf<TimeoutException>());

        // Close the local output and consume the data on the remote input.
        streams.Local.Output.Complete();
        ReadResult readResult = await streams.Remote.Input.ReadAsync();
        streams.Remote.Input.AdvanceTo(readResult.Buffer.End);

        Assert.That(
            async () => await newStreamsTask.WaitAsync(TimeSpan.FromMilliseconds(100)),
            Throws.InstanceOf<TimeoutException>());

        if (closeRemoteOutputWithError)
        {
            // Close the remote stream output with an error.
            streams.Remote.Output.Complete(new Exception());
        }
        else
        {
            // Close the remote output and consume the data on the local input.
            streams.Remote.Output.Complete();

            readResult = await streams.Local.Input.ReadAsync();
            streams.Local.Input.AdvanceTo(readResult.Buffer.End);
        }

        // At this point, the new stream should be accepted even if the local stream input is not completed yet.
        using var _ = await newStreamsTask;
    }

    /// <summary>Verifies that connection cannot exceed the bidirectional stream max count.</summary>
    [Test]
    public async Task Max_bidirectional_stream_stress_test()
    {
        // Arrange
        const int streamMaxCount = 16;
        const int createStreamCount = 32;

        var serviceCollection = CreateServiceCollection();
        serviceCollection.AddOptions<MultiplexedConnectionOptions>().Configure(
            options => options.MaxBidirectionalStreams = streamMaxCount);

        await using ServiceProvider provider = serviceCollection.BuildServiceProvider(validateScopes: true);
        var sut = provider.GetRequiredService<ClientServerMultiplexedConnection>();
        await sut.AcceptAndConnectAsync();

        const int payloadSize = 16 * 1024;
        byte[] payloadData = Enumerable.Range(0, payloadSize).Select(i => (byte)(i % 256)).ToArray();
        var payload = new ReadOnlyMemory<byte>(payloadData);

        int streamCount = 0;
        int streamCountMax = 0;
        var mutex = new object();

        var streams = new List<IMultiplexedStream>();
        var tasks = new List<Task>();

        for (int i = 0; i < createStreamCount; ++i)
        {
            tasks.Add(ClientReadWriteAsync());
        }

        // Act
        for (int i = 0; i < createStreamCount; ++i)
        {
            tasks.Add(ServerReadWriteAsync(await sut.Server.AcceptStreamAsync(default)));
        }

        // Assert
        await Task.WhenAll(tasks);
        Assert.That(streamCountMax, Is.LessThanOrEqualTo(streamMaxCount));

        async Task ClientReadWriteAsync()
        {
            IMultiplexedStream stream = await sut.Client.CreateStreamAsync(true, default);
            await stream.Output.WriteAsync(payload);
            lock (mutex)
            {
                streams.Add(stream);
                streamCount++;
                streamCountMax = Math.Max(streamCount, streamCountMax);
            }
            stream.Output.Complete();

            while (true)
            {
                ReadResult readResult = await stream.Input.ReadAsync();
                stream.Input.AdvanceTo(readResult.Buffer.End);
                if (readResult.IsCompleted)
                {
                    break;
                }
            }
            stream.Input.Complete();
        }

        async Task ServerReadWriteAsync(IMultiplexedStream stream)
        {
            while (true)
            {
                ReadResult readResult = await stream.Input.ReadAsync();
                stream.Input.AdvanceTo(readResult.Buffer.End);
                if (readResult.IsCompleted)
                {
                    break;
                }
            }
            stream.Input.Complete();

            lock (mutex)
            {
                streamCount--;
            }

            await stream.Output.WriteAsync(payload);
            stream.Output.Complete();
        }
    }

    /// <summary>Verifies that connection cannot exceed the unidirectional stream max count.</summary>
    [Test]
    public async Task Max_unidirectional_stream_stress_test()
    {
        // Arrange
        const int streamMaxCount = 16;
        const int createStreamCount = 32;

        var serviceCollection = CreateServiceCollection();
        serviceCollection.AddOptions<MultiplexedConnectionOptions>().Configure(
            options => options.MaxUnidirectionalStreams = streamMaxCount);

        await using ServiceProvider provider = serviceCollection.BuildServiceProvider(validateScopes: true);
        var sut = provider.GetRequiredService<ClientServerMultiplexedConnection>();
        await sut.AcceptAndConnectAsync();

        const int payloadSize = 16 * 1024;
        byte[] payloadData = Enumerable.Range(0, payloadSize).Select(i => (byte)(i % 256)).ToArray();
        var payload = new ReadOnlyMemory<byte>(payloadData);

        int streamCount = 0;
        int streamCountMax = 0;
        var mutex = new object();

        var streams = new List<IMultiplexedStream>();
        var tasks = new List<Task>();
        for (int i = 0; i < createStreamCount; ++i)
        {
            tasks.Add(ClientWriteAsync());
        }

        // Act
        for (int i = 0; i < createStreamCount; ++i)
        {
            tasks.Add(ServerReadAsync(await sut.Server.AcceptStreamAsync(default)));
        }

        // Assert
        await Task.WhenAll(tasks);
        Assert.That(streamCountMax, Is.LessThanOrEqualTo(streamMaxCount));

        async Task ClientWriteAsync()
        {
            IMultiplexedStream stream = await sut.Client.CreateStreamAsync(false, default);
            await stream.Output.WriteAsync(payload);
            lock (mutex)
            {
                streams.Add(stream);
                streamCount++;
                streamCountMax = Math.Max(streamCount, streamCountMax);
            }

            // It's important to write enough data to ensure that the last stream frame is not received before the
            // receiver starts reading.
            await stream.Output.WriteAsync(payload);
            await stream.Output.WriteAsync(payload);
            await stream.Output.WriteAsync(payload);
            await stream.Output.WriteAsync(payload);

            stream.Output.Complete();
        }

        async Task ServerReadAsync(IMultiplexedStream stream)
        {
            // The stream is terminated as soon as the last frame of the request is received, so we have
            // to decrement the count here before the request receive completes.
            lock (mutex)
            {
                streamCount--;
            }

            ReadResult readResult;
            do
            {
                readResult = await stream.Input.ReadAsync();
                stream.Input.AdvanceTo(readResult.Buffer.End);
            }
            while (!readResult.IsCompleted);

            stream.Input.Complete();
        }
    }

    [TestCase(MultiplexedConnectionCloseError.NoError, IceRpcError.ConnectionClosedByPeer)]
    [TestCase(MultiplexedConnectionCloseError.Aborted, IceRpcError.ConnectionAborted)]
    [TestCase(MultiplexedConnectionCloseError.Refused, IceRpcError.ConnectionRefused)]
    [TestCase(MultiplexedConnectionCloseError.ServerBusy, IceRpcError.ServerBusy)]
    [TestCase((MultiplexedConnectionCloseError)255, IceRpcError.ConnectionAborted)]
    public async Task Pending_accept_stream_fails_with_peer_close_error_code_on_connection_close(
        MultiplexedConnectionCloseError closeError,
        IceRpcError expectedIceRpcError)
    {
        // Arrange
        await using ServiceProvider provider = CreateServiceCollection().BuildServiceProvider(validateScopes: true);

        var sut = provider.GetRequiredService<ClientServerMultiplexedConnection>();
        await sut.AcceptAndConnectAsync();

        ValueTask<IMultiplexedStream> acceptStreamTask = sut.Client.AcceptStreamAsync(CancellationToken.None);

        // Act
        await sut.Server.CloseAsync(closeError, CancellationToken.None);

        // Assert
        IceRpcException? exception = Assert.ThrowsAsync<IceRpcException>(async () => await acceptStreamTask);
        Assert.That(exception?.IceRpcError, Is.EqualTo(expectedIceRpcError));
    }

    /// <summary>Verify streams cannot be created after closing down the connection.</summary>
    [TestCase(MultiplexedConnectionCloseError.NoError, IceRpcError.ConnectionClosedByPeer)]
    [TestCase(MultiplexedConnectionCloseError.Aborted, IceRpcError.ConnectionAborted)]
    [TestCase(MultiplexedConnectionCloseError.Refused, IceRpcError.ConnectionRefused)]
    [TestCase(MultiplexedConnectionCloseError.ServerBusy, IceRpcError.ServerBusy)]
    [TestCase((MultiplexedConnectionCloseError)255, IceRpcError.ConnectionAborted)]
    public async Task Pending_create_stream_fails_with_peer_close_error_code_on_connection_close(
        MultiplexedConnectionCloseError closeError,
        IceRpcError expectedIceRpcError)
    {
        // Arrange
        IServiceCollection serviceCollection = CreateServiceCollection();
        serviceCollection.AddOptions<MultiplexedConnectionOptions>().Configure(
                options => options.MaxBidirectionalStreams = 1);
        await using ServiceProvider provider = serviceCollection.BuildServiceProvider(validateScopes: true);

        var sut = provider.GetRequiredService<ClientServerMultiplexedConnection>();
        await sut.AcceptAndConnectAsync();

        IMultiplexedStream stream1 = await sut.Client.CreateStreamAsync(true, default);
        await stream1.Output.WriteAsync(_oneBytePayload, default); // Ensures the stream is started.

        ValueTask<IMultiplexedStream> stream2CreateStreamTask = sut.Client.CreateStreamAsync(true, default);
        await Task.Delay(100);
        Assert.That(stream2CreateStreamTask.IsCompleted, Is.False);

        // Act
        await sut.Server.CloseAsync(closeError, CancellationToken.None);

        // Assert
        IceRpcException? exception = Assert.ThrowsAsync<IceRpcException>(async () => await stream2CreateStreamTask);
        Assert.That(exception?.IceRpcError, Is.EqualTo(expectedIceRpcError));

        stream1.Input.Complete();
        stream1.Output.Complete();
    }

    /// <summary>Creates the service collection used for multiplexed transport conformance tests.</summary>
    protected abstract IServiceCollection CreateServiceCollection();
}<|MERGE_RESOLUTION|>--- conflicted
+++ resolved
@@ -535,10 +535,6 @@
         }
     }
 
-<<<<<<< HEAD
-    // TODO: Enable once Quic is fixed.
-    [Ignore("This test fails with Quic because of a flow control bug")]
-=======
     /// <summary>This test verifies that stream flow control prevents a new stream from being created under the
     /// following conditions:
     /// - the max stream count is reached
@@ -548,9 +544,10 @@
     /// CreateStreamAsync should unblock only once the application consumed all the buffered data from the remote
     /// stream.
     ///
-    /// With Slic, once all the buffered data is consumed, a StreamReadsCompleted frame is sent to notify the client
+    /// With Slic, once all the buffered data is consumed, a StreamReadsClosed frame is sent to notify the client
     /// that it can create a new stream.</summary>
->>>>>>> 0016a1c7
+    // TODO: Enable once Quic is fixed.
+    [Ignore("This test fails with Quic because of a flow control bug")]
     [Test]
     public async Task Stream_count_is_not_decremented_until_remote_data_is_consumed()
     {
