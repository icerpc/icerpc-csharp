// Copyright (c) ZeroC, Inc. All rights reserved.

using IceRpc.Transports;
using NUnit.Framework;
using System;
using System.IO;
using System.Linq;
using System.Net.Security;
using System.Security.Authentication;
using System.Security.Cryptography.X509Certificates;
using System.Threading;
using System.Threading.Tasks;

namespace IceRpc.Tests.ClientServer
{
    [FixtureLifeCycle(LifeCycle.InstancePerTestCase)]
    [Parallelizable(ParallelScope.All)]
    [Timeout(30000)]
    public class TlsConfigurationTests : ClientServerBaseTest
    {
        [TestCase("c_rsa_ca1.p12", "s_rsa_ca1.p12", "cacert1.der")]
        [TestCase("cacert2.p12", "cacert2.p12", "cacert2.der")] // Using self-signed certs
        public async Task TlsConfiguration_With_TlsOptions(
            string clientCertFile,
            string serverCertFile,
            string caFile)
        {
            await using Server server = CreateServer(
                tlsServerOptions: new()
                {
                    ServerCertificate = new X509Certificate2(GetCertificatePath(serverCertFile), "password"),
                    RemoteCertificateValidationCallback = CertificateValidaton.GetClientCertificateValidationCallback(
                        clientCertificateRequired: true,
                        certificateAuthorities: new X509Certificate2Collection()
                        {
                            new X509Certificate2(GetCertificatePath(caFile))
                        }),
                    ClientCertificateRequired = true,
                });

            await using var connection = new Connection
            {
                Options = new ClientConnectionOptions()
                {
                    AuthenticationOptions = new()
                    {
                        ClientCertificates = new X509Certificate2Collection
                        {
                            new X509Certificate2(GetCertificatePath(clientCertFile), "password")
                        },
                        RemoteCertificateValidationCallback =
                            CertificateValidaton.GetServerCertificateValidationCallback(
                                certificateAuthorities: new X509Certificate2Collection
                                {
                                    new X509Certificate2(GetCertificatePath(caFile))
                                })
                    }
                },
                RemoteEndpoint = server.ProxyEndpoint
            };
            var prx = IServicePrx.FromConnection(connection);

            Assert.DoesNotThrowAsync(async () => await prx.IcePingAsync());
            Assert.That(connection.IsSecure, Is.True);
        }

        [TestCase("c_rsa_ca1.p12", "s_rsa_ca1.p12")]
        [System.Diagnostics.CodeAnalysis.SuppressMessage(
            "Security",
            "CA5359:Do Not Disable Certificate Validation",
            Justification = "Test code")]
        public async Task TlsConfiguration_With_ValidationCallback(string clientCertFile, string serverCertFile)
        {
            bool clientValidationCallbackCalled = false;
            bool serverValidationCallbackCalled = false;
            await using Server server = CreateServer(
                tlsServerOptions: new()
                {
                    ServerCertificate = new X509Certificate2(GetCertificatePath(serverCertFile), "password"),
                    RemoteCertificateValidationCallback = (sender, certificate, chain, sslPolicyErrors) =>
                    {
                        serverValidationCallbackCalled = true;
                        return true;
                    },
                    ClientCertificateRequired = true,
                });

            await using var connection = new Connection
            {
                Options = new ClientConnectionOptions()
                {
                    AuthenticationOptions = new()
                    {
                        ClientCertificates = new X509Certificate2Collection
                        {
                            new X509Certificate2(GetCertificatePath(clientCertFile), "password")
                        },
                        RemoteCertificateValidationCallback = (sender, certificate, chain, sslPolicyErrors) =>
                        {
                            clientValidationCallbackCalled = true;
                            return true;
                        }
                    }
                },
                RemoteEndpoint = server.ProxyEndpoint
            };
            var prx = IServicePrx.FromConnection(connection);

            Assert.DoesNotThrowAsync(async () => await prx.IcePingAsync());
            Assert.That(connection.IsSecure, Is.True);
            Assert.That(clientValidationCallbackCalled, Is.True);
            Assert.That(serverValidationCallbackCalled, Is.True);
        }

        [Test]
        public async Task TlsConfiguration_With_CertificateSelectionCallback()
        {
            var cert0 = new X509Certificate2(GetCertificatePath("c_rsa_ca1.p12"), "password");
            var cert1 = new X509Certificate2(GetCertificatePath("c_rsa_ca2.p12"), "password");

            await using Server server = CreateServer(
                tlsServerOptions: new()
                {
                    ServerCertificate = new X509Certificate2(GetCertificatePath("s_rsa_ca1.p12"), "password"),
                    RemoteCertificateValidationCallback = (sender, certificate, chain, sslPolicyErrors) =>
                    {
                        Assert.AreEqual(cert0.GetCertHash(), certificate!.GetCertHash());
                        return certificate!.GetCertHash().SequenceEqual(cert0.GetCertHash());
                    },
                    ClientCertificateRequired = true,
                });

            await using var connection = new Connection
            {
                Options = new ClientConnectionOptions()
                {
                    AuthenticationOptions = new()
                    {
                        ClientCertificates = new X509Certificate2Collection
                        {
                            cert0,
                            cert1
                        },
                        LocalCertificateSelectionCallback =
                            (sender, targetHost, certs, remoteCertificate, acceptableIssuers) =>
                            {
                                Assert.AreEqual(2, certs.Count);
                                Assert.AreEqual(cert0, certs[0]);
                                Assert.AreEqual(cert1, certs[1]);
                                return certs[0];
                            },
                        RemoteCertificateValidationCallback =
                            CertificateValidaton.GetServerCertificateValidationCallback(
                                certificateAuthorities: new X509Certificate2Collection
                                {
                                    new X509Certificate2(GetCertificatePath("cacert1.der"))
                                }),
                    }
                },
                RemoteEndpoint = server.ProxyEndpoint
            };
            var prx = IServicePrx.FromConnection(connection);

            Assert.DoesNotThrowAsync(async () => await prx.IcePingAsync());
            Assert.That(connection.IsSecure, Is.True);
        }

        // The client doesn't have a CA certificate to verify the server
        [TestCase("s_rsa_ca1.p12", "")]
        // Server certificate not trusted by the client configured CA
        [TestCase("s_rsa_ca2.p12", "cacert1.der")]
        // Server certificate expired
        [TestCase("s_rsa_ca1_exp.p12", "cacert1.der")]
        public async Task TlsConfiguration_Fail_WithUntrustedServer(string serverCertFile, string caFile)
        {
            SslClientAuthenticationOptions? tlsClientOptions = null;
            if (caFile.Length != 0)
            {
                tlsClientOptions = new()
                {
                    RemoteCertificateValidationCallback = CertificateValidaton.GetServerCertificateValidationCallback(
                        certificateAuthorities: new X509Certificate2Collection
                        {
                            new X509Certificate2(GetCertificatePath(caFile))
                        })
                };
            }

            await using Server server = CreateServer(
                tlsServerOptions: new()
                {
                    ServerCertificate = new X509Certificate2(GetCertificatePath(serverCertFile), "password")
                });

            await using var connection = new Connection
            {
                Options = new ClientConnectionOptions()
                {
                    AuthenticationOptions = tlsClientOptions
                },
                RemoteEndpoint = server.ProxyEndpoint
            };
            var prx = IServicePrx.FromConnection(connection);

            Assert.ThrowsAsync<TransportException>(async () => await prx.IcePingAsync());
        }

        // The server doesn't have a CA certificate to verify the client
        [TestCase("c_rsa_ca1.p12", "")]
        // Client certificate not trusted by the server CA
        [TestCase("c_rsa_ca2.p12", "cacert1.der")]
        // Client certificate expired
        [TestCase("c_rsa_ca1_exp.p12", "cacert1.der")]
        // The server requests a certificate but the client doesn't provide one
        [TestCase("", "cacert1.der")]
        public async Task TlsConfiguration_Fail_WithUntrustedClient(string clientCertFile, string caFile)
        {
            var tlsClientOptions = new SslClientAuthenticationOptions()
            {
                RemoteCertificateValidationCallback = CertificateValidaton.GetServerCertificateValidationCallback(
                    certificateAuthorities: new X509Certificate2Collection
                    {
                        new X509Certificate2(GetCertificatePath("cacert1.der"))
                    })
            };

            if (clientCertFile.Length > 0)
            {
                tlsClientOptions.ClientCertificates = new X509Certificate2Collection()
                {
                    new X509Certificate2(GetCertificatePath(clientCertFile), "password")
                };
            }

            var tlsServerOptions = new SslServerAuthenticationOptions()
            {
                ServerCertificate = new X509Certificate2(GetCertificatePath("s_rsa_ca1.p12"), "password"),
                ClientCertificateRequired = true,
            };

            if (caFile.Length != 0)
            {
                tlsServerOptions.RemoteCertificateValidationCallback =
                    CertificateValidaton.GetClientCertificateValidationCallback(
                        clientCertificateRequired: true,
                        certificateAuthorities: new X509Certificate2Collection
                        {
                            new X509Certificate2(GetCertificatePath(caFile))
                        });
            }

            await using Server server = CreateServer(tlsServerOptions);
            await using var connection = new Connection
            {
                Options = new ClientConnectionOptions()
                {
                    AuthenticationOptions = tlsClientOptions
                },
                RemoteEndpoint = server.ProxyEndpoint
            };
            var prx = IServicePrx.FromConnection(connection);

            Assert.ThrowsAsync<ConnectionLostException>(async () => await prx.IcePingAsync());
        }

        // TODO enable once https://github.com/dotnet/runtime/issues/53447 is fixed
        /*
        // This must succeed, the target host matches the certificate DNS altName.
        [TestCase("s_rsa_ca1_cn1.p12", "localhost", OperatingSystem.All)]
        // This must fail, the target host does not match the certificate DNS altName.
        [TestCase("s_rsa_ca1_cn2.p12", "localhost", OperatingSystem.None)]
        // This must succeed, the target host matches the certificate Common Name and the certificate
        // does not include a DNS altName.
        [TestCase("s_rsa_ca1_cn3.p12", "localhost", OperatingSystem.All & ~OperatingSystem.MacOS)]
        // This must fail, the target host does not match the certificate Common Name and the
        // certificate does not include a DNS altName.
        [TestCase("s_rsa_ca1_cn4.p12", "localhost", OperatingSystem.None)]
        // This must fail, the target host matches the certificate Common Name and the certificate has
        // a DNS altName that does not matches the target host
        [TestCase("s_rsa_ca1_cn5.p12", "localhost", OperatingSystem.None)]
        // Target host matches the certificate IP altName
        [TestCase("s_rsa_ca1_cn6.p12", "::1", OperatingSystem.All)]
        // Target host does not match the certificate IP altName
        [TestCase("s_rsa_ca1_cn7.p12", "::1", OperatingSystem.None)]
        // Target host is an IP address that matches the CN and the certificate doesn't include an IP
        // altName
        [TestCase("s_rsa_ca1_cn8.p12", "::1", OperatingSystem.All & ~OperatingSystem.MacOS)]
        public async Task TlsConfiguration_HostnameVerification(
            string serverCertFile,
            string targetHost,
            OperatingSystem mustSucceed)
        {
            await using Server server = CreateServer(
                targetHost,
                tlsServerOptions: new()
                {
                    ServerCertificate = new X509Certificate2(GetCertificatePath(serverCertFile), "password")
                });

            await using var connection = new Connection
            {
                Options = new ClientConnectionOptions()
                {
                    AuthenticationOptions = new()
                    {
                        RemoteCertificateValidationCallback =
                            CertificateValidaton.GetServerCertificateValidationCallback(
                                certificateAuthorities: new X509Certificate2Collection
                                {
                                    new X509Certificate2(GetCertificatePath("cacert1.der"))
                                }),
                    }
                },
                RemoteEndpoint = server.ProxyEndpoint
            };
            var prx = IServicePrx.FromConnection(connection);

            if ((GetOperatingSystem() & mustSucceed) != 0)
            {
                Assert.DoesNotThrowAsync(async () => await prx.IcePingAsync());
                Assert.IsTrue(connection.IsSecure);
            }
            else
            {
                Assert.ThrowsAsync<TransportException>(async () => await prx.IcePingAsync());
            }
        }*/

        [Test]
        [System.Diagnostics.CodeAnalysis.SuppressMessage(
            "Security",
            "CA5398:Avoid hardcoding SslProtocols values",
            Justification = "Test code")]
        public async Task TlsConfiguration_With_CommonProtocol()
        {
            await using Server server = CreateServer(
                tlsServerOptions: new()
                {
                    ServerCertificate = new X509Certificate2(GetCertificatePath("s_rsa_ca1.p12"), "password"),
                    EnabledSslProtocols = SslProtocols.Tls12 | SslProtocols.Tls13
                });

            await using var connection = new Connection
            {
                Options = new ClientConnectionOptions()
                {
                    AuthenticationOptions = new()
                    {
                        RemoteCertificateValidationCallback =
                            CertificateValidaton.GetServerCertificateValidationCallback(
                                certificateAuthorities: new X509Certificate2Collection
                                {
                                    new X509Certificate2(GetCertificatePath("cacert1.der"))
                                }),
                        EnabledSslProtocols = SslProtocols.Tls12
                    }
                },
                RemoteEndpoint = server.ProxyEndpoint
            };
            var prx = IServicePrx.FromConnection(connection);

            Assert.DoesNotThrowAsync(async () => await prx.IcePingAsync());
<<<<<<< HEAD

            SslStream? sslStream =
                (prx.Connection!.UnderlyingConnection as NetworkSocketConnection)?.NetworkSocket.SslStream;

            Assert.IsTrue(prx.Connection.IsSecure);
            Assert.That(sslStream, Is.Not.Null);
            Assert.AreEqual(SslProtocols.Tls12, sslStream.SslProtocol);
=======
            Assert.That(prx.Connection!.ConnectionInformation, Is.AssignableTo<Transports.TcpConnectionInformation>());
            var connectionInformation = (Transports.TcpConnectionInformation)prx.Connection.ConnectionInformation;
            Assert.That(connectionInformation.IsSecure, Is.True);
            Assert.AreEqual(SslProtocols.Tls12, connectionInformation.SslProtocol);
>>>>>>> f714c294
        }

        [Test]
        [System.Diagnostics.CodeAnalysis.SuppressMessage(
            "Security",
            "CA5397:Do not use deprecated SslProtocols values",
            Justification = "Test code")]
        [System.Diagnostics.CodeAnalysis.SuppressMessage(
            "Security",
            "CA5398:Avoid hardcoding SslProtocols values",
            Justification = "Test code")]
        public async Task TlsConfiguration_Fail_NoCommonProtocol()
        {
            // This should throw the client and the server doesn't enable a common protocol.
            await using Server server = CreateServer(
                tlsServerOptions: new SslServerAuthenticationOptions()
                {
                    ServerCertificate = new X509Certificate2(GetCertificatePath("s_rsa_ca1.p12"), "password"),
                    EnabledSslProtocols = SslProtocols.Tls11
                });

            await using var connection = new Connection
            {
                Options = new ClientConnectionOptions()
                {
                    AuthenticationOptions = new()
                    {
                        RemoteCertificateValidationCallback =
                            CertificateValidaton.GetServerCertificateValidationCallback(
                                certificateAuthorities: new X509Certificate2Collection
                                {
                                    new X509Certificate2(GetCertificatePath("cacert1.der"))
                                }),
                        EnabledSslProtocols = SslProtocols.Tls12
                    }
                },
                RemoteEndpoint = server.ProxyEndpoint
            };
            var prx = IServicePrx.FromConnection(connection);

            Assert.ThrowsAsync<TransportException>(async () => await prx.IcePingAsync());
        }

        private static string GetCertificatesDir() =>
           Path.Combine(Environment.CurrentDirectory, "certs");

        private static string GetCertificatePath(string file) =>
            Path.Combine(GetCertificatesDir(), file);

        private Server CreateServer(SslServerAuthenticationOptions tlsServerOptions) =>
            CreateServer(null, tlsServerOptions);

        private Server CreateServer(string? hostname, SslServerAuthenticationOptions tlsServerOptions)
        {
            string serverHost = hostname switch
            {
                null => "::1",
                "localhost" => System.OperatingSystem.IsWindows() ? "::1" : "127.0.0.1",
                _ => hostname
            };

            var server = new Server
            {
                HasColocEndpoint = false,
                Dispatcher = new Greeter(),
                Endpoint = GetTestEndpoint(serverHost, tls: true),
                ConnectionOptions = new()
                {
                    AuthenticationOptions = tlsServerOptions
                },
                HostName = hostname ?? "::1"
            };

            server.Listen();

            return server;
        }

        internal class Greeter : IGreeter
        {
            public ValueTask SayHelloAsync(Dispatch dispatch, CancellationToken cancel) => default;
        }

        [Flags]
        public enum OperatingSystem
        {
            None = 0,
            Linux = 1,
            Windows = 2,
            MacOS = 4,
            Other = 8,
            All = Linux | Windows | MacOS | Other
        }

        /*static internal OperatingSystem GetOperatingSystem()
        {
            if (System.OperatingSystem.IsMacOS())
            {
                return OperatingSystem.MacOS;
            }
            else if (System.OperatingSystem.IsLinux())
            {
                return OperatingSystem.Linux;
            }
            else if (System.OperatingSystem.IsWindows())
            {
                return OperatingSystem.Windows;
            }
            else
            {
                return OperatingSystem.Other;
            }
        }*/
    }
}<|MERGE_RESOLUTION|>--- conflicted
+++ resolved
@@ -360,20 +360,13 @@
             var prx = IServicePrx.FromConnection(connection);
 
             Assert.DoesNotThrowAsync(async () => await prx.IcePingAsync());
-<<<<<<< HEAD
 
             SslStream? sslStream =
                 (prx.Connection!.UnderlyingConnection as NetworkSocketConnection)?.NetworkSocket.SslStream;
 
-            Assert.IsTrue(prx.Connection.IsSecure);
+            Assert.That(prx.Connection.IsSecure, Is.True);
             Assert.That(sslStream, Is.Not.Null);
             Assert.AreEqual(SslProtocols.Tls12, sslStream.SslProtocol);
-=======
-            Assert.That(prx.Connection!.ConnectionInformation, Is.AssignableTo<Transports.TcpConnectionInformation>());
-            var connectionInformation = (Transports.TcpConnectionInformation)prx.Connection.ConnectionInformation;
-            Assert.That(connectionInformation.IsSecure, Is.True);
-            Assert.AreEqual(SslProtocols.Tls12, connectionInformation.SslProtocol);
->>>>>>> f714c294
         }
 
         [Test]
