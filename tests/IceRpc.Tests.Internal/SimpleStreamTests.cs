// Copyright (c) ZeroC, Inc. All rights reserved.

using IceRpc.Transports;
using NUnit.Framework;

namespace IceRpc.Tests.Internal
{
    [Timeout(5000)]
    [Parallelizable(scope: ParallelScope.Fixtures)]
    [TestFixture("tcp")]
    [TestFixture("coloc")]
    public class SimpleStreamTests
    {
        private ISimpleStream ClientStream => _clientSimpleStreamConnection!;
        private ISimpleStream ServerStream => _serverSimpleStreamConnection!;

        private ISimpleNetworkConnection? _clientConnection;
        private ISimpleStream? _clientSimpleStreamConnection;
        private ISimpleNetworkConnection? _serverConnection;
        private ISimpleStream? _serverSimpleStreamConnection;
        private readonly string _transport;

        public SimpleStreamTests(string transport) => _transport = transport;

        [TestCase]
        public void SimpleStream_Canceled()
        {
            Memory<byte> buffer = new byte[1];
            var buffers = new ReadOnlyMemory<byte>[] { buffer };

            using var source = new CancellationTokenSource();
            source.Cancel();
            CancellationToken token = source.Token;

            Assert.CatchAsync<OperationCanceledException>(async () => await ClientStream.WriteAsync(buffers, token));
            Assert.CatchAsync<OperationCanceledException>(async () => await ClientStream.ReadAsync(buffer, token));
        }

        [TestCase]
        public async Task SimpleStream_ReceiveCancellation()
        {
            Memory<byte> buffer = new byte[1];
            var buffers = new ReadOnlyMemory<byte>[] { buffer };

            using var source = new CancellationTokenSource();
            CancellationToken token = source.Token;

            Task<int> task = ClientStream.ReadAsync(buffer, token).AsTask();
            await Task.Delay(500);

            Assert.That(task.IsCompleted, Is.False);
            source.Cancel();
            Assert.CatchAsync<OperationCanceledException>(async () => await task);
        }

        [TestCase]
        public async Task SimpleStream_SendCancellation()
        {
            Memory<byte> buffer = new byte[1024 * 1024];
            var buffers = new ReadOnlyMemory<byte>[] { buffer };

            using var source = new CancellationTokenSource();
            while (ClientStream.WriteAsync(buffers, source.Token).AsTask().IsCompleted)
            {
                // Wait for send to block.
            }

            Task task = ClientStream.WriteAsync(buffers, source.Token).AsTask();
            await Task.Delay(500);

            Assert.That(task.IsCompleted, Is.False);
            source.Cancel();
            Assert.CatchAsync<OperationCanceledException>(async () => await task);
        }

        [TestCase]
        [Log(LogAttributeLevel.Trace)]
        public async Task SimpleStream_SendReceive()
        {
            ReadOnlyMemory<byte> sendBuffer = new byte[] { 0x05, 0x06 };
            var sendBuffers = new ReadOnlyMemory<byte>[] { sendBuffer };
            Memory<byte> receiveBuffer = new byte[10];

            ValueTask task = ClientStream.WriteAsync(sendBuffers, default);
            Assert.That(await ServerStream.ReadAsync(receiveBuffer, default), Is.EqualTo(sendBuffer.Length));
            await task;
            Assert.That(receiveBuffer.ToArray()[0..2], Is.EqualTo(sendBuffer.ToArray()));

            ValueTask task2 = ClientStream.WriteAsync(new ReadOnlyMemory<byte>[] { sendBuffer, sendBuffer }, default);
            Assert.That(await ServerStream.ReadAsync(receiveBuffer, default), Is.EqualTo(sendBuffer.Length * 2));
            await task2;
            Assert.That(receiveBuffer.ToArray()[0..2], Is.EqualTo(sendBuffer.ToArray()));
            Assert.That(receiveBuffer.ToArray()[2..4], Is.EqualTo(sendBuffer.ToArray()));
        }

        [TestCase]
        public async Task SimpleStream_DisposeAsync()
        {
            await _clientConnection!.DisposeAsync();
            await _serverConnection!.DisposeAsync();

            Memory<byte> buffer = new byte[1];
            var buffers = new ReadOnlyMemory<byte>[] { buffer };

            Assert.CatchAsync<ObjectDisposedException>(async () => await ClientStream.WriteAsync(buffers, default));
            Assert.CatchAsync<ObjectDisposedException>(async () => await ClientStream.ReadAsync(buffer, default));

            Assert.CatchAsync<ObjectDisposedException>(async () => await ServerStream.WriteAsync(buffers, default));
            Assert.CatchAsync<ObjectDisposedException>(async () => await ServerStream.ReadAsync(buffer, default));
        }

        [SetUp]
        public async Task SetUp()
        {
            Endpoint endpoint = TestHelper.GetTestEndpoint(transport: _transport, protocol: Protocol.Ice1);
<<<<<<< HEAD
            using IListener<ISimpleNetworkConnection> listener =
                TestHelper.CreateSimpleServerTransport(_transport).Listen(endpoint,
                                                                          LogAttributeLoggerFactory.Instance.Server);
=======
            await using IListener<ISimpleNetworkConnection> listener =
                TestHelper.CreateSimpleServerTransport(_transport).Listen(endpoint, LogAttributeLoggerFactory.Instance);
>>>>>>> f16331a1

            IClientTransport<ISimpleNetworkConnection> clientTransport =
                TestHelper.CreateSimpleClientTransport(_transport);
            _clientConnection = clientTransport.CreateConnection(listener.Endpoint,
                                                                 LogAttributeLoggerFactory.Instance.Client);

            Task<ISimpleNetworkConnection> listenTask = listener.AcceptAsync();
            Task<(ISimpleStream, NetworkConnectionInformation)> connectTask = _clientConnection.ConnectAsync(default);
            _serverConnection = await listenTask;

            (_serverSimpleStreamConnection, _) = await _serverConnection.ConnectAsync(default);
            (_clientSimpleStreamConnection, _) = await connectTask;
        }

        [TearDown]
        public async Task TearDown()
        {
            if (_clientConnection is INetworkConnection clientConnection)
            {
                await clientConnection.DisposeAsync();
            }
            if (_serverConnection is INetworkConnection serverConnection)
            {
                await serverConnection.DisposeAsync();
            }
        }
    }
}<|MERGE_RESOLUTION|>--- conflicted
+++ resolved
@@ -113,14 +113,9 @@
         public async Task SetUp()
         {
             Endpoint endpoint = TestHelper.GetTestEndpoint(transport: _transport, protocol: Protocol.Ice1);
-<<<<<<< HEAD
-            using IListener<ISimpleNetworkConnection> listener =
+            await using IListener<ISimpleNetworkConnection> listener =
                 TestHelper.CreateSimpleServerTransport(_transport).Listen(endpoint,
                                                                           LogAttributeLoggerFactory.Instance.Server);
-=======
-            await using IListener<ISimpleNetworkConnection> listener =
-                TestHelper.CreateSimpleServerTransport(_transport).Listen(endpoint, LogAttributeLoggerFactory.Instance);
->>>>>>> f16331a1
 
             IClientTransport<ISimpleNetworkConnection> clientTransport =
                 TestHelper.CreateSimpleClientTransport(_transport);
