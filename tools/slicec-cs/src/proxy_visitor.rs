// Copyright (c) ZeroC, Inc. All rights reserved.

use crate::builders::{
    AttributeBuilder, Builder, CommentBuilder, ContainerBuilder, FunctionBuilder,
    FunctionCallBuilder, FunctionType,
};
use crate::code_block::CodeBlock;
use crate::comments::{operation_parameter_doc_comment, *};
use crate::decoding::*;
use crate::encoding::*;
use crate::generated_code::GeneratedCode;
use crate::member_util::*;
use crate::slicec_ext::*;
use slice::code_gen_util::*;
use slice::grammar::*;
use slice::visitor::Visitor;

pub struct ProxyVisitor<'a> {
    pub generated_code: &'a mut GeneratedCode,
}

impl<'a> Visitor for ProxyVisitor<'_> {
    fn visit_interface_start(&mut self, interface_def: &Interface) {
        let namespace = interface_def.namespace();
        let prx_interface = interface_def.proxy_name(); // IFooPrx
        let prx_impl: String = interface_def.proxy_implementation_name(); // FooPrx
        let access = interface_def.access_modifier();
        let all_bases: Vec<&Interface> = interface_def.all_base_interfaces();
        let bases: Vec<&Interface> = interface_def.base_interfaces();

        let prx_impl_bases: Vec<String> = vec![prx_interface.clone(), "IPrx".to_owned()];

        let all_base_impl: Vec<String> = all_bases
            .iter()
            .map(|b| b.scoped_proxy_implementation_name(&namespace))
            .collect();

        // prx bases
        let prx_bases: Vec<String> = bases
            .into_iter()
            .map(|b| b.scoped_proxy_name(&namespace))
            .collect();

        let summary_message = format!(
            r#"The client-side interface for Slice interface {}. <seealso cref="{}"/>.
{}"#,
            interface_def.identifier(),
            interface_def.interface_name(),
            doc_comment_message(interface_def)
        );

        let mut code = CodeBlock::new();
        code.add_block(
            &ContainerBuilder::new(&format!("{} partial interface", access), &prx_interface)
                .add_comment("summary", &summary_message)
                .add_type_id_attribute(interface_def)
                .add_container_attributes(interface_def)
                .add_bases(&prx_bases)
                .add_block(proxy_interface_operations(interface_def))
                .build(),
        );

        let mut proxy_impl_builder = ContainerBuilder::new(
            &format!("{} readonly partial record struct", access),
            &prx_impl,
        );

        proxy_impl_builder.add_bases(&prx_impl_bases)
            .add_comment("summary", &format!(r#"Typed proxy record struct. It implements <see cref="{}"/> by sending requests to a remote IceRPC service."#, prx_interface))
            .add_type_id_attribute(interface_def)
            .add_container_attributes(interface_def)
            .add_block(request_class(interface_def))
            .add_block(response_class(interface_def))
            .add_block(format!(r#"
/// <summary>The default path for services that implement Slice interface <c>{interface_name}</c>.</summary>
public static readonly string DefaultPath = typeof({prx_impl}).GetDefaultPath();

private static readonly IActivator _defaultActivator =
    SliceDecoder.GetActivator(typeof({prx_impl}).Assembly);

/// <inheritdoc/>
public IceRpc.Configure.SliceEncodeOptions? EncodeOptions {{ get; init; }}

/// <inheritdoc/>
public IceRpc.Proxy Proxy {{ get; init; }}"#,
                               interface_name = interface_def.identifier(),
                               prx_impl = prx_impl
            ).into());

        for base_impl in all_base_impl {
            proxy_impl_builder.add_block(
                format!(
                    r#"
/// <summary>Implicit conversion to <see cref="{base_impl}"/>.</summary>
public static implicit operator {base_impl}({prx_impl} prx) => new(prx.Proxy, prx.EncodeOptions);"#,
                    base_impl = base_impl,
                    prx_impl = prx_impl
                )
                .into(),
            );
        }

        proxy_impl_builder.add_block(proxy_impl_static_methods(interface_def));

        for operation in interface_def.all_inherited_operations() {
            proxy_impl_builder.add_block(proxy_base_operation_impl(operation));
        }

        for operation in interface_def.operations() {
            proxy_impl_builder.add_block(proxy_operation_impl(operation));
        }

        code.add_block(&proxy_impl_builder.build());

        self.generated_code.insert_scoped(interface_def, code)
    }
}

fn proxy_impl_static_methods(interface_def: &Interface) -> CodeBlock {
    format!(
        r#"/// <summary>Creates a new <see cref="{prx_impl}"/> from the give connection and path.</summary>
/// <param name="connection">The connection of the new proxy.</param>
/// <param name="path">The path of the proxy. If null, the path is set to <see cref="DefaultPath"/>.</param>
/// <param name="invoker">The invoker. If null and connection is an incoming connection, the invoker is set to
/// the server's invoker.</param>
/// <returns>The new proxy.</returns>
public static {prx_impl} FromConnection(
    IceRpc.IConnection connection,
    string? path = null,
    IceRpc.IInvoker? invoker = null) =>
    new(
        IceRpc.Proxy.FromConnection(connection, path ?? DefaultPath, invoker),
        connection.Features.Get<IceRpc.Configure.SliceEncodeOptions>());

/// <summary>Creates a new relative proxy with the given path.</summary>
/// <param name="path">The path.</param>
/// <returns>The new relative proxy.</returns>
public static {prx_impl} FromPath(string path) => new(IceRpc.Proxy.FromPath(path));

/// <summary>Creates a new <see cref="{prx_impl}"/> from a string and invoker.</summary>
/// <param name="s">The string representation of the proxy.</param>
/// <param name="invoker">The invoker of the new proxy.</param>
/// <param name="format">The proxy format to use for this parsing. Use <c>null</c> to select the default URI format.
/// </param>
/// <returns>The new proxy.</returns>
/// <exception cref="global::System.FormatException"><c>s</c> does not contain a valid string representation
/// of a proxy.</exception>
public static {prx_impl} Parse(string s, IceRpc.IInvoker? invoker = null, IceRpc.IProxyFormat? format = null) =>
    new((format ?? IceRpc.UriProxyFormat.Instance).Parse(s, invoker));

/// <summary>Creates a new <see cref="{prx_impl}"/> from a string and invoker.</summary>
/// <param name="s">The proxy string representation.</param>
/// <param name="invoker">The invoker of the new proxy.</param>
/// <param name="format">The proxy format to use for this parsing. Use <c>null</c> to select the default URI format.
/// </param>
/// <param name="prx">The new proxy.</param>
/// <returns><c>true</c> if the s parameter was parsed successfully; otherwise, <c>false</c>.</returns>
public static bool TryParse(string s, IceRpc.IInvoker? invoker, IceRpc.IProxyFormat? format, out {prx_impl} prx)
{{
    if ((format ?? IceRpc.UriProxyFormat.Instance).TryParse(s, invoker, out IceRpc.Proxy? proxy))
    {{
        prx = new(proxy);
        return true;
    }}
    else
    {{
        prx = default;
        return false;
    }}
}}

/// <summary>Constructs an instance of <see cref="{prx_impl}"/> from a proxy.</summary>
/// <param name="proxy">The proxy to the remote service.</param>
/// <param name="encodeOptions">The Slice encode options (optional).</param>
public {prx_impl}(IceRpc.Proxy proxy, IceRpc.Configure.SliceEncodeOptions? encodeOptions = null)
{{
    Proxy = proxy;
    EncodeOptions = encodeOptions;
}}

/// <inheritdoc/>
public override string ToString() => Proxy.ToString();"#,
        prx_impl = interface_def.proxy_implementation_name(),
    ).into()
}

/// The actual implementation of the proxy operation.
fn proxy_operation_impl(operation: &Operation) -> CodeBlock {
    let namespace = &operation.namespace();
    let operation_name = operation.escape_identifier();
    let async_operation_name = operation.escape_identifier_with_suffix("Async");
    let return_task = operation.return_task(false);

    let parameters = operation.nonstreamed_parameters();
    let stream_return = operation.streamed_return_member();

    let invocation_parameter = escape_parameter_name(&operation.parameters(), "invocation");
    let cancel_parameter = escape_parameter_name(&operation.parameters(), "cancel");

    let void_return = operation.return_type.is_empty();

    let encoding = operation.encoding.to_cs_encoding();

    let body_type = if operation.compress_arguments() {
        FunctionType::BlockBody
    } else {
        FunctionType::ExpressionBody
    };

    let mut builder =
        FunctionBuilder::new("public", &return_task, &async_operation_name, body_type);
    builder.set_inherit_doc(true);
    builder.add_operation_parameters(operation, TypeContext::Encode);

    let mut body = CodeBlock::new();

    if operation.compress_arguments() {
        body.writeln(&format!(
            "\
if ({invocation}?.Features.Get<IceRpc.Features.CompressPayload>() == null)
{{
    {invocation} ??= new IceRpc.Slice.Invocation();
    {invocation}.Features = {invocation}.Features.With(IceRpc.Features.CompressPayload.Yes);
}}
",
            invocation = invocation_parameter
        ));
    }

    let mut invocation_builder = FunctionCallBuilder::new("Proxy.InvokeAsync");
    invocation_builder.use_semi_colon(false);
    invocation_builder.arguments_on_newline(true);

    // The operation to call
    invocation_builder.add_argument(&format!(r#""{}""#, operation.identifier()));

    // The encoding if operation is void
    invocation_builder.add_argument_if(void_return, &encoding);

    // The payload argument
    if operation.parameters.is_empty() {
        invocation_builder.add_argument("payload: null");
    } else if parameters.is_empty() {
        invocation_builder.add_argument(&format!("{}.CreateSizeZeroPayload()", encoding));
    } else {
<<<<<<< HEAD
        invocation_builder.add_argument(&format!(
            "Request.{}({})",
=======
        invoke_args.push(format!(
            "Request.{}({}, sliceEncodeOptions: EncodeOptions)",
>>>>>>> 55a55f28
            operation_name,
            parameters
                .iter()
                .map(|p| p.parameter_name())
                .collect::<Vec<_>>()
                .join(", ")
        ));
    }

    // Stream parameter (if any)
    if let Some(stream_parameter) = operation.streamed_parameter() {
        let stream_parameter_name = stream_parameter.parameter_name();
        let stream_type = stream_parameter.data_type();

        match stream_type.concrete_type() {
            Types::Primitive(b) if matches!(b, Primitive::UInt8) => {
                invocation_builder.add_argument(&stream_parameter_name);
            }
            _ => {
                invocation_builder.add_argument(
                    &FunctionCallBuilder::new(&format!(
                        "{}.CreatePayloadStream<{}>",
                        encoding,
                        stream_type.to_type_string(namespace, TypeContext::Encode, false)
                    ))
                    .use_semi_colon(false)
                    .add_argument(&stream_parameter_name)
                    .add_argument(
                        encode_action(
                            stream_type,
                            TypeContext::Encode,
                            namespace,
                            operation.encoding,
                        )
                        .indent(),
                    )
                    .add_argument(&!stream_type.is_fixed_size())
                    .build(),
                );
            }
<<<<<<< HEAD
=======
            _ => invoke_args.push(format!(
                "\
{encoding}.CreatePayloadStream(
    {stream_parameter},
    {encode_options},
    {encode_action},
    {use_segments})",
                encoding = encoding,
                stream_parameter = stream_parameter_name,
                encode_options = "this.EncodeOptions",
                encode_action = encode_action(
                    stream_type,
                    TypeContext::Encode,
                    namespace,
                    operation.encoding
                )
                .indent(),
                use_segments = !stream_type.is_fixed_size()
            )),
>>>>>>> 55a55f28
        }
    } else {
        invocation_builder.add_argument("payloadStream: null");
    }

    invocation_builder.add_argument_if(void_return && stream_return.is_none(), "_defaultActivator");
    invocation_builder
        .add_argument_unless(void_return, &format!("Response.{}", async_operation_name));

    invocation_builder.add_argument(&invocation_parameter);

    invocation_builder.add_argument_if(operation.is_idempotent, "idempotent: true");

    invocation_builder.add_argument_if(void_return && operation.is_oneway(), "oneway: true");

    invocation_builder.add_argument(&format!("cancel: {}", cancel_parameter));

    let invocation = invocation_builder.build();

    match body_type {
<<<<<<< HEAD
        FunctionType::ExpressionBody => body.writeln(&invocation),
        FunctionType::BlockBody => writeln!(body, "return {};", invocation),
        _ => panic!("unexpected function type"),
=======
        FunctionType::ExpressionBody => {
            writeln!(
                body,
                "\
this.InvokeAsync(
    {})",
                CodeBlock::from(invoke_args.join(",\n")).indent()
            );
        }
        FunctionType::BlockBody => {
            writeln!(
                body,
                "\
return this.InvokeAsync(
    {});",
                CodeBlock::from(invoke_args.join(",\n")).indent()
            );
        }
        _ => panic!("unsupported function type"),
>>>>>>> 55a55f28
    }

    builder.set_body(body);

    builder.build()
}

fn proxy_base_operation_impl(operation: &Operation) -> CodeBlock {
    let async_name = operation.escape_identifier_with_suffix("Async");
    let return_task = operation.return_task(false);
    let mut operation_params = operation
        .parameters()
        .iter()
        .map(|p| p.parameter_name())
        .collect::<Vec<_>>();

    operation_params.push(escape_parameter_name(&operation.parameters(), "invocation"));
    operation_params.push(escape_parameter_name(&operation.parameters(), "cancel"));

    let mut builder = FunctionBuilder::new(
        "public",
        &return_task,
        &async_name,
        FunctionType::ExpressionBody,
    );
    builder.set_inherit_doc(true);
    builder.add_operation_parameters(operation, TypeContext::Encode);

    builder.set_body(
        format!(
            "new {base_prx_impl}(Proxy).{async_name}({operation_params})",
            base_prx_impl = operation.parent().unwrap().proxy_implementation_name(),
            async_name = async_name,
            operation_params = operation_params.join(", ")
        )
        .into(),
    );

    builder.build()
}

fn proxy_interface_operations(interface_def: &Interface) -> CodeBlock {
    let mut code = CodeBlock::new();
    let operations = interface_def.operations();

    for operation in operations {
        // TODO: add returns doc comments (see C++)
        code.add_block(
            &FunctionBuilder::new(
                "",
                &operation.return_task(false),
                &operation.escape_identifier_with_suffix("Async"),
                FunctionType::Declaration,
            )
            .add_container_attributes(operation)
            .add_comment("summary", &doc_comment_message(operation))
            .add_operation_parameters(operation, TypeContext::Encode)
            .build(),
        );
    }

    code
}

fn request_class(interface_def: &Interface) -> CodeBlock {
    let namespace = &interface_def.namespace();
    let operations = interface_def
        .operations()
        .iter()
        .filter(|o| o.has_nonstreamed_parameters())
        .cloned()
        .collect::<Vec<_>>();

    if operations.is_empty() {
        return "".into();
    }

    let mut class_builder = ContainerBuilder::new("public static class", "Request");

    class_builder.add_comment(
        "summary",
        "Converts the arguments of each operation that takes arguments into a request payload.",
    );

    for operation in operations {
        let params: Vec<&Parameter> = operation.nonstreamed_parameters();

        assert!(!params.is_empty());

        let mut builder = FunctionBuilder::new(
            "public static",
            "global::System.IO.Pipelines.PipeReader",
            &operation.escape_identifier(),
            FunctionType::BlockBody,
        );

        builder.add_comment(
            "summary",
            &format!(
                "Creates the request payload for operation {}.",
                operation.identifier()
            ),
        );

        for param in &params {
            builder.add_parameter(
                &param.to_type_string(namespace, TypeContext::Encode, false),
                &param.parameter_name(),
                None,
                operation_parameter_doc_comment(operation, param.identifier()),
            );
        }

        builder.add_parameter(
            "IceRpc.Configure.SliceEncodeOptions?",
            "sliceEncodeOptions",
            Some("null"),
            Some("The Slice encode options."),
        );

        builder.add_comment(
            "returns",
            &format!(
                "The payload encoded with <see cref=\"{}\"/>.",
                operation.encoding.to_cs_encoding()
            ),
        );

        builder.set_body(encode_operation(operation, false, "return"));

        class_builder.add_block(builder.build());
    }

    class_builder.build()
}

fn response_class(interface_def: &Interface) -> CodeBlock {
    let namespace = &interface_def.namespace();
    let operations = interface_def
        .operations()
        .iter()
        .filter(|o| !o.return_type.is_empty())
        .cloned()
        .collect::<Vec<_>>();

    if operations.is_empty() {
        return "".into();
    }

    let mut class_builder = ContainerBuilder::new("public static class", "Response");

    class_builder.add_comment(
        "summary",
        &format!(
            r#"Holds a <see cref="IceRpc.Slice.ResponseDecodeFunc{{T}}"/> for each non-void remote operation defined in <see cref="{}Prx"/>."#,
            interface_def.interface_name()));

    for operation in operations {
        let members = operation.return_members();
        assert!(!members.is_empty());

        let function_type = if operation.streamed_return_member().is_some() {
            FunctionType::BlockBody
        } else {
            FunctionType::ExpressionBody
        };

        let mut builder = FunctionBuilder::new(
            if function_type == FunctionType::ExpressionBody {
                "public static"
            } else {
                "public static async"
            },
            &format!(
                "global::System.Threading.Tasks.ValueTask<{}>",
                members.to_tuple_type(namespace, TypeContext::Decode, false)
            ),
            &operation.escape_identifier_with_suffix("Async"),
            function_type,
        );

        builder.add_comment("summary", &format!(r#"The <see cref="ResponseDecodeFunc{{T}}"/> for the return value type of operation {}."#, operation.identifier()));
        builder.add_parameter("IceRpc.IncomingResponse", "response", None, None);
        builder.add_parameter("IceRpc.OutgoingRequest", "request", None, None);
        builder.add_parameter(
            "IceRpc.Configure.SliceEncodeOptions?",
            "encodeOptions",
            None, // TODO: switch to null
            None,
        );
        builder.add_parameter(
            "global::System.Threading.CancellationToken",
            "cancel",
            None,
            None,
        );

        builder.set_body(response_operation_body(operation));

        class_builder.add_block(builder.build());
    }
    class_builder.build()
}

fn response_operation_body(operation: &Operation) -> CodeBlock {
    let mut code = CodeBlock::new();
    let namespace = &operation.namespace();
    let encoding = operation.encoding.to_cs_encoding();

    if let Some(stream_member) = operation.streamed_return_member() {
        let non_streamed_members = operation.nonstreamed_return_members();

        if non_streamed_members.is_empty() {
            writeln!(
                code,
                "\
await response.DecodeVoidReturnValueAsync(
    request,
    {encoding},
    _defaultActivator,
    encodeOptions,
    cancel).ConfigureAwait(false);

return {decode_operation_stream}
",
                encoding = encoding,
                decode_operation_stream = decode_operation_stream(
                    stream_member,
                    namespace,
                    encoding,
                    false,
                    false,
                    operation.encoding
                )
            );
        } else {
            writeln!(
                code,
                "\
var {return_value} = await response.DecodeReturnValueAsync(
    request,
    {encoding},
    _defaultActivator,
    encodeOptions,
    {response_decode_func},
    cancel).ConfigureAwait(false);

{decode_response_stream}

return {return_value_and_stream};
",
                encoding = encoding,
                return_value = non_streamed_members.to_argument_tuple("sliceP_"),
                response_decode_func = response_decode_func(operation).indent(),
                decode_response_stream = decode_operation_stream(
                    stream_member,
                    namespace,
                    encoding,
                    false,
                    true,
                    operation.encoding
                ),
                return_value_and_stream = operation.return_members().to_argument_tuple("sliceP_")
            );
        }
    } else {
        writeln!(
            code,
            "\
response.DecodeReturnValueAsync(
    request,
    {encoding},
    _defaultActivator,
    encodeOptions,
    {response_decode_func},
    cancel)",
            encoding = encoding,
            response_decode_func = response_decode_func(operation).indent()
        );
    }

    code
}

fn response_decode_func(operation: &Operation) -> CodeBlock {
    let namespace = &operation.namespace();
    // vec of members
    let members = operation.nonstreamed_return_members();
    assert!(!members.is_empty());

    if members.len() == 1
        && get_bit_sequence_size(&members) == 0
        && members.first().unwrap().tag.is_none()
    {
        decode_func(
            members.first().unwrap().data_type(),
            namespace,
            operation.encoding,
        )
    } else {
        format!(
            "\
(ref SliceDecoder decoder) =>
{{
    {decode}
}}",
            decode = decode_operation(operation, false).indent()
        )
        .into()
    }
}<|MERGE_RESOLUTION|>--- conflicted
+++ resolved
@@ -227,7 +227,7 @@
         ));
     }
 
-    let mut invocation_builder = FunctionCallBuilder::new("Proxy.InvokeAsync");
+    let mut invocation_builder = FunctionCallBuilder::new("this.InvokeAsync");
     invocation_builder.use_semi_colon(false);
     invocation_builder.arguments_on_newline(true);
 
@@ -243,13 +243,8 @@
     } else if parameters.is_empty() {
         invocation_builder.add_argument(&format!("{}.CreateSizeZeroPayload()", encoding));
     } else {
-<<<<<<< HEAD
         invocation_builder.add_argument(&format!(
-            "Request.{}({})",
-=======
-        invoke_args.push(format!(
             "Request.{}({}, sliceEncodeOptions: EncodeOptions)",
->>>>>>> 55a55f28
             operation_name,
             parameters
                 .iter()
@@ -277,6 +272,7 @@
                     ))
                     .use_semi_colon(false)
                     .add_argument(&stream_parameter_name)
+                    .add_argument("this.EncodeOptions")
                     .add_argument(
                         encode_action(
                             stream_type,
@@ -290,28 +286,6 @@
                     .build(),
                 );
             }
-<<<<<<< HEAD
-=======
-            _ => invoke_args.push(format!(
-                "\
-{encoding}.CreatePayloadStream(
-    {stream_parameter},
-    {encode_options},
-    {encode_action},
-    {use_segments})",
-                encoding = encoding,
-                stream_parameter = stream_parameter_name,
-                encode_options = "this.EncodeOptions",
-                encode_action = encode_action(
-                    stream_type,
-                    TypeContext::Encode,
-                    namespace,
-                    operation.encoding
-                )
-                .indent(),
-                use_segments = !stream_type.is_fixed_size()
-            )),
->>>>>>> 55a55f28
         }
     } else {
         invocation_builder.add_argument("payloadStream: null");
@@ -332,31 +306,9 @@
     let invocation = invocation_builder.build();
 
     match body_type {
-<<<<<<< HEAD
         FunctionType::ExpressionBody => body.writeln(&invocation),
         FunctionType::BlockBody => writeln!(body, "return {};", invocation),
         _ => panic!("unexpected function type"),
-=======
-        FunctionType::ExpressionBody => {
-            writeln!(
-                body,
-                "\
-this.InvokeAsync(
-    {})",
-                CodeBlock::from(invoke_args.join(",\n")).indent()
-            );
-        }
-        FunctionType::BlockBody => {
-            writeln!(
-                body,
-                "\
-return this.InvokeAsync(
-    {});",
-                CodeBlock::from(invoke_args.join(",\n")).indent()
-            );
-        }
-        _ => panic!("unsupported function type"),
->>>>>>> 55a55f28
     }
 
     builder.set_body(body);
