--- conflicted
+++ resolved
@@ -524,71 +524,8 @@
             }
 
             // Wait for the control streams to shutdown.
-<<<<<<< HEAD
-            await _controlStream!.ShutdownCompleted(cancel).ConfigureAwait(false);
-            await _remoteControlStream!.ShutdownCompleted(cancel).ConfigureAwait(false);
-=======
             await _controlStream!.WaitForShutdownAsync(cancel).ConfigureAwait(false);
             await _remoteControlStream!.WaitForShutdownAsync(cancel).ConfigureAwait(false);
-
-            async Task SendGoAwayCancelIfShutdownCanceledAsync()
-            {
-                try
-                {
-                    // Wait for the shutdown cancellation.
-                    await _cancelShutdown.Task.ConfigureAwait(false);
-
-                    // Cancel dispatch if shutdown is canceled.
-                    lock (_mutex)
-                    {
-                        foreach (IncomingRequest request in _dispatch)
-                        {
-                            request.CancelDispatchSource!.Cancel();
-                        }
-                    }
-
-                    // Write the GoAwayCanceled frame to the remote control stream.
-                    await SendControlFrameAsync(Ice2FrameType.GoAwayCanceled, null, default).ConfigureAwait(false);
-                }
-                catch (ConnectionClosedException)
-                {
-                    // Expected if the connection is closed.
-                }
-                catch (StreamAbortedException)
-                {
-                    // Expected if the control stream is closed.
-                }
-            }
-
-            async Task WaitForGoAwayCanceledOrCloseAsync(CancellationToken cancel)
-            {
-                try
-                {
-                    // Wait to receive the GoAwayCanceled frame.
-                    ReadOnlyMemory<byte> buffer = await ReceiveFrameAsync(
-                        _remoteControlStream!,
-                        Ice2FrameType.GoAwayCanceled,
-                        cancel).ConfigureAwait(false);
-                    if (buffer.Length > 0)
-                    {
-                        throw new InvalidDataException(@$"received invalid go away canceled frame");
-                    }
-
-                    // Cancel the dispatch if the peer canceled the shutdown.
-                    lock (_mutex)
-                    {
-                        foreach (IncomingRequest request in _dispatch)
-                        {
-                            request.CancelDispatchSource!.Cancel();
-                        }
-                    }
-                }
-                catch (StreamAbortedException)
-                {
-                    // Expected if the control stream is closed.
-                }
-            }
->>>>>>> 9ed4f013
         }
 
         public async Task<string> WaitForShutdownAsync(CancellationToken cancel)
