--- conflicted
+++ resolved
@@ -42,7 +42,7 @@
         /// <inheritdoc/>
         public async ValueTask<IMultiStreamConnection> ConnectMultiStreamConnectionAsync(CancellationToken cancel)
         {
-            ISingleStreamConnection singleStreamConnection = await GetSingleStreamConnectionAsync(
+            ISingleStreamConnection singleStreamConnection = await ConnectSingleStreamConnectionAsync(
                 cancel).ConfigureAwait(false);
 
             if (singleStreamConnection.IsDatagram)
@@ -52,13 +52,8 @@
 
             // Multi-stream support for a network socket connection is provided by Slic.
             _slicConnection ??= await NetworkConnection.CreateSlicConnectionAsync(
-<<<<<<< HEAD
                 singleStreamConnection,
-                IsServer,
-=======
-                await ConnectSingleStreamConnectionAsync(cancel).ConfigureAwait(false),
                 _isServer,
->>>>>>> f1f8b1ee
                 _idleTimeout,
                 _slicOptions,
                 cancel).ConfigureAwait(false);
