--- conflicted
+++ resolved
@@ -1,5 +1,6 @@
 // Copyright (c) ZeroC, Inc. All rights reserved.
 
+using Microsoft.Extensions.Logging;
 using System;
 using System.Collections.Generic;
 using System.Diagnostics;
@@ -10,7 +11,6 @@
 using System.Text;
 using System.Threading;
 using System.Threading.Tasks;
-using Microsoft.Extensions.Logging;
 
 namespace ZeroC.Ice
 {
@@ -48,7 +48,6 @@
         private readonly Communicator _communicator;
         private bool _incoming;
         private string _key;
-        private readonly ILogger _logger;
         private readonly HttpParser _parser;
         private readonly object _mutex = new();
         private readonly BufferedReceiveOverSingleStreamSocket _underlying;
@@ -57,15 +56,10 @@
         private readonly byte[] _receiveMask = new byte[4];
         private int _receivePayloadLength;
         private int _receivePayloadOffset;
-<<<<<<< HEAD
-        private string _resource;
-        private readonly Transport _transport;
-=======
-        private readonly string _transportName;
->>>>>>> 908cef35
         private readonly byte[] _sendMask;
         private readonly IList<ArraySegment<byte>> _sendBuffer;
         private Task _sendTask = Task.CompletedTask;
+        private readonly Transport _transport;
 
         public override async ValueTask<SingleStreamSocket> AcceptAsync(Endpoint endpoint, CancellationToken cancel)
         {
@@ -150,8 +144,10 @@
             _sendMask = new byte[4];
             _key = "";
             _rand = new Random();
-            _transportName = (underlying is SslSocket) ? "wss" : "ws";
-        }
+            _transport = (underlying is SslSocket) ? Transport.WSS : Transport.WS;
+        }
+
+        internal override IDisposable? StartScope(Endpoint endpoint) => _underlying.StartScope(endpoint);
 
         private async ValueTask InitializeAsync(bool incoming, string host, string resource, CancellationToken cancel)
         {
@@ -270,96 +266,25 @@
             }
             catch (Exception ex)
             {
-                if (_logger.IsEnabled(LogLevel.Error))
-                {
-                    _logger.LogHttpUpgradeRequestFailed(_transport, ex);
+                if (_communicator.Logger.IsEnabled(LogLevel.Error))
+                {
+                    _communicator.Logger.LogHttpUpgradeRequestFailed(_transport, ex);
                 }
                 throw;
             }
 
-            if (_logger.IsEnabled(LogLevel.Debug))
+            if (_communicator.Logger.IsEnabled(LogLevel.Debug))
             {
                 if (_incoming)
                 {
-                    _logger.LogHttpUpgradeRequestAccepted(_transport);
+                    _communicator.Logger.LogHttpUpgradeRequestAccepted(_transport);
                 }
                 else
                 {
-                    _logger.LogHttpUpgradeRequestSucceed(_transport);
-                }
-            }
-        }
-<<<<<<< HEAD
-        public override ValueTask<ArraySegment<byte>> ReceiveDatagramAsync(CancellationToken cancel) =>
-            throw new InvalidOperationException("only supported by datagram transports");
-
-        public override async ValueTask<int> ReceiveAsync(Memory<byte> buffer, CancellationToken cancel)
-        {
-            // If we've fully read the previous DATA frame payload, read a new frame
-            if (_receivePayloadOffset == _receivePayloadLength)
-            {
-                _receivePayloadLength = await ReceiveFrameAsync(cancel).ConfigureAwait(false);
-                _receivePayloadOffset = 0;
-            }
-
-            if (_receivePayloadLength == 0)
-            {
-                throw new ConnectionLostException(RetryPolicy.AfterDelay(TimeSpan.Zero));
-            }
-
-            // Read the payload
-            int length = Math.Min(_receivePayloadLength, buffer.Length);
-            int received = await _underlying.ReceiveAsync(buffer[0..length], cancel).ConfigureAwait(false);
-
-            if (_incoming)
-            {
-                Unmask(buffer, _receivePayloadOffset, received);
-            }
-            _receivePayloadOffset += received;
-            return received;
-        }
-
-        public override ValueTask<int> SendAsync(IList<ArraySegment<byte>> buffers, CancellationToken cancel) =>
-             SendImplAsync(OpCode.Data, buffers, cancel);
-
-        public override string ToString() => _underlying.ToString()!;
-
-        protected override void Dispose(bool disposing) => _underlying.Dispose();
-
-        internal override IDisposable? StartScope(Endpoint endpoint) => _underlying.StartScope(endpoint);
-
-        internal WSSocket(
-            Communicator communicator,
-            SingleStreamSocket del,
-            string host,
-            string resource)
-            : this(communicator, del)
-        {
-            _host = host;
-            _logger = communicator.Logger;
-            _resource = resource;
-            _incoming = false;
-            _transport = (del is SslSocket) ? Transport.WSS : Transport.WS;
-        }
-
-        internal WSSocket(Communicator communicator, SingleStreamSocket underlying)
-        {
-            _communicator = communicator;
-            _logger = communicator.Logger;
-            _underlying = new BufferedReceiveOverSingleStreamSocket(underlying);
-            _parser = new HttpParser();
-            _receiveLastFrame = true;
-            _sendBuffer = new List<ArraySegment<byte>>();
-            _sendMask = new byte[4];
-            _key = "";
-            _rand = new Random();
-            _host = "";
-            _resource = "";
-            _incoming = true;
-            _transport = (underlying is SslSocket) ? Transport.WSS : Transport.WS;
-        }
-=======
->>>>>>> 908cef35
+                    _communicator.Logger.LogHttpUpgradeRequestSucceed(_transport);
+                }
+            }
+        }
 
         private ArraySegment<byte> PrepareHeaderForSend(OpCode opCode, int payloadLength)
         {
@@ -461,9 +386,9 @@
                     (await _underlying.ReceiveAsync(4, cancel).ConfigureAwait(false)).CopyTo(_receiveMask);
                 }
 
-                if (_logger.IsEnabled(LogLevel.Debug))
-                {
-                    _logger.LogReceivedWebSocketFrame(_transport, opCode, payloadLength);
+                if (_communicator.Logger.IsEnabled(LogLevel.Debug))
+                {
+                    _communicator.Logger.LogReceivedWebSocketFrame(_transport, opCode, payloadLength);
                 }
 
                 switch (opCode)
@@ -520,11 +445,7 @@
                     case OpCode.Pong:
                     {
                         // Read the pong payload.
-<<<<<<< HEAD
-                        _ = await _underlying.ReceiveAsync(payloadLength, cancel).ConfigureAwait(false);
-=======
                         await _underlying.ReceiveAsync(payloadLength, cancel).ConfigureAwait(false);
->>>>>>> 908cef35
 
                         // Nothing to do, this can be received even if we don't send a ping frame if the peer sends
                         // an unidirectional heartbeat.
@@ -733,9 +654,9 @@
                 Debug.Assert(_sendBuffer.Count == 0);
                 int size = buffers.GetByteCount();
                 _sendBuffer.Add(PrepareHeaderForSend(opCode, size));
-                if (_logger.IsEnabled(LogLevel.Debug))
-                {
-                    _logger.LogReceivedWebSocketFrame(_transport, opCode, size);
+                if (_communicator.Logger.IsEnabled(LogLevel.Debug))
+                {
+                    _communicator.Logger.LogReceivedWebSocketFrame(_transport, opCode, size);
                 }
 
                 if (_incoming || opCode == OpCode.Pong)
