--- conflicted
+++ resolved
@@ -355,11 +355,13 @@
                 byte encodingMinor = 1;
 
                 // Request header.
-                encoder.EncodeIdentityPath(request.Proxy.Path);
-                encoder.EncodeFragment(request.Proxy.Fragment);
-                encoder.EncodeString(request.Operation);
-                encoder.EncodeOperationMode(request.Fields.ContainsKey(RequestFieldKey.Idempotent) ?
-                    OperationMode.Idempotent : OperationMode.Normal);
+                var requestHeader = new IceRequestHeader(
+                    request.Proxy.Path,
+                    request.Proxy.Fragment,
+                    request.Operation,
+                    request.Fields.ContainsKey(RequestFieldKey.Idempotent) ?
+                        OperationMode.Idempotent : OperationMode.Normal);
+                requestHeader.Encode(ref encoder);
                 if (request.Fields.TryGetValue(RequestFieldKey.Context, out OutgoingFieldValue requestField))
                 {
                     if (requestField.EncodeAction == null)
@@ -819,8 +821,15 @@
                 }
 
                 IDictionary<RequestFieldKey, ReadOnlySequence<byte>>? fields;
-                if (contextReader?.TryRead(out ReadResult result) ?? false)
-                {
+                if (contextReader == null)
+                {
+                    fields = requestHeader.OperationMode == OperationMode.Normal ?
+                        ImmutableDictionary<RequestFieldKey, ReadOnlySequence<byte>>.Empty : _idempotentFields;
+                }
+                else
+                {
+                    contextReader.TryRead(out ReadResult result);
+                    Debug.Assert(result.Buffer.Length > 0 && result.IsCompleted);
                     fields = new Dictionary<RequestFieldKey, ReadOnlySequence<byte>>()
                     {
                         [RequestFieldKey.Context] = result.Buffer
@@ -830,11 +839,6 @@
                     {
                         fields[RequestFieldKey.Idempotent] = default;
                     }
-                }
-                else
-                {
-                    fields = requestHeader.OperationMode == OperationMode.Normal ?
-                        ImmutableDictionary<RequestFieldKey, ReadOnlySequence<byte>>.Empty : _idempotentFields;
                 }
 
                 var request = new IncomingRequest(connection)
@@ -870,6 +874,10 @@
                     if (contextReader != null)
                     {
                         await contextReader.CompleteAsync().ConfigureAwait(false);
+
+                        // The field values are now invalid - they point to potentially recycled and reused memory. We
+                        // replace Fields by an empty dictionary to prevent accidental access to this reused memory.
+                        request.Fields = ImmutableDictionary<RequestFieldKey, ReadOnlySequence<byte>>.Empty;
                     }
                 }
                 else
@@ -963,6 +971,10 @@
                         if (contextReader != null)
                         {
                             await contextReader.CompleteAsync().ConfigureAwait(false);
+
+                            // The field values are now invalid - they point to potentially recycled and reused memory. We
+                            // replace Fields by an empty dictionary to prevent accidental access to this reused memory.
+                            request.Fields = ImmutableDictionary<RequestFieldKey, ReadOnlySequence<byte>>.Empty;
                         }
                     }
 
@@ -1115,14 +1127,8 @@
                     var decoder = new SliceDecoder(buffer, SliceEncoding.Slice1);
 
                     int requestId = decoder.DecodeInt32();
-<<<<<<< HEAD
+
                     var requestHeader = new IceRequestHeader(ref decoder);
-=======
-                    string path = decoder.DecodeIdentityPath();
-                    string fragment = decoder.DecodeFragment();
-                    string operation = decoder.DecodeString();
-                    OperationMode operationMode = decoder.DecodeOperationMode();
->>>>>>> 7fb0f0dd
 
                     Pipe? contextPipe = null;
                     var pos = decoder.Consumed;
