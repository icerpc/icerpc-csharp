// Copyright (c) ZeroC, Inc. All rights reserved.

using IceRpc.Slice;
using IceRpc.Slice.Internal;
using IceRpc.Transports;
using IceRpc.Transports.Internal;
using System.Buffers;
using System.Collections.Immutable;
using System.Diagnostics;
using System.IO.Pipelines;

namespace IceRpc.Internal;

internal sealed class IceProtocolConnection : IProtocolConnection
{
    public Protocol Protocol => Protocol.Ice;

    private static readonly IDictionary<RequestFieldKey, ReadOnlySequence<byte>> _idempotentFields =
        new Dictionary<RequestFieldKey, ReadOnlySequence<byte>>
        {
            [RequestFieldKey.Idempotent] = default
        }.ToImmutableDictionary();

    private static readonly IDictionary<ResponseFieldKey, ReadOnlySequence<byte>> _otherReplicaFields =
        new Dictionary<ResponseFieldKey, ReadOnlySequence<byte>>
        {
            [ResponseFieldKey.RetryPolicy] = new ReadOnlySequence<byte>(new byte[]
            {
                (byte)Retryable.OtherReplica
            })
        }.ToImmutableDictionary();

    private readonly CancellationTokenSource _disposeCancelSource = new();
    private readonly IDispatcher _dispatcher;
    private readonly TaskCompletionSource _dispatchesAndInvocationsCompleted =
        new(TaskCreationOptions.RunContinuationsAsynchronously);

    private readonly HashSet<CancellationTokenSource> _dispatches = new();
    private readonly AsyncSemaphore? _dispatchSemaphore;
    private readonly TimeSpan _idleTimeout;
    private Timer? _idleTimeoutTimer;
    private readonly Dictionary<int, TaskCompletionSource<PipeReader>> _invocations = new();
<<<<<<< HEAD
    private bool _isOnCloseCalled;
    private bool _isClosing;
=======
    private bool _isAborted;
>>>>>>> c3b533f5
    private readonly int _maxFrameSize;
    private readonly MemoryPool<byte> _memoryPool;
    private readonly int _minimumSegmentSize;
    private readonly object _mutex = new();
    private readonly ISimpleNetworkConnection _networkConnection;
    private readonly SimpleNetworkConnectionReader _networkConnectionReader;
    private readonly SimpleNetworkConnectionWriter _networkConnectionWriter;
    private int _nextRequestId;
    private Action<Exception>? _onAbort;
    private Action<string>? _onShutdown;
    private readonly IcePayloadPipeWriter _payloadWriter;
    private readonly TaskCompletionSource _pendingClose = new(TaskCreationOptions.RunContinuationsAsynchronously);
    private Task? _readFramesTask;
    private readonly AsyncSemaphore _writeSemaphore = new(1, 1);

<<<<<<< HEAD
=======
    public void Abort(Exception exception)
    {
        lock (_mutex)
        {
            if (_isAborted)
            {
                return;
            }
            _isAborted = true;
        }

        // _onAbort is read-only once _isAborted is true
        _onAbort?.Invoke(exception);

        // Close the network connection and cancel the pending receive.
        _networkConnection.Dispose();
        _readCancelSource.Cancel();

        CancelInvocations(exception);
        CancelDispatches();

        // Unblock dispatches waiting to execute.
        _dispatchSemaphore?.Complete(exception);

        // Unblock ShutdownAsync which might be waiting for the connection to be disposed.
        _pendingClose.TrySetResult();

        // Unblock ShutdownAsync if it's waiting for invocations and dispatches to complete.
        _dispatchesAndInvocationsCompleted.TrySetException(exception);

        _readCancelSource.Dispose();

        _idleTimeoutTimer?.Dispose();

        // Release remaining resources in the background.
        _ = AbortCoreAsync();

        async Task AbortCoreAsync()
        {
            // Unblock requests waiting on the semaphore and wait for the semaphore to be released to ensure we
            // don't dispose the simple network connection writer while it's being used.
            await _writeSemaphore.CompleteAndWaitAsync(exception).ConfigureAwait(false);

            // Wait for the receive task to complete to ensure we don't dispose the simple network connection reader
            // while it's being used.
            if (_readFramesTaskCompletionSource is not null)
            {
                await _readFramesTaskCompletionSource.Task.ConfigureAwait(false);
            }

            // It's now safe to dispose of the reader/writer since no more threads are sending/receiving data.
            _networkConnectionReader.Dispose();
            _networkConnectionWriter.Dispose();
        }
    }

>>>>>>> c3b533f5
    public async Task<NetworkConnectionInformation> ConnectAsync(
        bool isServer,
        IConnection connection,
        CancellationToken cancel)
    {
        NetworkConnectionInformation information = await _networkConnection.ConnectAsync(cancel).ConfigureAwait(false);

        // Wait for the network connection establishment to set the idle timeout. The network connection
        // ConnectAsync implementation would need otherwise to deal with thread safety if Dispose is called
        // concurrently.
        _networkConnectionReader.SetIdleTimeout(_idleTimeout);

        if (isServer)
        {
            EncodeValidateConnectionFrame(_networkConnectionWriter);
            await _networkConnectionWriter.FlushAsync(cancel).ConfigureAwait(false);
        }
        else
        {
            ReadOnlySequence<byte> buffer = await _networkConnectionReader.ReadAtLeastAsync(
                IceDefinitions.PrologueSize,
                cancel).ConfigureAwait(false);

            (IcePrologue validateConnectionFrame, long consumed) = DecodeValidateConnectionFrame(buffer);
            _networkConnectionReader.AdvanceTo(buffer.GetPosition(consumed), buffer.End);

            IceDefinitions.CheckPrologue(validateConnectionFrame);
            if (validateConnectionFrame.FrameSize != IceDefinitions.PrologueSize)
            {
                throw new InvalidDataException(
                    $"received Ice frame with only '{validateConnectionFrame.FrameSize}' bytes");
            }
            if (validateConnectionFrame.FrameType != IceFrameType.ValidateConnection)
            {
                throw new InvalidDataException(
                    @$"expected '{nameof(IceFrameType.ValidateConnection)}' frame but received frame type '{
                        validateConnectionFrame.FrameType}'");
            }
        }

        if (_idleTimeout != Timeout.InfiniteTimeSpan)
        {
            _idleTimeoutTimer = new Timer(
                _ =>
                {
                    lock (_mutex)
                    {
                        if (_isClosing || _invocations.Count > 0 || _dispatches.Count > 0)
                        {
                            return; // The connection is closing or no longer idle, ignore.
                        }
                        _isClosing = true;
                    }
                    InvokeOnClose(new ConnectionClosedException("idle connection"));
                },
                null,
                _idleTimeout,
                Timeout.InfiniteTimeSpan);
        }

        _readFramesTask = Task.Run(
            async () =>
            {
                try
                {
                    // Read frames until the CloseConnection frame is received.
                    await ReadFramesAsync(connection, _disposeCancelSource.Token).ConfigureAwait(false);
                }
                catch (ConnectionLostException) when (_isClosing && _dispatchesAndInvocationsCompleted.Task.IsCompleted)
                {
                    // Unblock ShutdownAsync which might be waiting for the connection to be disposed.
                    _pendingClose.TrySetResult();
                }
                catch (OperationCanceledException) when (_disposeCancelSource.IsCancellationRequested)
                {
                    // Expected if DisposeAsync has been called.
                }
                catch (Exception exception)
                {
                    // Unexpected exception, notifies the callback.
                    InvokeOnClose(exception);
                }
            },
            CancellationToken.None);

        return information;

        static void EncodeValidateConnectionFrame(SimpleNetworkConnectionWriter writer)
        {
            var encoder = new SliceEncoder(writer, SliceEncoding.Slice1);
            IceDefinitions.ValidateConnectionFrame.Encode(ref encoder);
        }

        static (IcePrologue, long) DecodeValidateConnectionFrame(ReadOnlySequence<byte> buffer)
        {
            var decoder = new SliceDecoder(buffer, SliceEncoding.Slice1);
            return (new IcePrologue(ref decoder), decoder.Consumed);
        }
    }

    public async ValueTask DisposeAsync()
    {
        IEnumerable<CancellationTokenSource> dispatches;
        lock (_mutex)
        {
            _isClosing = true;
            if (_dispatches.Count == 0 && _invocations.Count == 0)
            {
                _dispatchesAndInvocationsCompleted.TrySetResult();
            }
            dispatches = _dispatches.ToArray();
        }

        // Cancel dispatches.
        foreach (CancellationTokenSource cancelDispatchSource in dispatches)
        {
            try
            {
                cancelDispatchSource.Cancel();
            }
            catch (ObjectDisposedException)
            {
                // Ignore, the dispatch completed concurrently.
            }
        }

        // Cancel the ReadFrameAsync and PingAsync tasks.
        _disposeCancelSource.Cancel();

        // Wait indefinitely for dispatches and invocations to complete.
        await _dispatchesAndInvocationsCompleted.Task.ConfigureAwait(false);

        if (_readFramesTask is not null)
        {
            await _readFramesTask.ConfigureAwait(false);
        }

        // No more pending tasks are running, we can safely release the resources now.

        // It's now safe to dispose of the reader/writer since no more threads are sending/receiving data.
        _networkConnectionReader.Dispose();
        _networkConnectionWriter.Dispose();
        _networkConnection.Dispose();

        _disposeCancelSource.Dispose();
        _idleTimeoutTimer?.Dispose();
    }

    public async Task<IncomingResponse> InvokeAsync(
        OutgoingRequest request,
        IConnection connection,
        CancellationToken cancel)
    {
        bool acquiredSemaphore = false;
        int requestId = 0;
        TaskCompletionSource<PipeReader>? responseCompletionSource = null;
        PipeWriter payloadWriter = _payloadWriter;

        using var linkedCancelSource = CancellationTokenSource.CreateLinkedTokenSource(
            _disposeCancelSource.Token,
            cancel);

        Exception? completeException = null;
        try
        {
            if (request.PayloadStream is not null)
            {
                throw new NotSupportedException("PayloadStream must be null with the ice protocol");
            }

            // Read the full payload. This can take some time so this needs to be done before acquiring the write
            // semaphore.
            ReadOnlySequence<byte> payload = await ReadFullPayloadAsync(
                request.Payload,
                linkedCancelSource.Token).ConfigureAwait(false);
            int payloadSize = checked((int)payload.Length);

            // Wait for writing of other frames to complete. The semaphore is used as an asynchronous queue to
            // serialize the writing of frames.
            await _writeSemaphore.EnterAsync(linkedCancelSource.Token).ConfigureAwait(false);
            acquiredSemaphore = true;

            // Assign the request ID for twoway invocations and keep track of the invocation for receiving the
            // response. The request ID is only assigned once the write semaphore is acquired. We don't want a
            // canceled request to allocate a request ID that won't be used.
            if (!request.IsOneway)
            {
                lock (_mutex)
                {
                    if (_isClosing)
                    {
                        throw new ConnectionClosedException();
                    }
                    else
                    {
                        if (_invocations.Count == 0 && _dispatches.Count == 0)
                        {
                            // Disable idle check
                            _idleTimeoutTimer?.Change(Timeout.InfiniteTimeSpan, Timeout.InfiniteTimeSpan);
                        }

                        requestId = ++_nextRequestId;
                        responseCompletionSource = new(TaskCreationOptions.RunContinuationsAsynchronously);
                        _invocations[requestId] = responseCompletionSource;
                    }
                }
            }

            EncodeRequestHeader(_networkConnectionWriter, request, requestId, payloadSize);

            payloadWriter = request.GetPayloadWriter(payloadWriter);

            // The writing of the request can only be canceled if the connection is disposed.
            FlushResult flushResult = await payloadWriter.WriteAsync(
                payload,
                endStream: false,
                _disposeCancelSource.Token).ConfigureAwait(false);

            // If a payload writer decorator returns a canceled or completed flush result, we have to throw
            // NotSupportedException. We can't interrupt the writing of a payload since it would lead to a bogus
            // payload to be sent over the connection.
            if (flushResult.IsCanceled || flushResult.IsCompleted)
            {
                throw new NotSupportedException(
                    "payload writer cancellation or completion is not supported with the ice protocol");
            }

            await request.Payload.CompleteAsync().ConfigureAwait(false);
        }
        catch (OperationCanceledException) when (_disposeCancelSource.IsCancellationRequested)
        {
            completeException = new ConnectionAbortedException();
            throw completeException;
        }
        catch (Exception exception)
        {
            completeException = exception;
            throw;
        }
        finally
        {
            await payloadWriter.CompleteAsync(completeException).ConfigureAwait(false);

            if (acquiredSemaphore)
            {
                _writeSemaphore.Release();
            }
        }

        if (request.IsOneway)
        {
            // We're done, there's no response for oneway requests.
            return new IncomingResponse(request, connection);
        }

        Debug.Assert(responseCompletionSource is not null);

        // Wait to receive the response.
        try
        {
            PipeReader frameReader = await responseCompletionSource.Task.WaitAsync(
                linkedCancelSource.Token).ConfigureAwait(false);

            try
            {
                if (!frameReader.TryRead(out ReadResult readResult))
                {
                    throw new InvalidDataException($"received empty response frame for request #{requestId}");
                }

                Debug.Assert(readResult.IsCompleted);

                ReplyStatus replyStatus = ((int)readResult.Buffer.FirstSpan[0]).AsReplyStatus();

                if (replyStatus <= ReplyStatus.UserException)
                {
                    const int headerSize = 7; // reply status byte + encapsulation header

                    // read and check encapsulation header (6 bytes long)

                    if (readResult.Buffer.Length < headerSize)
                    {
                        throw new ConnectionLostException();
                    }

                    EncapsulationHeader encapsulationHeader = SliceEncoding.Slice1.DecodeBuffer(
                        readResult.Buffer.Slice(1, 6),
                        (ref SliceDecoder decoder) => new EncapsulationHeader(ref decoder));

                    // Sanity check
                    int payloadSize = encapsulationHeader.EncapsulationSize - 6;
                    if (payloadSize != readResult.Buffer.Length - headerSize)
                    {
                        throw new InvalidDataException(
                            @$"response payload size/frame size mismatch: payload size is {payloadSize
                            } bytes but frame has {readResult.Buffer.Length - headerSize} bytes left");
                    }

                    // TODO: check encoding is Slice1. See github proposal.

                    // Consume header.
                    frameReader.AdvanceTo(readResult.Buffer.GetPosition(headerSize));
                }
                else
                {
                    // An ice system exception. The reply status is part of the payload.

                    // Don't consume anything. The examined is irrelevant since readResult.IsCompleted is true.
                    frameReader.AdvanceTo(readResult.Buffer.Start);
                }

                // For compatibility with ZeroC Ice "indirect" proxies
                IDictionary<ResponseFieldKey, ReadOnlySequence<byte>> fields =
                    replyStatus == ReplyStatus.ObjectNotExistException && request.Proxy.Endpoint is null ?
                    _otherReplicaFields :
                    ImmutableDictionary<ResponseFieldKey, ReadOnlySequence<byte>>.Empty;

                return new IncomingResponse(request, connection, fields)
                {
                    Payload = frameReader,
                    ResultType = replyStatus switch
                    {
                        ReplyStatus.OK => ResultType.Success,
                        ReplyStatus.UserException => (ResultType)SliceResultType.ServiceFailure,
                        _ => ResultType.Failure
                    }
                };
            }
            catch (Exception exception)
            {
                await frameReader.CompleteAsync(exception).ConfigureAwait(false);
                throw;
            }
        }
        catch (OperationCanceledException) when (_disposeCancelSource.IsCancellationRequested)
        {
            throw new ConnectionAbortedException("connection disposed");
        }
        finally
        {
            lock (_mutex)
            {
                if (_invocations.Remove(requestId))
                {
                    if (_invocations.Count == 0 && _dispatches.Count == 0)
                    {
                        if (_isClosing)
                        {
                            _dispatchesAndInvocationsCompleted.TrySetResult();
                        }
                        else if (!_disposeCancelSource.IsCancellationRequested)
                        {
                            _idleTimeoutTimer?.Change(_idleTimeout, Timeout.InfiniteTimeSpan);
                        }
                    }
                }
            }
        }

        static void EncodeRequestHeader(
            SimpleNetworkConnectionWriter output,
            OutgoingRequest request,
            int requestId,
            int payloadSize)
        {
            var encoder = new SliceEncoder(output, SliceEncoding.Slice1);

            // Write the request header.
            encoder.WriteByteSpan(IceDefinitions.FramePrologue);
            encoder.EncodeIceFrameType(IceFrameType.Request);
            encoder.EncodeUInt8(0); // compression status

            Span<byte> sizePlaceholder = encoder.GetPlaceholderSpan(4);

            encoder.EncodeInt32(requestId);

            byte encodingMajor = 1;
            byte encodingMinor = 1;

            // Request header.
            var requestHeader = new IceRequestHeader(
                request.Proxy.Path,
                request.Proxy.Fragment,
                request.Operation,
                request.Fields.ContainsKey(RequestFieldKey.Idempotent) ?
                    OperationMode.Idempotent : OperationMode.Normal);
            requestHeader.Encode(ref encoder);
            if (request.Fields.TryGetValue(RequestFieldKey.Context, out OutgoingFieldValue requestField))
            {
                if (requestField.EncodeAction is null)
                {
                    encoder.WriteByteSequence(requestField.ByteSequence);
                }
                else
                {
                    requestField.EncodeAction(ref encoder);
                }
            }
            else
            {
                encoder.EncodeSize(0);
            }
            new EncapsulationHeader(
                encapsulationSize: payloadSize + 6,
                encodingMajor,
                encodingMinor).Encode(ref encoder);

            int frameSize = checked(encoder.EncodedByteCount + payloadSize);
            SliceEncoder.EncodeInt32(frameSize, sizePlaceholder);
        }
    }

    public void OnAbort(Action<Exception> callback)
    {
        bool executeCallback = false;

        lock (_mutex)
        {
            if (_isAborted)
            {
                executeCallback = true;
            }
            else
            {
                _onAbort += callback;
            }
        }

        if (executeCallback)
        {
            callback(new ConnectionAbortedException());
        }
    }

    public void OnShutdown(Action<string> callback)
    {
        bool executeCallback = false;

        lock (_mutex)
        {
            if (_shutdownTask is null)
            {
                _onShutdown += callback;
            }
            else
            {
                executeCallback = !_shutdownTask.IsCompleted || _shutdownTask.IsCompletedSuccessfully;
            }
        }

        if (executeCallback)
        {
            callback("");
        }
    }

    public async Task ShutdownAsync(string message, CancellationToken cancel)
    {
        IEnumerable<TaskCompletionSource<PipeReader>> invocations;
        lock (_mutex)
        {
            if (_dispatches.Count == 0 && _invocations.Count == 0)
            {
                _dispatchesAndInvocationsCompleted.TrySetResult();
            }
            invocations = _invocations.Values.ToArray();
        }

        // Cancel invocations which are waiting on the response.
        var exception = new OperationCanceledException(message); // TODO: Better exception?
        foreach (TaskCompletionSource<PipeReader> responseCompletionSource in invocations)
        {
            responseCompletionSource.TrySetException(exception);
        }

        // Wait for dispatches and invocations to complete.
        await _dispatchesAndInvocationsCompleted.Task.WaitAsync(cancel).ConfigureAwait(false);

        // Encode and write the CloseConnection frame once all the dispatches are done.
        await _writeSemaphore.EnterAsync(cancel).ConfigureAwait(false);
        try
        {
            EncodeCloseConnectionFrame(_networkConnectionWriter);
            await _networkConnectionWriter.FlushAsync(cancel).ConfigureAwait(false);
        }
        finally
        {
            _writeSemaphore.Release();
        }

        // When the peer receives the CloseConnection frame, the peer closes the connection. We wait for the connection
        // closure here. We can't just return and close the underlying transport since this could abort the receive of
        // the dispatch responses and close connection frame by the peer.
        await _pendingClose.Task.WaitAsync(cancel).ConfigureAwait(false);

        static void EncodeCloseConnectionFrame(SimpleNetworkConnectionWriter writer)
        {
            var encoder = new SliceEncoder(writer, SliceEncoding.Slice1);
            IceDefinitions.CloseConnectionFrame.Encode(ref encoder);
        }
    }

    internal IceProtocolConnection(ISimpleNetworkConnection simpleNetworkConnection, ConnectionOptions options)
    {
        _dispatcher = options.Dispatcher;
        _maxFrameSize = options.MaxIceFrameSize;
        _idleTimeout = options.IdleTimeout;

        if (options.MaxIceConcurrentDispatches > 0)
        {
            _dispatchSemaphore = new AsyncSemaphore(
                initialCount: options.MaxIceConcurrentDispatches,
                maxCount: options.MaxIceConcurrentDispatches);
        }

        // TODO: get the pool and minimum segment size from an option class, but which one? The Slic connection gets
        // these from SlicOptions but another option could be to add Pool/MinimumSegmentSize on
        // ConnectionOptions/ServerOptions. These properties would be used by:
        // - the multiplexed transport implementations
        // - the Ice protocol connection
        _memoryPool = MemoryPool<byte>.Shared;
        _minimumSegmentSize = 4096;

        _networkConnection = simpleNetworkConnection;
        _networkConnectionWriter = new SimpleNetworkConnectionWriter(
            simpleNetworkConnection,
            _memoryPool,
            _minimumSegmentSize);
        _networkConnectionReader = new SimpleNetworkConnectionReader(
            simpleNetworkConnection,
            _memoryPool,
            _minimumSegmentSize,
            abortAction: exception =>
            {
                lock (_mutex)
                {
                    if (_isClosing)
                    {
                        return;
                    }
                    _isClosing = true;
                }
                InvokeOnClose(exception);
            },
            keepAliveAction: () => _ = PingAsync());

        _payloadWriter = new IcePayloadPipeWriter(_networkConnectionWriter);

        async Task PingAsync()
        {
            // Not using a cancellation token is fine here since this is performed in the background. The async
            // calls will eventually return if the connection is dead.

            await _writeSemaphore.EnterAsync(_disposeCancelSource.Token).ConfigureAwait(false);
            try
            {
                EncodeValidateConnectionFrame(_networkConnectionWriter);
                // The flush can't be canceled because it would lead to the writing of an incomplete frame.
                await _networkConnectionWriter.FlushAsync(_disposeCancelSource.Token).ConfigureAwait(false);
            }
            finally
            {
                _writeSemaphore.Release();
            }

            static void EncodeValidateConnectionFrame(SimpleNetworkConnectionWriter writer)
            {
                var encoder = new SliceEncoder(writer, SliceEncoding.Slice1);
                IceDefinitions.ValidateConnectionFrame.Encode(ref encoder);
            }
        }
    }

    /// <summary>Creates a pipe reader to simplify the reading of a request or response frame. The frame is read
    /// fully and buffered into an internal pipe.</summary>
    private static async ValueTask<PipeReader> CreateFrameReaderAsync(
        int size,
        SimpleNetworkConnectionReader networkConnectionReader,
        MemoryPool<byte> pool,
        int minimumSegmentSize,
        CancellationToken cancel)
    {
        var pipe = new Pipe(new PipeOptions(
            pool: pool,
            minimumSegmentSize: minimumSegmentSize,
            pauseWriterThreshold: 0,
            writerScheduler: PipeScheduler.Inline));

        try
        {
            await networkConnectionReader.FillBufferWriterAsync(
                pipe.Writer,
                size,
                cancel).ConfigureAwait(false);
        }
        catch
        {
            await pipe.Reader.CompleteAsync().ConfigureAwait(false);
            throw;
        }
        finally
        {
            await pipe.Writer.CompleteAsync().ConfigureAwait(false);
        }

        return pipe.Reader;
    }

    /// <summary>Reads the full Ice payload from the given pipe reader.</summary>
    private static async ValueTask<ReadOnlySequence<byte>> ReadFullPayloadAsync(
        PipeReader payload,
        CancellationToken cancel)
    {
        // We use ReadAtLeastAsync instead of ReadAsync to bypass the PauseWriterThreshold when the payload is
        // backed by a Pipe.
        ReadResult readResult = await payload.ReadAtLeastAsync(int.MaxValue, cancel).ConfigureAwait(false);

        readResult.ThrowIfCanceled(Protocol.Ice);

        return readResult.IsCompleted ? readResult.Buffer :
            throw new ArgumentException("the payload size is greater than int.MaxValue", nameof(payload));
    }

<<<<<<< HEAD
    private void InvokeOnClose(Exception exception)
    {
        Action<Exception>? onClose;

        lock (_mutex)
        {
            _isOnCloseCalled = true;
            onClose = _onClose;
            _onClose = null; // clear _onClose because we want to execute it only once
        }

        // Execute callbacks (if any) outside lock
        onClose?.Invoke(exception);
=======
    private void CancelDispatches()
    {
        IEnumerable<CancellationTokenSource> dispatches;
        lock (_mutex)
        {
            dispatches = _dispatches.ToArray();
        }

        foreach (CancellationTokenSource cancelDispatchSource in dispatches)
        {
            try
            {
                cancelDispatchSource.Cancel();
            }
            catch (ObjectDisposedException)
            {
                // Ignore, the dispatch completed concurrently.
            }
        }
    }

    private void CancelInvocations(Exception exception)
    {
        IEnumerable<TaskCompletionSource<PipeReader>> invocations;
        lock (_mutex)
        {
            invocations = _invocations.Values.ToArray();
        }

        // Unblock invocations which are waiting on the write semaphore.
        _writeSemaphore.CancelAwaiters(exception);

        // Unblock invocations which are waiting for the reply frame.
        foreach (TaskCompletionSource<PipeReader> responseCompletionSource in invocations)
        {
            responseCompletionSource.TrySetException(exception);
        }
>>>>>>> c3b533f5
    }

    /// <summary>Read incoming frames and returns on graceful connection shutdown.</summary>
    /// <param name="connection">The connection assigned to <see cref="IncomingFrame.Connection"/>.</param>
    /// <param name="cancel">A cancellation token that receives the cancellation requests.</param>
    private async ValueTask ReadFramesAsync(IConnection connection, CancellationToken cancel)
    {
        while (true)
        {
            ReadOnlySequence<byte> buffer = await _networkConnectionReader.ReadAtLeastAsync(
                IceDefinitions.PrologueSize,
                cancel).ConfigureAwait(false);

            // First decode and check the prologue.

            ReadOnlySequence<byte> prologueBuffer = buffer.Slice(0, IceDefinitions.PrologueSize);

            IcePrologue prologue = SliceEncoding.Slice1.DecodeBuffer(
                prologueBuffer,
                (ref SliceDecoder decoder) => new IcePrologue(ref decoder));

            _networkConnectionReader.AdvanceTo(prologueBuffer.End);

            IceDefinitions.CheckPrologue(prologue);
            if (prologue.FrameSize > _maxFrameSize)
            {
                throw new InvalidDataException(
                    $"received frame with size ({prologue.FrameSize}) greater than max frame size");
            }

            if (prologue.CompressionStatus == 2)
            {
                throw new NotSupportedException("cannot decompress Ice frame");
            }

            // Then process the frame based on its type.
            switch (prologue.FrameType)
            {
                case IceFrameType.CloseConnection:
                {
                    if (prologue.FrameSize != IceDefinitions.PrologueSize)
                    {
                        throw new InvalidDataException(
                            $"unexpected data for {nameof(IceFrameType.CloseConnection)}");
                    }

                    // Close the connection now. The peer expects the connection to be closed after the close
                    // connection frame is received.
                    _networkConnection.Dispose();
                    return;
                }

                case IceFrameType.Request:
                    await ReadRequestAsync(prologue.FrameSize).ConfigureAwait(false);
                    break;

                case IceFrameType.RequestBatch:
                    // Read and ignore
                    PipeReader batchRequestReader = await CreateFrameReaderAsync(
                        prologue.FrameSize - IceDefinitions.PrologueSize,
                        _networkConnectionReader,
                        _memoryPool,
                        _minimumSegmentSize,
                        cancel).ConfigureAwait(false);
                    await batchRequestReader.CompleteAsync().ConfigureAwait(false);
                    break;

                case IceFrameType.Reply:
                    await ReadReplyAsync(prologue.FrameSize).ConfigureAwait(false);
                    break;

                case IceFrameType.ValidateConnection:
                {
                    // Notify the control stream of the reception of a Ping frame.
                    if (prologue.FrameSize != IceDefinitions.PrologueSize)
                    {
                        throw new InvalidDataException(
                            $"unexpected data for {nameof(IceFrameType.ValidateConnection)}");
                    }
                    break;
                }

                default:
                {
                    throw new InvalidDataException(
                        $"received Ice frame with unknown frame type '{prologue.FrameType}'");
                }
            }
        } // while

        async Task ReadReplyAsync(int replyFrameSize)
        {
            // Read the remainder of the frame immediately into frameReader.
            PipeReader replyFrameReader = await CreateFrameReaderAsync(
                replyFrameSize - IceDefinitions.PrologueSize,
                _networkConnectionReader,
                _memoryPool,
                _minimumSegmentSize,
                cancel).ConfigureAwait(false);

            bool cleanupFrameReader = true;

            try
            {
                // Read and decode request ID
                if (!replyFrameReader.TryRead(out ReadResult readResult) || readResult.Buffer.Length < 4)
                {
                    throw new ConnectionLostException();
                }

                ReadOnlySequence<byte> requestIdBuffer = readResult.Buffer.Slice(0, 4);
                int requestId = SliceEncoding.Slice1.DecodeBuffer(
                    requestIdBuffer,
                    (ref SliceDecoder decoder) => decoder.DecodeInt32());
                replyFrameReader.AdvanceTo(requestIdBuffer.End);

                lock (_mutex)
                {
                    if (_invocations.TryGetValue(
                        requestId,
                        out TaskCompletionSource<PipeReader>? responseCompletionSource))
                    {
                        responseCompletionSource.SetResult(replyFrameReader);

                        cleanupFrameReader = false;
                    }
                    else if (!_isClosing)
                    {
                        throw new InvalidDataException("received ice Reply for unknown invocation");
                    }
                }
            }
            finally
            {
                if (cleanupFrameReader)
                {
                    await replyFrameReader.CompleteAsync().ConfigureAwait(false);
                }
            }
        }

        async Task ReadRequestAsync(int requestFrameSize)
        {
            // Read the request frame.
            PipeReader requestFrameReader = await CreateFrameReaderAsync(
                requestFrameSize - IceDefinitions.PrologueSize,
                _networkConnectionReader,
                _memoryPool,
                _minimumSegmentSize,
                cancel).ConfigureAwait(false);

            // Decode its header.
            int requestId;
            IceRequestHeader requestHeader;
            PipeReader? contextReader;
            try
            {
                if (!requestFrameReader.TryRead(out ReadResult readResult))
                {
                    throw new InvalidDataException("received invalid request frame");
                }

                Debug.Assert(readResult.IsCompleted);

                (requestId, requestHeader, contextReader, int consumed) = DecodeRequestIdAndHeader(readResult.Buffer);
                requestFrameReader.AdvanceTo(readResult.Buffer.GetPosition(consumed));
            }
            catch
            {
                await requestFrameReader.CompleteAsync().ConfigureAwait(false);
                throw;
            }

            IDictionary<RequestFieldKey, ReadOnlySequence<byte>>? fields;
            if (contextReader is null)
            {
                fields = requestHeader.OperationMode == OperationMode.Normal ?
                    ImmutableDictionary<RequestFieldKey, ReadOnlySequence<byte>>.Empty : _idempotentFields;
            }
            else
            {
                contextReader.TryRead(out ReadResult result);
                Debug.Assert(result.Buffer.Length > 0 && result.IsCompleted);
                fields = new Dictionary<RequestFieldKey, ReadOnlySequence<byte>>()
                {
                    [RequestFieldKey.Context] = result.Buffer
                };

                if (requestHeader.OperationMode == OperationMode.Idempotent)
                {
                    fields[RequestFieldKey.Idempotent] = default;
                }
            }

            var request = new IncomingRequest(connection)
            {
                Fields = fields,
                Fragment = requestHeader.Fragment,
                IsOneway = requestId == 0,
                Operation = requestHeader.Operation,
                Path = requestHeader.Path,
                Payload = requestFrameReader,
            };

            CancellationTokenSource? cancelDispatchSource = null;
            bool isClosed = false;
            lock (_mutex)
            {
                if (_isClosing)
                {
                    isClosed = true;
                }
                else
                {
                    if (_invocations.Count == 0 && _dispatches.Count == 0)
                    {
                        // Disable idle check
                        _idleTimeoutTimer?.Change(Timeout.InfiniteTimeSpan, Timeout.InfiniteTimeSpan);
                    }

                    cancelDispatchSource = new();
                    _dispatches.Add(cancelDispatchSource);
                }
            }

            if (isClosed)
            {
                // If shutting down or aborted, ignore the incoming request.
                // TODO: replace with payload exception and error code
                await request.Payload.CompleteAsync(new ConnectionClosedException()).ConfigureAwait(false);
                if (contextReader is not null)
                {
                    await contextReader.CompleteAsync().ConfigureAwait(false);

                    // The field values are now invalid - they point to potentially recycled and reused memory. We
                    // replace Fields by an empty dictionary to prevent accidental access to this reused memory.
                    request.Fields = ImmutableDictionary<RequestFieldKey, ReadOnlySequence<byte>>.Empty;
                }
            }
            else
            {
                if (_dispatchSemaphore is AsyncSemaphore dispatchSemaphore)
                {
                    // This prevents us from receiving any frame until WaitAsync returns.
                    try
                    {
                        await dispatchSemaphore.EnterAsync(cancel).ConfigureAwait(false);
                    }
                    catch (Exception exception)
                    {
                        await request.Payload.CompleteAsync(exception).ConfigureAwait(false);
                        throw;
                    }
                }

                Debug.Assert(cancelDispatchSource is not null);
                _ = Task.Run(() => DispatchRequestAsync(request, contextReader, cancelDispatchSource), cancel);
            }

            async Task DispatchRequestAsync(
                IncomingRequest request,
                PipeReader? contextReader,
                CancellationTokenSource cancelDispatchSource)
            {
                using CancellationTokenSource _ = cancelDispatchSource;

                OutgoingResponse response;
                Exception? completeException = null;
                try
                {
                    // The dispatcher can complete the incoming request payload to release its memory as soon as
                    // possible.
                    response = await _dispatcher.DispatchAsync(
                        request,
                        cancelDispatchSource.Token).ConfigureAwait(false);

                    if (response != request.Response)
                    {
                        throw new InvalidOperationException(
                            "the dispatcher did not return the last response created for this request");
                    }
                }
                catch (OperationCanceledException) when (_disposeCancelSource.IsCancellationRequested)
                {
                    completeException = new ConnectionAbortedException();
                    return; // no response to send
                }
                catch (Exception exception)
                {
                    // If we catch an exception, we return a failure response with a Slice-encoded payload.

                    if (exception is not DispatchException dispatchException ||
                        dispatchException.ConvertToUnhandled)
                    {
                        dispatchException = exception is OperationCanceledException ?
                            new DispatchException("dispatch canceled by peer", DispatchErrorCode.Canceled) :
                            new DispatchException(
                                message: null,
                                exception is InvalidDataException ?
                                    DispatchErrorCode.InvalidData : DispatchErrorCode.UnhandledException,
                                exception);
                    }

                    response = new OutgoingResponse(request)
                    {
                        Payload = CreateExceptionPayload(dispatchException, request),
                        ResultType = ResultType.Failure
                    };

                    static PipeReader CreateExceptionPayload(
                        DispatchException dispatchException,
                        IncomingRequest request)
                    {
                        ISliceEncodeFeature encodeFeature = request.Features.Get<ISliceEncodeFeature>() ??
                            SliceEncodeFeature.Default;

                        var pipe = new Pipe(encodeFeature.PipeOptions);

                        var encoder = new SliceEncoder(pipe.Writer, SliceEncoding.Slice1);
                        encoder.EncodeSystemException(
                            dispatchException,
                            request.Path,
                            request.Fragment,
                            request.Operation);
                        pipe.Writer.Complete(); // flush to reader and sets Is[Writer]Completed to true.
                        return pipe.Reader;
                    }
                }
                finally
                {
                    await request.Payload.CompleteAsync(completeException).ConfigureAwait(false);
                    if (contextReader is not null)
                    {
                        await contextReader.CompleteAsync(completeException).ConfigureAwait(false);

                        // The field values are now invalid - they point to potentially recycled and reused memory. We
                        // replace Fields by an empty dictionary to prevent accidental access to this reused memory.
                        request.Fields = ImmutableDictionary<RequestFieldKey, ReadOnlySequence<byte>>.Empty;
                    }
                }

                PipeWriter payloadWriter = _payloadWriter;
                bool acquiredSemaphore = false;

                try
                {
                    if (response.PayloadStream is not null)
                    {
                        throw new NotSupportedException("PayloadStream must be null with the ice protocol");
                    }

                    if (request.IsOneway)
                    {
                        return;
                    }

                    // Read the full payload. This can take some time so this needs to be done before acquiring the
                    // write semaphore.
                    ReadOnlySequence<byte> payload = await ReadFullPayloadAsync(
                        response.Payload,
                        cancel).ConfigureAwait(false);
                    int payloadSize = checked((int)payload.Length);

                    // Wait for writing of other frames to complete. The semaphore is used as an asynchronous queue
                    // to serialize the writing of frames.
                    await _writeSemaphore.EnterAsync(cancel).ConfigureAwait(false);
                    acquiredSemaphore = true;

                    ReplyStatus replyStatus = ReplyStatus.OK;

                    if (response.ResultType != ResultType.Success)
                    {
                        if (response.ResultType == ResultType.Failure)
                        {
                            replyStatus = ((int)payload.FirstSpan[0]).AsReplyStatus();

                            if (replyStatus <= ReplyStatus.UserException)
                            {
                                throw new InvalidDataException(
                                    $"unexpected reply status value '{replyStatus}' in payload");
                            }
                        }
                        else
                        {
                            replyStatus = ReplyStatus.UserException;
                        }
                    }

                    EncodeResponseHeader(_networkConnectionWriter, requestId, payloadSize, replyStatus);

                    payloadWriter = response.GetPayloadWriter(payloadWriter);

                    // Write the payload and complete the source.
                    FlushResult flushResult = await payloadWriter.WriteAsync(
                        payload,
                        endStream: false,
                        cancel).ConfigureAwait(false);

                    // If a payload writer decorator returns a canceled or completed flush result, we have to throw
                    // NotSupportedException. We can't interrupt the writing of a payload since it would lead to a
                    // bogus payload to be sent over the connection.
                    if (flushResult.IsCanceled || flushResult.IsCompleted)
                    {
                        throw new NotSupportedException(
                            "payload writer cancellation or completion is not supported with the ice protocol");
                    }
                }
                catch (OperationCanceledException) when (_disposeCancelSource.IsCancellationRequested)
                {
                    completeException = new ConnectionAbortedException();
                }
                catch (Exception exception)
                {
                    completeException = exception;
                }
                finally
                {
                    request.Complete(completeException);
                    await payloadWriter.CompleteAsync(completeException).ConfigureAwait(false);

                    if (acquiredSemaphore)
                    {
                        _writeSemaphore.Release();
                    }

                    lock (_mutex)
                    {
                        _dispatchSemaphore?.Release();

                        // Dispatch is done, remove the cancellation token source for the dispatch.
                        if (_dispatches.Remove(cancelDispatchSource))
                        {
                            if (_invocations.Count == 0 && _dispatches.Count == 0)
                            {
                                if (_isClosing)
                                {
                                    _dispatchesAndInvocationsCompleted.TrySetResult();
                                }
                                else if (!_disposeCancelSource.IsCancellationRequested)
                                {
                                    _idleTimeoutTimer?.Change(_idleTimeout, Timeout.InfiniteTimeSpan);
                                }
                            }
                        }
                    }
                }

                static void EncodeResponseHeader(
                    SimpleNetworkConnectionWriter writer,
                    int requestId,
                    int payloadSize,
                    ReplyStatus replyStatus)
                {
                    var encoder = new SliceEncoder(writer, SliceEncoding.Slice1);

                    // Write the response header.

                    encoder.WriteByteSpan(IceDefinitions.FramePrologue);
                    encoder.EncodeIceFrameType(IceFrameType.Reply);
                    encoder.EncodeUInt8(0); // compression status
                    Span<byte> sizePlaceholder = encoder.GetPlaceholderSpan(4);

                    encoder.EncodeInt32(requestId);

                    if (replyStatus <= ReplyStatus.UserException)
                    {
                        encoder.EncodeReplyStatus(replyStatus);

                        // When IceRPC receives a response, it ignores the response encoding. So this "1.1" is only
                        // relevant to a ZeroC Ice client that decodes the response. The only Slice encoding such a
                        // client can possibly use to decode the response payload is 1.1 or 1.0, and we don't care
                        // about interop with 1.0.
                        var encapsulationHeader = new EncapsulationHeader(
                            encapsulationSize: payloadSize + 6,
                            payloadEncodingMajor: 1,
                            payloadEncodingMinor: 1);
                        encapsulationHeader.Encode(ref encoder);
                    }
                    // else the reply status (> UserException) is part of the payload

                    int frameSize = encoder.EncodedByteCount + payloadSize;
                    SliceEncoder.EncodeInt32(frameSize, sizePlaceholder);
                }
            }

            static (int RequestId, IceRequestHeader Header, PipeReader? ContextReader, int Consumed) DecodeRequestIdAndHeader(
                ReadOnlySequence<byte> buffer)
            {
                var decoder = new SliceDecoder(buffer, SliceEncoding.Slice1);

                int requestId = decoder.DecodeInt32();

                var requestHeader = new IceRequestHeader(ref decoder);

                Pipe? contextPipe = null;
                long pos = decoder.Consumed;
                int count = decoder.DecodeSize();
                if (count > 0)
                {
                    for (int i = 0; i < count; ++i)
                    {
                        decoder.Skip(decoder.DecodeSize()); // Skip the key
                        decoder.Skip(decoder.DecodeSize()); // Skip the value
                    }
                    contextPipe = new Pipe();
                    contextPipe.Writer.Write(buffer.Slice(pos, decoder.Consumed - pos));
                    contextPipe.Writer.Complete();
                }

                var encapsulationHeader = new EncapsulationHeader(ref decoder);

                if (encapsulationHeader.PayloadEncodingMajor != 1 ||
                    encapsulationHeader.PayloadEncodingMinor != 1)
                {
                    throw new InvalidDataException(
                        @$"unsupported payload encoding '{encapsulationHeader.PayloadEncodingMajor
                        }.{encapsulationHeader.PayloadEncodingMinor}'");
                }

                int payloadSize = encapsulationHeader.EncapsulationSize - 6;
                if (payloadSize != (buffer.Length - decoder.Consumed))
                {
                    throw new InvalidDataException(
                        @$"request payload size mismatch: expected {payloadSize
                        } bytes, read {buffer.Length - decoder.Consumed} bytes");
                }

                return (requestId, requestHeader, contextPipe?.Reader, (int)decoder.Consumed);
            }
        }
    }
<<<<<<< HEAD
=======

    private async Task ShutdownAsyncCore(string message, CancellationToken cancel)
    {
        Debug.Assert(_shutdownTask is null);

        if (_isAborted)
        {
            return;
        }

        // Make sure we shutdown the connection asynchronously without holding any mutex lock from the caller.
        await Task.Yield();

        var exception = new ConnectionClosedException(message);

        // _onShutdown is read-only once _shutdownTask is not null
        _onShutdown?.Invoke(message);

        if (_dispatches.Count == 0 && _invocations.Count == 0)
        {
            _dispatchesAndInvocationsCompleted.TrySetResult();
        }

        cancel.Register(CancelDispatches);

        // Cancel pending invocations immediately.
        CancelInvocations(new OperationCanceledException(message));

        // Wait for dispatches and invocations to complete.
        await _dispatchesAndInvocationsCompleted.Task.ConfigureAwait(false);

        await _writeSemaphore.EnterAsync(CancellationToken.None).ConfigureAwait(false);
        try
        {
            // Encode and write the CloseConnection frame once all the dispatches are done.
            EncodeCloseConnectionFrame(_networkConnectionWriter);
            await _networkConnectionWriter.FlushAsync(CancellationToken.None).ConfigureAwait(false);
        }
        finally
        {
            _writeSemaphore.Release();
        }

        // When the peer receives the CloseConnection frame, the peer closes the connection. We wait for the
        // connection closure here. We can't just return and close the underlying transport since this could abort
        // the receive of the dispatch responses and close connection frame by the peer.
        await _pendingClose.Task.ConfigureAwait(false);

        // Protocol connection resource cleanup. This is for now performed by Abort (which should have
        // been named CloseAsync like ConnectionCore.CloseAsync).
        // TODO: Refactor depending on what we decide for the protocol connection resource cleanup (#1397,
        // #1372, #1404, #1400).
        Abort(exception);

        static void EncodeCloseConnectionFrame(SimpleNetworkConnectionWriter writer)
        {
            var encoder = new SliceEncoder(writer, SliceEncoding.Slice1);
            IceDefinitions.CloseConnectionFrame.Encode(ref encoder);
        }
    }
>>>>>>> c3b533f5
}<|MERGE_RESOLUTION|>--- conflicted
+++ resolved
@@ -40,12 +40,7 @@
     private readonly TimeSpan _idleTimeout;
     private Timer? _idleTimeoutTimer;
     private readonly Dictionary<int, TaskCompletionSource<PipeReader>> _invocations = new();
-<<<<<<< HEAD
-    private bool _isOnCloseCalled;
-    private bool _isClosing;
-=======
-    private bool _isAborted;
->>>>>>> c3b533f5
+    private readonly bool _isServer;
     private readonly int _maxFrameSize;
     private readonly MemoryPool<byte> _memoryPool;
     private readonly int _minimumSegmentSize;
@@ -58,81 +53,21 @@
     private Action<string>? _onShutdown;
     private readonly IcePayloadPipeWriter _payloadWriter;
     private readonly TaskCompletionSource _pendingClose = new(TaskCreationOptions.RunContinuationsAsynchronously);
+    private Task _pingTask = Task.CompletedTask;
     private Task? _readFramesTask;
+    private readonly CancellationTokenSource _shutdownCancelSource = new();
+    private Task? _shutdownTask;
     private readonly AsyncSemaphore _writeSemaphore = new(1, 1);
 
-<<<<<<< HEAD
-=======
-    public void Abort(Exception exception)
-    {
-        lock (_mutex)
-        {
-            if (_isAborted)
-            {
-                return;
-            }
-            _isAborted = true;
-        }
-
-        // _onAbort is read-only once _isAborted is true
-        _onAbort?.Invoke(exception);
-
-        // Close the network connection and cancel the pending receive.
-        _networkConnection.Dispose();
-        _readCancelSource.Cancel();
-
-        CancelInvocations(exception);
-        CancelDispatches();
-
-        // Unblock dispatches waiting to execute.
-        _dispatchSemaphore?.Complete(exception);
-
-        // Unblock ShutdownAsync which might be waiting for the connection to be disposed.
-        _pendingClose.TrySetResult();
-
-        // Unblock ShutdownAsync if it's waiting for invocations and dispatches to complete.
-        _dispatchesAndInvocationsCompleted.TrySetException(exception);
-
-        _readCancelSource.Dispose();
-
-        _idleTimeoutTimer?.Dispose();
-
-        // Release remaining resources in the background.
-        _ = AbortCoreAsync();
-
-        async Task AbortCoreAsync()
-        {
-            // Unblock requests waiting on the semaphore and wait for the semaphore to be released to ensure we
-            // don't dispose the simple network connection writer while it's being used.
-            await _writeSemaphore.CompleteAndWaitAsync(exception).ConfigureAwait(false);
-
-            // Wait for the receive task to complete to ensure we don't dispose the simple network connection reader
-            // while it's being used.
-            if (_readFramesTaskCompletionSource is not null)
-            {
-                await _readFramesTaskCompletionSource.Task.ConfigureAwait(false);
-            }
-
-            // It's now safe to dispose of the reader/writer since no more threads are sending/receiving data.
-            _networkConnectionReader.Dispose();
-            _networkConnectionWriter.Dispose();
-        }
-    }
-
->>>>>>> c3b533f5
-    public async Task<NetworkConnectionInformation> ConnectAsync(
-        bool isServer,
-        IConnection connection,
-        CancellationToken cancel)
+    public async Task<NetworkConnectionInformation> ConnectAsync(IConnection connection, CancellationToken cancel)
     {
         NetworkConnectionInformation information = await _networkConnection.ConnectAsync(cancel).ConfigureAwait(false);
 
-        // Wait for the network connection establishment to set the idle timeout. The network connection
-        // ConnectAsync implementation would need otherwise to deal with thread safety if Dispose is called
-        // concurrently.
+        // Wait for the network connection establishment to set the idle timeout. The network connection ConnectAsync
+        // implementation would need otherwise to deal with thread safety if Dispose is called concurrently.
         _networkConnectionReader.SetIdleTimeout(_idleTimeout);
 
-        if (isServer)
+        if (_isServer)
         {
             EncodeValidateConnectionFrame(_networkConnectionWriter);
             await _networkConnectionWriter.FlushAsync(cancel).ConfigureAwait(false);
@@ -167,13 +102,12 @@
                 {
                     lock (_mutex)
                     {
-                        if (_isClosing || _invocations.Count > 0 || _dispatches.Count > 0)
+                        if (_invocations.Count > 0 || _dispatches.Count > 0)
                         {
                             return; // The connection is closing or no longer idle, ignore.
                         }
-                        _isClosing = true;
-                    }
-                    InvokeOnClose(new ConnectionClosedException("idle connection"));
+                        _shutdownTask ??= ShutdownAsyncCore("idle connection", _shutdownCancelSource.Token);
+                    }
                 },
                 null,
                 _idleTimeout,
@@ -183,12 +117,20 @@
         _readFramesTask = Task.Run(
             async () =>
             {
+                Exception? exception = null;
                 try
                 {
                     // Read frames until the CloseConnection frame is received.
                     await ReadFramesAsync(connection, _disposeCancelSource.Token).ConfigureAwait(false);
-                }
-                catch (ConnectionLostException) when (_isClosing && _dispatchesAndInvocationsCompleted.Task.IsCompleted)
+
+                    // Notify the OnShutdown callback.
+                    InvokeOnShutdown("connection shutdown by peer");
+
+                    exception = new ConnectionClosedException("connection shutdown by peer");
+                }
+                catch (ConnectionLostException) when (
+                    _shutdownTask is not null &&
+                    _dispatchesAndInvocationsCompleted.Task.IsCompleted)
                 {
                     // Unblock ShutdownAsync which might be waiting for the connection to be disposed.
                     _pendingClose.TrySetResult();
@@ -197,10 +139,42 @@
                 {
                     // Expected if DisposeAsync has been called.
                 }
-                catch (Exception exception)
-                {
-                    // Unexpected exception, notifies the callback.
-                    InvokeOnClose(exception);
+                catch (Exception ex)
+                {
+                    // Unexpected exception, notify the OnAbort callback.
+                    InvokeOnAbort(ex);
+                    exception = ex;
+                }
+                finally
+                {
+                    // Cancel invocations and dispatches
+                    if (exception != null)
+                    {
+                        IEnumerable<TaskCompletionSource<PipeReader>> invocations;
+                        IEnumerable<CancellationTokenSource> dispatches;
+                        lock (_mutex)
+                        {
+                            invocations = _invocations.Values.ToArray();
+                            dispatches = _dispatches.ToArray();
+                        }
+
+                        foreach (TaskCompletionSource<PipeReader> responseCompletionSource in invocations)
+                        {
+                            responseCompletionSource.TrySetException(exception);
+                        }
+
+                        foreach (CancellationTokenSource dispatchCancelSource in dispatches)
+                        {
+                            try
+                            {
+                                dispatchCancelSource.Cancel();
+                            }
+                            catch (ObjectDisposedException)
+                            {
+                                // Ignore, the dispatch completed concurrently.
+                            }
+                        }
+                    }
                 }
             },
             CancellationToken.None);
@@ -225,7 +199,7 @@
         IEnumerable<CancellationTokenSource> dispatches;
         lock (_mutex)
         {
-            _isClosing = true;
+            _shutdownTask ??= Task.CompletedTask;
             if (_dispatches.Count == 0 && _invocations.Count == 0)
             {
                 _dispatchesAndInvocationsCompleted.TrySetResult();
@@ -234,11 +208,11 @@
         }
 
         // Cancel dispatches.
-        foreach (CancellationTokenSource cancelDispatchSource in dispatches)
+        foreach (CancellationTokenSource dispatchCancelSource in dispatches)
         {
             try
             {
-                cancelDispatchSource.Cancel();
+                dispatchCancelSource.Cancel();
             }
             catch (ObjectDisposedException)
             {
@@ -246,8 +220,9 @@
             }
         }
 
-        // Cancel the ReadFrameAsync and PingAsync tasks.
+        // Cancel the ReadFrameAsync, ShutdownAsyncCore and PingAsync tasks.
         _disposeCancelSource.Cancel();
+        _shutdownCancelSource.Cancel();
 
         // Wait indefinitely for dispatches and invocations to complete.
         await _dispatchesAndInvocationsCompleted.Task.ConfigureAwait(false);
@@ -256,6 +231,17 @@
         {
             await _readFramesTask.ConfigureAwait(false);
         }
+
+        try
+        {
+            await _shutdownTask.ConfigureAwait(false);
+        }
+        catch
+        {
+            // Expected if shutdown canceled or failed.
+        }
+
+        await _pingTask.ConfigureAwait(false);
 
         // No more pending tasks are running, we can safely release the resources now.
 
@@ -265,6 +251,7 @@
         _networkConnection.Dispose();
 
         _disposeCancelSource.Dispose();
+        _shutdownCancelSource.Dispose();
         _idleTimeoutTimer?.Dispose();
     }
 
@@ -309,7 +296,7 @@
             {
                 lock (_mutex)
                 {
-                    if (_isClosing)
+                    if (_shutdownTask is not null)
                     {
                         throw new ConnectionClosedException();
                     }
@@ -466,7 +453,7 @@
                 {
                     if (_invocations.Count == 0 && _dispatches.Count == 0)
                     {
-                        if (_isClosing)
+                        if (_shutdownTask is not null)
                         {
                             _dispatchesAndInvocationsCompleted.TrySetResult();
                         }
@@ -532,101 +519,49 @@
         }
     }
 
-    public void OnAbort(Action<Exception> callback)
-    {
-        bool executeCallback = false;
-
-        lock (_mutex)
-        {
-            if (_isAborted)
-            {
-                executeCallback = true;
-            }
-            else
-            {
-                _onAbort += callback;
-            }
-        }
-
-        if (executeCallback)
-        {
-            callback(new ConnectionAbortedException());
-        }
-    }
-
-    public void OnShutdown(Action<string> callback)
-    {
-        bool executeCallback = false;
-
-        lock (_mutex)
-        {
-            if (_shutdownTask is null)
-            {
-                _onShutdown += callback;
-            }
-            else
-            {
-                executeCallback = !_shutdownTask.IsCompleted || _shutdownTask.IsCompletedSuccessfully;
-            }
-        }
-
-        if (executeCallback)
-        {
-            callback("");
-        }
-    }
+    public void OnAbort(Action<Exception> callback) => _onAbort = callback;
+
+    public void OnShutdown(Action<string> callback) => _onShutdown = callback;
 
     public async Task ShutdownAsync(string message, CancellationToken cancel)
     {
-        IEnumerable<TaskCompletionSource<PipeReader>> invocations;
         lock (_mutex)
         {
-            if (_dispatches.Count == 0 && _invocations.Count == 0)
-            {
-                _dispatchesAndInvocationsCompleted.TrySetResult();
-            }
-            invocations = _invocations.Values.ToArray();
-        }
-
-        // Cancel invocations which are waiting on the response.
-        var exception = new OperationCanceledException(message); // TODO: Better exception?
-        foreach (TaskCompletionSource<PipeReader> responseCompletionSource in invocations)
-        {
-            responseCompletionSource.TrySetException(exception);
-        }
-
-        // Wait for dispatches and invocations to complete.
-        await _dispatchesAndInvocationsCompleted.Task.WaitAsync(cancel).ConfigureAwait(false);
-
-        // Encode and write the CloseConnection frame once all the dispatches are done.
-        await _writeSemaphore.EnterAsync(cancel).ConfigureAwait(false);
+            _shutdownTask ??= ShutdownAsyncCore(message, _shutdownCancelSource.Token);
+        }
+
         try
         {
-            EncodeCloseConnectionFrame(_networkConnectionWriter);
-            await _networkConnectionWriter.FlushAsync(cancel).ConfigureAwait(false);
-        }
-        finally
-        {
-            _writeSemaphore.Release();
-        }
-
-        // When the peer receives the CloseConnection frame, the peer closes the connection. We wait for the connection
-        // closure here. We can't just return and close the underlying transport since this could abort the receive of
-        // the dispatch responses and close connection frame by the peer.
-        await _pendingClose.Task.WaitAsync(cancel).ConfigureAwait(false);
-
-        static void EncodeCloseConnectionFrame(SimpleNetworkConnectionWriter writer)
-        {
-            var encoder = new SliceEncoder(writer, SliceEncoding.Slice1);
-            IceDefinitions.CloseConnectionFrame.Encode(ref encoder);
+            await _shutdownTask.WaitAsync(cancel).ConfigureAwait(false);
+        }
+        catch (OperationCanceledException) when (!cancel.IsCancellationRequested)
+        {
+            throw new ConnectionAbortedException("shutdown canceled");
         }
     }
 
-    internal IceProtocolConnection(ISimpleNetworkConnection simpleNetworkConnection, ConnectionOptions options)
+    internal static IProtocolConnection Create(
+        ISimpleNetworkConnection networkConnection,
+        bool isServer,
+        ConnectionOptions options) =>
+        // Dispose objects before losing scope, the icerpc protocol connection is disposed by the decorator.
+#pragma warning disable CA2000
+        new SynchronizedProtocolConnectionDecorator(
+            new IceProtocolConnection(networkConnection, isServer, options),
+            isServer,
+            options.ConnectTimeout,
+            options.ShutdownTimeout);
+#pragma warning restore CA2000
+
+    private IceProtocolConnection(
+        ISimpleNetworkConnection simpleNetworkConnection,
+        bool isServer,
+        ConnectionOptions options)
     {
         _dispatcher = options.Dispatcher;
         _maxFrameSize = options.MaxIceFrameSize;
         _idleTimeout = options.IdleTimeout;
+        _isServer = isServer;
 
         if (options.MaxIceConcurrentDispatches > 0)
         {
@@ -652,26 +587,24 @@
             simpleNetworkConnection,
             _memoryPool,
             _minimumSegmentSize,
-            abortAction: exception =>
+            abortAction: exception => InvokeOnAbort(exception),
+            keepAliveAction: () =>
             {
                 lock (_mutex)
                 {
-                    if (_isClosing)
-                    {
-                        return;
-                    }
-                    _isClosing = true;
-                }
-                InvokeOnClose(exception);
-            },
-            keepAliveAction: () => _ = PingAsync());
+                    if (_pingTask.IsCompleted && !_disposeCancelSource.IsCancellationRequested)
+                    {
+                        _pingTask = PingAsync();
+                    }
+                }
+            });
 
         _payloadWriter = new IcePayloadPipeWriter(_networkConnectionWriter);
 
         async Task PingAsync()
         {
-            // Not using a cancellation token is fine here since this is performed in the background. The async
-            // calls will eventually return if the connection is dead.
+            // Make sure we execute the function without holding the connection mutex lock.
+            await Task.Yield();
 
             await _writeSemaphore.EnterAsync(_disposeCancelSource.Token).ConfigureAwait(false);
             try
@@ -679,6 +612,10 @@
                 EncodeValidateConnectionFrame(_networkConnectionWriter);
                 // The flush can't be canceled because it would lead to the writing of an incomplete frame.
                 await _networkConnectionWriter.FlushAsync(_disposeCancelSource.Token).ConfigureAwait(false);
+            }
+            catch (Exception exception)
+            {
+                InvokeOnAbort(exception);
             }
             finally
             {
@@ -743,59 +680,30 @@
             throw new ArgumentException("the payload size is greater than int.MaxValue", nameof(payload));
     }
 
-<<<<<<< HEAD
-    private void InvokeOnClose(Exception exception)
+    /// <summary>Notifies the <see cref="OnAbort"/> callback of the connection failure.</summary>
+    /// <param name="exception">The cause of the failure.</param>
+    private void InvokeOnAbort(Exception exception)
     {
-        Action<Exception>? onClose;
-
+        Action<Exception>? onAbort;
         lock (_mutex)
         {
-            _isOnCloseCalled = true;
-            onClose = _onClose;
-            _onClose = null; // clear _onClose because we want to execute it only once
-        }
-
-        // Execute callbacks (if any) outside lock
-        onClose?.Invoke(exception);
-=======
-    private void CancelDispatches()
+            onAbort = _onAbort;
+            _onAbort = null;
+        }
+        onAbort?.Invoke(exception);
+    }
+
+    /// <summary>Notifies the <see cref="OnShutdown"/> callback of the connection shutdown.</summary>
+    /// <param name="message">The shutdown message.</param>
+    private void InvokeOnShutdown(string message)
     {
-        IEnumerable<CancellationTokenSource> dispatches;
+        Action<string>? onShutdown;
         lock (_mutex)
         {
-            dispatches = _dispatches.ToArray();
-        }
-
-        foreach (CancellationTokenSource cancelDispatchSource in dispatches)
-        {
-            try
-            {
-                cancelDispatchSource.Cancel();
-            }
-            catch (ObjectDisposedException)
-            {
-                // Ignore, the dispatch completed concurrently.
-            }
-        }
-    }
-
-    private void CancelInvocations(Exception exception)
-    {
-        IEnumerable<TaskCompletionSource<PipeReader>> invocations;
-        lock (_mutex)
-        {
-            invocations = _invocations.Values.ToArray();
-        }
-
-        // Unblock invocations which are waiting on the write semaphore.
-        _writeSemaphore.CancelAwaiters(exception);
-
-        // Unblock invocations which are waiting for the reply frame.
-        foreach (TaskCompletionSource<PipeReader> responseCompletionSource in invocations)
-        {
-            responseCompletionSource.TrySetException(exception);
-        }
->>>>>>> c3b533f5
+            onShutdown = _onShutdown;
+            _onShutdown = null;
+        }
+        onShutdown?.Invoke(message);
     }
 
     /// <summary>Read incoming frames and returns on graceful connection shutdown.</summary>
@@ -841,9 +749,7 @@
                         throw new InvalidDataException(
                             $"unexpected data for {nameof(IceFrameType.CloseConnection)}");
                     }
-
-                    // Close the connection now. The peer expects the connection to be closed after the close
-                    // connection frame is received.
+                    // The peer expects the connection to be closed as soon as the CloseConnection message is received.
                     _networkConnection.Dispose();
                     return;
                 }
@@ -922,7 +828,7 @@
 
                         cleanupFrameReader = false;
                     }
-                    else if (!_isClosing)
+                    else if (_shutdownTask is null)
                     {
                         throw new InvalidDataException("received ice Reply for unknown invocation");
                     }
@@ -1000,11 +906,11 @@
                 Payload = requestFrameReader,
             };
 
-            CancellationTokenSource? cancelDispatchSource = null;
+            CancellationTokenSource? dispatchCancelSource = null;
             bool isClosed = false;
             lock (_mutex)
             {
-                if (_isClosing)
+                if (_shutdownTask is not null)
                 {
                     isClosed = true;
                 }
@@ -1016,8 +922,8 @@
                         _idleTimeoutTimer?.Change(Timeout.InfiniteTimeSpan, Timeout.InfiniteTimeSpan);
                     }
 
-                    cancelDispatchSource = new();
-                    _dispatches.Add(cancelDispatchSource);
+                    dispatchCancelSource = new();
+                    _dispatches.Add(dispatchCancelSource);
                 }
             }
 
@@ -1037,6 +943,8 @@
             }
             else
             {
+                Debug.Assert(dispatchCancelSource is not null);
+
                 if (_dispatchSemaphore is AsyncSemaphore dispatchSemaphore)
                 {
                     // This prevents us from receiving any frame until WaitAsync returns.
@@ -1044,23 +952,40 @@
                     {
                         await dispatchSemaphore.EnterAsync(cancel).ConfigureAwait(false);
                     }
-                    catch (Exception exception)
-                    {
-                        await request.Payload.CompleteAsync(exception).ConfigureAwait(false);
+                    catch
+                    {
+                        // The semaphore acquisition is canceled on DisposeAsync.
+                        Debug.Assert(_disposeCancelSource.IsCancellationRequested);
+
+                        // Cleanup the dispatch.
+                        lock (_mutex)
+                        {
+                            if (_dispatches.Remove(dispatchCancelSource))
+                            {
+                                if (_invocations.Count == 0 && _dispatches.Count == 0)
+                                {
+                                    _dispatchesAndInvocationsCompleted.TrySetResult();
+                                }
+                            }
+                        }
+                        await request.Payload.CompleteAsync(new ConnectionAbortedException()).ConfigureAwait(false);
                         throw;
                     }
                 }
 
-                Debug.Assert(cancelDispatchSource is not null);
-                _ = Task.Run(() => DispatchRequestAsync(request, contextReader, cancelDispatchSource), cancel);
+                // The scheduling of the task can't be canceled since we want to make sure DispatchRequestAsync will
+                // cleanup the dispatch if DisposeAsync is called.
+                _ = Task.Run(
+                    () => DispatchRequestAsync(request, contextReader, dispatchCancelSource),
+                    CancellationToken.None);
             }
 
             async Task DispatchRequestAsync(
                 IncomingRequest request,
                 PipeReader? contextReader,
-                CancellationTokenSource cancelDispatchSource)
-            {
-                using CancellationTokenSource _ = cancelDispatchSource;
+                CancellationTokenSource dispatchCancelSource)
+            {
+                using CancellationTokenSource _ = dispatchCancelSource;
 
                 OutgoingResponse response;
                 Exception? completeException = null;
@@ -1070,7 +995,7 @@
                     // possible.
                     response = await _dispatcher.DispatchAsync(
                         request,
-                        cancelDispatchSource.Token).ConfigureAwait(false);
+                        dispatchCancelSource.Token).ConfigureAwait(false);
 
                     if (response != request.Response)
                     {
@@ -1080,8 +1005,7 @@
                 }
                 catch (OperationCanceledException) when (_disposeCancelSource.IsCancellationRequested)
                 {
-                    completeException = new ConnectionAbortedException();
-                    return; // no response to send
+                    response = new OutgoingResponse(request);
                 }
                 catch (Exception exception)
                 {
@@ -1142,6 +1066,8 @@
 
                 try
                 {
+                    _disposeCancelSource.Token.ThrowIfCancellationRequested();
+
                     if (response.PayloadStream is not null)
                     {
                         throw new NotSupportedException("PayloadStream must be null with the ice protocol");
@@ -1226,11 +1152,11 @@
                         _dispatchSemaphore?.Release();
 
                         // Dispatch is done, remove the cancellation token source for the dispatch.
-                        if (_dispatches.Remove(cancelDispatchSource))
+                        if (_dispatches.Remove(dispatchCancelSource))
                         {
                             if (_invocations.Count == 0 && _dispatches.Count == 0)
                             {
-                                if (_isClosing)
+                                if (_shutdownTask is not null)
                                 {
                                     _dispatchesAndInvocationsCompleted.TrySetResult();
                                 }
@@ -1327,61 +1253,50 @@
             }
         }
     }
-<<<<<<< HEAD
-=======
 
     private async Task ShutdownAsyncCore(string message, CancellationToken cancel)
     {
-        Debug.Assert(_shutdownTask is null);
-
-        if (_isAborted)
-        {
-            return;
-        }
-
-        // Make sure we shutdown the connection asynchronously without holding any mutex lock from the caller.
+        // Make sure we execute the function without holding the connection mutex lock.
         await Task.Yield();
 
-        var exception = new ConnectionClosedException(message);
-
-        // _onShutdown is read-only once _shutdownTask is not null
-        _onShutdown?.Invoke(message);
-
-        if (_dispatches.Count == 0 && _invocations.Count == 0)
-        {
-            _dispatchesAndInvocationsCompleted.TrySetResult();
-        }
-
-        cancel.Register(CancelDispatches);
-
-        // Cancel pending invocations immediately.
-        CancelInvocations(new OperationCanceledException(message));
+        InvokeOnShutdown(message);
+
+        IEnumerable<TaskCompletionSource<PipeReader>> invocations;
+        lock (_mutex)
+        {
+            if (_dispatches.Count == 0 && _invocations.Count == 0)
+            {
+                _dispatchesAndInvocationsCompleted.TrySetResult();
+            }
+            invocations = _invocations.Values.ToArray();
+        }
 
         // Wait for dispatches and invocations to complete.
-        await _dispatchesAndInvocationsCompleted.Task.ConfigureAwait(false);
-
-        await _writeSemaphore.EnterAsync(CancellationToken.None).ConfigureAwait(false);
+        await _dispatchesAndInvocationsCompleted.Task.WaitAsync(cancel).ConfigureAwait(false);
+
+        // Encode and write the CloseConnection frame once all the dispatches are done.
         try
         {
-            // Encode and write the CloseConnection frame once all the dispatches are done.
-            EncodeCloseConnectionFrame(_networkConnectionWriter);
-            await _networkConnectionWriter.FlushAsync(CancellationToken.None).ConfigureAwait(false);
-        }
-        finally
-        {
-            _writeSemaphore.Release();
-        }
-
-        // When the peer receives the CloseConnection frame, the peer closes the connection. We wait for the
-        // connection closure here. We can't just return and close the underlying transport since this could abort
-        // the receive of the dispatch responses and close connection frame by the peer.
-        await _pendingClose.Task.ConfigureAwait(false);
-
-        // Protocol connection resource cleanup. This is for now performed by Abort (which should have
-        // been named CloseAsync like ConnectionCore.CloseAsync).
-        // TODO: Refactor depending on what we decide for the protocol connection resource cleanup (#1397,
-        // #1372, #1404, #1400).
-        Abort(exception);
+            await _writeSemaphore.EnterAsync(cancel).ConfigureAwait(false);
+            try
+            {
+                EncodeCloseConnectionFrame(_networkConnectionWriter);
+                await _networkConnectionWriter.FlushAsync(cancel).ConfigureAwait(false);
+            }
+            finally
+            {
+                _writeSemaphore.Release();
+            }
+
+            // When the peer receives the CloseConnection frame, the peer closes the connection. We wait for the connection
+            // closure here. We can't just return and close the underlying transport since this could abort the receive of
+            // the dispatch responses and close connection frame by the peer.
+            await _pendingClose.Task.WaitAsync(cancel).ConfigureAwait(false);
+        }
+        catch
+        {
+            // Ignore, expected if the connection is closed by the peer first.
+        }
 
         static void EncodeCloseConnectionFrame(SimpleNetworkConnectionWriter writer)
         {
@@ -1389,5 +1304,4 @@
             IceDefinitions.CloseConnectionFrame.Encode(ref encoder);
         }
     }
->>>>>>> c3b533f5
 }