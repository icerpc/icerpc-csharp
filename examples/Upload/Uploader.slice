// Copyright (c) ZeroC, Inc.

module UploadExample

<<<<<<< HEAD
/// Represents an uploader.
=======
/// Represents an image repository that allows clients to upload their images.
>>>>>>> 39b327e3
interface Uploader {
    /// Uploads an image.
    /// @param image: The image byte stream.
    uploadImage(image: stream uint8)
}<|MERGE_RESOLUTION|>--- conflicted
+++ resolved
@@ -2,11 +2,7 @@
 
 module UploadExample
 
-<<<<<<< HEAD
-/// Represents an uploader.
-=======
 /// Represents an image repository that allows clients to upload their images.
->>>>>>> 39b327e3
 interface Uploader {
     /// Uploads an image.
     /// @param image: The image byte stream.
