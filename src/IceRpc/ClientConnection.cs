--- conflicted
+++ resolved
@@ -141,23 +141,8 @@
     public ValueTask DisposeAsync() => _protocolConnection.DisposeAsync();
 
     /// <inheritdoc/>
-<<<<<<< HEAD
-    public Task<IncomingResponse> InvokeAsync(OutgoingRequest request, CancellationToken cancel) =>
+    public Task<IncomingResponse> InvokeAsync(OutgoingRequest request, CancellationToken cancel = default) =>
         _protocolConnection.InvokeAsync(request, this, cancel);
-=======
-    public Task<IncomingResponse> InvokeAsync(OutgoingRequest request, CancellationToken cancel = default)
-    {
-        return _connectTask is not null && _connectTask.IsCompletedSuccessfully ?
-            _protocolConnection.InvokeAsync(request, this, cancel) :
-            PerformInvokeAsync();
-
-        async Task<IncomingResponse> PerformInvokeAsync()
-        {
-            await ConnectAsync(CancellationToken.None).WaitAsync(cancel).ConfigureAwait(false);
-            return await _protocolConnection.InvokeAsync(request, this, cancel).ConfigureAwait(false);
-        }
-    }
->>>>>>> d1e58597
 
     /// <inheritdoc/>
     public void OnAbort(Action<Exception> callback) => _protocolConnection.OnAbort(callback);
