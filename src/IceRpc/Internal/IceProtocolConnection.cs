--- conflicted
+++ resolved
@@ -34,13 +34,8 @@
     private readonly IDuplexConnection _duplexConnection;
     private readonly DuplexConnectionReader _duplexConnectionReader;
     private readonly DuplexConnectionWriter _duplexConnectionWriter;
-<<<<<<< HEAD
     private int _invocationCount;
-    private bool _isNotAcceptingDispatchesAndInvocations;
-=======
-    private readonly Dictionary<int, TaskCompletionSource<PipeReader>> _invocations = new();
     private bool _isAcceptingDispatchesAndInvocations;
->>>>>>> a7ffebe5
     private readonly ILogger _logger;
     private readonly int _maxFrameSize;
     private readonly MemoryPool<byte> _memoryPool;
@@ -167,13 +162,8 @@
     {
         lock (_mutex)
         {
-<<<<<<< HEAD
-            // If idle, mark the connection as readonly to stop accepting new dispatches or invocations.
+            // If idle, stop accepting new dispatches or invocations and shutdown the connection.
             if (_invocationCount == 0 && _dispatchCount == 0)
-=======
-            // If idle, stop accepting new dispatches or invocations and shutdown the connection.
-            if (_invocations.Count == 0 && _dispatchCount == 0)
->>>>>>> a7ffebe5
             {
                 _isAcceptingDispatchesAndInvocations = false;
                 ConnectionClosedException = new ConnectionException(ConnectionErrorCode.ClosedByIdle);
@@ -404,38 +394,21 @@
                 // canceled request to allocate a request ID that won't be used.
                 lock (_mutex)
                 {
-                    if (_isNotAcceptingDispatchesAndInvocations)
-                    {
-<<<<<<< HEAD
+                    if (!_isAcceptingDispatchesAndInvocations)
+                    {
                         Debug.Assert(ConnectionClosedException is not null);
                         throw ConnectionClosedException;
                     }
+
+                    if (request.IsOneway)
+                    {
+                        requestId = 0;
+                    }
                     else
                     {
-                        if (request.IsOneway)
-=======
-                        if (!_isAcceptingDispatchesAndInvocations)
->>>>>>> a7ffebe5
-                        {
-                            requestId = 0;
-                        }
-<<<<<<< HEAD
-                        else
-                        {
-                            requestId = ++_nextRequestId;
-                            responseCompletionSource = new(TaskCreationOptions.RunContinuationsAsynchronously);
-                            _twowayInvocations[requestId.Value] = responseCompletionSource;
-=======
-
-                        if (_invocations.Count == 0 && _dispatchCount == 0)
-                        {
-                            DisableIdleCheck();
->>>>>>> a7ffebe5
-                        }
-
                         requestId = ++_nextRequestId;
                         responseCompletionSource = new(TaskCreationOptions.RunContinuationsAsynchronously);
-                        _invocations[requestId] = responseCompletionSource;
+                        _twowayInvocations[requestId.Value] = responseCompletionSource;
                     }
                 }
 
@@ -551,27 +524,13 @@
                 --_invocationCount;
                 if (_invocationCount == 0 && _dispatchCount == 0)
                 {
-                    if (_isNotAcceptingDispatchesAndInvocations)
-                    {
-<<<<<<< HEAD
+                    if (_isAcceptingDispatchesAndInvocations)
+                    {
+                        EnableIdleCheck();
+                    }
+                    else
+                    {
                         _dispatchesAndInvocationsCompleted.TrySetResult();
-                    }
-                    else
-                    {
-                        EnableIdleCheck();
-=======
-                        if (_invocations.Count == 0 && _dispatchCount == 0)
-                        {
-                            if (_isAcceptingDispatchesAndInvocations)
-                            {
-                                EnableIdleCheck();
-                            }
-                            else
-                            {
-                                _dispatchesAndInvocationsCompleted.TrySetResult();
-                            }
-                        }
->>>>>>> a7ffebe5
                     }
                 }
             }
@@ -707,13 +666,8 @@
     {
         lock (_mutex)
         {
-<<<<<<< HEAD
-            _isNotAcceptingDispatchesAndInvocations = true;
+            _isAcceptingDispatchesAndInvocations = false;
             if (_invocationCount == 0 && _dispatchCount == 0)
-=======
-            _isAcceptingDispatchesAndInvocations = false;
-            if (_dispatchCount == 0 && _invocations.Count == 0)
->>>>>>> a7ffebe5
             {
                 _dispatchesAndInvocationsCompleted.TrySetResult();
             }
@@ -1009,19 +963,10 @@
                         Debug.Assert(ConnectionClosedException is not null);
                         throw ConnectionClosedException;
                     }
-<<<<<<< HEAD
-                    else
-=======
-
-                    if (_invocations.Count == 0 && _dispatchCount == 0)
->>>>>>> a7ffebe5
-                    {
-                        if (_invocationCount == 0 && _dispatchCount == 0)
-                        {
-                            DisableIdleCheck();
-                        }
-
-                        ++_dispatchCount;
+
+                    if (_invocationCount == 0 && _dispatchCount == 0)
+                    {
+                        DisableIdleCheck();
                     }
                     ++_dispatchCount;
                 }
