// Copyright (c) ZeroC, Inc. All rights reserved.

using NUnit.Framework;
using System;
using System.Collections.Generic;
using System.Linq;
using System.Threading;
using System.Threading.Tasks;

namespace IceRpc.Tests.CodeGeneration
{
    [FixtureLifeCycle(LifeCycle.InstancePerTestCase)]
    [Timeout(30000)]
    [Parallelizable(ParallelScope.All)]
    [TestFixture(Protocol.Ice1)]
    [TestFixture(Protocol.Ice2)]
    public class DictionaryTests
    {
        private readonly Communicator _communicator;
        private readonly Server _server;
        private readonly IDictionaryOperationsPrx _prx;

        public DictionaryTests(Protocol protocol)
        {
            _communicator = new Communicator();
            _server = new Server(_communicator,
                new ServerOptions()
                {
                    Protocol = protocol,
                    ColocationScope = ColocationScope.Communicator
                });
            _prx = _server.Add("test", new DictionaryOperations(), IDictionaryOperationsPrx.Factory);
            Assert.AreEqual(protocol, _prx.Protocol);
        }

        [TearDown]
        public async Task TearDownAsync()
        {
            await _server.DisposeAsync();
            await _communicator.DisposeAsync();
        }

        [Test]
        public async Task Dictionary_BuiltinTypesAsync()
        {
            int size = 100;
            await TestDictAsync(
                (p1, p2) => _prx.OpByteDictAsync(p1, p2),
                Enumerable.Range(0, size).Select(i => (byte)i).ToDictionary(key => key, value => value),
                Enumerable.Range(0, size).Select(i => (byte)i).ToDictionary(key => key, value => value));
            
            await TestDictAsync(
                (p1, p2) => _prx.OpBoolDictAsync(p1, p2),
                Enumerable.Range(0, 2).Select(i => i % 2 == 0).ToDictionary(key => key, value => value),
                Enumerable.Range(0, 2).Select(i => i % 2 == 0).ToDictionary(key => key, value => value));
            
            await TestDictAsync(
                (p1, p2) => _prx.OpShortDictAsync(p1, p2),
                Enumerable.Range(0, size).Select(i => (short)i).ToDictionary(key => key, value => value),
                Enumerable.Range(0, size).Select(i => (short)i).ToDictionary(key => key, value => value));
            
            await TestDictAsync(
                (p1, p2) => _prx.OpUShortDictAsync(p1, p2),
                Enumerable.Range(0, size).Select(i => (ushort)i).ToDictionary(key => key, value => value),
                Enumerable.Range(0, size).Select(i => (ushort)i).ToDictionary(key => key, value => value));
            
            await TestDictAsync(
                (p1, p2) => _prx.OpIntDictAsync(p1, p2),
                Enumerable.Range(0, size).ToDictionary(key => key, value => value),
                Enumerable.Range(0, size).ToDictionary(key => key, value => value));
            
            await TestDictAsync(
                (p1, p2) => _prx.OpVarIntDictAsync(p1, p2),
                Enumerable.Range(0, size).ToDictionary(key => key, value => value),
                Enumerable.Range(0, size).ToDictionary(key => key, value => value));
            
            await TestDictAsync(
                (p1, p2) => _prx.OpUIntDictAsync(p1, p2),
                Enumerable.Range(0, size).Select(i => (uint)i).ToDictionary(key => key, value => value),
                Enumerable.Range(0, size).Select(i => (uint)i).ToDictionary(key => key, value => value));
            
            await TestDictAsync(
                (p1, p2) => _prx.OpVarUIntDictAsync(p1, p2),
                Enumerable.Range(0, size).Select(i => (uint)i).ToDictionary(key => key, value => value),
                Enumerable.Range(0, size).Select(i => (uint)i).ToDictionary(key => key, value => value));
            
            await TestDictAsync(
                (p1, p2) => _prx.OpLongDictAsync(p1, p2),
                Enumerable.Range(0, size).Select(i => (long)i).ToDictionary(key => key, value => value),
                Enumerable.Range(0, size).Select(i => (long)i).ToDictionary(key => key, value => value));
            
            await TestDictAsync(
                (p1, p2) => _prx.OpVarLongDictAsync(p1, p2),
                Enumerable.Range(0, size).Select(i => (long)i).ToDictionary(key => key, value => value),
                Enumerable.Range(0, size).Select(i => (long)i).ToDictionary(key => key, value => value));
            
            await TestDictAsync(
                (p1, p2) => _prx.OpULongDictAsync(p1, p2),
                Enumerable.Range(0, size).Select(i => (ulong)i).ToDictionary(key => key, value => value),
                Enumerable.Range(0, size).Select(i => (ulong)i).ToDictionary(key => key, value => value));
            
            await TestDictAsync(
                (p1, p2) => _prx.OpVarULongDictAsync(p1, p2),
                Enumerable.Range(0, size).Select(i => (ulong)i).ToDictionary(key => key, value => value),
                Enumerable.Range(0, size).Select(i => (ulong)i).ToDictionary(key => key, value => value));
            
            await TestDictAsync(
                (p1, p2) => _prx.OpStringDictAsync(p1, p2),
                Enumerable.Range(0, size).Select(i => $"hello-{i}").ToDictionary(key => key, value => value),
                Enumerable.Range(0, size).Select(i => $"hello-{i}").ToDictionary(key => key, value => value));

            // Sorted dictionaries
            await TestSortedDictAsync(
               (p1, p2) => _prx.OpByteSortedDictAsync(p1, p2),
               new SortedDictionary<byte, byte>(
                   Enumerable.Range(0, size).Select(i => (byte)i).ToDictionary(key => key, value => value)),
               new SortedDictionary<byte, byte>(
                   Enumerable.Range(0, size).Select(i => (byte)i).ToDictionary(key => key, value => value)));
            
            await TestSortedDictAsync(
                (p1, p2) => _prx.OpBoolSortedDictAsync(p1, p2),
                new SortedDictionary<bool, bool>(
                    Enumerable.Range(0, 2).Select(i => i % 2 == 0).ToDictionary(key => key, value => value)),
                new SortedDictionary<bool, bool>(
                    Enumerable.Range(0, 2).Select(i => i % 2 == 0).ToDictionary(key => key, value => value)));
            
            await TestSortedDictAsync(
                (p1, p2) => _prx.OpShortSortedDictAsync(p1, p2),
                new SortedDictionary<short, short>(
                    Enumerable.Range(0, size).Select(i => (short)i).ToDictionary(key => key, value => value)),
                new SortedDictionary<short, short>(
                    Enumerable.Range(0, size).Select(i => (short)i).ToDictionary(key => key, value => value)));
            
            await TestSortedDictAsync(
                (p1, p2) => _prx.OpUShortSortedDictAsync(p1, p2),
                new SortedDictionary<ushort, ushort>(
                    Enumerable.Range(0, size).Select(i => (ushort)i).ToDictionary(key => key, value => value)),
                new SortedDictionary<ushort, ushort>(
                    Enumerable.Range(0, size).Select(i => (ushort)i).ToDictionary(key => key, value => value)));
            
            await TestSortedDictAsync(
                (p1, p2) => _prx.OpIntSortedDictAsync(p1, p2),
                new SortedDictionary<int, int>(Enumerable.Range(0, size).ToDictionary(key => key, value => value)),
                new SortedDictionary<int, int>(Enumerable.Range(0, size).ToDictionary(key => key, value => value)));
            
            await TestSortedDictAsync(
                (p1, p2) => _prx.OpVarIntSortedDictAsync(p1, p2),
                new SortedDictionary<int, int>(Enumerable.Range(0, size).ToDictionary(key => key, value => value)),
                new SortedDictionary<int, int>(Enumerable.Range(0, size).ToDictionary(key => key, value => value)));
            
            await TestSortedDictAsync(
                (p1, p2) => _prx.OpUIntSortedDictAsync(p1, p2),
                new SortedDictionary<uint, uint>(
                    Enumerable.Range(0, size).Select(i => (uint)i).ToDictionary(key => key, value => value)),
                new SortedDictionary<uint, uint>(
                    Enumerable.Range(0, size).Select(i => (uint)i).ToDictionary(key => key, value => value)));
            
            await TestSortedDictAsync(
                (p1, p2) => _prx.OpVarUIntSortedDictAsync(p1, p2),
                new SortedDictionary<uint, uint>(
                    Enumerable.Range(0, size).Select(i => (uint)i).ToDictionary(key => key, value => value)),
                new SortedDictionary<uint, uint>(
                    Enumerable.Range(0, size).Select(i => (uint)i).ToDictionary(key => key, value => value)));
            
            await TestSortedDictAsync(
                (p1, p2) => _prx.OpLongSortedDictAsync(p1, p2),
                new SortedDictionary<long, long>(
                    Enumerable.Range(0, size).Select(i => (long)i).ToDictionary(key => key, value => value)),
                new SortedDictionary<long, long>(
                    Enumerable.Range(0, size).Select(i => (long)i).ToDictionary(key => key, value => value)));
            
            await TestSortedDictAsync(
                (p1, p2) => _prx.OpVarLongSortedDictAsync(p1, p2),
                new SortedDictionary<long, long>(
                    Enumerable.Range(0, size).Select(i => (long)i).ToDictionary(key => key, value => value)),
                new SortedDictionary<long, long>(
                    Enumerable.Range(0, size).Select(i => (long)i).ToDictionary(key => key, value => value)));
            
            await TestSortedDictAsync(
                (p1, p2) => _prx.OpULongSortedDictAsync(p1, p2),
                new SortedDictionary<ulong, ulong>(
                    Enumerable.Range(0, size).Select(i => (ulong)i).ToDictionary(key => key, value => value)),
                new SortedDictionary<ulong, ulong>(
                    Enumerable.Range(0, size).Select(i => (ulong)i).ToDictionary(key => key, value => value)));
            
            await TestSortedDictAsync(
                (p1, p2) => _prx.OpVarULongSortedDictAsync(p1, p2),
                new SortedDictionary<ulong, ulong>(
                    Enumerable.Range(0, size).Select(i => (ulong)i).ToDictionary(key => key, value => value)),
                new SortedDictionary<ulong, ulong>(
                    Enumerable.Range(0, size).Select(i => (ulong)i).ToDictionary(key => key, value => value)));
            
            await TestSortedDictAsync(
                (p1, p2) => _prx.OpStringSortedDictAsync(p1, p2),
                new SortedDictionary<string, string>(
                    Enumerable.Range(0, size).Select(i => $"hello-{i}").ToDictionary(key => key, value => value)),
                new SortedDictionary<string, string>(
                    Enumerable.Range(0, size).Select(i => $"hello-{i}").ToDictionary(key => key, value => value)));
        }

        [Test]
        public async Task Dictionary_ConstructedTypesAsync()
        {
            int size = 100;
            Array myEnumValues = Enum.GetValues(typeof(MyEnum));
            await TestDictAsync((p1, p2) => _prx.OpMyEnumDictAsync(p1, p2),
                            Enumerable.Range(0, myEnumValues.Length).ToDictionary(
                                i => GetEnum<MyEnum>(myEnumValues, i),
                                i => GetEnum<MyEnum>(myEnumValues, i)),
                            Enumerable.Range(0, myEnumValues.Length).ToDictionary(
                                i => GetEnum<MyEnum>(myEnumValues, i),
                                i => GetEnum<MyEnum>(myEnumValues, i)));

            Array myFixedLengthEnumValues = Enum.GetValues(typeof(MyFixedLengthEnum));
            await TestDictAsync(
                (p1, p2) => _prx.OpMyFixedLengthEnumDictAsync(p1, p2),
                Enumerable.Range(0, myFixedLengthEnumValues.Length).ToDictionary(
                    i => GetEnum<MyFixedLengthEnum>(myFixedLengthEnumValues, i),
                    i => GetEnum<MyFixedLengthEnum>(myFixedLengthEnumValues, i)),
                Enumerable.Range(0, myFixedLengthEnumValues.Length).ToDictionary(
                    i => GetEnum<MyFixedLengthEnum>(myFixedLengthEnumValues, i),
                    i => GetEnum<MyFixedLengthEnum>(myFixedLengthEnumValues, i)));

            await TestDictAsync(
                (p1, p2) => _prx.OpMyUncheckedEnumDictAsync(p1, p2),
                Enumerable.Range(0, size).ToDictionary(i => (MyUncheckedEnum)i, i => (MyUncheckedEnum)i),
                Enumerable.Range(0, size).ToDictionary(i => (MyUncheckedEnum)i, i => (MyUncheckedEnum)i));

<<<<<<< HEAD
            await TestDictAsync(
                (p1, p2) => _prx.OpMyStructDictAsync(p1, p2),
                Enumerable.Range(0, size).ToDictionary(i => new MyStruct(i, i + 1), i => new MyStruct(i, i + 1)),
                Enumerable.Range(0, size).ToDictionary(i => new MyStruct(i, i + 1), i => new MyStruct(i, i + 1)));

            await TestDictAsync(
                (p1, p2) => _prx.OpAnotherStructDictAsync(p1, p2),
                Enumerable.Range(0, size).ToDictionary(i => $"key-{i}", i => GetAnotherStruct(i)),
                Enumerable.Range(0, size).ToDictionary(i => $"key-{i}", i => GetAnotherStruct(i)));

            // repeat with sorted dictionaries
            await TestDictAsync((p1, p2) => _prx.OpMyEnumDictAsync(p1, p2),
                            Enumerable.Range(0, myEnumValues.Length).ToDictionary(
                                i => GetEnum<MyEnum>(myEnumValues, i),
                                i => GetEnum<MyEnum>(myEnumValues, i)),
                            Enumerable.Range(0, myEnumValues.Length).ToDictionary(
                                i => GetEnum<MyEnum>(myEnumValues, i),
                                i => GetEnum<MyEnum>(myEnumValues, i)));

            await TestSortedDictAsync(
                (p1, p2) => _prx.OpMyFixedLengthEnumSortedDictAsync(p1, p2),
                new SortedDictionary<MyFixedLengthEnum, MyFixedLengthEnum>(
                    Enumerable.Range(0, myFixedLengthEnumValues.Length).ToDictionary(
                        i => GetEnum<MyFixedLengthEnum>(myFixedLengthEnumValues, i),
                        i => GetEnum<MyFixedLengthEnum>(myFixedLengthEnumValues, i))),
                new SortedDictionary<MyFixedLengthEnum, MyFixedLengthEnum>(
                    Enumerable.Range(0, myFixedLengthEnumValues.Length).ToDictionary(
                        i => GetEnum<MyFixedLengthEnum>(myFixedLengthEnumValues, i),
                        i => GetEnum<MyFixedLengthEnum>(myFixedLengthEnumValues, i))));

            await TestSortedDictAsync(
                (p1, p2) => _prx.OpMyUncheckedEnumSortedDictAsync(p1, p2),
                new SortedDictionary<MyUncheckedEnum, MyUncheckedEnum>(
                    Enumerable.Range(0, size).ToDictionary(i => (MyUncheckedEnum)i, i => (MyUncheckedEnum)i)),
                new SortedDictionary<MyUncheckedEnum, MyUncheckedEnum>(
                    Enumerable.Range(0, size).ToDictionary(i => (MyUncheckedEnum)i, i => (MyUncheckedEnum)i)));
=======
            await TestAsync((p1, p2) => _prx.OpMyStructDictAsync(p1, p2),
                            Enumerable.Range(0, size).ToDictionary(i => new MyStruct(i, i + 1), i => new MyStruct(i, i + 1)),
                            Enumerable.Range(0, size).ToDictionary(i => new MyStruct(i, i + 1), i => new MyStruct(i, i + 1)));

            await TestAsync((p1, p2) => _prx.OpAnotherStructDictAsync(p1, p2),
                            Enumerable.Range(0, size).ToDictionary(
                                i => $"key-{i}",
                                i =>
                                {
                                    return new AnotherStruct($"hello-{i}",
                                                             IOperationsPrx.Parse(
                                                                    $"ice+tcp://host/foo-{i}", _communicator),
                                                             GetEnum<MyEnum>(myEnumValues, i),
                                                             new MyStruct(i, i + 1));
                                }),
                            Enumerable.Range(0, size).ToDictionary(
                                i => $"key-{i}",
                                i =>
                                {
                                    return new AnotherStruct($"hello-{i}",
                                                             IOperationsPrx.Parse(
                                                                    $"ice+tcp://host/foo-{i} -f facet", _communicator),
                                                             GetEnum<MyEnum>(myEnumValues, i),
                                                             new MyStruct(i, i + 1));
                                }));

            static async Task TestAsync<Key, Value>(
                Func<Dictionary<Key, Value>, Dictionary<Key, Value>, Task<(Dictionary<Key, Value>, Dictionary<Key, Value>)>> invoker,
                Dictionary<Key, Value> p1,
                Dictionary<Key, Value> p2) where Key : notnull
            {
                (Dictionary<Key, Value> r1, Dictionary<Key, Value> r2) = await invoker(p1, p2);
                CollectionAssert.AreEqual(p1, r1);
                CollectionAssert.AreEqual(p2, r2);
            }
>>>>>>> a0fceaeb

            static T GetEnum<T>(Array values, int i) => (T)values.GetValue(i % values.Length)!;

            IOperationsPrx GetOperationsPrx(int i) => IOperationsPrx.Parse($"foo-{i}", _communicator);

            AnotherStruct GetAnotherStruct(int i)
            {
                return new AnotherStruct($"hello-{i}",
                                         GetOperationsPrx(i),
                                         (MyEnum)myEnumValues.GetValue(i % myEnumValues.Length)!,
                                         new MyStruct(i, i + 1));
            }
        }

        public class DictionaryOperations : IAsyncDictionaryOperations
        {
            // Builtin types dictionaries
            public ValueTask<(IReadOnlyDictionary<byte, byte> R1, IReadOnlyDictionary<byte, byte> R2)> OpByteDictAsync(
                Dictionary<byte, byte> p1,
                Dictionary<byte, byte> p2,
                Current current,
                CancellationToken cancel) => new((p1, p2));

            public ValueTask<(IReadOnlyDictionary<bool, bool> R1, IReadOnlyDictionary<bool, bool> R2)> OpBoolDictAsync(
                Dictionary<bool, bool> p1,
                Dictionary<bool, bool> p2,
                Current current,
                CancellationToken cancel) => new((p1, p2));

            public ValueTask<(IReadOnlyDictionary<short, short> R1, IReadOnlyDictionary<short, short> R2)> OpShortDictAsync(
                Dictionary<short, short> p1,
                Dictionary<short, short> p2,
                Current current,
                CancellationToken cancel) => new((p1, p2));

            public ValueTask<(IReadOnlyDictionary<ushort, ushort> R1, IReadOnlyDictionary<ushort, ushort> R2)> OpUShortDictAsync(
                Dictionary<ushort, ushort> p1,
                Dictionary<ushort, ushort> p2,
                Current current,
                CancellationToken cancel) => new((p1, p2));

            public ValueTask<(IReadOnlyDictionary<int, int> R1, IReadOnlyDictionary<int, int> R2)> OpIntDictAsync(
                Dictionary<int, int> p1,
                Dictionary<int, int> p2,
                Current current,
                CancellationToken cancel) => new((p1, p2));

            public ValueTask<(IReadOnlyDictionary<int, int> R1, IReadOnlyDictionary<int, int> R2)> OpVarIntDictAsync(
                Dictionary<int, int> p1,
                Dictionary<int, int> p2,
                Current current,
                CancellationToken cancel) => new((p1, p2));

            public ValueTask<(IReadOnlyDictionary<uint, uint> R1, IReadOnlyDictionary<uint, uint> R2)> OpUIntDictAsync(
                Dictionary<uint, uint> p1,
                Dictionary<uint, uint> p2,
                Current current,
                CancellationToken cancel) => new((p1, p2));

            public ValueTask<(IReadOnlyDictionary<uint, uint> R1, IReadOnlyDictionary<uint, uint> R2)> OpVarUIntDictAsync(
                Dictionary<uint, uint> p1,
                Dictionary<uint, uint> p2,
                Current current,
                CancellationToken cancel) => new((p1, p2));

            public ValueTask<(IReadOnlyDictionary<long, long> R1, IReadOnlyDictionary<long, long> R2)> OpLongDictAsync(
                Dictionary<long, long> p1,
                Dictionary<long, long> p2,
                Current current,
                CancellationToken cancel) => new((p1, p2));

            public ValueTask<(IReadOnlyDictionary<long, long> R1, IReadOnlyDictionary<long, long> R2)> OpVarLongDictAsync(
                Dictionary<long, long> p1,
                Dictionary<long, long> p2,
                Current current,
                CancellationToken cancel) => new((p1, p2));

            public ValueTask<(IReadOnlyDictionary<ulong, ulong> R1, IReadOnlyDictionary<ulong, ulong> R2)> OpULongDictAsync(
                Dictionary<ulong, ulong> p1,
                Dictionary<ulong, ulong> p2,
                Current current,
                CancellationToken cancel) => new((p1, p2));

            public ValueTask<(IReadOnlyDictionary<ulong, ulong> R1, IReadOnlyDictionary<ulong, ulong> R2)> OpVarULongDictAsync(
                Dictionary<ulong, ulong> p1,
                Dictionary<ulong, ulong> p2,
                Current current,
                CancellationToken cancel) => new((p1, p2));

            public ValueTask<(IReadOnlyDictionary<string, string> R1, IReadOnlyDictionary<string, string> R2)> OpStringDictAsync(
                Dictionary<string, string> p1,
                Dictionary<string, string> p2,
                Current current,
                CancellationToken cancel) => new((p1, p2));

            public ValueTask<(IReadOnlyDictionary<MyEnum, MyEnum> R1, IReadOnlyDictionary<MyEnum, MyEnum> R2)> OpMyEnumDictAsync(
                Dictionary<MyEnum, MyEnum> p1,
                Dictionary<MyEnum, MyEnum> p2,
                Current current,
                CancellationToken cancel) => new((p1, p2));

            public ValueTask<(IReadOnlyDictionary<MyFixedLengthEnum, MyFixedLengthEnum> R1, IReadOnlyDictionary<MyFixedLengthEnum, MyFixedLengthEnum> R2)> OpMyFixedLengthEnumDictAsync(
                Dictionary<MyFixedLengthEnum, MyFixedLengthEnum> p1,
                Dictionary<MyFixedLengthEnum, MyFixedLengthEnum> p2,
                Current current,
                CancellationToken cancel) => new((p1, p2));

            public ValueTask<(IReadOnlyDictionary<MyUncheckedEnum, MyUncheckedEnum> R1, IReadOnlyDictionary<MyUncheckedEnum, MyUncheckedEnum> R2)> OpMyUncheckedEnumDictAsync(
                Dictionary<MyUncheckedEnum, MyUncheckedEnum> p1,
                Dictionary<MyUncheckedEnum, MyUncheckedEnum> p2,
                Current current,
                CancellationToken cancel) => new((p1, p2));

            public ValueTask<(IReadOnlyDictionary<MyStruct, MyStruct> R1, IReadOnlyDictionary<MyStruct, MyStruct> R2)> OpMyStructDictAsync(
                Dictionary<MyStruct, MyStruct> p1,
                Dictionary<MyStruct, MyStruct> p2,
                Current current,
                CancellationToken cancel) => new((p1, p2));

            public ValueTask<(IReadOnlyDictionary<string, IOperationsPrx> R1, IReadOnlyDictionary<string, IOperationsPrx> R2)> OpOperationsDictAsync(
                Dictionary<string, IOperationsPrx> p1,
                Dictionary<string, IOperationsPrx> p2,
                Current current,
                CancellationToken cancel) => new((p1, p2));

            public ValueTask<(IReadOnlyDictionary<string, AnotherStruct> R1, IReadOnlyDictionary<string, AnotherStruct> R2)> OpAnotherStructDictAsync(
                Dictionary<string, AnotherStruct> p1,
                Dictionary<string, AnotherStruct> p2,
                Current current,
                CancellationToken cancel) => new((p1, p2));

            public ValueTask<(IReadOnlyDictionary<byte, byte> R1, IReadOnlyDictionary<byte, byte> R2)> OpByteSortedDictAsync(
                SortedDictionary<byte, byte> p1,
                SortedDictionary<byte, byte> p2,
                Current current, CancellationToken cancel) => new((p1, p2));

            public ValueTask<(IReadOnlyDictionary<bool, bool> R1, IReadOnlyDictionary<bool, bool> R2)> OpBoolSortedDictAsync(
                SortedDictionary<bool, bool> p1,
                SortedDictionary<bool, bool> p2,
                Current current,
                CancellationToken cancel) => new((p1, p2));

            public ValueTask<(IReadOnlyDictionary<short, short> R1, IReadOnlyDictionary<short, short> R2)> OpShortSortedDictAsync(
                SortedDictionary<short, short> p1,
                SortedDictionary<short, short> p2,
                Current current,
                CancellationToken cancel) => new((p1, p2));
            
            public ValueTask<(IReadOnlyDictionary<ushort, ushort> R1, IReadOnlyDictionary<ushort, ushort> R2)> OpUShortSortedDictAsync(
                SortedDictionary<ushort, ushort> p1,
                SortedDictionary<ushort, ushort> p2,
                Current current,
                CancellationToken cancel) => new((p1, p2));
            
            public ValueTask<(IReadOnlyDictionary<int, int> R1, IReadOnlyDictionary<int, int> R2)> OpIntSortedDictAsync(
                SortedDictionary<int, int> p1,
                SortedDictionary<int, int> p2,
                Current current,
                CancellationToken cancel) => new((p1, p2));
            public ValueTask<(IReadOnlyDictionary<int, int> R1, IReadOnlyDictionary<int, int> R2)> OpVarIntSortedDictAsync(
                SortedDictionary<int, int> p1,
                SortedDictionary<int, int> p2,
                Current current,
                CancellationToken cancel) => new((p1, p2));
            public ValueTask<(IReadOnlyDictionary<uint, uint> R1, IReadOnlyDictionary<uint, uint> R2)> OpUIntSortedDictAsync(
                SortedDictionary<uint, uint> p1,
                SortedDictionary<uint, uint> p2,
                Current current,
                CancellationToken cancel) => new((p1, p2));
            
            public ValueTask<(IReadOnlyDictionary<uint, uint> R1, IReadOnlyDictionary<uint, uint> R2)> OpVarUIntSortedDictAsync(
                SortedDictionary<uint, uint> p1,
                SortedDictionary<uint, uint> p2,
                Current current,
                CancellationToken cancel) => new((p1, p2));
            
            public ValueTask<(IReadOnlyDictionary<long, long> R1, IReadOnlyDictionary<long, long> R2)> OpLongSortedDictAsync(
                SortedDictionary<long, long> p1,
                SortedDictionary<long, long> p2,
                Current current,
                CancellationToken cancel) => new((p1, p2));
            
            public ValueTask<(IReadOnlyDictionary<long, long> R1, IReadOnlyDictionary<long, long> R2)> OpVarLongSortedDictAsync(
                SortedDictionary<long, long> p1,
                SortedDictionary<long, long> p2,
                Current current,
                CancellationToken cancel) => new((p1, p2));
            
            public ValueTask<(IReadOnlyDictionary<ulong, ulong> R1, IReadOnlyDictionary<ulong, ulong> R2)> OpULongSortedDictAsync(
                SortedDictionary<ulong, ulong> p1,
                SortedDictionary<ulong, ulong> p2,
                Current current,
                CancellationToken cancel) => new((p1, p2));
            
            public ValueTask<(IReadOnlyDictionary<ulong, ulong> R1, IReadOnlyDictionary<ulong, ulong> R2)> OpVarULongSortedDictAsync(
                SortedDictionary<ulong, ulong> p1,
                SortedDictionary<ulong, ulong> p2,
                Current current,
                CancellationToken cancel) => new((p1, p2));
            
            public ValueTask<(IReadOnlyDictionary<string, string> R1, IReadOnlyDictionary<string, string> R2)> OpStringSortedDictAsync(
                SortedDictionary<string, string> p1,
                SortedDictionary<string, string> p2,
                Current current,
                CancellationToken cancel) => new((p1, p2));
            
            public ValueTask<(IReadOnlyDictionary<MyEnum, MyEnum> R1, IReadOnlyDictionary<MyEnum, MyEnum> R2)> OpMyEnumSortedDictAsync(
                SortedDictionary<MyEnum, MyEnum> p1,
                SortedDictionary<MyEnum, MyEnum> p2,
                Current current,
                CancellationToken cancel) => new((p1, p2));
            
            public ValueTask<(IReadOnlyDictionary<MyFixedLengthEnum, MyFixedLengthEnum> R1, IReadOnlyDictionary<MyFixedLengthEnum, MyFixedLengthEnum> R2)> OpMyFixedLengthEnumSortedDictAsync(
                SortedDictionary<MyFixedLengthEnum, MyFixedLengthEnum> p1,
                SortedDictionary<MyFixedLengthEnum, MyFixedLengthEnum> p2,
                Current current,
                CancellationToken cancel) => new((p1, p2));
            
            public ValueTask<(IReadOnlyDictionary<MyUncheckedEnum, MyUncheckedEnum> R1, IReadOnlyDictionary<MyUncheckedEnum, MyUncheckedEnum> R2)> OpMyUncheckedEnumSortedDictAsync(
                SortedDictionary<MyUncheckedEnum, MyUncheckedEnum> p1,
                SortedDictionary<MyUncheckedEnum, MyUncheckedEnum> p2,
                Current current,
                CancellationToken cancel) => new((p1, p2));
        }

        static async Task TestDictAsync<Key, Value>(
                Func<Dictionary<Key, Value>, Dictionary<Key, Value>, Task<(Dictionary<Key, Value>, Dictionary<Key, Value>)>> invoker,
                Dictionary<Key, Value> p1,
                Dictionary<Key, Value> p2) where Key : notnull
        {
            (Dictionary<Key, Value> r1, Dictionary<Key, Value> r2) = await invoker(p1, p2);
            CollectionAssert.AreEqual(p1, r1);
            CollectionAssert.AreEqual(p2, r2);
        }

        static async Task TestSortedDictAsync<Key, Value>(
                Func<SortedDictionary<Key, Value>, SortedDictionary<Key, Value>, Task<(SortedDictionary<Key, Value>, SortedDictionary<Key, Value>)>> invoker,
                SortedDictionary<Key, Value> p1,
                SortedDictionary<Key, Value> p2) where Key : notnull
        {
            (SortedDictionary<Key, Value> r1, SortedDictionary<Key, Value> r2) = await invoker(p1, p2);
            CollectionAssert.AreEqual(p1, r1);
            CollectionAssert.AreEqual(p2, r2);
        }
    }
}<|MERGE_RESOLUTION|>--- conflicted
+++ resolved
@@ -226,7 +226,6 @@
                 Enumerable.Range(0, size).ToDictionary(i => (MyUncheckedEnum)i, i => (MyUncheckedEnum)i),
                 Enumerable.Range(0, size).ToDictionary(i => (MyUncheckedEnum)i, i => (MyUncheckedEnum)i));
 
-<<<<<<< HEAD
             await TestDictAsync(
                 (p1, p2) => _prx.OpMyStructDictAsync(p1, p2),
                 Enumerable.Range(0, size).ToDictionary(i => new MyStruct(i, i + 1), i => new MyStruct(i, i + 1)),
@@ -263,47 +262,10 @@
                     Enumerable.Range(0, size).ToDictionary(i => (MyUncheckedEnum)i, i => (MyUncheckedEnum)i)),
                 new SortedDictionary<MyUncheckedEnum, MyUncheckedEnum>(
                     Enumerable.Range(0, size).ToDictionary(i => (MyUncheckedEnum)i, i => (MyUncheckedEnum)i)));
-=======
-            await TestAsync((p1, p2) => _prx.OpMyStructDictAsync(p1, p2),
-                            Enumerable.Range(0, size).ToDictionary(i => new MyStruct(i, i + 1), i => new MyStruct(i, i + 1)),
-                            Enumerable.Range(0, size).ToDictionary(i => new MyStruct(i, i + 1), i => new MyStruct(i, i + 1)));
-
-            await TestAsync((p1, p2) => _prx.OpAnotherStructDictAsync(p1, p2),
-                            Enumerable.Range(0, size).ToDictionary(
-                                i => $"key-{i}",
-                                i =>
-                                {
-                                    return new AnotherStruct($"hello-{i}",
-                                                             IOperationsPrx.Parse(
-                                                                    $"ice+tcp://host/foo-{i}", _communicator),
-                                                             GetEnum<MyEnum>(myEnumValues, i),
-                                                             new MyStruct(i, i + 1));
-                                }),
-                            Enumerable.Range(0, size).ToDictionary(
-                                i => $"key-{i}",
-                                i =>
-                                {
-                                    return new AnotherStruct($"hello-{i}",
-                                                             IOperationsPrx.Parse(
-                                                                    $"ice+tcp://host/foo-{i} -f facet", _communicator),
-                                                             GetEnum<MyEnum>(myEnumValues, i),
-                                                             new MyStruct(i, i + 1));
-                                }));
-
-            static async Task TestAsync<Key, Value>(
-                Func<Dictionary<Key, Value>, Dictionary<Key, Value>, Task<(Dictionary<Key, Value>, Dictionary<Key, Value>)>> invoker,
-                Dictionary<Key, Value> p1,
-                Dictionary<Key, Value> p2) where Key : notnull
-            {
-                (Dictionary<Key, Value> r1, Dictionary<Key, Value> r2) = await invoker(p1, p2);
-                CollectionAssert.AreEqual(p1, r1);
-                CollectionAssert.AreEqual(p2, r2);
-            }
->>>>>>> a0fceaeb
 
             static T GetEnum<T>(Array values, int i) => (T)values.GetValue(i % values.Length)!;
 
-            IOperationsPrx GetOperationsPrx(int i) => IOperationsPrx.Parse($"foo-{i}", _communicator);
+            IOperationsPrx GetOperationsPrx(int i) => IOperationsPrx.Parse($"ice+tcp://host/foo-{i}", _communicator);
 
             AnotherStruct GetAnotherStruct(int i)
             {
