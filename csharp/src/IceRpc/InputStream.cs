--- conflicted
+++ resolved
@@ -962,17 +962,8 @@
             ServicePrxOptions? proxyOptions = null,
             bool startEncapsulation = false)
         {
-<<<<<<< HEAD
-            // Connection and sourceProxy are mutually exclusive - it's either one or the other.
-            Debug.Assert(connection == null || sourceProxy == null);
-
-            Communicator = communicator;
-            Connection = connection;
-            SourceProxy = sourceProxy;
-=======
             Communicator = communicator ?? proxyOptions?.Communicator;
             ProxyOptions = proxyOptions;
->>>>>>> 911ac5c1
 
             Pos = 0;
             _buffer = buffer;
