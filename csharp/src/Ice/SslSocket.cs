--- conflicted
+++ resolved
@@ -9,6 +9,7 @@
 using System.Net.Sockets;
 using System.Security.Authentication;
 using System.Security.Cryptography.X509Certificates;
+using System.Text;
 using System.Threading;
 using System.Threading.Tasks;
 
@@ -20,7 +21,6 @@
         public override SslStream? SslStream => _sslStream;
 
         private readonly Communicator _communicator;
-        private readonly ILogger _logger;
         private readonly SslEngine _engine;
         private SslStream? _sslStream;
         private BufferedStream? _writeStream;
@@ -28,74 +28,10 @@
 
         public override async ValueTask<SingleStreamSocket> AcceptAsync(Endpoint endpoint, CancellationToken cancel)
         {
-<<<<<<< HEAD
-            await _underlying.InitializeAsync(cancel).ConfigureAwait(false);
-
-            // This can only be created with a connected socket.
-            _sslStream = new SslStream(new NetworkStream(_underlying.Socket!, false), false);
-
-            try
-            {
-                if (_incoming)
-                {
-                    var options = new SslServerAuthenticationOptions();
-                    options.ServerCertificate = _engine.TlsServerOptions.ServerCertificate;
-                    options.ClientCertificateRequired = _engine.TlsServerOptions.RequireClientCertificate;
-                    options.EnabledSslProtocols = _engine.TlsServerOptions.EnabledSslProtocols!.Value;
-                    options.RemoteCertificateValidationCallback =
-                        _engine.TlsServerOptions.ClientCertificateValidationCallback ??
-                        RemoteCertificateValidationCallback;
-                    options.CertificateRevocationCheckMode = X509RevocationMode.NoCheck;
-                    await _sslStream.AuthenticateAsServerAsync(options, cancel).ConfigureAwait(false);
-                }
-                else
-                {
-                    var options = new SslClientAuthenticationOptions();
-                    options.TargetHost = _host;
-                    options.ClientCertificates = _engine.TlsClientOptions.ClientCertificates;
-                    options.EnabledSslProtocols = _engine.TlsClientOptions.EnabledSslProtocols!.Value;
-                    options.RemoteCertificateValidationCallback =
-                        _engine.TlsClientOptions.ServerCertificateValidationCallback ??
-                        RemoteCertificateValidationCallback;
-                    options.LocalCertificateSelectionCallback =
-                        _engine.TlsClientOptions.ClientCertificateSelectionCallback ??
-                        (options.ClientCertificates?.Count > 0 ?
-                            CertificateSelectionCallback : (LocalCertificateSelectionCallback?)null);
-                    options.CertificateRevocationCheckMode = X509RevocationMode.NoCheck;
-                    await _sslStream.AuthenticateAsClientAsync(options, cancel).ConfigureAwait(false);
-                }
-            }
-            catch (IOException ex) when (ex.IsConnectionLost())
-            {
-                throw new ConnectionLostException(ex, RetryPolicy.AfterDelay(TimeSpan.Zero));
-            }
-            catch (IOException ex)
-            {
-                throw new TransportException(ex, RetryPolicy.AfterDelay(TimeSpan.Zero));
-            }
-            catch (AuthenticationException ex)
-            {
-                throw new TransportException(ex, RetryPolicy.OtherReplica);
-            }
-
-            if (_logger.IsEnabled(LogLevel.Debug))
-            {
-                _logger.LogTlsConnectionCreated(ToString(), new Dictionary<string, string>()
-                    {
-                        { "authenticated", $"{_sslStream.IsAuthenticated}" },
-                        { "encrypted", $"{_sslStream.IsEncrypted}" },
-                        { "signed", $"{_sslStream.IsSigned}" },
-                        { "mutually authenticated", $"{_sslStream.IsMutuallyAuthenticated}" },
-                        { "cipher", $"{_sslStream.NegotiatedCipherSuite}" },
-                        { "protocol", $"{_sslStream.SslProtocol}" }
-                    });
-            }
-=======
             // The endpoint host is only use for client-side authentication.
             await AuthenticateAsync(host: null, cancel).ConfigureAwait(false);
             return this;
         }
->>>>>>> 908cef35
 
         public override async ValueTask<SingleStreamSocket> ConnectAsync(
             Endpoint endpoint,
@@ -195,10 +131,11 @@
         internal SslSocket(Communicator communicator, SingleStreamSocket underlying)
         {
             _communicator = communicator;
-            _logger = communicator.Logger;
             _engine = communicator.SslEngine;
             _underlying = underlying;
         }
+
+        internal override IDisposable? StartScope(Endpoint endpoint) => _underlying.StartScope(endpoint);
 
         private async ValueTask AuthenticateAsync(string? host, CancellationToken cancel)
         {
@@ -251,9 +188,17 @@
                 throw new TransportException(ex, RetryPolicy.OtherReplica);
             }
 
-            if (_engine.SecurityTraceLevel >= 1)
-            {
-                _engine.TraceStream(_sslStream, ToString());
+            if (_communicator.Logger.IsEnabled(LogLevel.Debug))
+            {
+                _communicator.Logger.LogTlsConnectionCreated(ToString(), new Dictionary<string, string>()
+                    {
+                        { "authenticated", $"{_sslStream.IsAuthenticated}" },
+                        { "encrypted", $"{_sslStream.IsEncrypted}" },
+                        { "signed", $"{_sslStream.IsSigned}" },
+                        { "mutually authenticated", $"{_sslStream.IsMutuallyAuthenticated}" },
+                        { "cipher", $"{_sslStream.NegotiatedCipherSuite}" },
+                        { "protocol", $"{_sslStream.SslProtocol}" }
+                    });
             }
 
             // Use a buffered stream for writes. This ensures that small requests which are composed of multiple
@@ -285,14 +230,8 @@
 
         private RemoteCertificateValidationCallback GetRemoteCertificateValidationCallback(bool incoming)
         {
-<<<<<<< HEAD
-            if ((errors & SslPolicyErrors.RemoteCertificateNotAvailable) > 0)
-=======
             return (object sender, X509Certificate? certificate, X509Chain? chain, SslPolicyErrors errors) =>
->>>>>>> 908cef35
-            {
-                var message = new StringBuilder();
-
+            {
                 if ((errors & SslPolicyErrors.RemoteCertificateNotAvailable) > 0)
                 {
                     // For an outgoing connection the peer must always provide a certificate, for an incoming
@@ -300,56 +239,30 @@
                     // set.
                     if (!incoming || _engine.TlsServerOptions.RequireClientCertificate)
                     {
-                        if (_engine.SecurityTraceLevel >= 1)
-                        {
-                            _communicator.Logger.Trace(
-                                SslEngine.SecurityTraceCategory,
-                                "SSL certificate validation failed - remote certificate not provided");
+                        if (_communicator.Logger.IsEnabled(LogLevel.Error))
+                        {
+                            _communicator.Logger.LogTlsRemoteCertificateNotProvided();
                         }
                         return false;
                     }
                     else
                     {
                         errors ^= SslPolicyErrors.RemoteCertificateNotAvailable;
-                        message.Append("\nremote certificate not provided (ignored)");
+                        if (_communicator.Logger.IsEnabled(LogLevel.Debug))
+                        {
+                            _communicator.Logger.LogTlsRemoteCertificateNotProvidedIgnored();
+                        }
                     }
                 }
 
                 if ((errors & SslPolicyErrors.RemoteCertificateNameMismatch) > 0)
                 {
-                    if (_logger.IsEnabled(LogLevel.Error))
-                    {
-<<<<<<< HEAD
-                        _logger.LogTlsRemoteCertificateNotProvided();
+                    if (_communicator.Logger.IsEnabled(LogLevel.Error))
+                    {
+                        _communicator.Logger.LogTlsHostnameMismatch();
                     }
                     return false;
                 }
-                else
-                {
-                    errors ^= SslPolicyErrors.RemoteCertificateNotAvailable;
-                    if (_logger.IsEnabled(LogLevel.Debug))
-                    {
-                        _logger.LogTlsRemoteCertificateNotProvidedIgnored();
-                    }
-                }
-            }
-
-            if ((errors & SslPolicyErrors.RemoteCertificateNameMismatch) > 0)
-            {
-                if (_logger.IsEnabled(LogLevel.Error))
-                {
-                    _logger.LogTlsHostnameMismatch();
-                }
-                return false;
-            }
-=======
-                        _communicator.Logger.Trace(
-                            SslEngine.SecurityTraceCategory,
-                            "SSL certificate validation failed - Hostname mismatch");
-                    }
-                    return false;
-                }
->>>>>>> 908cef35
 
                 X509Certificate2Collection? trustedCertificateAuthorities = incoming ?
                     _engine.TlsServerOptions.ClientCertificateCertificateAuthorities :
@@ -410,8 +323,10 @@
                         {
                             if (status.Status != X509ChainStatusFlags.NoError)
                             {
-                                message.Append("\ncertificate chain error: ");
-                                message.Append(status.Status);
+                                if (_communicator.Logger.IsEnabled(LogLevel.Error))
+                                {
+                                    _communicator.Logger.LogTlsCertificateChainError(status.Status);
+                                }
                                 errors |= SslPolicyErrors.RemoteCertificateChainErrors;
                             }
                         }
@@ -421,56 +336,20 @@
                 {
                     if (buildCustomChain)
                     {
-<<<<<<< HEAD
-                        if (status.Status != X509ChainStatusFlags.NoError)
-                        {
-                            if (_logger.IsEnabled(LogLevel.Error))
-                            {
-                                _logger.LogTlsCertificateChainError(status.Status);
-                            }
-                            errors |= SslPolicyErrors.RemoteCertificateChainErrors;
-                        }
-=======
                         chain!.Dispose();
->>>>>>> 908cef35
                     }
                 }
 
                 if (errors > 0)
                 {
-                    if (_engine.SecurityTraceLevel >= 1)
-                    {
-                        _communicator.Logger.Trace(
-                            SslEngine.SecurityTraceCategory,
-                            message.Length > 0 ?
-                                $"SSL certificate validation failed: {message}" :
-                                "SSL certificate validation failed");
+                    if (_communicator.Logger.IsEnabled(LogLevel.Error))
+                    {
+                        _communicator.Logger.LogTlsCertificateValidationFailed();
                     }
                     return false;
-                }
-
-<<<<<<< HEAD
-            if (errors > 0)
-            {
-                if (_logger.IsEnabled(LogLevel.Error))
-                {
-                    _logger.LogTlsCertificateValidationFailed();
-                }
-                return false;
-            }
-            return true;
-=======
-                if (message.Length > 0 && _engine.SecurityTraceLevel >= 1)
-                {
-                    _communicator.Logger.Trace(
-                        SslEngine.SecurityTraceCategory,
-                        $"SSL certificate validation status: {message}");
                 }
                 return true;
             };
->>>>>>> 908cef35
-        }
-
-        internal override IDisposable? StartScope(Endpoint endpoint) => _underlying.StartScope(endpoint);
+        }
     }
 }