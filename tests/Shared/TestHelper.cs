// Copyright (c) ZeroC, Inc. All rights reserved.

using IceRpc.Transports;
using Microsoft.Extensions.Logging;
using System.Net.Security;
using System.Security.Cryptography.X509Certificates;

namespace IceRpc.Tests
{
    public static class TestHelper
    {
        private static ulong _counter;

        public static string EscapeIPv6Address(string address, Protocol? protocol) =>
            (protocol?.Code ?? ProtocolCode.Ice2) switch
            {
                ProtocolCode.Ice1 =>
                    address.Contains(':', StringComparison.InvariantCulture) ? $"\"{address}\"" : address,
                _ => address.Contains(':', StringComparison.InvariantCulture) ? $"[{address}]" : address
            };

        public static IClientTransport<IMultiplexedNetworkConnection> GetSecureMultiplexedClientTransport(
            string caFile = "cacert.der") =>
            new SlicClientTransport(
                    new TcpClientTransport(
                        new TcpClientOptions
                        {
                            AuthenticationOptions =
                            new()
                            {
                                RemoteCertificateValidationCallback =
                                    CertificateValidaton.GetServerCertificateValidationCallback(
                                        certificateAuthorities: new X509Certificate2Collection
                                        {
                                            new X509Certificate2(Path.Combine(Environment.CurrentDirectory, "certs", caFile))
                                        })
                            }
                        }));

        public static IServerTransport<IMultiplexedNetworkConnection> GetSecureMultiplexedServerTransport(
            string certificateFile = "server.p12") =>
             new SlicServerTransport(
                new TcpServerTransport(
                    new TcpServerOptions
                    {
                        AuthenticationOptions =
                        new()
                        {
                            ServerCertificate = new X509Certificate2(
                                Path.Combine(Environment.CurrentDirectory, "certs", certificateFile),
                                "password")
                        }
                    }));

        public static Endpoint GetTestEndpoint(
             string host = "127.0.0.1",
             int port = 0,
             string transport = "tcp",
             bool tls = false,
             Protocol? protocol = null)
        {
            if (transport == "coloc" && host == "127.0.0.1" && port == 0)
            {
                return GetUniqueColocEndpoint(protocol);
            }

            if (protocol == Protocol.Ice1)
            {
                return $"{transport} -h {EscapeIPv6Address(host, protocol)} -p {port}";
            }
            else
            {
                string endpoint = $"ice+{transport}://{EscapeIPv6Address(host, protocol)}:{port}";
                if (transport == "tcp" && !tls)
                {
                    endpoint = $"{endpoint}?tls=false";
                }
                return endpoint;
            }
        }

        public static string GetTestProxy(
            string path,
            string host = "127.0.0.1",
            int port = 0,
            string transport = "tcp",
            bool tls = false,
            Protocol? protocol = null)
        {
            if (protocol == Protocol.Ice1)
            {
                return $"{path}:{transport} -h {EscapeIPv6Address(host, protocol)} -p {port}";
            }
            else
            {
                string proxy = $"ice+{transport}://{EscapeIPv6Address(host, protocol)}:{port}{path}";
                if (transport == "tcp" && !tls)
                {
                    proxy = $"{proxy}?tls=false";
                }
                return proxy;
            }
        }

        public static Endpoint GetUniqueColocEndpoint(Protocol? protocol = null) =>
            protocol == Protocol.Ice1 ? $"coloc -h test.{Interlocked.Increment(ref _counter)}" :
            $"ice+coloc://test.{Interlocked.Increment(ref _counter)}";

        public static IClientTransport<IMultiplexedNetworkConnection> CreateMultiplexedClientTransport(
            string transport = "tcp",
            TcpClientOptions? options = null,
            SlicOptions? slicOptions = null,
            ILoggerFactory? _ = null)
        {
            // TODO: give loggerFactory to SlicClientTransport
            return transport switch
                {
                    "tcp" => new SlicClientTransport(new TcpClientTransport(options ?? new()),
                                                     slicOptions ?? new SlicOptions()),
                    "coloc" => new SlicClientTransport(new ColocClientTransport(), slicOptions ?? new SlicOptions()),
                    _ => throw new UnknownTransportException(transport)
                };
        }

        public static IServerTransport<IMultiplexedNetworkConnection> CreateMultiplexedServerTransport(
            string transport = "tcp",
            TcpServerOptions? options = null,
            SslServerAuthenticationOptions? authenticationOptions = null,
            SlicOptions? slicOptions = null,
            ILoggerFactory? _ = null)
        {
            // TODO: give loggerFactory to SlicServerTransport
            return transport switch
                {
                    "tcp" => new SlicServerTransport(new TcpServerTransport(options ?? new()),
                                                     slicOptions ?? new SlicOptions()),
                    "coloc" => new SlicServerTransport(new ColocServerTransport(), slicOptions ?? new SlicOptions()),
                    _ => throw new UnknownTransportException(transport)
                };
        }

        public static IClientTransport<ISimpleNetworkConnection> CreateSimpleClientTransport(
            string transport = "tcp",
            object? options = null)
        {
            return transport switch
                {
<<<<<<< HEAD
                    "tcp" => new TcpClientTransport((TcpClientOptions?)options ?? new()),
                    "ssl" => new TcpClientTransport((TcpClientOptions?)options ?? new()),
                    "udp" => new UdpClientTransport((UdpOptions?)options ?? new()),
=======
                    "tcp" => new TcpClientTransport((TcpOptions?)options ?? new(), authenticationOptions),
                    "ssl" => new TcpClientTransport((TcpOptions?)options ?? new(), authenticationOptions),
                    "udp" => new UdpClientTransport((UdpClientOptions?)options ?? new()),
>>>>>>> 5b1fd671
                    "coloc" => new ColocClientTransport(),
                    _ => throw new UnknownTransportException(transport)
                };
        }

        public static IServerTransport<ISimpleNetworkConnection> CreateSimpleServerTransport(
            string transport = "tcp",
            object? options = null)
        {
            return transport switch
                {
<<<<<<< HEAD
                    "tcp" => new TcpServerTransport((TcpServerOptions?)options ?? new()),
                    "ssl" => new TcpServerTransport((TcpServerOptions?)options ?? new()),
                    "udp" => new UdpServerTransport((UdpOptions?)options ?? new()),
=======
                    "tcp" => new TcpServerTransport((TcpOptions?)options ?? new(), authenticationOptions),
                    "ssl" => new TcpServerTransport((TcpOptions?)options ?? new(), authenticationOptions),
                    "udp" => new UdpServerTransport((UdpServerOptions?)options ?? new()),
>>>>>>> 5b1fd671
                    "coloc" => new ColocServerTransport(),
                    _ => throw new UnknownTransportException(transport)
                };
        }
    }
}<|MERGE_RESOLUTION|>--- conflicted
+++ resolved
@@ -145,15 +145,9 @@
         {
             return transport switch
                 {
-<<<<<<< HEAD
                     "tcp" => new TcpClientTransport((TcpClientOptions?)options ?? new()),
                     "ssl" => new TcpClientTransport((TcpClientOptions?)options ?? new()),
-                    "udp" => new UdpClientTransport((UdpOptions?)options ?? new()),
-=======
-                    "tcp" => new TcpClientTransport((TcpOptions?)options ?? new(), authenticationOptions),
-                    "ssl" => new TcpClientTransport((TcpOptions?)options ?? new(), authenticationOptions),
                     "udp" => new UdpClientTransport((UdpClientOptions?)options ?? new()),
->>>>>>> 5b1fd671
                     "coloc" => new ColocClientTransport(),
                     _ => throw new UnknownTransportException(transport)
                 };
@@ -165,15 +159,9 @@
         {
             return transport switch
                 {
-<<<<<<< HEAD
                     "tcp" => new TcpServerTransport((TcpServerOptions?)options ?? new()),
                     "ssl" => new TcpServerTransport((TcpServerOptions?)options ?? new()),
-                    "udp" => new UdpServerTransport((UdpOptions?)options ?? new()),
-=======
-                    "tcp" => new TcpServerTransport((TcpOptions?)options ?? new(), authenticationOptions),
-                    "ssl" => new TcpServerTransport((TcpOptions?)options ?? new(), authenticationOptions),
                     "udp" => new UdpServerTransport((UdpServerOptions?)options ?? new()),
->>>>>>> 5b1fd671
                     "coloc" => new ColocServerTransport(),
                     _ => throw new UnknownTransportException(transport)
                 };
