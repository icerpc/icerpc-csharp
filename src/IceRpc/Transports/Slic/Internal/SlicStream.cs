--- conflicted
+++ resolved
@@ -400,11 +400,7 @@
             }
         }
 
-<<<<<<< HEAD
         return _connection.WriteStreamFrameAsync(
-=======
-        return _connection.SendStreamFrameAsync(
->>>>>>> bca0dee3
             this,
             source1,
             source2,
