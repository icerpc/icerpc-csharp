--- conflicted
+++ resolved
@@ -1,12 +1,8 @@
 ﻿// Copyright (c) ZeroC, Inc. All rights reserved.
 
-<<<<<<< HEAD
 using System.Buffers;
 
-namespace IceRpc.Transports
-=======
 namespace IceRpc.Configure
->>>>>>> 79cec532
 {
     /// <summary>An options class for configuring Slic based transports.</summary>
     public class SlicOptions
@@ -64,9 +60,8 @@
         /// <value>The pause writer threeshold.</value>
         public int PauseWriterThreeshold
         {
-<<<<<<< HEAD
             get => _pauseWriterThreeshold;
-            set => _pauseWriterThreeshold = value >= 1024 ? value :
+            init => _pauseWriterThreeshold = value >= 1024 ? value :
                 throw new ArgumentException($"{nameof(PauseWriterThreeshold)} cannot be less than 1KB", nameof(value));
         }
 
@@ -75,13 +70,8 @@
         public int ResumeWriterThreeshold
         {
             get => _resumeWriterThreeshold;
-            set => _resumeWriterThreeshold = value >= 1024 ? value :
+            init => _resumeWriterThreeshold = value >= 1024 ? value :
                 throw new ArgumentException($"{nameof(ResumeWriterThreeshold)} cannot be less than 1KB", nameof(value));
-=======
-            get => _streamBufferMaxSize ?? 2 * PacketMaxSize;
-            init => _streamBufferMaxSize = value >= 1024 ? value :
-                throw new ArgumentException($"{nameof(StreamBufferMaxSize)} cannot be less than 1KB", nameof(value));
->>>>>>> 79cec532
         }
 
         /// <summary>Configures the unidirectional stream maximum count to limit the number of concurrent
