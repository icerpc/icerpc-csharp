--- conflicted
+++ resolved
@@ -81,13 +81,8 @@
                     IServerTransport<T> serverTransport,
                     ProtocolConnectionFactory<T> protocolConnectionFactory) where T : INetworkConnection
                 {
-<<<<<<< HEAD
-                    using IListener<T> listener =
+                    await using IListener<T> listener =
                         serverTransport.Listen(Endpoint, LogAttributeLoggerFactory.Instance.Server);
-=======
-                    await using IListener<T> listener =
-                        serverTransport.Listen(Endpoint, LogAttributeLoggerFactory.Instance);
->>>>>>> f16331a1
                     Task<Connection> serverTask = AcceptAsync(listener, protocolConnectionFactory);
                     Task<Connection> clientTask = ConnectAsync(listener.Endpoint);
                     return (await serverTask, await clientTask);
@@ -311,13 +306,8 @@
             IServerTransport<ISimpleNetworkConnection> tcpServerTransport =
                 new TcpServerTransport(new TcpServerOptions { ListenerBackLog = 1 });
 
-<<<<<<< HEAD
-            using IListener listener = protocol == ProtocolCode.Ice1 ?
+            await using IListener listener = protocol == ProtocolCode.Ice1 ?
                 tcpServerTransport.Listen(endpoint, LogAttributeLoggerFactory.Instance.Server) :
-=======
-            await using IListener listener = protocol == ProtocolCode.Ice1 ?
-                tcpServerTransport.Listen(endpoint, LogAttributeLoggerFactory.Instance) :
->>>>>>> f16331a1
                 (new SlicServerTransport(tcpServerTransport) as IServerTransport<IMultiplexedNetworkConnection>).
                     Listen(endpoint, LogAttributeLoggerFactory.Instance.Server);
 
