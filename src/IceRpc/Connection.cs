// Copyright (c) ZeroC, Inc. All rights reserved.

using IceRpc.Internal;
using Microsoft.Extensions.Logging;
using System;
using System.Collections.Generic;
using System.Diagnostics;
using System.Net.Security;
using System.Threading;
using System.Threading.Tasks;

namespace IceRpc
{
    /// <summary>The state of an IceRpc connection.</summary>
    public enum ConnectionState : byte
    {
        /// <summary>The connection is not connected.</summary>
        NotConnected,
        /// <summary>The connection establishment is in progress.</summary>
        Connecting,
        /// <summary>The connection is active and can send and receive messages.</summary>
        Active,
        /// <summary>The connection is being gracefully shutdown and waits for the peer to close its end of the
        /// connection before to switch to the <c>Closed</c> state. The peer while close its end of the connection
        /// only once its dispatch complete.</summary>
        Closing,
        /// <summary>The connection is closed.</summary>
        Closed
    }

    /// <summary>The ClosedEventArgument class is provided to closed event handlers.</summary>
    public sealed class ClosedEventArgs : EventArgs
    {
        /// <summary>The exception responsible for the connection closure.</summary>
        public Exception Exception { get; }

        internal ClosedEventArgs(Exception exception) => Exception = exception;
    }

    /// <summary>Represents a connection used to send and receive Ice frames.</summary>
    public sealed class Connection : IAsyncDisposable
    {
        /// <summary>This event is raised when the connection is closed. The connection object is passed as the
        /// event sender argument.</summary>
        /// <exception cref="InvalidOperationException">Thrown on event addition if the connection is closed.
        /// </exception>
        public event EventHandler<ClosedEventArgs>? Closed
        {
            add
            {
                lock (_mutex)
                {
                    if (State >= ConnectionState.Closed)
                    {
                        throw new InvalidOperationException("the connection is closed");
                    }
                    _closed += value;
                }
            }
            remove => _closed -= value;
        }

        /// <summary>Gets or sets the dispatcher that dispatches requests received by this connection. For incoming
        /// connections, set is an invalid operation and get returns the dispatcher of the server that created this
        /// connection. For outgoing connections, set can be called during configuration.</summary>
        /// <value>The dispatcher that dispatches requests received by this connection, or null if no dispatcher is
        /// set.</value>
        /// <exception cref="InvalidOperationException">Thrown if the connection is an incoming connection.</exception>
        public IDispatcher? Dispatcher
        {
            get => Server?.Dispatcher ?? _dispatcher;

            set
            {
                if (Server == null)
                {
                    _dispatcher = value;
                }
                else
                {
                    throw new InvalidOperationException("cannot change the dispatcher of an incoming connection");
                }
            }
        }

        // TODO: add this when we add support for connection features. Depending on what to do with
        // connection options we might need to copy the features from the options if the features
        // are not readonly.
        // /// <summary>The features of this connection.</summary>
        // public FeatureCollection Features => _options?.Features ?? throw new InvalidOperationException();

        /// <summary>Gets the connection idle timeout. With Ice2, the IdleTimeout is negotiated when the
        /// connection is established. The lowest IdleTimeout from either the client or server is used.</summary>
        public TimeSpan IdleTimeout => _socket?.IdleTimeout ?? _options?.IdleTimeout ?? TimeSpan.Zero;

        /// <summary>Returns <c>true</c> if the connection is active. Outgoing streams can be created and incoming
        /// streams accepted when the connection is active. The connection is no longer considered active as soon
        /// as <see cref="ShutdownAsync(string?, CancellationToken)"/> is called to initiate a graceful connection
        /// closure.</summary>
        /// <return><c>true</c> if the connection is in the <c>ConnectionState.Active</c> state, <c>false</c>
        /// otherwise.</return>
        public bool IsActive => State == ConnectionState.Active;

        /// <summary><c>true</c> for datagram connections <c>false</c> otherwise.</summary>
        public bool IsDatagram => (_localEndpoint ?? _remoteEndpoint)?.IsDatagram ?? false;

        /// <summary><c>true</c> for incoming connections <c>false</c> otherwise.</summary>
        public bool IsIncoming => Server != null;

        /// <summary><c>true</c> if the connection uses a secure transport, <c>false</c> otherwise.</summary>
        /// <exception cref="InvalidOperationException">Thrown if the connection is not connected.</exception>
        public bool IsSecure => Socket.IsSecure;

        /// <summary>The connection local endpoint.</summary>
        /// <exception cref="InvalidOperationException">Thrown if the local endpoint is not available.</exception>
        public Endpoint? LocalEndpoint => IsIncoming ? _localEndpoint : _socket?.LocalEndpoint;

        /// <summary>The logger factory to use for creating the connection logger.</summary>
        /// <exception cref="InvalidOperationException">Thrown by the setter if the state of the connection is not
        /// <c>ConnectionState.NotEstablished</c>.</exception>
        public ILoggerFactory? LoggerFactory
        {
            get => _loggerFactory;
            set
            {
                if (State > ConnectionState.NotConnected)
                {
                    throw new InvalidOperationException(
                        $"cannot change the connection's logger factory after calling {nameof(ConnectAsync)}");
                }
                _loggerFactory = value;
            }
        }

        /// <summary>The connection options.</summary>
        /// <exception cref="InvalidOperationException">Thrown by the setter if the state of the connection is not
        /// <c>ConnectionState.NotEstablished</c>.</exception>
        public ConnectionOptions? Options
        {
            get => _options?.Clone();
            set
            {
                if (State > ConnectionState.NotConnected)
                {
                    throw new InvalidOperationException(
                        $"cannot change the connection's options after calling {nameof(ConnectAsync)}");
                }
                if (value == null)
                {
                    throw new InvalidArgumentException($"{nameof(value)} can't be null");
                }
                _options = value.Clone();
            }
        }

        /// <summary>The peer's incoming frame maximum size. This is not supported with ice1 connections.</summary>
        /// <exception cref="InvalidOperationException">Thrown if the connection is not connected.</exception>
        /// <exception cref="NotSupportedException">Thrown if the connection is an ice1 connection.</exception>
        public int PeerIncomingFrameMaxSize
        {
            get
            {
                if (Protocol == Protocol.Ice1)
                {
                    throw new NotSupportedException("the peer incoming frame max size is not available with ice1");
                }
                else if (State < ConnectionState.Active)
                {
                    throw new InvalidOperationException("the connection is not connected");
                }
                return _socket!.PeerIncomingFrameMaxSize!.Value;
            }
        }

        /// <summary>This event is raised when the connection receives a ping frame. The connection object is
        /// passed as the event sender argument.</summary>
        public event EventHandler? PingReceived;

        /// <summary>The protocol used by the connection.</summary>
        public Protocol Protocol => (_localEndpoint ?? _remoteEndpoint)?.Protocol ?? Protocol.Ice2;

        /// <summary>The connection remote endpoint.</summary>
        /// <exception cref="InvalidOperationException">Thrown if the remote endpoint is not available or if setting
        /// the remote endpoint is not allowed (the connection is connected or it's an incoming connection).</exception>
        public Endpoint? RemoteEndpoint
        {
             get => IsIncoming ? _socket?.RemoteEndpoint : _remoteEndpoint;
             set
             {
                if (State > ConnectionState.NotConnected)
                {
                    throw new InvalidOperationException(
                        $"cannot change the connection's remote endpoint after calling {nameof(ConnectAsync)}");
                }
                _remoteEndpoint = value;
             }
        }

        /// <summary>The server that created this incoming connection.</summary>
        /// <exception cref="InvalidOperationException">Thrown by the setter if the state of the connection is not
        /// <c>ConnectionState.NotEstablished</c>.</exception>
        public Server? Server
        {
            get => _server;
            set
            {
                if (State > ConnectionState.NotConnected)
                {
                    throw new InvalidOperationException(
                        $"cannot change the connection's server after calling {nameof(ConnectAsync)}");
                }
                _server = value;
            }
        }

        /// <summary>The socket interface provides information on the socket used by the connection.</summary>
        /// <exception cref="InvalidOperationException">Thrown if the connection is not connected.</exception>
        public ISocket Socket =>
            _socket?.Socket ?? throw new InvalidOperationException("the connection is not connected");

        /// <summary>The state of the connection.</summary>
        public ConnectionState State
        {
            get => _state;

            private set
            {
                Debug.Assert(_state < value); // Don't switch twice and only switch to a higher value state.

                // Setup a timer to check for the connection idle time every IdleTimeout / 2 period. If the
                // transport doesn't support idle timeout (e.g.: the colocated transport), IdleTimeout will
                // be infinite.
                if (value == ConnectionState.Active && _socket!.IdleTimeout != Timeout.InfiniteTimeSpan)
                {
                    TimeSpan period = _socket.IdleTimeout / 2;
                    _timer = new Timer(value => Monitor(), null, period, period);
                }

                _state = value;
            }
        }

        /// <summary>The socket transport.</summary>
        /// <exception cref="InvalidOperationException">Thrown if there's no endpoint set.</exception>
        public Transport Transport =>
            (_localEndpoint ?? _remoteEndpoint)?.Transport ??
            throw new InvalidOperationException(
                $"{nameof(Transport)} is not available because there's no endpoint set");

        /// <summary>The socket transport name.</summary>
        /// <exception cref="InvalidOperationException">Thrown if there's no endpoint set.</exception>
        public string TransportName =>
            (_localEndpoint ?? _remoteEndpoint)?.TransportName ??
            throw new InvalidOperationException(
                $"{nameof(TransportName)} is not available because there's no endpoint set");

        internal int ClassGraphMaxDepth => _options!.ClassGraphMaxDepth;

        internal ILogger Logger
        {
            get => _logger ??= (_loggerFactory ?? Runtime.DefaultLoggerFactory).CreateLogger("IceRpc");
            set => _logger = value;
        }

        // Delegate used to remove the connection once it has been closed.
        internal Action<Connection>? Remove
        {
            set
            {
                lock (_mutex)
                {
                    // If the connection was closed before the delegate was set execute it immediately otherwise
                    // it will be called once the connection is closed.
                    if (State == ConnectionState.Closed)
                    {
                        Task.Run(() => value?.Invoke(this));
                    }
                    else
                    {
                        _remove = value;
                    }
                }
            }
        }

        // The accept stream task is assigned each time a new accept stream async operation is started.
        private volatile Task _acceptStreamTask = Task.CompletedTask;
        private bool _connected;
        // The control stream is assigned on the connection initialization and is immutable once the connection
        // reaches the Active state.
        private SocketStream? _controlStream;
        private EventHandler<ClosedEventArgs>? _closed;
        // The close task is assigned when ShutdownAsync or AbortAsync are called, it's protected with _mutex.
        private Task? _closeTask;
        private IDispatcher? _dispatcher;
        private readonly Endpoint? _localEndpoint;
        private ILogger? _logger;
        private ILoggerFactory? _loggerFactory;
        // The mutex protects mutable non-volatile data members and ensures the logic for some operations is
        // performed atomically.
        private readonly object _mutex = new();
        private ConnectionOptions? _options;
        private SocketStream? _peerControlStream;
        private Endpoint? _remoteEndpoint;
        private Action<Connection>? _remove;
        private Server? _server;
        private MultiStreamSocket? _socket;
        private volatile ConnectionState _state = ConnectionState.NotConnected;
        private Timer? _timer;

        public Connection()
        {
        }

        /// <summary>Aborts the connection. This methods switches the connection state to <c>ConnectionState.Closed</c>
        /// If `Closed` events are registered, it waits for the events to be executed.
        /// </summary>
        /// <param name="message">A description of the connection abortion reason.</param>
        public Task AbortAsync(string? message = null)
        {
            if (_socket == null)
            {
                throw new InvalidOperationException("connection is not established");
            }
            using IDisposable? scope = _socket.StartScope(Server);
            return AbortAsync(
                new ConnectionClosedException(message ?? "connection closed forcefully", isClosedByPeer: false));
        }

        public Task ConnectAsync(CancellationToken cancel = default)
        {
            ValueTask connectTask = new();
            MultiStreamSocket socket;
            lock(_mutex)
            {
                if (State == ConnectionState.Closed)
                {
                    throw new ObjectDisposedException($"{typeof(Server).FullName}:{this}");
                }
                else if (State > ConnectionState.NotConnected)
                {
                    throw new InvalidOperationException($"connection is already connected");
                }

                _options ??= IsIncoming ? IncomingConnectionOptions.Default : OutgoingConnectionOptions.Default;
                if (_options is OutgoingConnectionOptions outgoingOptions)
                {
                    if (IsIncoming)
                    {
                        throw new InvalidOperationException(
                            "invalid outgoing connection options for incoming connection");
                    }

                    if (_socket == null)
                    {
                        if (_remoteEndpoint == null)
                        {
                            throw new InvalidOperationException("outgoing connection has no remote endpoint set");
                        }
                        else if(_localEndpoint != null)
                        {
                            throw new InvalidOperationException("outgoing connection has local endpoint set");
                        }

                        _socket = _remoteEndpoint.CreateClientSocket(outgoingOptions, Logger);
                    }

                    // If the endpoint is secure, connect with the SSL client authentication options.
                    SslClientAuthenticationOptions? clientAuthenticationOptions = null;
                    if (_socket.RemoteEndpoint.IsSecure ?? true)
                    {
                        clientAuthenticationOptions = outgoingOptions.AuthenticationOptions?.Clone() ?? new();
                        clientAuthenticationOptions.TargetHost ??= _socket.RemoteEndpoint.Host;
                        clientAuthenticationOptions.ApplicationProtocols ??= new List<SslApplicationProtocol> {
                            new SslApplicationProtocol(Protocol.GetName())
                        };
                    }

                    connectTask = _socket.ConnectAsync(clientAuthenticationOptions, cancel);
                }
                else if (_options is IncomingConnectionOptions incomingOptions)
                {
                    if (!IsIncoming)
                    {
                        throw new InvalidOperationException(
                            "invalid incoming connection options for outgoing connection");
                    }
                    else if (_socket == null)
                    {
                        throw new InvalidOperationException(
                            $"incoming connection can only be created by a {nameof(Server)}");
                    }

                    // If the endpoint is secure, accept with the SSL server authentication options.
                    SslServerAuthenticationOptions? serverAuthenticationOptions = null;
                    if (_socket.LocalEndpoint.IsSecure ?? true)
                    {
                        serverAuthenticationOptions = incomingOptions.AuthenticationOptions?.Clone() ?? new();
                        serverAuthenticationOptions.ApplicationProtocols ??= new List<SslApplicationProtocol> {
                            new SslApplicationProtocol(Protocol.GetName())
                        };
                    }

                    connectTask = _socket.AcceptAsync(serverAuthenticationOptions, cancel);
                }

                Debug.Assert(_socket != null);
                State = ConnectionState.Connecting;
                socket = _socket;
            }

            return PerformConnectAsync();

            async Task PerformConnectAsync()
            {
                try
                {
                    // Wait for the connection to be connected or accepted.
                    await connectTask.ConfigureAwait(false);

                    // Start the scope only once the socket is connected/accepted to ensure that the .NET socket
                    // endpoints are available.
                    using IDisposable? scope = socket.StartScope(Server);
                    lock (_mutex)
                    {
                        if (State == ConnectionState.Closed)
                        {
                            // This can occur if the communicator or server is disposed while the connection is being
                            // initialized.
                            throw new ConnectionClosedException();
                        }

                        // Set _connected to true to ensure that if AbortAsync is called concurrently, AbortAsync will
                        // trace the correct message.
                        _connected = true;

                        Action logSuccess = (IsIncoming, IsDatagram) switch
                        {
                            (false, false) => _socket.Logger.LogConnectionEstablished,
                            (false, true) => _socket.Logger.LogStartSendingDatagrams,
                            (true, false) => _socket.Logger.LogConnectionAccepted,
                            (true, true) => _socket.Logger.LogStartReceivingDatagrams
                        };
                        logSuccess();
                    }

                    // Initialize the transport.
                    await socket.InitializeAsync(cancel).ConfigureAwait(false);

                    if (!IsDatagram)
                    {
                        // Create the control stream and send the protocol initialize frame
                        _controlStream = await socket.SendInitializeFrameAsync(cancel).ConfigureAwait(false);

                        // Wait for the peer control stream to be accepted and read the protocol initialize frame
                        _peerControlStream = await socket.ReceiveInitializeFrameAsync(cancel).ConfigureAwait(false);
                    }
                }
                catch (Exception exception)
                {
                    using IDisposable? scope = socket.StartScope(Server);
                    await AbortAsync(exception).ConfigureAwait(false);
                    throw;
                }

                lock (_mutex)
                {
                    if (State == ConnectionState.Closed)
                    {
                        // This can occur if the communicator or server is disposed while the connection is being
                        // initialized.
                        throw new ConnectionClosedException();
                    }

                    _socket.PingReceived = () =>
                    {
                        Task.Run(() =>
                        {
                            try
                            {
                                PingReceived?.Invoke(this, EventArgs.Empty);
                            }
                            catch (Exception ex)
                            {
                                Logger.LogConnectionEventHandlerException("ping", ex);
                            }
                        });
                    };
                    State = ConnectionState.Active;

                    using IDisposable? scope = socket.StartScope(Server);

                    // Start a task to wait for the GoAway frame on the peer's control stream.
                    if (!IsDatagram)
                    {
                        _ = Task.Run(async () => await WaitForShutdownAsync().ConfigureAwait(false), default);
                    }

                    // Start the asynchronous AcceptStream operation from the thread pool to prevent reading
                    // synchronously new frames from this thread.
                    _acceptStreamTask = Task.Run(async () => await AcceptStreamAsync().ConfigureAwait(false), default);
                }
            }
        }

        /// <inheritdoc/>
        public ValueTask DisposeAsync()
        {
            try
            {
                return new(ShutdownAsync());

            }
            finally
            {
                // These are disposed by AbortAsync but we do it again here to prevent a warning.
                _timer?.Dispose();
                _socket?.Dispose();
            }
        }

        /// <summary>Sends an asynchronous ping frame.</summary>
        /// <param name="progress">Sent progress provider.</param>
        /// <param name="cancel">A cancellation token that receives the cancellation requests.</param>
        public async Task PingAsync(IProgress<bool>? progress = null, CancellationToken cancel = default)
        {
            if (_socket == null)
            {
                throw new InvalidOperationException("connection is not established");
            }
            await _socket.PingAsync(cancel).ConfigureAwait(false);
            progress?.Report(true);
        }

        /// <summary>Shuts down gracefully the connection by sending a GoAway frame to the peer.</summary>
        /// <param name="message">The message transmitted to the peer with the GoAway frame.</param>
        /// <param name="cancel">A cancellation token that receives the cancellation requests.</param>
        public Task ShutdownAsync(string? message = null, CancellationToken cancel = default) =>
            ShutdownAsync(
                new ConnectionClosedException(message ?? "connection closed gracefully", isClosedByPeer: false),
                cancel);

        /// <summary>Returns a description of the connection as human readable text, suitable for debugging.</summary>
        /// <returns>The description of the connection as human readable text.</returns>
        public override string? ToString() => Socket == null ? "" :
            $"{Socket.GetType().FullName} ({Socket.Description}, IsIncoming={IsIncoming})";

        /// <summary>Constructs an incoming connection from an accepted socket.</summary>
        internal Connection(MultiStreamSocket socket, Server server)
        {
            _socket = socket;
            _localEndpoint = socket.LocalEndpoint!;

            Options = server.ConnectionOptions;
            Server = server;
            Logger = server.Logger;
        }

        internal SocketStream CreateStream(bool bidirectional)
        {
            // Ensure the stream is created in the active state only, no new streams should be created if the
            // connection is closing or closed.
            lock (_mutex)
            {
                if (State != ConnectionState.Active)
                {
                    throw new ConnectionClosedException();
                }
                return _socket!.CreateStream(bidirectional);
            }
        }

        internal void Monitor()
        {
            lock (_mutex)
            {
                if (State != ConnectionState.Active)
                {
                    return;
                }
                Debug.Assert(_socket != null);

                TimeSpan idleTime = Time.Elapsed - _socket!.LastActivity;

                if (idleTime > _socket.IdleTimeout / 4 && (_options!.KeepAlive || _socket.IncomingStreamCount > 0))
                {
                    // We send a ping if there was no activity in the last (IdleTimeout / 4) period. Sending a ping
                    // sooner than really needed is safer to ensure that the receiver will receive the ping in
                    // time. Sending the ping if there was no activity in the last (IdleTimeout / 2) period isn't
                    // enough since Monitor is called only every (IdleTimeout / 2) period. We also send a ping if
                    // dispatch are in progress to notify the peer that we're still alive.
                    //
                    // Note that this doesn't imply that we are sending 4 heartbeats per timeout period because
                    // Monitor is still only called every (IdleTimeout / 2) period.
                    _ = _socket.PingAsync(CancellationToken.None);
                }
                else if (idleTime > _socket.IdleTimeout)
                {
                    if (_socket.OutgoingStreamCount > 0)
                    {
                        // Close the connection if we didn't receive a heartbeat or if read/write didn't update the
                        // ACM activity in the last period.
                        _ = AbortAsync(new ConnectionClosedException("connection timed out", isClosedByPeer: false));
                    }
                    else
                    {
                        // The connection is idle, close it.
                        _ = ShutdownAsync(new ConnectionClosedException("connection idle", isClosedByPeer: false));
                    }
                }
            }
        }

        private async Task AbortAsync(Exception exception)
        {
            lock (_mutex)
            {
                if (_socket != null && State < ConnectionState.Closed)
                {
                    if (State == ConnectionState.Connecting && !_connected)
                    {
                        // If the connection is connecting but not active yet, we print a trace to show that
                        // the connection got connected or accepted before printing out the connection closed
                        // trace.
                        Action<Exception> logFailure = (IsIncoming, IsDatagram) switch
                        {
                            (false, false) => _socket.Logger.LogConnectionConnectFailed,
                            (false, true) => _socket.Logger.LogStartSendingDatagramsFailed,
                            (true, false) => _socket.Logger.LogConnectionAcceptFailed,
                            (true, true) => _socket.Logger.LogStartReceivingDatagramsFailed
                        };
                        logFailure(exception);
                    }
                    else if (State > ConnectionState.Connecting || _connected)
                    {
                        if (IsDatagram && IsIncoming)
                        {
                            _socket.Logger.LogStopReceivingDatagrams();
                        }
                        else if (exception is ConnectionClosedException closedException)
                        {
                            _socket.Logger.LogConnectionClosed(exception.Message, closedException.IsClosedByPeer);
                        }
                        else if (State == ConnectionState.Closing)
                        {
                            _socket.Logger.LogConnectionClosed(exception.Message, closedByPeer: false);
                        }
                        else if (exception.IsConnectionLost())
                        {
                            _socket.Logger.LogConnectionClosed("connection lost", closedByPeer: true);
                        }
                        else
                        {
                            _socket.Logger.LogConnectionClosed(exception.Message, closedByPeer: false, exception);
                        }
                    }

                    State = ConnectionState.Closed;
                    _closeTask = PerformAbortAsync();
                }
            }

            await _closeTask!.ConfigureAwait(false);

            async Task PerformAbortAsync()
            {
                _socket.Abort(exception);

                // Dispose the disposable resources associated with the connection.
                _socket.Dispose();
                _timer?.Dispose();

                // Yield to ensure the code below is executed without the mutex locked (PerformAbortAsync is called
                // with the mutex locked).
                await Task.Yield();

                // Raise the Closed event, this will call user code so we shouldn't hold the mutex.
                try
                {
                    _closed?.Invoke(this, new ClosedEventArgs(exception));
                }
                catch (Exception ex)
                {
                    _socket.Logger.LogConnectionEventHandlerException("close", ex);
                }

                // Remove the connection from its factory. This must be called without the connection's mutex locked
                // because the factory needs to acquire an internal mutex and the factory might call on the connection
                // with its internal mutex locked.
                _remove?.Invoke(this);
            }
        }

        internal IDisposable? StartScope() => _socket!.StartScope();

        private async ValueTask AcceptStreamAsync()
        {
            SocketStream? stream = null;
            while (stream == null)
            {
                try
                {
                    // Accept a new stream.
                    stream = await _socket!.AcceptStreamAsync(CancellationToken.None).ConfigureAwait(false);
                }
                catch (ConnectionClosedException) when (
                    (State != ConnectionState.Closed && _peerControlStream!.ReceivedEndOfStream) ||
                    State == ConnectionState.Closing)
                {
                    // Don't abort the connection if the connection is being gracefully closed (either the peer
                    // control stream is done which indicates the reception of the GoAway frame or the connection
                    // is in the closing state). We just ignore the failure to accept the new stream until the
                    // connection is closed (which is indicated by a ConnectionLostException).
                }
                catch (Exception ex)
                {
                    _ = AbortAsync(ex);
                    throw;
                }
            }

            // Start a new accept stream task to accept another stream.
            _acceptStreamTask = Task.Run(() => AcceptStreamAsync().AsTask());

            using IDisposable? streamScope = stream.StartScope();
            Activity? activity = null;

            Debug.Assert(stream != null);
            try
            {
                using var cancelSource = new CancellationTokenSource();
                CancellationToken cancel = cancelSource.Token;
                if (stream.IsBidirectional)
                {
                    // Be notified if the peer resets the stream to cancel the dispatch.
                    //
                    // The error code is ignored here since we can't provide it to the CancellationTokenSource. We
                    // could consider setting the error code into Current to allow the user to figure out the
                    // reason of the stream reset.
                    stream.Reset += (long errorCode) => cancelSource.Cancel();
                }

                // Receives the request frame from the stream
                using IncomingRequest request = await stream.ReceiveRequestFrameAsync(cancel).ConfigureAwait(false);
                request.Connection = this;
                request.StreamId = stream.Id;

                // TODO Use CreateActivity from ActivitySource once we move to .NET 6, to avoid starting the activity
                // before we restore its context.
                activity = Server?.ActivitySource?.StartActivity($"{request.Path}/{request.Operation}",
                                                                 ActivityKind.Server);
                if (activity == null && (Logger.IsEnabled(LogLevel.Critical) || Activity.Current != null))
                {
                    activity = new Activity($"{request.Path}/{request.Operation}");
                    // TODO we should start the activity after restoring its context, we should update this once
                    // we move to CreateActivity in .NET 6
                    activity.Start();
                }

                if (activity != null)
                {
                    activity.AddTag("rpc.system", "icerpc");
                    activity.AddTag("rpc.service", request.Path);
                    activity.AddTag("rpc.method", request.Operation);
                    // TODO add additional attributes
                    // https://github.com/open-telemetry/opentelemetry-specification/blob/main/specification/trace/semantic_conventions/rpc.md#common-remote-procedure-call-conventions
                    request.RestoreActivityContext(activity);
                }

                // It is important to start the activity above before logging in case the logger has been configured to
                // include the activity tracking options.
                _socket!.Logger.LogReceivedRequest(request);

                OutgoingResponse? response;

                try
                {
                    response = await DispatchAsync(request, cancel).ConfigureAwait(false);
                }
                catch (OperationCanceledException)
                {
                    // No need to send the response if the dispatch is canceled by the client.
                    Debug.Assert(cancel.IsCancellationRequested);
                    return;
                }

                if (stream.IsBidirectional)
                {
                    Debug.Assert(response != null);
                    try
                    {
                        // Send the response over the stream
                        await stream.SendResponseFrameAsync(response, cancel).ConfigureAwait(false);
                    }
                    catch (RemoteException ex)
                    {
                        // Send the exception as the response instead of sending the response from the dispatch
                        // if sending raises a remote exception.
                        response = new OutgoingResponse(request, ex);
                        await stream.SendResponseFrameAsync(response, cancel).ConfigureAwait(false);
                    }
                    _socket.Logger.LogSentResponse(response);
                }
            }
            catch (Exception ex)
            {
                _ = AbortAsync(ex);
            }
            finally
            {
                activity?.Stop();
                stream?.Release();
            }
        }

        /// <summary>Dispatches a request by calling <see cref="IDispatcher.DispatchAsync"/> on the configured
        /// <see cref="Dispatcher"/>. If <c>DispatchAsync</c> throws a <see cref="RemoteException"/> with
        /// <see cref="RemoteException.ConvertToUnhandled"/> set to true, this method converts this exception into an
        /// <see cref="UnhandledException"/> response. If <see cref="Dispatcher"/> is null, this method returns a
        /// <see cref="ServiceNotFoundException"/> response.</summary>
        /// <param name="request">The request being dispatched.</param>
        /// <param name="cancel">The cancellation token.</param>
        /// <returns>A value task that provides the <see cref="OutgoingResponse"/> for the request.</returns>
        private async ValueTask<OutgoingResponse> DispatchAsync(IncomingRequest request, CancellationToken cancel)
        {
            if (Dispatcher is IDispatcher dispatcher)
            {
                // cancel is canceled when the client cancels the call (resets the stream). We construct a separate
                // source/token that combines cancel and the server's own cancel dispatch token when dispatching to
                // a server.
                using CancellationTokenSource? combinedSource = request.Connection.Server != null ?
                    CancellationTokenSource.CreateLinkedTokenSource(cancel, request.Connection.Server.CancelDispatch) : null;

                try
                {
                    OutgoingResponse response =
                        await dispatcher.DispatchAsync(request, combinedSource?.Token ?? cancel).ConfigureAwait(false);

                    cancel.ThrowIfCancellationRequested();
                    return response;
                }
                catch (OperationCanceledException) when (cancel.IsCancellationRequested)
                {
                    // The client requested cancellation, we log it and let it propagate.
                    _socket!.Logger.LogDispatchCanceledByClient(request);
                    throw;
                }
                catch (Exception ex)
                {
                    if (ex is OperationCanceledException &&
                        request.Connection.Server is Server server &&
                        server.CancelDispatch.IsCancellationRequested)
                    {
                        // Replace exception
                        ex = new ServerException("dispatch canceled by server shutdown");
                    }
                    // else it's another OperationCanceledException that the implementation should have caught, and it
                    // will become an UnhandledException below.

                    if (request.IsOneway)
                    {
                        // We log this exception, since otherwise it would be lost.
<<<<<<< HEAD
                        _socket.Logger.LogDispatchException(request, ex);
                        return new OutgoingResponse(request);
=======
                        _socket!.Logger.LogDispatchException(request, ex);
                        return OutgoingResponse.WithVoidReturnValue(request);
>>>>>>> 8ffbfa37
                    }
                    else
                    {
                        RemoteException actualEx;
                        if (ex is RemoteException remoteEx && !remoteEx.ConvertToUnhandled)
                        {
                            actualEx = remoteEx;
                        }
                        else
                        {
                            actualEx = new UnhandledException(ex);

                            // We log the "source" exception as UnhandledException may not include all details.
                            _socket!.Logger.LogDispatchException(request, ex);
                        }
                        return new OutgoingResponse(request, actualEx);
                    }
                }
            }
            else
            {
                return new OutgoingResponse(request, new ServiceNotFoundException(RetryPolicy.OtherReplica));
            }
        }

        private async Task ShutdownAsync(Exception exception, CancellationToken cancel = default)
        {
            if (_socket == null)
            {
                throw new InvalidOperationException("connection is not established");
            }

            using IDisposable? socketScope = _socket.StartScope(Server);
            try
            {
                Task shutdownTask;
                lock (_mutex)
                {
                    if (State == ConnectionState.Active && !IsDatagram)
                    {
                        State = ConnectionState.Closing;
                        _closeTask ??= PerformShutdownAsync(exception);
                    }
                    shutdownTask = _closeTask ?? AbortAsync(exception);
                }
                await shutdownTask.WaitAsync(cancel).ConfigureAwait(false);
            }
            catch (OperationCanceledException)
            {
                // Ignore if user cancellation token got canceled.
            }
            catch (Exception ex)
            {
                // PerformShutdownAsync doesn't throw.
                Debug.Assert(false, $"unexpected exception {ex}");
            }

            async Task PerformShutdownAsync(Exception exception)
            {
                // Abort outgoing streams and get the largest incoming stream IDs. With Ice2, we don't wait for
                // the incoming streams to complete before sending the GoAway frame but instead provide the ID
                // of the latest incoming stream IDs to the peer. The peer will close the connection only once
                // the streams with IDs inferior or equal to the largest stream IDs are complete.
                (long, long) lastIncomingStreamIds = _socket.AbortStreams(exception, stream => !stream.IsIncoming);

                // With Ice1, we first wait for all incoming streams to complete before sending the GoAway frame.
                if (Protocol == Protocol.Ice1)
                {
                    await _socket.WaitForEmptyStreamsAsync().ConfigureAwait(false);
                }

                try
                {
                    Debug.Assert(_options!.CloseTimeout != TimeSpan.Zero);
                    using var source = new CancellationTokenSource(_options.CloseTimeout);
                    CancellationToken cancel = source.Token;

                    // Write the close frame
                    await _controlStream!.SendGoAwayFrameAsync(lastIncomingStreamIds,
                                                               exception.Message,
                                                               cancel).ConfigureAwait(false);

                    // Make sure to yield to release the mutex. It's important to not hold the mutex because the
                    // loop below waits for AbortAsync to be called and AbortAsync requires to lock the mutex.
                    await Task.Yield();

                    // Wait for the peer to close the connection.
                    while (true)
                    {
                        // We can't just wait for the accept stream task failure as the task can sometime succeed
                        // depending on the thread scheduling. So we also check for the state to ensure the loop
                        // eventually terminates once the peer connection is closed.
                        if (State == ConnectionState.Closed)
                        {
                            throw exception;
                        }
                        await _acceptStreamTask.WaitAsync(cancel).ConfigureAwait(false);
                    }
                }
                catch (OperationCanceledException)
                {
                    await AbortAsync(new TimeoutException("connection closure timed out")).ConfigureAwait(false);
                }
                catch (Exception)
                {
                    await AbortAsync(exception).ConfigureAwait(false);
                }
            }
        }

        private async Task WaitForShutdownAsync()
        {
            try
            {
                // Wait to receive the GoAway frame on the control stream.
                ((long Bidirectional, long Unidirectional) lastStreamIds, string message) =
                    await _peerControlStream!.ReceiveGoAwayFrameAsync().ConfigureAwait(false);

                Task shutdownTask;
                lock (_mutex)
                {
                    var exception = new ConnectionClosedException(message, isClosedByPeer: true);
                    if (State == ConnectionState.Active)
                    {
                        State = ConnectionState.Closing;
                        shutdownTask = PerformShutdownAsync(lastStreamIds, exception);
                    }
                    else if (State == ConnectionState.Closing)
                    {
                        // We already initiated graceful connection closure. If the peer did as well, we can cancel
                        // incoming/outgoing streams.
                        shutdownTask = PerformShutdownAsync(lastStreamIds, exception);
                    }
                    else
                    {
                        shutdownTask = _closeTask!;
                    }
                }

                await shutdownTask.ConfigureAwait(false);
            }
            catch (Exception ex)
            {
                await AbortAsync(ex).ConfigureAwait(false);
            }

            async Task PerformShutdownAsync(
                (long Bidirectional, long Unidirectional) lastStreamIds,
                Exception exception)
            {
                // Abort non-processed outgoing streams and all incoming streams.
                _socket!.AbortStreams(
                    exception,
                    stream => stream.IsIncoming ||
                                stream.IsBidirectional ?
                                    stream.Id > lastStreamIds.Bidirectional :
                                    stream.Id > lastStreamIds.Unidirectional);

                // Wait for all the streams to complete.
                await _socket.WaitForEmptyStreamsAsync().ConfigureAwait(false);

                try
                {
                    // Close the transport
                    await _socket.CloseAsync(exception, CancellationToken.None).ConfigureAwait(false);
                }
                finally
                {
                    // Abort the connection once all the streams have completed.
                    await AbortAsync(exception).ConfigureAwait(false);
                }
            }
        }
    }
}<|MERGE_RESOLUTION|>--- conflicted
+++ resolved
@@ -184,16 +184,16 @@
         /// the remote endpoint is not allowed (the connection is connected or it's an incoming connection).</exception>
         public Endpoint? RemoteEndpoint
         {
-             get => IsIncoming ? _socket?.RemoteEndpoint : _remoteEndpoint;
-             set
-             {
+            get => IsIncoming ? _socket?.RemoteEndpoint : _remoteEndpoint;
+            set
+            {
                 if (State > ConnectionState.NotConnected)
                 {
                     throw new InvalidOperationException(
                         $"cannot change the connection's remote endpoint after calling {nameof(ConnectAsync)}");
                 }
                 _remoteEndpoint = value;
-             }
+            }
         }
 
         /// <summary>The server that created this incoming connection.</summary>
@@ -331,7 +331,7 @@
         {
             ValueTask connectTask = new();
             MultiStreamSocket socket;
-            lock(_mutex)
+            lock (_mutex)
             {
                 if (State == ConnectionState.Closed)
                 {
@@ -357,7 +357,7 @@
                         {
                             throw new InvalidOperationException("outgoing connection has no remote endpoint set");
                         }
-                        else if(_localEndpoint != null)
+                        else if (_localEndpoint != null)
                         {
                             throw new InvalidOperationException("outgoing connection has local endpoint set");
                         }
@@ -860,13 +860,8 @@
                     if (request.IsOneway)
                     {
                         // We log this exception, since otherwise it would be lost.
-<<<<<<< HEAD
-                        _socket.Logger.LogDispatchException(request, ex);
+                        _socket!.Logger.LogDispatchException(request, ex);
                         return new OutgoingResponse(request);
-=======
-                        _socket!.Logger.LogDispatchException(request, ex);
-                        return OutgoingResponse.WithVoidReturnValue(request);
->>>>>>> 8ffbfa37
                     }
                     else
                     {
