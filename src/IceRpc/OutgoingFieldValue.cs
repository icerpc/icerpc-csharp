--- conflicted
+++ resolved
@@ -36,16 +36,11 @@
         /// <summary>Encodes this field value using a Slice encoder.</summary>
         public void Encode(ref SliceEncoder encoder)
         {
-<<<<<<< HEAD
-            Debug.Assert(encoder.Encoding != SliceEncoding.Slice11,
-                         $"cannot encode am {nameof(OutgoingFieldValue)} using the 1.1 encoding");
-=======
             if (encoder.Encoding == SliceEncoding.Slice1)
             {
                 throw new NotSupportedException(
                     $"cannot encode am {nameof(OutgoingFieldValue)} using the 1.1 encoding");
             }
->>>>>>> b5222749
 
             if (EncodeAction is EncodeAction encodeAction)
             {
