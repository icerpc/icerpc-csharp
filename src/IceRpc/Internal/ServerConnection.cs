// Copyright (c) ZeroC, Inc. All rights reserved.

using IceRpc.Transports;

namespace IceRpc.Internal;

/// <summary>A connection created by a <see cref="Server"/>.</summary>
internal sealed class ServerConnection : IConnection
{
    /// <inheritdoc/>
    public bool IsResumable => false;

    /// <inheritdoc/>
    public NetworkConnectionInformation? NetworkConnectionInformation { get; private set; }

    /// <inheritdoc/>
    public Protocol Protocol => _protocolConnection.Protocol;

    private readonly CancellationTokenSource _connectCancellationSource = new();

    private Task? _connectTask;

    private readonly TimeSpan _connectTimeout;

<<<<<<< HEAD
=======
    private readonly ConnectionCore _core;

    // Prevent concurrent assignment of _connectTask.
>>>>>>> ea75edd2
    private readonly object _mutex = new();

    private readonly IProtocolConnection _protocolConnection;

    /// <inheritdoc/>
    public Task<IncomingResponse> InvokeAsync(OutgoingRequest request, CancellationToken cancel) =>
        _protocolConnection.InvokeAsync(this, request, cancel);

    /// <inheritdoc/>
    public void OnClose(Action<Exception> callback) => _protocolConnection.OnClose(callback);

    /// <summary>Constructs a server connection from an accepted network connection.</summary>
    internal ServerConnection(IProtocolConnection protocolConnection, TimeSpan connectTimeout)
    {
        _protocolConnection = protocolConnection;
        _connectTimeout = connectTimeout;
    }

    /// <summary>Aborts the connection.</summary>
    internal void Abort() => _protocolConnection.Abort(new ConnectionAbortedException());

    /// <summary>Establishes the connection.</summary>
    /// <returns>A task that indicates the completion of the connect operation.</returns>
    internal Task ConnectAsync()
    {
        lock (_mutex)
        {
            _connectTask ??= _protocolConnection.ConnectAsync(this, isServer: true, _connectCancellationSource.Token);
        }

        _connectCancellationSource.CancelAfter(_connectTimeout);

        return _connectTask;
    }

    /// <summary>Gracefully shuts down of the connection. If ShutdownAsync is canceled, dispatch and invocations are
    /// canceled. Shutdown cancellation can lead to a speedier shutdown if dispatch are cancelable.</summary>
    /// <param name="cancel">A cancellation token that receives the cancellation requests.</param>
    internal Task ShutdownAsync(CancellationToken cancel = default) => ShutdownAsync("connection shutdown", cancel);

    /// <summary>Gracefully shuts down of the connection. If ShutdownAsync is canceled, dispatch and invocations are
    /// canceled. Shutdown cancellation can lead to a speedier shutdown if dispatch are cancelable.</summary>
    /// <param name="message">The message transmitted to the peer (when using the IceRPC protocol).</param>
    /// <param name="cancel">A cancellation token that receives the cancellation requests.</param>
    internal async Task ShutdownAsync(string message, CancellationToken cancel = default)
    {
        lock (_mutex)
        {
            // Make sure that connection establishment is not initiated if it's not in progress or completed.
            _connectTask ??= Task.FromException(new ConnectionClosedException());
        }

        // TODO: Should we actually cancel the pending connect on ShutdownAsync?
        // try
        // {
        //     _connectCancellationSource.Cancel();
        // }
        // catch
        // {
        // }

        try
        {
            // Wait for connection establishment to complete before calling ShutdownAsync.
            await _connectTask.ConfigureAwait(false);
        }
        catch
        {
            // Ignore
        }

        await _protocolConnection.ShutdownAsync(message, cancel).ConfigureAwait(false);
    }
}<|MERGE_RESOLUTION|>--- conflicted
+++ resolved
@@ -22,12 +22,7 @@
 
     private readonly TimeSpan _connectTimeout;
 
-<<<<<<< HEAD
-=======
-    private readonly ConnectionCore _core;
-
     // Prevent concurrent assignment of _connectTask.
->>>>>>> ea75edd2
     private readonly object _mutex = new();
 
     private readonly IProtocolConnection _protocolConnection;
