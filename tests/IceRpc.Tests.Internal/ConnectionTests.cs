--- conflicted
+++ resolved
@@ -246,29 +246,16 @@
         {
             using var dispatchSemaphore = new SemaphoreSlim(0);
             await using var factory = new ConnectionFactory(
-<<<<<<< HEAD
                 new ConnectionTestServiceCollection(
                     "tcp",
                     protocol,
                     dispatcher: new InlineDispatcher(async (request, cancel) =>
                     {
                         await dispatchSemaphore.WaitAsync(cancel);
-                        return OutgoingResponse.ForPayload(
-                            request,
-                            ((IceEncoding)request.PayloadEncoding).CreateEmptyPayload());
+                        return new OutgoingResponse(request);
                     }))
                     .AddScoped(_ => new TcpServerOptions() { IdleTimeout = TimeSpan.FromSeconds(1) })
                 );
-=======
-                "tcp",
-                protocol,
-                serverTransportOptions: new TcpServerOptions() { IdleTimeout = TimeSpan.FromSeconds(1) },
-                dispatcher: new InlineDispatcher(async (request, cancel) =>
-                {
-                    await dispatchSemaphore.WaitAsync(cancel);
-                    return new OutgoingResponse(request);
-                }));
->>>>>>> 53a72857
 
             // Perform an invocation and wait 2 seconds. The connection shouldn't close.
             Task pingTask = factory.ServicePrx.IcePingAsync();
@@ -290,7 +277,6 @@
             using var waitForDispatchSemaphore = new SemaphoreSlim(0);
             using var dispatchSemaphore = new SemaphoreSlim(0);
             await using var factory = new ConnectionFactory(
-<<<<<<< HEAD
                 new ConnectionTestServiceCollection(
                     transport,
                     protocol,
@@ -298,20 +284,8 @@
                     {
                         waitForDispatchSemaphore.Release();
                         await dispatchSemaphore.WaitAsync(cancel);
-                        return OutgoingResponse.ForPayload(
-                            request,
-                            ((IceEncoding)request.PayloadEncoding).CreateEmptyPayload());
+                        return new OutgoingResponse(request);
                     })));
-=======
-                transport,
-                protocol,
-                dispatcher: new InlineDispatcher(async (request, cancel) =>
-                {
-                    waitForDispatchSemaphore.Release();
-                    await dispatchSemaphore.WaitAsync(cancel);
-                    return new OutgoingResponse(request);
-                }));
->>>>>>> 53a72857
 
             // Perform an invocation.
             Task pingTask = factory.ServicePrx.IcePingAsync();
@@ -355,7 +329,6 @@
                     protocol,
                     dispatcher: new InlineDispatcher(async (request, cancel) =>
                     {
-<<<<<<< HEAD
                         waitForDispatchSemaphore.Release();
                         try
                         {
@@ -370,19 +343,8 @@
                         {
                         }
                         Assert.Fail();
-                        return OutgoingResponse.ForPayload(request, default);
+                        return new OutgoingResponse(request);
                     })));
-=======
-                        dispatchSemaphore.Release();
-                        throw;
-                    }
-                    catch
-                    {
-                    }
-                    Assert.Fail();
-                    return new OutgoingResponse(request);
-                }));
->>>>>>> 53a72857
 
             // Perform an invocation
             Task pingTask = factory.ServicePrx.IcePingAsync();
@@ -444,7 +406,7 @@
                     {
                         waitForDispatchSemaphore.Release();
                         await semaphore.WaitAsync(cancel);
-                        return OutgoingResponse.ForPayload(request, default);
+                        return new OutgoingResponse(request);
                     })
                 ),
                 clientConnectionOptions: new()
@@ -454,17 +416,7 @@
                 serverConnectionOptions: new()
                 {
                     CloseTimeout = closeClientSide ? TimeSpan.FromSeconds(60) : TimeSpan.FromSeconds(1)
-<<<<<<< HEAD
                 });
-=======
-                },
-                dispatcher: new InlineDispatcher(async (request, cancel) =>
-                {
-                    waitForDispatchSemaphore.Release();
-                    await semaphore.WaitAsync(cancel);
-                    return new OutgoingResponse(request);
-                }));
->>>>>>> 53a72857
 
             // Perform an invocation
             Task pingTask = factory.ServicePrx.IcePingAsync();
