--- conflicted
+++ resolved
@@ -232,13 +232,6 @@
         Assert.That(async () => await payloadDecorator.Completed, Throws.Nothing);
     }
 
-<<<<<<< HEAD
-    private static string GetErrorMessage(string Message, Exception innerException) =>
-        $"{Message} This exception was caused by an exception of type '{innerException.GetType()}' with message: {innerException.Message}";
-
-    private static string GetErrorMessage(DispatchException dispatchException) =>
-        $"{dispatchException.Message} {{ Original StatusCode = {dispatchException.StatusCode} }}";
-=======
     [Test]
     public async Task Receiving_a_frame_larger_than_max_ice_frame_size_aborts_the_connection()
     {
@@ -267,5 +260,10 @@
         exception = Assert.ThrowsAsync<ConnectionException>(async () => await sut.Server.ShutdownComplete);
         Assert.That(exception.ErrorCode, Is.EqualTo(ConnectionErrorCode.ClosedByAbort));
     }
->>>>>>> f04116ad
+
+    private static string GetErrorMessage(string Message, Exception innerException) =>
+        $"{Message} This exception was caused by an exception of type '{innerException.GetType()}' with message: {innerException.Message}";
+
+    private static string GetErrorMessage(DispatchException dispatchException) =>
+        $"{dispatchException.Message} {{ Original StatusCode = {dispatchException.StatusCode} }}";
 }