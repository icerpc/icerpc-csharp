// Copyright (c) ZeroC, Inc. All rights reserved.

using IceRpc.Slice;
using System.IO.Compression;
using System.IO.Pipelines;

namespace IceRpc.Internal
{
    /// <summary>Extensions methods for IncomingFrame.</summary>
    internal static class IncomingFrameExtensions
    {
        /// <summary>Installs a payload decompressor on the frame's Payload.</summary>
        internal static void UsePayloadDecompressor(this IncomingFrame frame)
        {
            if (frame.Protocol.HasFields)
            {
<<<<<<< HEAD
                // TODO: switch to class for CompressionField?
                CompressionField compressionField = frame.Fields.DecodeValue(
                    (int)FieldKey.Compression,
                    (ref SliceDecoder decoder) => new CompressionField(ref decoder));
=======
                CompressionFormat compressionFormat = frame.Fields.Get(
                    (int)FieldKey.CompressionFormat,
                    (ref SliceDecoder decoder) => decoder.DecodeCompressionFormat());
>>>>>>> 457a5882

                if (compressionFormat == CompressionFormat.Deflate)
                {
                    frame.Payload = PipeReader.Create(
                        new DeflateStream(frame.Payload.AsStream(), CompressionMode.Decompress));
                }
                // else don't do anything
            }
        }
    }
}<|MERGE_RESOLUTION|>--- conflicted
+++ resolved
@@ -14,16 +14,9 @@
         {
             if (frame.Protocol.HasFields)
             {
-<<<<<<< HEAD
-                // TODO: switch to class for CompressionField?
-                CompressionField compressionField = frame.Fields.DecodeValue(
-                    (int)FieldKey.Compression,
-                    (ref SliceDecoder decoder) => new CompressionField(ref decoder));
-=======
-                CompressionFormat compressionFormat = frame.Fields.Get(
+                CompressionFormat compressionFormat = frame.Fields.DecodeValue(
                     (int)FieldKey.CompressionFormat,
                     (ref SliceDecoder decoder) => decoder.DecodeCompressionFormat());
->>>>>>> 457a5882
 
                 if (compressionFormat == CompressionFormat.Deflate)
                 {
