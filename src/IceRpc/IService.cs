// Copyright (c) ZeroC, Inc. All rights reserved.

using IceRpc.Internal;
using System;
using System.Collections.Generic;
using System.Threading;
using System.Threading.Tasks;

namespace IceRpc
{
    /// <summary>A delegate that reads the request parameters from a request frame.</summary>
    /// <typeparam name="T">The type of the request parameters to read.</typeparam>
    /// <param name="request">The request frame to read the parameters from.</param>
    /// <returns>The request parameters.</returns>
    public delegate T RequestReader<T>(IncomingRequest request);

    /// <summary>The base interface for all services.</summary>
    public interface IService : IDispatcher
    {
        // The following are helper classes and methods for generated servants.

        /// <summary>Holds a <see cref="RequestReader{T}"/> for each remote operation with parameter(s) defined in
        /// the pseudo-interface Service.</summary>
        public static class Request
        {
            /// <summary>The <see cref="RequestReader{T}"/> for the parameter of operation ice_isA.</summary>
            /// <param name="payload">The request payload.</param>
            /// <param name="connection">The connection that received this request.</param>
            /// <returns>The return value decoded from the frame.</returns>
            public static string IceIsA(ReadOnlyMemory<byte> payload, Connection connection) =>
                payload.ToArgs(InputStream.IceReaderIntoString, connection);
        }

        /// <summary>Provides a response payload factory method for each non-void remote operation
        /// defined in the pseudo-interface Service.</summary>
        public static class Response
        {
            /// <summary>Creates a response payload for operation ice_id.</summary>
            /// <param name="dispatch">The dispatch properties.</param>
            /// <param name="returnValue">The return value to write into the payload.</param>
            /// <returns>A new response payload.</returns>
            public static IList<ArraySegment<byte>> IceId(Dispatch dispatch, string returnValue) =>
                Payload.FromSingleReturnValue(dispatch, returnValue, OutputStream.IceWriterFromString);

            /// <summary>Creates a response payload for operation ice_ids.</summary>
            /// <param name="dispatch">The dispatch properties.</param>
            /// <param name="returnValue">The return value to write into the payload.</param>
            /// <returns>A new response payload.</returns>
            public static IList<ArraySegment<byte>> IceIds(Dispatch dispatch, IEnumerable<string> returnValue) =>
                Payload.FromSingleReturnValue(
                    dispatch,
                    returnValue,
                    (ostr, returnValue) => ostr.WriteSequence(returnValue, OutputStream.IceWriterFromString));

            /// <summary>Creates a response payload for operation ice_isA.</summary>
            /// <param name="dispatch">The dispatch properties.</param>
            /// <param name="returnValue">The return value to write into the payload.</param>
            /// <returns>A new response payload.</returns>
            public static IList<ArraySegment<byte>> IceIsA(Dispatch dispatch, bool returnValue) =>
                Payload.FromSingleReturnValue(dispatch, returnValue, OutputStream.IceWriterFromBool);
        }

        /// <summary>Dispatches an incoming request and returns the corresponding response.</summary>
        /// <param name="payload">The request payload.</param>
        /// <param name="dispatch">The dispatch properties, which include properties of both the request and response</param>
        /// <param name="cancel">The cancellation token.</param>
        /// <returns>The response payload.</returns>
        public ValueTask<IList<ArraySegment<byte>>> DispatchAsync(ReadOnlyMemory<byte> payload, Dispatch dispatch, CancellationToken cancel);

        /// <summary>Returns the Slice type ID of the most-derived interface supported by this object.</summary>
        /// <param name="dispatch">The Current object for the dispatch.</param>
        /// <param name="cancel">A cancellation token that is notified of cancellation when the dispatch is cancelled.
        /// </param>
        /// <returns>The Slice type ID of the most-derived interface.</returns>
        public ValueTask<string> IceIdAsync(Dispatch dispatch, CancellationToken cancel) => new("::Ice::Object");

        /// <summary>Returns the Slice type IDs of the interfaces supported by this object.</summary>
        /// <param name="dispatch">The Current object for the dispatch.</param>
        /// <param name="cancel">A cancellation token that is notified of cancellation when the dispatch is canceled.
        /// </param>
        /// <returns>The Slice type IDs of the interfaces supported by this object, in alphabetical order.</returns>
        public ValueTask<IEnumerable<string>> IceIdsAsync(Dispatch dispatch, CancellationToken cancel) =>
            new(new string[] { "::Ice::Object" });

        /// <summary>Tests whether this service supports the specified Slice interface.</summary>
        /// <param name="typeId">The type ID of the Slice interface to test against.</param>
        /// <param name="dispatch">The Current object for the dispatch.</param>
        /// <param name="cancel">A cancellation token that is notified of cancellation when the dispatch is canceled.
        /// </param>
        /// <returns>True if this object implements the interface specified by typeId.</returns>
        public async ValueTask<bool> IceIsAAsync(string typeId, Dispatch dispatch, CancellationToken cancel)
        {
            var array = (string[])await IceIdsAsync(dispatch, cancel).ConfigureAwait(false);
            return Array.BinarySearch(array, typeId, StringComparer.Ordinal) >= 0;
        }

        /// <summary>Tests whether this object can be reached.</summary>
        /// <param name="dispatch">The Current object for the dispatch.</param>
        /// <param name="cancel">A cancellation token that is notified of cancellation when the dispatch is canceled.
        /// </param>
        public ValueTask IcePingAsync(Dispatch dispatch, CancellationToken cancel) => default;

        /// <summary>The generated code calls this method to ensure that when an operation is _not_ declared
        /// idempotent, the request is not marked idempotent. If the request is marked idempotent, it means the caller
        /// incorrectly believes this operation is idempotent.</summary>
        /// <param name="dispatch">The dispatch.</param>
        protected static void IceCheckNonIdempotent(Dispatch dispatch)
        {
            if (dispatch.IsIdempotent)
            {
                throw new InvalidDataException(
                        $@"idempotent mismatch for operation '{dispatch.Operation
                        }': received request marked idempotent for a non-idempotent operation");
            }
        }

        /// <summary>Dispatches an ice_id request.</summary>
        /// <param name="payload">The request payload.</param>
        /// <param name="dispatch">The dispatch for this request.</param>
        /// <param name="cancel">A cancellation token that is notified of cancellation when the dispatch is canceled.
        /// </param>
        /// <returns>The response frame.</returns>
        protected async ValueTask<IList<ArraySegment<byte>>> IceDIceIdAsync(
            ReadOnlyMemory<byte> payload,
            Dispatch dispatch,
            CancellationToken cancel)
        {

            payload.ToEmptyArgs(dispatch.Connection);
            string returnValue = await IceIdAsync(dispatch, cancel).ConfigureAwait(false);
            return Response.IceId(dispatch, returnValue);
        }

        /// <summary>Dispatches an ice_ids request.</summary>
        /// <param name="payload">The request payload.</param>
        /// <param name="dispatch">The dispatch for this request.</param>
        /// <param name="cancel">A cancellation token that is notified of cancellation when the dispatch is canceled.
        /// </param>
        /// <returns>The response frame.</returns>
        protected async ValueTask<IList<ArraySegment<byte>>> IceDIceIdsAsync(
            ReadOnlyMemory<byte> payload,
            Dispatch dispatch,
            CancellationToken cancel)
        {
            payload.ToEmptyArgs(dispatch.Connection);
            IEnumerable<string> returnValue = await IceIdsAsync(dispatch, cancel).ConfigureAwait(false);
            return Response.IceIds(dispatch, returnValue);
        }

        /// <summary>Dispatches an ice_isA request.</summary>
        /// <param name="payload">The request payload.</param>
        /// <param name="dispatch">The dispatch for this request.</param>
        /// <param name="cancel">A cancellation token that is notified of cancellation when the dispatch is canceled.
        /// </param>
        /// <returns>The response frame.</returns>
        protected async ValueTask<IList<ArraySegment<byte>>> IceDIceIsAAsync(
            ReadOnlyMemory<byte> payload,
            Dispatch dispatch,
            CancellationToken cancel)
        {
            string id = Request.IceIsA(payload, dispatch.Connection);
            bool returnValue = await IceIsAAsync(id, dispatch, cancel).ConfigureAwait(false);
            return Response.IceIsA(dispatch, returnValue);
        }

        /// <summary>Dispatches an ice_ping request.</summary>
        /// <param name="payload">The request payload.</param>
        /// <param name="dispatch">The dispatch for this request.</param>
        /// <param name="cancel">A cancellation token that is notified of cancellation when the dispatch is canceled.
        /// </param>
        /// <returns>The response frame.</returns>
        protected async ValueTask<IList<ArraySegment<byte>>> IceDIcePingAsync(
            ReadOnlyMemory<byte> payload,
            Dispatch dispatch,
            CancellationToken cancel)
        {
            payload.ToEmptyArgs(dispatch.Connection);
            await IcePingAsync(dispatch, cancel).ConfigureAwait(false);
            return Payload.FromVoidReturnValue(dispatch);
        }

        async ValueTask<OutgoingResponse> IDispatcher.DispatchAsync(IncomingRequest request, CancellationToken cancel)
        {
            var dispatch = new Dispatch(request);
            try
            {
                IList<ArraySegment<byte>> payload =
                    await DispatchAsync(request.Payload.AsReadOnlyMemory(), dispatch, cancel).ConfigureAwait(false);

                return new OutgoingResponse(dispatch, payload);
            }
            catch (RemoteException exception)
            {
<<<<<<< HEAD
                exception.Features = dispatch.ResponseFeatures;
                throw;
=======
                if (ex is OperationCanceledException)
                {
                    if (request.Connection.Server is Server server &&
                        server.CancelDispatch.IsCancellationRequested)
                    {
                        // Replace exception
                        ex = new ServerException("dispatch canceled by server shutdown");
                    }
                    else if (cancel.IsCancellationRequested)
                    {
                        // The client requested cancellation.
                        throw;
                    }
                    // else it's another OperationCanceledException that the implementation should have caught, and it
                    // will become an UnhandledException below.
                }

                if (request.IsOneway)
                {
                    // We log this exception, since otherwise it would be lost.
                    request.Connection.Logger.LogDispatchException(request, ex);
                    return new OutgoingResponse(dispatch);
                }
                else
                {
                    RemoteException actualEx;
                    if (ex is RemoteException remoteEx && !remoteEx.ConvertToUnhandled)
                    {
                        actualEx = remoteEx;
                    }
                    else
                    {
                        actualEx = new UnhandledException(ex);

                        // We log the "source" exception as UnhandledException may not include all details.
                        request.Connection.Logger.LogDispatchException(request, ex);
                    }
                    return new OutgoingResponse(dispatch, actualEx);
                }
>>>>>>> 27baa764
            }
        }
    }
}<|MERGE_RESOLUTION|>--- conflicted
+++ resolved
@@ -191,50 +191,8 @@
             }
             catch (RemoteException exception)
             {
-<<<<<<< HEAD
                 exception.Features = dispatch.ResponseFeatures;
                 throw;
-=======
-                if (ex is OperationCanceledException)
-                {
-                    if (request.Connection.Server is Server server &&
-                        server.CancelDispatch.IsCancellationRequested)
-                    {
-                        // Replace exception
-                        ex = new ServerException("dispatch canceled by server shutdown");
-                    }
-                    else if (cancel.IsCancellationRequested)
-                    {
-                        // The client requested cancellation.
-                        throw;
-                    }
-                    // else it's another OperationCanceledException that the implementation should have caught, and it
-                    // will become an UnhandledException below.
-                }
-
-                if (request.IsOneway)
-                {
-                    // We log this exception, since otherwise it would be lost.
-                    request.Connection.Logger.LogDispatchException(request, ex);
-                    return new OutgoingResponse(dispatch);
-                }
-                else
-                {
-                    RemoteException actualEx;
-                    if (ex is RemoteException remoteEx && !remoteEx.ConvertToUnhandled)
-                    {
-                        actualEx = remoteEx;
-                    }
-                    else
-                    {
-                        actualEx = new UnhandledException(ex);
-
-                        // We log the "source" exception as UnhandledException may not include all details.
-                        request.Connection.Logger.LogDispatchException(request, ex);
-                    }
-                    return new OutgoingResponse(dispatch, actualEx);
-                }
->>>>>>> 27baa764
             }
         }
     }
