<?xml version="1.0" encoding="utf-8"?>
<Project Sdk="Microsoft.NET.Sdk">
    <PropertyGroup>
        <OutputType>Exe</OutputType>
        <TargetFramework>net8.0</TargetFramework>
        <Nullable>enable</Nullable>
        <ImplicitUsings>enable</ImplicitUsings>
        <!-- Copy the PDBs from the NuGet packages to get file names and line numbers in stack traces. -->
        <CopyDebugSymbolFilesFromPackages>true</CopyDebugSymbolFilesFromPackages>
    </PropertyGroup>
    <ItemGroup>
        <PackageReference Include="Microsoft.Extensions.Hosting" Version="8.0.*" />
        <PackageReference Include="Microsoft.Extensions.Options.DataAnnotations" Version="8.0.*" />
<<<<<<< HEAD
        <PackageReference Include="IceRpc.Protobuf.Tools" Version="0.4.0-preview1" PrivateAssets="All" />
        <PackageReference Include="IceRpc.Protobuf" Version="0.4.0-preview1" />
        <PackageReference Include="IceRpc.Extensions.DependencyInjection" Version="0.4.0-preview1" />
        <PackageReference Include="IceRpc.Logger" Version="0.4.0-preview1" />
        <PackageReference Include="IceRpc.Deadline" Version="0.4.0-preview1" />
=======
        <PackageReference Include="IceRpc.Protobuf.Tools" Version="0.3.1-preview1" PrivateAssets="All" />
        <PackageReference Include="IceRpc.Protobuf" Version="0.3.1-preview1" />
        <PackageReference Include="IceRpc.Extensions.DependencyInjection" Version="0.3.1-preview1" />
        <PackageReference Include="IceRpc.Logger" Version="0.3.1-preview1" />
        <PackageReference Include="IceRpc.Deadline" Version="0.3.1-preview1" />
>>>>>>> 69abc8d0
    </ItemGroup>
    <ItemGroup>
        <None Update="appsettings.json">
            <CopyToOutputDirectory>PreserveNewest</CopyToOutputDirectory>
        </None>
    </ItemGroup>
</Project><|MERGE_RESOLUTION|>--- conflicted
+++ resolved
@@ -11,19 +11,11 @@
     <ItemGroup>
         <PackageReference Include="Microsoft.Extensions.Hosting" Version="8.0.*" />
         <PackageReference Include="Microsoft.Extensions.Options.DataAnnotations" Version="8.0.*" />
-<<<<<<< HEAD
-        <PackageReference Include="IceRpc.Protobuf.Tools" Version="0.4.0-preview1" PrivateAssets="All" />
-        <PackageReference Include="IceRpc.Protobuf" Version="0.4.0-preview1" />
-        <PackageReference Include="IceRpc.Extensions.DependencyInjection" Version="0.4.0-preview1" />
-        <PackageReference Include="IceRpc.Logger" Version="0.4.0-preview1" />
-        <PackageReference Include="IceRpc.Deadline" Version="0.4.0-preview1" />
-=======
         <PackageReference Include="IceRpc.Protobuf.Tools" Version="0.3.1-preview1" PrivateAssets="All" />
         <PackageReference Include="IceRpc.Protobuf" Version="0.3.1-preview1" />
         <PackageReference Include="IceRpc.Extensions.DependencyInjection" Version="0.3.1-preview1" />
         <PackageReference Include="IceRpc.Logger" Version="0.3.1-preview1" />
         <PackageReference Include="IceRpc.Deadline" Version="0.3.1-preview1" />
->>>>>>> 69abc8d0
     </ItemGroup>
     <ItemGroup>
         <None Update="appsettings.json">
