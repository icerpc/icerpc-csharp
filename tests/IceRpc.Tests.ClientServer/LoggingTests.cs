// Copyright (c) ZeroC, Inc. All rights reserved.

using IceRpc.Transports;
using Microsoft.Extensions.Logging;
using NUnit.Framework;
using System;
using System.Collections.Generic;
using System.IO;
using System.Linq;
using System.Text.Json;
using System.Threading;
using System.Threading.Tasks;

namespace IceRpc.Tests.ClientServer
{
    [FixtureLifeCycle(LifeCycle.InstancePerTestCase)]
    [Parallelizable(ParallelScope.All)]
    [Timeout(30000)]
    public class LoggingTests : ClientServerBaseTest
    {
        /// <summary>Check that connection establishment retries are logged with IceRpc category and log level
        /// lower or equal to Debug, there should be 4 log entries one after each retry for a total of 5 attempts
        // and a last entry for the request exception.</summary>
        [Test]
        public async Task Logging_ConnectionRetries()
        {
            using var writer = new StringWriter();
            using ILoggerFactory loggerFactory = CreateLoggerFactory(
                writer,
                builder => builder.AddFilter("IceRpc", LogLevel.Debug));

            await using var pool = new ConnectionPool
            {
                ConnectionOptions = new()
                {
                    // Speed up windows testing by speeding up the connection failure
                    ConnectTimeout = TimeSpan.FromMilliseconds(500)
                },
                LoggerFactory = loggerFactory
            };

            var pipeline = new Pipeline();
            pipeline.Use(Interceptors.Retry(5, loggerFactory: loggerFactory),
                         Interceptors.Binder(pool),
                         Interceptors.Logger(loggerFactory));

            Assert.CatchAsync<ConnectFailedException>(
                async () => await IServicePrx.Parse("ice+tcp://127.0.0.1/hello", pipeline).IcePingAsync());

            List<JsonDocument> logEntries = ParseLogEntries(writer.ToString());
            Assert.AreEqual(10, logEntries.Count);
<<<<<<< HEAD
            var eventIds = new int[]
            {
=======
            int[] eventIds = new int[] {
>>>>>>> f714c294
                (int)TransportEvent.ConnectionConnectFailed,
                (int)ProtocolEvent.RetryRequestConnectionException,
                (int)ProtocolEvent.RequestException
            };

            foreach (JsonDocument entry in logEntries)
            {
                string expectedLogLevel = GetEventId(entry) == (int)ProtocolEvent.RequestException ?
                    "Information" : "Debug";

                Assert.AreEqual(expectedLogLevel, GetLogLevel(entry));
                Assert.AreEqual("IceRpc", GetCategory(entry));
                CollectionAssert.Contains(eventIds, GetEventId(entry));
                JsonElement[] scopes = GetScopes(entry);
                if (GetEventId(entry) == (int)TransportEvent.ConnectionConnectFailed)
                {
                    // TODO: review / re-enable (does not fail for all tests!)
                    // Assert.That(scopes, Is.Not.Empty);
                }
                else
                {
                    Assert.That(scopes, Is.Empty);
                }
            }
        }

        /// <summary>Check that connection establishment retries are not logged when log level is
        /// greater than debug.</summary>
        [Test]
        public async Task Logging_Disabled_ConnectionRetries()
        {
            using var writer = new StringWriter();
            using ILoggerFactory loggerFactory = CreateLoggerFactory(
                writer,
                builder => builder.AddFilter("IceRpc", LogLevel.Information));

            await using var pool = new ConnectionPool
            {
                ConnectionOptions = new()
                {
                    // Speed up windows testing by speeding up the connection failure
                    ConnectTimeout = TimeSpan.FromMilliseconds(200)
                },
                LoggerFactory = loggerFactory
            };

            var pipeline = new Pipeline();
            pipeline.Use(Interceptors.Retry(5, loggerFactory: loggerFactory),
                         Interceptors.Binder(pool),
                         Interceptors.Logger(loggerFactory));

            Assert.CatchAsync<ConnectFailedException>(
                async () => await IServicePrx.Parse("ice+tcp://127.0.0.1/hello", pipeline).IcePingAsync());

            List<JsonDocument> logEntries = ParseLogEntries(writer.ToString());
            Assert.AreEqual(1, logEntries.Count);
            JsonDocument entry = logEntries[0];
            Assert.AreEqual("Information", GetLogLevel(entry));
            Assert.AreEqual("IceRpc", GetCategory(entry));
            JsonElement[] scopes = GetScopes(entry);
            Assert.That(scopes, Is.Empty);
            Assert.That(GetEventId(entry), Is.EqualTo((int)ProtocolEvent.RequestException));
        }

        /// <summary>Check that the protocol and transport logging don't emit any output for a normal request,
        /// when LogLevel is set to Error</summary>
        [TestCase(true)]
        [TestCase(false)]
        public async Task Logging_Disabled_Request(bool colocated)
        {
            using var writer = new StringWriter();
            using ILoggerFactory loggerFactory = CreateLoggerFactory(
                writer,
                builder => builder.AddFilter("IceRpc", LogLevel.Error));
            var pipeline = new Pipeline();
            pipeline.Use(Interceptors.Logger(loggerFactory));

            var router = new Router();
            router.Use(Middleware.Logger(loggerFactory));
            router.Map<IGreeter>(new Greeter());
            await using Server server = CreateServer(colocated, portNumber: 1, router);
            server.Listen();

            await using var connection = new Connection
            {
                LoggerFactory = loggerFactory,
                RemoteEndpoint = server.ProxyEndpoint,
            };

            var service = IGreeterPrx.FromConnection(connection, invoker: pipeline);

            Assert.DoesNotThrowAsync(async () => await service.IcePingAsync());

            Assert.AreEqual("", writer.ToString());
        }

        /// <summary>Check that the protocol and transport logging contains the expected output for colocated, and non
        /// colocated invocations.</summary>
        [TestCase(true)]
        [TestCase(false)]
        public async Task Logging_Request(bool colocated)
        {
            using var writer = new StringWriter();
            using ILoggerFactory loggerFactory = CreateLoggerFactory(
                writer,
                builder => builder.AddFilter("IceRpc", LogLevel.Information));
            var pipeline = new Pipeline();
            pipeline.Use(Interceptors.Logger(loggerFactory));

            var router = new Router();
            router.Map<IGreeter>(new Greeter());
            router.Use(Middleware.Logger(loggerFactory));
            await using Server server = CreateServer(colocated, portNumber: 2, router);
            server.Listen();

            await using var connection = new Connection
            {
                LoggerFactory = loggerFactory,
                RemoteEndpoint = server.ProxyEndpoint,
            };
            var service = IGreeterPrx.FromConnection(connection, invoker: pipeline);

            Assert.DoesNotThrowAsync(async () => await service.IcePingAsync());
            writer.Flush();

            List<JsonDocument> logEntries = ParseLogEntries(writer.ToString());

            var events = new List<int>();
            // The order of sending/received requests and response logs is not deterministic.
            foreach (JsonDocument entry in logEntries)
            {
                int eventId = GetEventId(entry);
                events.Add(eventId);
                CollectionAssert.AllItemsAreUnique(events);
                // TODO The log scopes are not started with interceptor/middleware protocol logging
                if (eventId == (int)ProtocolEvent.ReceivedRequestFrame)
                {
                    Assert.AreEqual("IceRpc", GetCategory(entry));
                    Assert.AreEqual("Information", GetLogLevel(entry));
                    Assert.That(GetMessage(entry).StartsWith("received request", StringComparison.Ordinal), Is.True);
                    JsonElement[] scopes = GetScopes(entry);
                    //CheckServerScope(scopes[0], colocated);
                    //CheckServerConnectionScope(scopes[1], colocated);
                    //CheckStreamScope(scopes[2]);
                }
                else if (eventId == (int)ProtocolEvent.SentRequestFrame)
                {
                    Assert.AreEqual("IceRpc", GetCategory(entry));
                    Assert.AreEqual("Information", GetLogLevel(entry));
                    Assert.That(GetMessage(entry).StartsWith("sent request", StringComparison.Ordinal), Is.True);
                    JsonElement[] scopes = GetScopes(entry);
                    //CheckClientConnectionScope(scopes[0], colocated);
                    //CheckStreamScope(scopes[1]);
                }
                else if (eventId == (int)ProtocolEvent.ReceivedResponseFrame)
                {
                    Assert.AreEqual("IceRpc", GetCategory(entry));
                    Assert.AreEqual("Information", GetLogLevel(entry));
                    Assert.That(GetMessage(entry).StartsWith("received response", StringComparison.Ordinal), Is.True);
                    JsonElement[] scopes = GetScopes(entry);
                    //CheckClientConnectionScope(scopes[0], colocated);
                    //CheckStreamScope(scopes[1]);
                    // The sending of the request always comes before the receiving of the response
                    CollectionAssert.Contains(events, (int)ProtocolEvent.SentRequestFrame);
                }
                else if (eventId == (int)ProtocolEvent.SentResponseFrame)
                {
                    Assert.AreEqual("IceRpc", GetCategory(entry));
                    Assert.AreEqual("Information", GetLogLevel(entry));
                    Assert.That(GetMessage(entry).StartsWith("sent response", StringComparison.Ordinal), Is.True);
                    JsonElement[] scopes = GetScopes(entry);
                    //CheckServerScope(scopes[0], colocated);
                    //CheckServerConnectionScope(scopes[1], colocated);
                    //CheckStreamScope(scopes[2]);
                    // The sending of the response always comes before the receiving of the request
                    CollectionAssert.Contains(events, (int)ProtocolEvent.SentResponseFrame);
                }
                else
                {
                    Assert.Fail($"Unexpected event {eventId}");
                }
            }
        }

        private static ILoggerFactory CreateLoggerFactory(TextWriter writer, Action<ILoggingBuilder> loggerBuilder) =>
            LoggerFactory.Create(builder =>
                {
                    builder.ClearProviders();
                    loggerBuilder(builder);
                    builder.AddProvider(new TestLoggerProvider(indented: false,
                                                               writer: TextWriter.Synchronized(writer)));
                });

        private Server CreateServer(bool colocated, int portNumber, IDispatcher dispatcher) => new()
            {
                HasColocEndpoint = false,
                Dispatcher = dispatcher,
                Endpoint = colocated ? TestHelper.GetUniqueColocEndpoint() : GetTestEndpoint(port: portNumber),
                // TODO use localhost see https://github.com/dotnet/runtime/issues/53447
                HostName = "127.0.0.1"
            };

        private static string GetCategory(JsonDocument document) =>
            GetPropertyAsString(document.RootElement, "Category");

        private static string GetLogLevel(JsonDocument document) =>
            GetPropertyAsString(document.RootElement, "LogLevel");

        private static string GetMessage(JsonDocument document) =>
            GetMessage(document.RootElement);

        private static string GetMessage(JsonElement element) =>
            GetPropertyAsString(element, "Message");

        private static int GetEventId(JsonDocument document) =>
            document.RootElement.GetProperty("EventId").GetInt32();

        private static string GetPropertyAsString(JsonElement element, string name) =>
            element.GetProperty(name).GetString()!;

        private static JsonElement[] GetScopes(JsonDocument document) =>
            document.RootElement.GetProperty("Scopes").EnumerateArray().ToArray();

        private static List<JsonDocument> ParseLogEntries(string data) =>
            data.Split(new[] { Environment.NewLine }, StringSplitOptions.RemoveEmptyEntries).Select(
                line => JsonDocument.Parse(line)).ToList();

        public class Greeter : IGreeter
        {
            public ValueTask SayHelloAsync(Dispatch dispatch, CancellationToken cancel) => default;
        }
    }
}<|MERGE_RESOLUTION|>--- conflicted
+++ resolved
@@ -49,12 +49,7 @@
 
             List<JsonDocument> logEntries = ParseLogEntries(writer.ToString());
             Assert.AreEqual(10, logEntries.Count);
-<<<<<<< HEAD
-            var eventIds = new int[]
-            {
-=======
             int[] eventIds = new int[] {
->>>>>>> f714c294
                 (int)TransportEvent.ConnectionConnectFailed,
                 (int)ProtocolEvent.RetryRequestConnectionException,
                 (int)ProtocolEvent.RequestException
