// Copyright (c) ZeroC, Inc. All rights reserved.

using Microsoft.Extensions.Logging;

namespace IceRpc.Transports.Internal;

internal sealed class LogMultiplexedListenerDecorator : IMultiplexedListener
{
    public ServerAddress ServerAddress => _decoratee.ServerAddress;

    private const string Kind = "Multiplexed";
    private readonly IMultiplexedListener _decoratee;
    private readonly ILogger _logger;

    public async Task<IMultiplexedConnection> AcceptAsync()
    {
        IMultiplexedConnection connection;
        try
        {
            connection = await _decoratee.AcceptAsync().ConfigureAwait(false);
        }
        catch (ObjectDisposedException)
        {
            // We assume the decoratee is shut down which should not result in an error message.
            throw;
        }
        catch (Exception exception)
        {
            _logger.LogListenerAcceptException(exception, Kind, _decoratee.ServerAddress);
            throw;
        }

<<<<<<< HEAD
        _logger.LogListenerAccept(Kind, _decoratee.ServerAddress);
        return new LogMultiplexedConnectionDecorator(connection, _logger);
=======
        _logger.LogListenerAccept(Kind, _decoratee.Endpoint);
        return connection;
>>>>>>> 5a0fbbdf
    }

    public void Dispose()
    {
        _decoratee.Dispose();
        _logger.LogListenerDispose(Kind, _decoratee.ServerAddress);
    }

    public override string? ToString() => _decoratee.ToString();

    internal LogMultiplexedListenerDecorator(IMultiplexedListener decoratee, ILogger logger)
    {
        _decoratee = decoratee;
        _logger = logger;
    }
}<|MERGE_RESOLUTION|>--- conflicted
+++ resolved
@@ -30,13 +30,8 @@
             throw;
         }
 
-<<<<<<< HEAD
         _logger.LogListenerAccept(Kind, _decoratee.ServerAddress);
-        return new LogMultiplexedConnectionDecorator(connection, _logger);
-=======
-        _logger.LogListenerAccept(Kind, _decoratee.Endpoint);
         return connection;
->>>>>>> 5a0fbbdf
     }
 
     public void Dispose()
