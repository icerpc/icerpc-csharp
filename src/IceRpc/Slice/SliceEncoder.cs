// Copyright (c) ZeroC, Inc. All rights reserved.

using IceRpc.Internal;
using IceRpc.Slice.Internal;
using IceRpc.Transports.Internal;
using System.Buffers;
using System.Diagnostics;
using System.Globalization;
using System.IO.Pipelines;
using System.Runtime.CompilerServices;
using System.Runtime.InteropServices;
using System.Text;

using static IceRpc.Slice.Internal.Slice1Definitions;

namespace IceRpc.Slice
{
    /// <summary>Encodes data into one or more byte buffers using the Slice encoding.</summary>
    public ref partial struct SliceEncoder
    {
        /// <summary>The number of bytes encoded by this encoder into the underlying buffer writer.</summary>
        public int EncodedByteCount { get; private set; }

        /// <summary>The Slice encoding of this encoder.</summary>
        public SliceEncoding Encoding { get; }

<<<<<<< HEAD
        /// <summary>The default timeout value for tcp/ssl endpoints with Slice1.</summary>
        internal const int DefaultTcpTimeout = 60_000; // 60s

        internal const long VarLongMinValue = -2_305_843_009_213_693_952; // -2^61
        internal const long VarLongMaxValue = 2_305_843_009_213_693_951; // 2^61 - 1
        internal const ulong VarULongMinValue = 0;
        internal const ulong VarULongMaxValue = 4_611_686_018_427_387_903; // 2^62 - 1
=======
        internal const long VarInt62MinValue = -2_305_843_009_213_693_952; // -2^61
        internal const long VarInt62MaxValue = 2_305_843_009_213_693_951; // 2^61 - 1
        internal const ulong VarUInt62MinValue = 0;
        internal const ulong VarUInt62MaxValue = 4_611_686_018_427_387_903; // 2^62 - 1
>>>>>>> b3ed7e4f

        private static readonly UTF8Encoding _utf8 =
            new(encoderShouldEmitUTF8Identifier: false, throwOnInvalidBytes: true); // no BOM

        private readonly IBufferWriter<byte> _bufferWriter;

        private ClassContext _classContext;

        private Encoder? _utf8Encoder; // initialized lazily

        /// <summary>Constructs an Slice encoder.</summary>
        /// <param name="pipeWriter">The pipe writer that provides the buffers to write into.</param>
        /// <param name="encoding">The Slice encoding.</param>
        /// <param name="classFormat">The class format (Slice1 only).</param>
        public SliceEncoder(PipeWriter pipeWriter, SliceEncoding encoding, FormatType classFormat = default)
            : this((IBufferWriter<byte>)pipeWriter, encoding, classFormat)
        {
        }

        // Encode methods for basic types

        /// <summary>Encodes a boolean.</summary>
        /// <param name="v">The boolean to encode.</param>
        public void EncodeBool(bool v) => EncodeUInt8(v ? (byte)1 : (byte)0);

        /// <summary>Encodes a byte into a Slice uint8.</summary>
        /// <param name="v">The byte to encode.</param>
        public void EncodeUInt8(byte v)
        {
            Span<byte> span = _bufferWriter.GetSpan();
            span[0] = v;
            Advance(1);
        }

        /// <summary>Encodes a double into a Slice float64.</summary>
        /// <param name="v">The double to encode.</param>
        public void EncodeFloat64(double v) => EncodeFixedSizeNumeric(v);

        /// <summary>Encodes a float into a Slice float32.</summary>
        /// <param name="v">The float to encode.</param>
        public void EncodeFloat32(float v) => EncodeFixedSizeNumeric(v);

        /// <summary>Encodes an int into a Slice int32.</summary>
        /// <param name="v">The int to encode.</param>
        public void EncodeInt32(int v) => EncodeFixedSizeNumeric(v);

        /// <summary>Encodes a long into a Slice int64.</summary>
        /// <param name="v">The long to encode.</param>
        public void EncodeInt64(long v) => EncodeFixedSizeNumeric(v);

        /// <summary>Encodes a short into a Slice int16.</summary>
        /// <param name="v">The short to encode.</param>
        public void EncodeInt16(short v) => EncodeFixedSizeNumeric(v);

        /// <summary>Encodes a size on variable number of bytes.</summary>
        /// <param name="v">The size to encode.</param>
        public void EncodeSize(int v)
        {
            if (Encoding == SliceEncoding.Slice1)
            {
                if (v < 255)
                {
                    EncodeUInt8((byte)v);
                }
                else
                {
                    EncodeUInt8(255);
                    EncodeInt32(v);
                }
            }
            else
            {
                EncodeVarUInt62((ulong)v);
            }
        }

        /// <summary>Encodes a string.</summary>
        /// <param name="v">The string to encode.</param>
        public void EncodeString(string v)
        {
            if (v.Length == 0)
            {
                EncodeSize(0);
            }
            else
            {
                int maxSize = _utf8.GetMaxByteCount(v.Length);
                int sizeLength = GetSizeLength(maxSize);
                Span<byte> sizePlaceholder = GetPlaceholderSpan(sizeLength);

                Span<byte> currentSpan = _bufferWriter.GetSpan();
                if (currentSpan.Length >= maxSize)
                {
                    // Encode directly into currentSpan
                    int size = _utf8.GetBytes(v, currentSpan);
                    EncodeSizeIntoPlaceholder(Encoding, size, sizePlaceholder);
                    Advance(size);
                }
                else
                {
                    // Encode piecemeal using _utf8Encoder
                    if (_utf8Encoder == null)
                    {
                        _utf8Encoder = _utf8.GetEncoder();
                    }
                    else
                    {
                        _utf8Encoder.Reset();
                    }

                    ReadOnlySpan<char> chars = v.AsSpan();
                    _utf8Encoder.Convert(chars, _bufferWriter, flush: true, out long bytesUsed, out bool completed);

                    Debug.Assert(completed); // completed is always true when flush is true
                    int size = checked((int)bytesUsed);
                    EncodedByteCount += size;
                    EncodeSizeIntoPlaceholder(Encoding, size, sizePlaceholder);
                }
            }

            static void EncodeSizeIntoPlaceholder(SliceEncoding encoding, int size, Span<byte> into)
            {
                if (encoding == SliceEncoding.Slice1)
                {
                    if (into.Length == 1)
                    {
                        Debug.Assert(size < 255);
                        into[0] = (byte)size;
                    }
                    else
                    {
                        Debug.Assert(into.Length == 5);
                        into[0] = 255;
                        EncodeInt32(size, into[1..]);
                    }
                }
                else
                {
                    EncodeVarUInt62((ulong)size, into);
                }
            }
        }

        /// <summary>Encodes a uint into a Slice uint32.</summary>
        /// <param name="v">The uint to encode.</param>
        public void EncodeUInt32(uint v) => EncodeFixedSizeNumeric(v);

        /// <summary>Encodes a ulong into a Slice uint64.</summary>
        /// <param name="v">The ulong to encode.</param>
        public void EncodeUInt64(ulong v) => EncodeFixedSizeNumeric(v);

        /// <summary>Encodes a ushort into a Slice uint16.</summary>
        /// <param name="v">The ushort to encode.</param>
        public void EncodeUInt16(ushort v) => EncodeFixedSizeNumeric(v);

        /// <summary>Encodes an int into a Slice varint32 using IceRPC's variable-size integer encoding.</summary>
        /// <param name="v">The int to encode.</param>
        public void EncodeVarInt32(int v) => EncodeVarInt62(v);

        /// <summary>Encodes a long into a Slice varint62 using IceRPC's variable-size integer encoding, with the minimum number of bytes
        /// required by the encoding.</summary>
        /// <param name="v">The long to encode. It must be in the range [-2^61..2^61 - 1].</param>
        public void EncodeVarInt62(long v)
        {
            int encodedSizeExponent = GetVarInt62EncodedSizeExponent(v);
            v <<= 2;
            v |= (uint)encodedSizeExponent;

            Span<byte> data = _bufferWriter.GetSpan(sizeof(long));
            MemoryMarshal.Write(data, ref v);
            Advance(1 << encodedSizeExponent);
        }

        /// <summary>Encodes a uint into a Slice varuint32 using IceRPC's variable-size integer encoding.</summary>
        /// <param name="v">The uint to encode.</param>
        public void EncodeVarUInt32(uint v) => EncodeVarUInt62(v);

        /// <summary>Encodes a ulong into a Slice varuint62 using IceRPC's variable-size integer encoding, with the
        /// minimum number of bytes required by the encoding.</summary>
        /// <param name="v">The ulong to encode. It must be in the range [0..2^62 - 1].</param>
        public void EncodeVarUInt62(ulong v)
        {
            int encodedSizeExponent = GetVarUInt62EncodedSizeExponent(v);
            v <<= 2;
            v |= (uint)encodedSizeExponent;

            Span<byte> data = _bufferWriter.GetSpan(sizeof(ulong));
            MemoryMarshal.Write(data, ref v);
            Advance(1 << encodedSizeExponent);
        }

        // Encode methods for constructed types

        /// <summary>Encodes a nullable proxy.</summary>
        /// <param name="bitSequenceWriter">The bit sequence writer.</param>
        /// <param name="proxy">The proxy to encode, or null.</param>
        public void EncodeNullableProxy(ref BitSequenceWriter bitSequenceWriter, Proxy? proxy)
        {
            if (Encoding == SliceEncoding.Slice1)
            {
                if (proxy != null)
                {
                    EncodeProxy(proxy);
                }
                else
                {
                    Identity.Empty.Encode(ref this);
                }
            }
            else
            {
                bitSequenceWriter.Write(proxy != null);
                if (proxy != null)
                {
                    EncodeProxy(proxy);
                }
            }
        }

        /// <summary>Encodes a non-null proxy.</summary>
        /// <param name="proxy">The proxy to encode.</param>
        public void EncodeProxy(Proxy proxy)
        {
            if (Encoding == SliceEncoding.Slice1)
            {
                this.EncodeIdentityPath(proxy.Path);
                const byte encodingMajor = 1;
                const byte encodingMinor = 1;

                var proxyData = new ProxyData(
                    proxy.Fragment,
                    InvocationMode.Twoway,
                    secure: false,
                    protocolMajor: proxy.Protocol.ToByte(),
                    protocolMinor: 0,
                    encodingMajor,
                    encodingMinor);
                proxyData.Encode(ref this);

                if (proxy.Endpoint is Endpoint endpoint)
                {
                    EncodeSize(1 + proxy.AltEndpoints.Count); // endpoint count
                    EncodeEndpoint(endpoint);
                    foreach (Endpoint altEndpoint in proxy.AltEndpoints)
                    {
                        EncodeEndpoint(altEndpoint);
                    }
                }
                else
                {
                    EncodeSize(0); // 0 endpoints
                    int maxCount = proxy.Params.TryGetValue("adapter-id", out string? adapterId) ? 1 : 0;

                    if (proxy.Params.Count > maxCount)
                    {
                        throw new NotSupportedException(
                            "cannot encode proxy with parameter other than adapter-id using Slice1");
                    }
                    EncodeString(adapterId ?? "");
                }
            }
            else
            {
                EncodeString(proxy.ToString()); // a URI or an absolute path
            }
        }

        /// <summary>Encodes a dispatch exception as a Slice1 system exception.</summary>
        /// <param name="v">The dispatch exception to encode.</param>
        /// <param name="path">The path to include in some system exceptions.</param>
        /// <param name="fragment">The fragment to include in some system exceptions.</param>
        /// <param name="operation">The operation to include in some system exceptions.</param>
        /// <remarks>A dispatch exception cannot be encoded directly with Slice1.</remarks>
        public void EncodeSystemException(DispatchException v, string path, string fragment, string operation)
        {
            Debug.Assert(Encoding == SliceEncoding.Slice1);

            DispatchErrorCode errorCode = v.ErrorCode;

            switch (errorCode)
            {
                case DispatchErrorCode.ServiceNotFound:
                case DispatchErrorCode.OperationNotFound:
                    this.EncodeReplyStatus(errorCode == DispatchErrorCode.ServiceNotFound ?
                        ReplyStatus.ObjectNotExistException : ReplyStatus.OperationNotExistException);

                    new RequestFailedExceptionData(path, fragment, operation).Encode(ref this);
                    break;

                default:
                    this.EncodeReplyStatus(ReplyStatus.UnknownException);
                    // We encode the error code in the message.
                    EncodeString($"[{((byte)errorCode).ToString(CultureInfo.InvariantCulture)}] {v.Message}");
                    break;
            }
        }

        // Other methods

        /// <summary>Computes the minimum number of bytes required to encode a long value using the Slice encoding
        /// variable-size encoded representation.</summary>
        /// <param name="value">The long value.</param>
        /// <returns>The minimum number of bytes required to encode <paramref name="value"/>. Can be 1, 2, 4 or 8.
        /// </returns>
        public static int GetVarInt62EncodedSize(long value) => 1 << GetVarInt62EncodedSizeExponent(value);

        /// <summary>Computes the minimum number of bytes required to encode a ulong value using the Slice encoding
        /// variable-size encoded representation.</summary>
        /// <param name="value">The ulong value.</param>
        /// <returns>The minimum number of bytes required to encode <paramref name="value"/>. Can be 1, 2, 4 or 8.
        /// </returns>
        public static int GetVarUInt62EncodedSize(ulong value) => 1 << GetVarUInt62EncodedSizeExponent(value);

        /// <summary>Encodes a var ulong into a span of bytes using a fixed number of bytes.</summary>
        /// <param name="value">The value to encode.</param>
        /// <param name="into">The destination byte buffer, which must be 1, 2, 4 or 8 bytes long.</param>
        public static void EncodeVarUInt62(ulong value, Span<byte> into)
        {
            int sizeLength = into.Length;
            Debug.Assert(sizeLength == 1 || sizeLength == 2 || sizeLength == 4 || sizeLength == 8);

            (uint encodedSizeExponent, long maxSize) = sizeLength switch
            {
                1 => (0x00u, 63), // 2^6 - 1
                2 => (0x01u, 16_383), // 2^14 - 1
                4 => (0x02u, 1_073_741_823), // 2^30 - 1
                _ => (0x03u, (long)VarUInt62MaxValue)
            };

            if (value > (ulong)maxSize)
            {
                throw new ArgumentOutOfRangeException(
                    nameof(value),
                    $"'{value}' cannot be encoded on {sizeLength} bytes");
            }

            Span<byte> ulongBuf = stackalloc byte[8];
            value <<= 2;

            value |= encodedSizeExponent;
            MemoryMarshal.Write(ulongBuf, ref value);
            ulongBuf[0..sizeLength].CopyTo(into);
        }

        /// <summary>Encodes a non-null tagged value. The number of bytes needed to encode the value is not known before
        /// encoding this value.</summary>
        /// <param name="tag">The tag. Must be either FSize or OVSize.</param>
        /// <param name="tagFormat">The tag format.</param>
        /// <param name="v">The value to encode.</param>
        /// <param name="encodeAction">The delegate that encodes the value after the tag header.</param>
        public void EncodeTagged<T>(
            int tag,
            TagFormat tagFormat,
            T v,
            EncodeAction<T> encodeAction) where T : notnull
        {
            if (Encoding == SliceEncoding.Slice1)
            {
                if (tagFormat == TagFormat.FSize)
                {
                    EncodeTaggedParamHeader(tag, tagFormat);
                    Span<byte> placeholder = GetPlaceholderSpan(4);
                    int startPos = EncodedByteCount;
                    encodeAction(ref this, v);

                    // We don't include the size-length in the size we encode.
                    EncodeInt32(EncodedByteCount - startPos, placeholder);
                }
                else
                {
                    // A VSize where the size is optimized out. Used here for strings (and only strings) because we cannot
                    // easily compute the number of UTF-8 bytes in a C# string before encoding it.
                    Debug.Assert(tagFormat == TagFormat.OVSize);

                    EncodeTaggedParamHeader(tag, TagFormat.VSize);
                    encodeAction(ref this, v);
                }
            }
            else
            {
                EncodeVarInt32(tag); // the key
                Span<byte> sizePlaceholder = GetPlaceholderSpan(4);
                int startPos = EncodedByteCount;
                encodeAction(ref this, v);
                EncodeVarUInt62((ulong)(EncodedByteCount - startPos), sizePlaceholder);
            }
        }

        /// <summary>Encodes a non-null tagged value. The number of bytes needed to encode the value is known before
        /// encoding the value.</summary>
        /// <param name="tag">The tag.</param>
        /// <param name="tagFormat">The tag format. Can have any value except FSize.</param>
        /// <param name="size">The number of bytes needed to encode the value.</param>
        /// <param name="v">The value to encode.</param>
        /// <param name="encodeAction">The delegate that encodes the value after the tag header.</param>
        public void EncodeTagged<T>(
            int tag,
            TagFormat tagFormat,
            int size,
            T v,
            EncodeAction<T> encodeAction) where T : notnull
        {
            int startPos;

            if (Encoding == SliceEncoding.Slice1)
            {
                Debug.Assert(tagFormat != TagFormat.FSize);
                Debug.Assert(size > 0);

                bool encodeSize = tagFormat == TagFormat.VSize;

                tagFormat = tagFormat switch
                {
                    TagFormat.VInt => size switch
                    {
                        1 => TagFormat.F1,
                        2 => TagFormat.F2,
                        4 => TagFormat.F4,
                        8 => TagFormat.F8,
                        _ => throw new ArgumentException($"invalid value for size: {size}", nameof(size))
                    },

                    TagFormat.OVSize => TagFormat.VSize, // size encoding is optimized out

                    _ => tagFormat
                };

                EncodeTaggedParamHeader(tag, tagFormat);

                if (encodeSize)
                {
                    EncodeSize(size);
                }

                startPos = EncodedByteCount;
                encodeAction(ref this, v);
            }
            else
            {
                EncodeVarInt32(tag); // the key
                EncodeSize(size);
                startPos = EncodedByteCount;
                encodeAction(ref this, v);
            }

            int actualSize = EncodedByteCount - startPos;
            if (actualSize != size)
            {
                throw new ArgumentException($"value of size ({size}) does not match encoded size ({actualSize})",
                                            nameof(size));
            }
        }

        /// <summary>Allocates a new bit sequence in the underlying buffer(s) and returns a writer for this bit
        /// sequence.</summary>
        /// <param name="bitSequenceSize">The minimum number of bits in the bit sequence.</param>
        /// <returns>The bit sequence writer.</returns>
        public BitSequenceWriter GetBitSequenceWriter(int bitSequenceSize)
        {
            if (Encoding == SliceEncoding.Slice1)
            {
                return default;
            }
            else
            {
                if (bitSequenceSize <= 0)
                {
                    throw new ArgumentOutOfRangeException(
                        nameof(bitSequenceSize),
                        $"{nameof(bitSequenceSize)} must be greater than 0");
                }

                int remaining = (bitSequenceSize >> 3) + ((bitSequenceSize & 0x07) != 0 ? 1 : 0); // size in bytes

                Span<byte> firstSpan = _bufferWriter.GetSpan();
                Span<byte> secondSpan = default;

                // We only create this additionalMemory list in the rare situation where 2 spans are not sufficient.
                List<Memory<byte>>? additionalMemory = null;

                if (firstSpan.Length >= remaining)
                {
                    firstSpan = firstSpan[0..remaining];
                    Advance(remaining);
                }
                else
                {
                    Advance(firstSpan.Length);
                    remaining -= firstSpan.Length;

                    secondSpan = _bufferWriter.GetSpan();
                    if (secondSpan.Length >= remaining)
                    {
                        secondSpan = secondSpan[0..remaining];
                        Advance(remaining);
                    }
                    else
                    {
                        Advance(secondSpan.Length);
                        remaining -= secondSpan.Length;
                        additionalMemory = new List<Memory<byte>>();

                        do
                        {
                            Memory<byte> memory = _bufferWriter.GetMemory();
                            if (memory.Length >= remaining)
                            {
                                additionalMemory.Add(memory[0..remaining]);
                                Advance(remaining);
                                remaining = 0;
                            }
                            else
                            {
                                additionalMemory.Add(memory);
                                Advance(memory.Length);
                                remaining -= memory.Length;
                            }
                        } while (remaining > 0);
                    }
                }

                return new BitSequenceWriter(firstSpan, secondSpan, additionalMemory);
            }
        }

        /// <summary>Gets a placeholder to be filled-in later.</summary>
        /// <param name="size">The size of the placeholder, typically a small number like 4.</param>
        /// <returns>A buffer of length <paramref name="size"/>.</returns>
        /// <remarks>We make the assumption the underlying buffer writer allows rewriting memory it provided even after
        /// successive calls to GetMemory/GetSpan and Advance.</remarks>
        public Span<byte> GetPlaceholderSpan(int size)
        {
            Debug.Assert(size > 0);
            Span<byte> placeholder = _bufferWriter.GetSpan(size)[0..size];
            Advance(size);
            return placeholder;
        }

        /// <summary>Computes the minimum number of bytes needed to encode a variable-length size.</summary>
        /// <param name="size">The size.</param>
        /// <returns>The minimum number of bytes.</returns>
        public int GetSizeLength(int size) => Encoding == SliceEncoding.Slice1 ?
            (size < 255 ? 1 : 5) : GetVarUInt62EncodedSize(checked((ulong)size));

        /// <summary>Copies a span of bytes to the underlying buffer writer.</summary>
        /// <param name="span">The span to copy.</param>
        public void WriteByteSpan(ReadOnlySpan<byte> span)
        {
            _bufferWriter.Write(span);
            EncodedByteCount += span.Length;
        }

        internal SliceEncoder(IBufferWriter<byte> bufferWriter, SliceEncoding encoding, FormatType classFormat = default)
            : this()
        {
            Encoding = encoding;
            _bufferWriter = bufferWriter;
            _classContext = new ClassContext(classFormat);
        }

        internal static void EncodeInt32(int v, Span<byte> into) => MemoryMarshal.Write(into, ref v);

        /// <summary>Encodes a fixed-size numeric value.</summary>
        /// <param name="v">The numeric value to encode.</param>
        internal void EncodeFixedSizeNumeric<T>(T v) where T : struct
        {
            int elementSize = Unsafe.SizeOf<T>();
            Span<byte> data = _bufferWriter.GetSpan(elementSize)[0..elementSize];
            MemoryMarshal.Write(data, ref v);
            Advance(elementSize);
        }

        /// <summary>Gets a placeholder to be filled-in later.</summary>
        /// <param name="size">The size of the placeholder, typically a small number like 4.</param>
        /// <returns>A buffer of length <paramref name="size"/>.</returns>
        /// <remarks>We make the assumption the underlying buffer writer allows rewriting memory it provided even after
        /// successive calls to GetMemory/GetSpan and Advance.</remarks>
        internal Memory<byte> GetPlaceholderMemory(int size)
        {
            Debug.Assert(size > 0);
            Memory<byte> placeholder = _bufferWriter.GetMemory(size)[0..size];
            Advance(size);
            return placeholder;
        }

        /// <summary>Gets the minimum number of bytes needed to encode a long value with the varint62 encoding as an
        /// exponent of 2.</summary>
        /// <param name="value">The value to encode.</param>
        /// <returns>N where 2^N is the number of bytes needed to encode value with IceRPC's varint62 encoding.</returns>
        private static int GetVarInt62EncodedSizeExponent(long value)
        {
            if (value < VarInt62MinValue || value > VarInt62MaxValue)
            {
                throw new ArgumentOutOfRangeException(nameof(value), $"varint62 value '{value}' is out of range");
            }

            return (value << 2) switch
            {
                long b when b >= sbyte.MinValue && b <= sbyte.MaxValue => 0,
                long s when s >= short.MinValue && s <= short.MaxValue => 1,
                long i when i >= int.MinValue && i <= int.MaxValue => 2,
                _ => 3
            };
        }

        /// <summary>Gets the mimimum number of bytes needed to encode a long value with the varulong encoding as an
        /// exponent of 2.</summary>
        /// <param name="value">The value to encode.</param>
        /// <returns>N where 2^N is the number of bytes needed to encode value with varulong encoding.</returns>
        private static int GetVarUInt62EncodedSizeExponent(ulong value)
        {
            if (value > VarUInt62MaxValue)
            {
                throw new ArgumentOutOfRangeException(nameof(value), $"varulong value '{value}' is out of range");
            }

            return (value << 2) switch
            {
                ulong b when b <= byte.MaxValue => 0,
                ulong s when s <= ushort.MaxValue => 1,
                ulong i when i <= uint.MaxValue => 2,
                _ => 3
            };
        }

        private void Advance(int count)
        {
            _bufferWriter.Advance(count);
            EncodedByteCount += count;
        }

        /// <summary>Encodes an endpoint in a nested encapsulation (Slice1 only).</summary>
        /// <param name="endpoint">The endpoint to encode.</param>
        private void EncodeEndpoint(Endpoint endpoint)
        {
            Debug.Assert(Encoding == SliceEncoding.Slice1);

            // If there is no transport parameter, we default to TCP.
            if (!endpoint.Params.TryGetValue("transport", out string? transport))
            {
                transport = TransportNames.Tcp;
            }

            // The Slice1 encoding of ice endpoints is transport-specific, and hard-coded here. The preferred and
            // fallback encoding for new transports is TransportCode.Uri.

            if (endpoint.Protocol == Protocol.Ice && transport == TransportNames.Opaque)
            {
                // Opaque endpoint encoding

                (TransportCode transportCode, byte encodingMajor, byte encodingMinor, ReadOnlyMemory<byte> bytes) =
                    endpoint.ParseOpaqueParams();

                this.EncodeTransportCode(transportCode);
                EncodeInt32(4 + 2 + bytes.Length); // encapsulation size includes size-length and 2 bytes for encoding
                EncodeUInt8(encodingMajor);
                EncodeUInt8(encodingMinor);
                WriteByteSpan(bytes.Span);
            }
            else
            {
                TransportCode transportCode = endpoint.Protocol == Protocol.Ice ?
                    transport switch
                    {
                        TransportNames.Ssl => TransportCode.Ssl,
                        TransportNames.Tcp => TransportCode.Tcp,
                        _ => TransportCode.Uri
                    } :
                    TransportCode.Uri;

                this.EncodeTransportCode(transportCode);

                int startPos = EncodedByteCount; // size includes size-length
                Span<byte> sizePlaceholder = GetPlaceholderSpan(4); // encapsulation size
                EncodeUInt8(1); // encoding version major
                EncodeUInt8(1); // encoding version minor

                switch (transportCode)
                {
                    case TransportCode.Tcp:
                    case TransportCode.Ssl:
                        EncodeString(endpoint.Host);
<<<<<<< HEAD
                        EncodeInt(endpoint.Port);
                        int timeout = endpoint.Params.TryGetValue("t", out string? timeoutValue) ?
                            timeoutValue == "infinite" ? -1 : int.Parse(timeoutValue, CultureInfo.InvariantCulture) :
                            DefaultTcpTimeout;
                        EncodeInt(timeout);
                        EncodeBool(endpoint.Params.ContainsKey("z"));
=======
                        EncodeInt32(endpoint.Port);
                        EncodeInt32(timeout);
                        EncodeBool(compress);
>>>>>>> b3ed7e4f
                        break;

                    default:
                        Debug.Assert(transportCode == TransportCode.Uri);
                        EncodeString(endpoint.ToString());
                        break;
                }

                EncodeInt32(EncodedByteCount - startPos, sizePlaceholder);
            }
        }

        /// <summary>Encodes the header for a tagged parameter or data member. Slice1 only.</summary>
        /// <param name="tag">The numeric tag associated with the parameter or data member.</param>
        /// <param name="format">The tag format.</param>
        private void EncodeTaggedParamHeader(int tag, TagFormat format)
        {
            Debug.Assert(Encoding == SliceEncoding.Slice1);
            Debug.Assert(format != TagFormat.VInt && format != TagFormat.OVSize); // VInt/OVSize cannot be encoded

            int v = (int)format;
            if (tag < 30)
            {
                v |= tag << 3;
                EncodeUInt8((byte)v);
            }
            else
            {
                v |= 0x0F0; // tag = 30
                EncodeUInt8((byte)v);
                EncodeSize(tag);
            }

            if (_classContext.Current.InstanceType != InstanceType.None)
            {
                _classContext.Current.SliceFlags |= SliceFlags.HasTaggedMembers;
            }
        }
    }
}<|MERGE_RESOLUTION|>--- conflicted
+++ resolved
@@ -24,20 +24,13 @@
         /// <summary>The Slice encoding of this encoder.</summary>
         public SliceEncoding Encoding { get; }
 
-<<<<<<< HEAD
         /// <summary>The default timeout value for tcp/ssl endpoints with Slice1.</summary>
         internal const int DefaultTcpTimeout = 60_000; // 60s
 
-        internal const long VarLongMinValue = -2_305_843_009_213_693_952; // -2^61
-        internal const long VarLongMaxValue = 2_305_843_009_213_693_951; // 2^61 - 1
-        internal const ulong VarULongMinValue = 0;
-        internal const ulong VarULongMaxValue = 4_611_686_018_427_387_903; // 2^62 - 1
-=======
         internal const long VarInt62MinValue = -2_305_843_009_213_693_952; // -2^61
         internal const long VarInt62MaxValue = 2_305_843_009_213_693_951; // 2^61 - 1
         internal const ulong VarUInt62MinValue = 0;
         internal const ulong VarUInt62MaxValue = 4_611_686_018_427_387_903; // 2^62 - 1
->>>>>>> b3ed7e4f
 
         private static readonly UTF8Encoding _utf8 =
             new(encoderShouldEmitUTF8Identifier: false, throwOnInvalidBytes: true); // no BOM
@@ -720,18 +713,12 @@
                     case TransportCode.Tcp:
                     case TransportCode.Ssl:
                         EncodeString(endpoint.Host);
-<<<<<<< HEAD
-                        EncodeInt(endpoint.Port);
+                        EncodeInt32(endpoint.Port);
                         int timeout = endpoint.Params.TryGetValue("t", out string? timeoutValue) ?
                             timeoutValue == "infinite" ? -1 : int.Parse(timeoutValue, CultureInfo.InvariantCulture) :
                             DefaultTcpTimeout;
-                        EncodeInt(timeout);
+                        EncodeInt32(timeout);
                         EncodeBool(endpoint.Params.ContainsKey("z"));
-=======
-                        EncodeInt32(endpoint.Port);
-                        EncodeInt32(timeout);
-                        EncodeBool(compress);
->>>>>>> b3ed7e4f
                         break;
 
                     default:
