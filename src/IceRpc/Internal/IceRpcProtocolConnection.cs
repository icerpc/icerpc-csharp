// Copyright (c) ZeroC, Inc. All rights reserved.

<<<<<<< HEAD
using IceRpc.Configure;
=======
>>>>>>> e3f904ba
using IceRpc.Slice;
using IceRpc.Slice.Internal;
using IceRpc.Transports;
using System.Buffers;
using System.Collections.Immutable;
using System.Diagnostics;
using System.IO.Pipelines;

namespace IceRpc.Internal
{
    internal sealed class IceRpcProtocolConnection : IProtocolConnection
    {
        public bool HasDispatchesInProgress
        {
            get
            {
                lock (_mutex)
                {
                    return _cancelDispatchSources.Count > 0;
                }
            }
        }

        public bool HasInvocationsInProgress
        {
            get
            {
                lock (_mutex)
                {
                    return _invocationCount > 0;
                }
            }
        }

        public TimeSpan LastActivity => _networkConnection.LastActivity;

        public Action<string>? PeerShutdownInitiated { get; set; }

        public Protocol Protocol => Protocol.IceRpc;

        private IMultiplexedStream? _controlStream;
        private readonly HashSet<CancellationTokenSource> _cancelDispatchSources = new();
        private readonly AsyncSemaphore _controlStreamSemaphore = new(1, 1);
        private readonly IDispatcher _dispatcher;

        // The number of bytes we need to encode a size up to _maxRemoteHeaderSize. It's 2 for DefaultMaxHeaderSize.
        private int _headerSizeLength = 2;
        private int _invocationCount;
        private bool _isDisposed;
        private bool _isShuttingDown;
        private long _lastRemoteBidirectionalStreamId = -1;
        // TODO: to we really need to keep track of this since we don't keep track of one-way requests?
        private long _lastRemoteUnidirectionalStreamId = -1;
        private readonly int _maxLocalHeaderSize;
        private int _maxRemoteHeaderSize = ConnectionOptions.DefaultMaxIceRpcHeaderSize;
        private readonly object _mutex = new();
        private readonly IMultiplexedNetworkConnection _networkConnection;
        private IMultiplexedStream? _remoteControlStream;

        private readonly HashSet<IMultiplexedStream> _streams = new();

        private readonly TaskCompletionSource _streamsCompleted =
            new(TaskCreationOptions.RunContinuationsAsynchronously);

        private TaskCompletionSource<IceRpcGoAway>? _waitForGoAwayFrame;

        public void Abort(Exception exception)
        {
            lock (_mutex)
            {
                if (_isDisposed)
                {
                    return;
                }
                _isDisposed = true;
            }

            _networkConnection.Abort(exception);

            _ = AbortCoreAsync();

            async Task AbortCoreAsync()
            {
                Debug.Assert(_controlStream != null && _remoteControlStream != null);

                var exception = new ConnectionClosedException();

                // Wait for operations on the control stream to complete to make sure it's safe to complete the control
                // stream output.
                await _controlStreamSemaphore.CompleteAndWaitAsync(exception).ConfigureAwait(false);

                await _controlStream.Output.CompleteAsync(exception).ConfigureAwait(false);
                await _remoteControlStream.Input.CompleteAsync(exception).ConfigureAwait(false);

                if (_waitForGoAwayFrame != null)
                {
                    await _waitForGoAwayFrame.Task.ConfigureAwait(false);
                }
            }
        }

        public async Task AcceptRequestsAsync(IConnection connection)
        {
            while (true)
            {
                // Accepts a new stream.
                IMultiplexedStream stream;
                try
                {
                    stream = await _networkConnection.AcceptStreamAsync(default).ConfigureAwait(false);
                }
                catch (ConnectionClosedException)
                {
                    // The peer closed the connection following graceful shutdown, we can just return.
                    return;
                }

                PipeReader? fieldsPipeReader = null;

                try
                {
                    ReadResult readResult = await stream.Input.ReadSegmentAsync(
                        SliceEncoding.Slice2,
                        _maxLocalHeaderSize,
                        CancellationToken.None).ConfigureAwait(false);

                    if (readResult.Buffer.IsEmpty)
                    {
                        throw new InvalidDataException("received icerpc request with empty header");
                    }

                    CancellationTokenSource? cancelDispatchSource = null;

                    lock (_mutex)
                    {
                        if (_isShuttingDown)
                        {
                            throw IceRpcStreamError.ConnectionShutdownByPeer.ToException();
                        }
                        else if (_isDisposed)
                        {
                            throw new ConnectionClosedException();
                        }
                        else
                        {
                            cancelDispatchSource = new();
                            _cancelDispatchSources.Add(cancelDispatchSource);

                            if (stream.IsBidirectional)
                            {
                                _lastRemoteBidirectionalStreamId = stream.Id;
                            }
                            else
                            {
                                _lastRemoteUnidirectionalStreamId = stream.Id;
                            }

                            _streams.Add(stream);

                            stream.OnShutdown(() =>
                            {
                                lock (_mutex)
                                {
                                    _streams.Remove(stream);

                                    // If no more streams and shutting down, we can set the _streamsCompleted task
                                    // completion source as completed to allow shutdown to progress.
                                    if (_isShuttingDown && _streams.Count == 0)
                                    {
                                        _streamsCompleted.SetResult();
                                    }

                                    _cancelDispatchSources.Remove(cancelDispatchSource);
                                }

                                // If the stream is shutdown because the connection is aborted, make sure to cancel
                                // the dispatch.
                                if (_isDisposed)
                                {
                                    cancelDispatchSource.Cancel();
                                }

                                cancelDispatchSource.Dispose();
                            });
                        }
                    }

                    (IceRpcRequestHeader header, IDictionary<RequestFieldKey, ReadOnlySequence<byte>> fields, fieldsPipeReader) =
                        DecodeHeader(readResult.Buffer);
                    stream.Input.AdvanceTo(readResult.Buffer.End);

                    var request = new IncomingRequest(connection)
                    {
                        Fields = fields,
                        IsOneway = !stream.IsBidirectional,
                        Operation = header.Operation,
                        Path = header.Path,
                        Payload = stream.Input
                    };

                    Debug.Assert(cancelDispatchSource != null);
                    _ = Task.Run(() => DispatchRequestAsync(
                        request,
                        stream,
                        fieldsPipeReader,
                        cancelDispatchSource));
                }
                catch (Exception exception)
                {
                    if (fieldsPipeReader != null)
                    {
                        await fieldsPipeReader.CompleteAsync().ConfigureAwait(false);
                    }
                    await stream.Input.CompleteAsync(exception).ConfigureAwait(false);
                    if (stream.IsBidirectional)
                    {
                        await stream.Output.CompleteAsync(exception).ConfigureAwait(false);
                    }

                    if (exception is MultiplexedStreamAbortedException streamAbortedException)
                    {
                        // The stream can be aborted if the invocation is canceled. It's not a fatal connection error,
                        // we can continue accepting new requests.
                        continue; // while (true)
                    }
                    else
                    {
                        throw;
                    }
                }
            }

            async Task DispatchRequestAsync(
                IncomingRequest request,
                IMultiplexedStream stream,
                PipeReader? fieldsPipeReader,
                CancellationTokenSource cancelDispatchSource)
            {
                // If the peer input pipe reader is completed while the request is being dispatched, we cancel the
                // dispatch. There's no point in continuing the dispatch if the peer is no longer interested in the
                // response.
                stream.OnPeerInputCompleted(() =>
                {
                    try
                    {
                        cancelDispatchSource.Cancel();
                    }
                    catch (ObjectDisposedException)
                    {
                        // Expected if already disposed.
                    }
                });

                OutgoingResponse response;
                try
                {
                    response = await _dispatcher.DispatchAsync(
                        request,
                        cancelDispatchSource.Token).ConfigureAwait(false);

                    if (response != request.Response)
                    {
                        throw new InvalidOperationException(
                            "the dispatcher did not return the last response created for this request");
                    }
                }
                catch (Exception exception)
                {
                    // If we catch an exception, we return a failure response with a Slice-encoded payload.

                    if (exception is OperationCanceledException || exception is MultiplexedStreamAbortedException)
                    {
                        await stream.Output.CompleteAsync(
                            IceRpcStreamError.DispatchCanceled.ToException()).ConfigureAwait(false);

                        // We're done since the completion of the stream Output pipe writer aborted the stream or the
                        // stream was already aborted.
                        request.Complete();
                        return;
                    }

                    if (exception is not RemoteException remoteException || remoteException.ConvertToUnhandled)
                    {
                        remoteException = new DispatchException(
                            message: null,
                            exception is InvalidDataException ?
                                DispatchErrorCode.InvalidData : DispatchErrorCode.UnhandledException,
                            exception);
                    }

                    // Attempt to encode this exception. If the encoding fails, we encode a DispatchException.
                    PipeReader responsePayload;
                    try
                    {
                        responsePayload = CreateExceptionPayload(request, remoteException);
                    }
                    catch (Exception encodeException)
                    {
                        // This should be extremely rare. For example, a middleware throwing a Slice1-only remote
                        // exception.
                        responsePayload = CreateExceptionPayload(
                            request,
                            new DispatchException(
                                message: null,
                                DispatchErrorCode.UnhandledException,
                                encodeException));
                    }
                    response = new OutgoingResponse(request)
                    {
                        Payload = responsePayload,
                        ResultType = ResultType.Failure
                    };

                    // Encode the retry policy into the fields of the new response.
                    if (remoteException.RetryPolicy != RetryPolicy.NoRetry)
                    {
                        RetryPolicy retryPolicy = remoteException.RetryPolicy;
                        response.Fields = response.Fields.With(
                            ResponseFieldKey.RetryPolicy,
                            (ref SliceEncoder encoder) => retryPolicy.Encode(ref encoder));
                    }

                    static PipeReader CreateExceptionPayload(IncomingRequest request, RemoteException exception)
                    {
                        ISliceEncodeFeature encodeFeature = request.Features.Get<ISliceEncodeFeature>() ??
                                SliceEncodeFeature.Default;

                        var pipe = new Pipe(encodeFeature.PipeOptions);

                        var encoder = new SliceEncoder(pipe.Writer, SliceEncoding.Slice2);
                        Span<byte> sizePlaceholder = encoder.GetPlaceholderSpan(4);
                        int startPos = encoder.EncodedByteCount;

                        // EncodeTrait throws for a Slice1-only exception.
                        exception.EncodeTrait(ref encoder);
                        SliceEncoder.EncodeVarUInt62((ulong)(encoder.EncodedByteCount - startPos), sizePlaceholder);
                        pipe.Writer.Complete(); // flush to reader and sets Is[Writer]Completed to true.
                        return pipe.Reader;
                    }
                }
                finally
                {
                    if (fieldsPipeReader != null)
                    {
                        await fieldsPipeReader.CompleteAsync().ConfigureAwait(false);

                        // The field values are now invalid - they point to potentially recycled and reused memory. We
                        // replace Fields by an empty dictionary to prevent accidental access to this reused memory.
                        request.Fields = ImmutableDictionary<RequestFieldKey, ReadOnlySequence<byte>>.Empty;
                    }

                    // Even when the code above throws an exception, we catch it and send a response. So we never want
                    // to give an exception to CompleteAsync when completing the incoming payload.
                    await request.Payload.CompleteAsync().ConfigureAwait(false);
                }

                if (request.IsOneway)
                {
                    request.Complete();
                    return;
                }

                try
                {
                    EncodeHeader();

                    // SendPayloadAsync takes care of the completion of the response payload, payload stream and stream
                    // output.
                    await SendPayloadAsync(response, stream, CancellationToken.None).ConfigureAwait(false);
                    request.Complete();
                }
                catch (Exception exception)
                {
                    request.Complete(exception);
                    await stream.Output.CompleteAsync(exception).ConfigureAwait(false);
                }

                void EncodeHeader()
                {
                    var encoder = new SliceEncoder(stream.Output, SliceEncoding.Slice2);

                    // Write the IceRpc response header.
                    Span<byte> sizePlaceholder = encoder.GetPlaceholderSpan(_headerSizeLength);
                    int headerStartPos = encoder.EncodedByteCount;

                    new IceRpcResponseHeader(response.ResultType).Encode(ref encoder);

                    encoder.EncodeDictionary(
                        response.Fields,
                        (ref SliceEncoder encoder, ResponseFieldKey key) => encoder.EncodeResponseFieldKey(key),
                        (ref SliceEncoder encoder, OutgoingFieldValue value) =>
                            value.Encode(ref encoder, _headerSizeLength));

                    // We're done with the header encoding, write the header size.
                    int headerSize = encoder.EncodedByteCount - headerStartPos;
                    CheckRemoteHeaderSize(headerSize);
                    SliceEncoder.EncodeVarUInt62((uint)headerSize, sizePlaceholder);
                }
            }

            static (IceRpcRequestHeader, IDictionary<RequestFieldKey, ReadOnlySequence<byte>>, PipeReader?) DecodeHeader(
                ReadOnlySequence<byte> buffer)
            {
                var decoder = new SliceDecoder(buffer, SliceEncoding.Slice2);
                var header = new IceRpcRequestHeader(ref decoder);
                (IDictionary<RequestFieldKey, ReadOnlySequence<byte>> fields, PipeReader? pipeReader) =
                    DecodeFieldDictionary(ref decoder, (ref SliceDecoder decoder) => decoder.DecodeRequestFieldKey());

                return (header, fields, pipeReader);
            }
        }

        public void Dispose() => Abort(new ConnectionClosedException());

        public bool HasCompatibleParams(Endpoint remoteEndpoint) =>
            _networkConnection.HasCompatibleParams(remoteEndpoint);

        public async Task<IncomingResponse> InvokeAsync(
            OutgoingRequest request,
            IConnection connection,
            CancellationToken cancel)
        {
            IMultiplexedStream? stream = null;
            try
            {
                if (request.Proxy.Fragment.Length > 0)
                {
                    throw new NotSupportedException("the icerpc protocol does not support fragments");
                }

                // Create the stream.
                stream = _networkConnection.CreateStream(bidirectional: !request.IsOneway);

                // Keep track of the invocation for the shutdown logic.
                if (!request.IsOneway || request.PayloadStream != null)
                {
                    lock (_mutex)
                    {
                        if (_isShuttingDown || _isDisposed)
                        {
                            throw new ConnectionClosedException();
                        }
                        else
                        {
                            _streams.Add(stream);
                            ++_invocationCount;

                            stream.OnShutdown(() =>
                            {
                                lock (_mutex)
                                {
                                    --_invocationCount;

                                    _streams.Remove(stream);

                                    // If no more streams and shutting down, we can set the _streamsCompleted task
                                    // completion source as completed to allow shutdown to progress.
                                    if (_isShuttingDown && _streams.Count == 0)
                                    {
                                        _streamsCompleted.SetResult();
                                    }
                                }
                            });
                        }
                    }
                }

                EncodeHeader(stream.Output);

                // SendPayloadAsync takes care of the completion of the stream output.
                await SendPayloadAsync(request, stream, cancel).ConfigureAwait(false);
            }
            catch (Exception exception)
            {
                if (stream != null)
                {
                    await stream.Output.CompleteAsync(exception).ConfigureAwait(false);
                    if (stream.IsBidirectional)
                    {
                        await stream.Input.CompleteAsync(exception).ConfigureAwait(false);
                    }
                }

                if (exception is MultiplexedStreamAbortedException streamAbortedException)
                {
                    if (streamAbortedException.ErrorKind == MultiplexedStreamErrorKind.Protocol)
                    {
                        throw streamAbortedException.ToIceRpcException();
                    }
                    else
                    {
                        throw new ConnectionLostException(exception);
                    }
                }
                else
                {
                    // TODO: Should we wrap unexpected exceptions with ConnectionLostException?
                    throw;
                }
            }

            request.IsSent = true;

            if (request.IsOneway)
            {
                return new IncomingResponse(request, connection);
            }

            Debug.Assert(stream != null);
            try
            {
                ReadResult readResult = await stream.Input.ReadSegmentAsync(
                    SliceEncoding.Slice2,
                    _maxLocalHeaderSize,
                    cancel).ConfigureAwait(false);

                // Nothing cancels the stream input pipe reader.
                Debug.Assert(!readResult.IsCanceled);

                if (readResult.Buffer.IsEmpty)
                {
                    throw new InvalidDataException($"received icerpc response with empty header");
                }

                (IceRpcResponseHeader header, IDictionary<ResponseFieldKey, ReadOnlySequence<byte>> fields, PipeReader? fieldsPipeReader) =
                    DecodeHeader(readResult.Buffer);
                stream.Input.AdvanceTo(readResult.Buffer.End);

                return new IncomingResponse(request, connection, fields, fieldsPipeReader)
                {
                    Payload = stream.Input,
                    ResultType = header.ResultType
                };
            }
            catch (OperationCanceledException)
            {
                // Notify the peer that we give up on receiving the response. The peer will cancel the dispatch upon
                // receiving this notification.
                await stream.Input.CompleteAsync(
                    IceRpcStreamError.InvocationCanceled.ToException()).ConfigureAwait(false);
                throw;
            }
            catch (Exception exception)
            {
                await stream.Input.CompleteAsync(exception).ConfigureAwait(false);

                if (exception is MultiplexedStreamAbortedException streamAbortedException)
                {
                    if (streamAbortedException.ErrorKind == MultiplexedStreamErrorKind.Protocol)
                    {
                        throw streamAbortedException.ToIceRpcException();
                    }
                    else
                    {
                        throw new ConnectionLostException(exception);
                    }
                }
                else
                {
                    // TODO: Should we wrap unexpected exceptions with ConnectionLostException?
                    throw;
                }
            }

            void EncodeHeader(PipeWriter writer)
            {
                var encoder = new SliceEncoder(writer, SliceEncoding.Slice2);

                // Write the IceRpc request header.
                Span<byte> sizePlaceholder = encoder.GetPlaceholderSpan(_headerSizeLength);
                int headerStartPos = encoder.EncodedByteCount; // does not include the size

                var header = new IceRpcRequestHeader(request.Proxy.Path, request.Operation);

                header.Encode(ref encoder);

                encoder.EncodeDictionary(
                    request.Fields,
                    (ref SliceEncoder encoder, RequestFieldKey key) => encoder.EncodeRequestFieldKey(key),
                    (ref SliceEncoder encoder, OutgoingFieldValue value) =>
                        value.Encode(ref encoder, _headerSizeLength));

                // We're done with the header encoding, write the header size.
                int headerSize = encoder.EncodedByteCount - headerStartPos;
                CheckRemoteHeaderSize(headerSize);
                SliceEncoder.EncodeVarUInt62((uint)headerSize, sizePlaceholder);
            }

            static (IceRpcResponseHeader, IDictionary<ResponseFieldKey, ReadOnlySequence<byte>>, PipeReader?) DecodeHeader(
                ReadOnlySequence<byte> buffer)
            {
                var decoder = new SliceDecoder(buffer, SliceEncoding.Slice2);
                var header = new IceRpcResponseHeader(ref decoder);

                (IDictionary<ResponseFieldKey, ReadOnlySequence<byte>> fields, PipeReader? pipeReader) =
                    DecodeFieldDictionary(ref decoder, (ref SliceDecoder decoder) => decoder.DecodeResponseFieldKey());

                return (header, fields, pipeReader);
            }
        }

        public Task PingAsync(CancellationToken cancel) =>
            SendControlFrameAsync(IceRpcControlFrameType.Ping, encodeAction: null, cancel).AsTask();

        public async Task ShutdownAsync(string message, CancellationToken cancel)
        {
            if (_waitForGoAwayFrame == null)
            {
                throw new InvalidOperationException($"{nameof(ConnectAsync)} must be called first");
            }

            IceRpcGoAway? goAwayFrame = null;
            lock (_mutex)
            {
                // Mark the connection as shutting down to prevent further requests from being accepted. Shutdown might
                // already be initiated if both side initiated shutdown at the same time.
                if (!_isShuttingDown)
                {
                    _isShuttingDown = true;
                    if (_streams.Count == 0)
                    {
                        _streamsCompleted.SetResult();
                    }
                    goAwayFrame = new(_lastRemoteBidirectionalStreamId, _lastRemoteUnidirectionalStreamId, message);
                }
            }

            if (goAwayFrame != null)
            {
                // Send GoAway frame.
                await SendControlFrameAsync(
                    IceRpcControlFrameType.GoAway,
                    (ref SliceEncoder encoder) => goAwayFrame.Value.Encode(ref encoder),
                    CancellationToken.None).ConfigureAwait(false);
            }

            // If the shutdown is initiated locally, we wait for the peer to send back a GoAway frame. The task should
            // already be completed if the shutdown has been initiated by the peer.
            IceRpcGoAway peerGoAwayFrame = await _waitForGoAwayFrame.Task.ConfigureAwait(false);

            IEnumerable<IMultiplexedStream> invocations;
            lock (_mutex)
            {
                // Cancel the invocations that were not dispatched by the peer.
                invocations = _streams.Where(stream =>
                    !stream.IsRemote &&
                    (!stream.IsStarted || (stream.Id > (stream.IsBidirectional ?
                        peerGoAwayFrame.LastBidirectionalStreamId :
                        peerGoAwayFrame.LastUnidirectionalStreamId)))).ToArray();
            }

            // Abort streams for invocations that were not dispatched by the peer. The invocations will throw
            // ConnectionClosedException which is retryable.
            MultiplexedStreamAbortedException exception = IceRpcStreamError.ConnectionShutdownByPeer.ToException();
            foreach (IMultiplexedStream stream in invocations)
            {
                stream.Abort(exception);
            }

            // Wait for streams to complete.
            try
            {
                await _streamsCompleted.Task.WaitAsync(cancel).ConfigureAwait(false);
            }
            catch (OperationCanceledException)
            {
                // Cancel pending invocations and dispatches to speed up shutdown.

                IEnumerable<IMultiplexedStream> streams;
                IEnumerable<CancellationTokenSource> cancelDispatchSources;
                lock (_mutex)
                {
                    Debug.Assert(_isShuttingDown);
                    streams = _streams.ToArray();
                    cancelDispatchSources = _cancelDispatchSources.ToArray();
                }

                // Cancel pending dispatches.
                foreach (CancellationTokenSource cancelDispatchSource in cancelDispatchSources)
                {
                    try
                    {
                        cancelDispatchSource.Cancel();
                    }
                    catch (ObjectDisposedException)
                    {
                        // Ignore, the dispatch completed concurrently.
                    }
                }

                // Abort streams for invocations.
                exception = IceRpcStreamError.ConnectionShutdown.ToException();
                foreach (IMultiplexedStream stream in streams)
                {
                    if (!stream.IsRemote)
                    {
                        stream.Abort(exception);
                    }
                }

                // Wait again for streams to complete.
                await _streamsCompleted.Task.ConfigureAwait(false);
            }

            try
            {
                await _controlStreamSemaphore.EnterAsync(CancellationToken.None).ConfigureAwait(false);
                try
                {
                    await _controlStream!.Output.CompleteAsync().ConfigureAwait(false);
                    _ = await _remoteControlStream!.Input.ReadAsync(CancellationToken.None).ConfigureAwait(false);
                }
                finally
                {
                    _controlStreamSemaphore.Release();
                }

                await _networkConnection.ShutdownAsync(applicationErrorCode: 0, cancel).ConfigureAwait(false);
            }
            catch
            {
                // Ignore the connection got aborted concurrently.
            }
        }

        internal IceRpcProtocolConnection(IMultiplexedNetworkConnection networkConnection, ConnectionOptions options)
        {
            _networkConnection = networkConnection;
            _dispatcher = options.Dispatcher;
            _maxLocalHeaderSize = options.MaxIceRpcHeaderSize;
        }

        internal async Task ConnectAsync(CancellationToken cancel)
        {
            // Create the control stream and send the protocol Settings frame
            _controlStream = _networkConnection.CreateStream(false);

            var settings = new IceRpcSettings(
                _maxLocalHeaderSize == ConnectionOptions.DefaultMaxIceRpcHeaderSize ?
                    ImmutableDictionary<IceRpcSettingKey, ulong>.Empty :
                    new Dictionary<IceRpcSettingKey, ulong>
                    {
                        [IceRpcSettingKey.MaxHeaderSize] = (ulong)_maxLocalHeaderSize
                    });

            await SendControlFrameAsync(
                IceRpcControlFrameType.Settings,
                (ref SliceEncoder encoder) => settings.Encode(ref encoder),
                cancel).ConfigureAwait(false);

            // Wait for the remote control stream to be accepted and read the protocol Settings frame
            _remoteControlStream = await _networkConnection.AcceptStreamAsync(cancel).ConfigureAwait(false);

            await ReceiveControlFrameHeaderAsync(IceRpcControlFrameType.Settings, cancel).ConfigureAwait(false);
            await ReceiveSettingsFrameBody(cancel).ConfigureAwait(false);

            _waitForGoAwayFrame = new TaskCompletionSource<IceRpcGoAway>(
                TaskCreationOptions.RunContinuationsAsynchronously);

            // Start a task to wait to receive the go away frame to initiate shutdown.
            _ = Task.Run(() => WaitForGoAwayAsync(), CancellationToken.None);
        }

        private static (IDictionary<TKey, ReadOnlySequence<byte>>, PipeReader?) DecodeFieldDictionary<TKey>(
            ref SliceDecoder decoder,
            DecodeFunc<TKey> decodeKeyFunc) where TKey : struct
        {
            int count = decoder.DecodeSize();

            IDictionary<TKey, ReadOnlySequence<byte>> fields;
            PipeReader? pipeReader;
            if (count == 0)
            {
                fields = ImmutableDictionary<TKey, ReadOnlySequence<byte>>.Empty;
                pipeReader = null;
                decoder.CheckEndOfBuffer(skipTaggedParams: false);
            }
            else
            {
                // TODO: since this pipe is purely internal to the icerpc protocol implementation, it should be easy
                // to pool.
                var pipe = new Pipe();

                decoder.CopyTo(pipe.Writer);
                pipe.Writer.Complete();

                try
                {
                    _ = pipe.Reader.TryRead(out ReadResult readResult);
                    var fieldsDecoder = new SliceDecoder(readResult.Buffer, SliceEncoding.Slice2);

                    fields = fieldsDecoder.DecodeShallowFieldDictionary(count, decodeKeyFunc);
                    fieldsDecoder.CheckEndOfBuffer(skipTaggedParams: false);

                    pipe.Reader.AdvanceTo(readResult.Buffer.Start); // complete read without consuming anything

                    pipeReader = pipe.Reader;
                }
                catch
                {
                    pipe.Reader.Complete();
                    throw;
                }
            }

            // The caller is responsible for completing the pipe reader.
            return (fields, pipeReader);
        }

        private async ValueTask ReceiveControlFrameHeaderAsync(
            IceRpcControlFrameType expectedFrameType,
            CancellationToken cancel)
        {
            Debug.Assert(expectedFrameType != IceRpcControlFrameType.Ping);
            PipeReader input = _remoteControlStream!.Input;

            while (true)
            {
                ReadResult readResult = await input.ReadAsync(cancel).ConfigureAwait(false);
                if (readResult.IsCanceled)
                {
                    throw new OperationCanceledException();
                }
                if (readResult.Buffer.IsEmpty)
                {
                    throw new InvalidDataException("invalid empty control frame");
                }

                IceRpcControlFrameType frameType = readResult.Buffer.FirstSpan[0].AsIceRpcControlFrameType();
                input.AdvanceTo(readResult.Buffer.GetPosition(1));

                if (frameType == IceRpcControlFrameType.Ping)
                {
                    continue;
                }

                if (frameType != expectedFrameType)
                {
                    throw new InvalidDataException(
                       $"received frame type {frameType} but expected {expectedFrameType}");
                }
                else
                {
                    // Received expected frame type, returning.
                    break; // while
                }
            }
        }

        private async ValueTask ReceiveSettingsFrameBody(CancellationToken cancel)
        {
            // We are still in the single-threaded initialization at this point.

            PipeReader input = _remoteControlStream!.Input;
            ReadResult readResult = await input.ReadSegmentAsync(
                SliceEncoding.Slice2,
                _maxLocalHeaderSize,
                cancel).ConfigureAwait(false);
            if (readResult.IsCanceled)
            {
                throw new OperationCanceledException();
            }

            try
            {
                IceRpcSettings settings = SliceEncoding.Slice2.DecodeBuffer(
                    readResult.Buffer,
                    (ref SliceDecoder decoder) => new IceRpcSettings(ref decoder));

                if (settings.Value.TryGetValue(IceRpcSettingKey.MaxHeaderSize, out ulong value))
                {
                    // a varuint62 always fits in a long
                    _maxRemoteHeaderSize = ConnectionOptions.IceRpcCheckMaxHeaderSize((long)value);
                    _headerSizeLength = SliceEncoder.GetVarUInt62EncodedSize(value);
                }
                // all other settings are unknown and ignored
            }
            finally
            {
                input.AdvanceTo(readResult.Buffer.End);
            }
        }

        private async ValueTask<IceRpcGoAway> ReceiveGoAwayBodyAsync(CancellationToken cancel)
        {
            PipeReader input = _remoteControlStream!.Input;
            ReadResult readResult = await input.ReadSegmentAsync(
                SliceEncoding.Slice2,
                _maxLocalHeaderSize,
                cancel).ConfigureAwait(false);
            if (readResult.IsCanceled)
            {
                throw new OperationCanceledException();
            }

            try
            {
                return SliceEncoding.Slice2.DecodeBuffer(
                    readResult.Buffer,
                    (ref SliceDecoder decoder) => new IceRpcGoAway(ref decoder));
            }
            finally
            {
                input.AdvanceTo(readResult.Buffer.End);
            }
        }

        private async ValueTask<FlushResult> SendControlFrameAsync(
            IceRpcControlFrameType frameType,
            EncodeAction? encodeAction,
            CancellationToken cancel)
        {
            await _controlStreamSemaphore.EnterAsync(cancel).ConfigureAwait(false);
            try
            {
                PipeWriter output = _controlStream!.Output;
                output.GetSpan()[0] = (byte)frameType;
                output.Advance(1);

                if (encodeAction != null)
                {
                    EncodeFrame(output);
                }

                return await output.FlushAsync(cancel).ConfigureAwait(false);
            }
            finally
            {
                _controlStreamSemaphore.Release();
            }

            void EncodeFrame(IBufferWriter<byte> buffer)
            {
                var encoder = new SliceEncoder(buffer, SliceEncoding.Slice2);
                Span<byte> sizePlaceholder = encoder.GetPlaceholderSpan(_headerSizeLength);
                int startPos = encoder.EncodedByteCount; // does not include the size
                encodeAction.Invoke(ref encoder);
                int headerSize = encoder.EncodedByteCount - startPos;
                CheckRemoteHeaderSize(headerSize);
                SliceEncoder.EncodeVarUInt62((uint)headerSize, sizePlaceholder);
            }
        }

        /// <summary>Sends the payload and payload stream of an outgoing frame. SendPayloadAsync completes the payload
        /// if successful. It completes the output only if there's no payload stream. Otherwise, it starts a streaming
        /// task that is responsible for completing the payload stream and the output.</summary>
        private static async ValueTask SendPayloadAsync(
            OutgoingFrame outgoingFrame,
            IMultiplexedStream stream,
            CancellationToken cancel)
        {
            PipeWriter payloadWriter = outgoingFrame.GetPayloadWriter(stream.Output);
            PipeReader? payloadStream = outgoingFrame.PayloadStream;

            try
            {
                FlushResult flushResult = await CopyReaderToWriterAsync(
                    outgoingFrame.Payload,
                    payloadWriter,
                    endStream: payloadStream == null,
                    cancel).ConfigureAwait(false);

                if (flushResult.IsCompleted)
                {
                    // The remote reader gracefully completed the stream input pipe. We're done.
                    await payloadWriter.CompleteAsync().ConfigureAwait(false);

                    // We complete the payload and payload stream immediately. For example, we've just sent an outgoing
                    // request and we're waiting for the exception to come back.
                    await outgoingFrame.Payload.CompleteAsync().ConfigureAwait(false);
                    if (payloadStream != null)
                    {
                        await payloadStream.CompleteAsync().ConfigureAwait(false);
                    }
                    return;
                }
                else if (flushResult.IsCanceled)
                {
                    throw new InvalidOperationException(
                        "a payload writer is not allowed to return a canceled flush result");
                }
            }
            catch (Exception exception)
            {
                await payloadWriter.CompleteAsync(exception).ConfigureAwait(false);

                // An exception will trigger the immediate completion of the request and indirectly of the
                // outgoingFrame payloads.
                throw;
            }

            await outgoingFrame.Payload.CompleteAsync().ConfigureAwait(false);

            if (payloadStream == null)
            {
                await payloadWriter.CompleteAsync().ConfigureAwait(false);
            }
            else
            {
                // Send payloadStream in the background.
                outgoingFrame.PayloadStream = null; // we're now responsible for payloadStream

                _ = Task.Run(
                    async () =>
                    {
                        try
                        {
                            FlushResult flushResult = await CopyReaderToWriterAsync(
                                payloadStream,
                                payloadWriter,
                                endStream: true,
                                CancellationToken.None).ConfigureAwait(false);

                            if (flushResult.IsCanceled)
                            {
                                throw new InvalidOperationException(
                                    "a payload writer interceptor is not allowed to return a canceled flush result");
                            }

                            await payloadStream.CompleteAsync().ConfigureAwait(false);
                            await payloadWriter.CompleteAsync().ConfigureAwait(false);
                        }
                        catch (Exception exception)
                        {
                            await payloadStream.CompleteAsync(exception).ConfigureAwait(false);
                            await payloadWriter.CompleteAsync(exception).ConfigureAwait(false);
                        }
                    },
                    cancel);
            }

            async Task<FlushResult> CopyReaderToWriterAsync(
                PipeReader reader,
                PipeWriter writer,
                bool endStream,
                CancellationToken cancel)
            {
                // If the peer completes its input pipe reader, we cancel the pending read on the payload.
                stream.OnPeerInputCompleted(reader.CancelPendingRead);

                FlushResult flushResult;
                do
                {
                    ReadResult readResult = await reader.ReadAsync(cancel).ConfigureAwait(false);

                    if (readResult.IsCanceled)
                    {
                        // If the peer input pipe reader was completed, this will throw with the reason of the pipe
                        // reader completion.
                        flushResult = await writer.FlushAsync(cancel).ConfigureAwait(false);
                    }
                    else
                    {
                        try
                        {
                            flushResult = await writer.WriteAsync(
                                readResult.Buffer,
                                readResult.IsCompleted && endStream,
                                cancel).ConfigureAwait(false);

                        }
                        finally
                        {
                            reader.AdvanceTo(readResult.Buffer.End);
                        }
                    }

                    if (readResult.IsCompleted)
                    {
                        // We're done if there's no more data to send for the payload.
                        break;
                    }
                    else if (readResult.IsCanceled)
                    {
                        throw new OperationCanceledException("payload pipe reader was canceled");
                    }
                } while (!flushResult.IsCanceled && !flushResult.IsCompleted);
                return flushResult;
            }
        }

        private void CheckRemoteHeaderSize(int headerSize)
        {
            if (headerSize > _maxRemoteHeaderSize)
            {
                throw new ProtocolException(
                    @$"header size ({headerSize
                    }) is greater than the remote peer's max header size ({_maxRemoteHeaderSize})");
            }
        }

        private async Task WaitForGoAwayAsync()
        {
            Debug.Assert(_waitForGoAwayFrame != null);
            try
            {
                // Receive and decode GoAway frame
                await ReceiveControlFrameHeaderAsync(
                    IceRpcControlFrameType.GoAway,
                    CancellationToken.None).ConfigureAwait(false);

                IceRpcGoAway goAwayFrame = await ReceiveGoAwayBodyAsync(CancellationToken.None).ConfigureAwait(false);

                _waitForGoAwayFrame.SetResult(goAwayFrame);

                // Call the peer shutdown initiated callback.
                PeerShutdownInitiated?.Invoke(goAwayFrame.Message);
            }
            catch (Exception exception)
            {
                _waitForGoAwayFrame.SetException(exception);
            }
        }
    }
}<|MERGE_RESOLUTION|>--- conflicted
+++ resolved
@@ -1,9 +1,5 @@
 // Copyright (c) ZeroC, Inc. All rights reserved.
 
-<<<<<<< HEAD
-using IceRpc.Configure;
-=======
->>>>>>> e3f904ba
 using IceRpc.Slice;
 using IceRpc.Slice.Internal;
 using IceRpc.Transports;
