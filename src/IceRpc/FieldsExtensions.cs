--- conflicted
+++ resolved
@@ -10,11 +10,7 @@
     {
         /// <summary>Sets an entry in the outgoing fields dictionary and returns the fields dictionary. If
         /// <paramref name="fields"/> is read-only, a copy is created, modified then returned.</summary>
-<<<<<<< HEAD
-        /// <paramtype name="TKey">The type of the field keys.</paramtype>
-=======
         /// <paramtype name="TKey">The type of the field key.</paramtype>
->>>>>>> 86b3bdf0
         /// <param name="fields">A fields dictionary.</param>
         /// <param name="key">The key of the entry to set.</param>
         /// <param name="value">The value of the entry to set.</param>
@@ -34,25 +30,11 @@
 
         /// <summary>Sets an entry in the outgoing fields dictionary and returns the fields dictionary. If
         /// <paramref name="fields"/> is read-only, a copy is created, modified then returned.</summary>
-<<<<<<< HEAD
-        /// <paramtype name="TKey">The type of the field keys.</paramtype>
-=======
         /// <paramtype name="TKey">The type of the field key.</paramtype>
->>>>>>> 86b3bdf0
         /// <param name="fields">A fields dictionary.</param>
         /// <param name="key">The key of the entry to set.</param>
         /// <param name="value">The value of the entry to set.</param>
         /// <returns>The fields dictionary.</returns>
-<<<<<<< HEAD
-        public static IDictionary<T, OutgoingFieldValue> With<T>(
-            this IDictionary<T, OutgoingFieldValue> fields,
-            T key,
-            ReadOnlySequence<byte> value) where T : struct
-        {
-            if (fields.IsReadOnly)
-            {
-                fields = new Dictionary<T, OutgoingFieldValue>(fields);
-=======
         public static IDictionary<TKey, OutgoingFieldValue> With<TKey>(
             this IDictionary<TKey, OutgoingFieldValue> fields,
             TKey key,
@@ -61,7 +43,6 @@
             if (fields.IsReadOnly)
             {
                 fields = new Dictionary<TKey, OutgoingFieldValue>(fields);
->>>>>>> 86b3bdf0
             }
             fields[key] = new OutgoingFieldValue(value);
             return fields;
@@ -70,13 +51,8 @@
         /// <summary>Removes an entry in the fields dictionary and returns the fields dictionary. If
         /// <paramref name="fields"/> is read-only and contains the value, a copy is created, modified then returned.
         /// </summary>
-<<<<<<< HEAD
-        /// <paramtype name="TKey">The type of the field keys.</paramtype>
-        /// <paramtype name="TValue">The type of the field values.</paramtype>
-=======
         /// <paramtype name="TKey">The type of the field key.</paramtype>
         /// <paramtype name="TValue">The type of the field value.</paramtype>
->>>>>>> 86b3bdf0
         /// <param name="fields">A fields dictionary.</param>
         /// <param name="key">The key of the entry to check.</param>
         /// <returns>The fields dictionary.</returns>
