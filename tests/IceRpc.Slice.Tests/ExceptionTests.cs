--- conflicted
+++ resolved
@@ -7,7 +7,7 @@
 namespace IceRpc.Slice.Tests;
 
 [Parallelizable(ParallelScope.All)]
-public sealed partial class ExceptionTests
+public sealed class ExceptionTests
 {
     private static IEnumerable<TestCaseData> SliceDispatchThrowsMultipleExceptionsSource
     {
@@ -108,10 +108,6 @@
         Assert.That(exception!.StatusCode, Is.EqualTo(expectedStatusCode));
     }
 
-<<<<<<< HEAD
-    [SliceService]
-    private sealed partial class SliceExceptionOperationsService : ISliceExceptionOperationsService
-=======
     [Test]
     public void Slice_operation_throws_invalid_data_when_exception_not_in_specification()
     {
@@ -135,7 +131,6 @@
     }
 
     private sealed class SliceExceptionOperationsService : Service, ISliceExceptionOperationsService
->>>>>>> 4a5b3c7a
     {
         private readonly Exception _exception;
 
