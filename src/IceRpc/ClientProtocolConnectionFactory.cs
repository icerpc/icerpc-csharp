// Copyright (c) ZeroC, Inc. All rights reserved.

using IceRpc.Internal;
using IceRpc.Transports;
using Microsoft.Extensions.Logging;
using Microsoft.Extensions.Logging.Abstractions;
using System.Net.Security;

namespace IceRpc;

/// <summary>The default implementation of <see cref="IClientProtocolConnectionFactory" />.</summary>
public sealed class ClientProtocolConnectionFactory : IClientProtocolConnectionFactory
{
    private readonly SslClientAuthenticationOptions? _clientAuthenticationOptions;
    private readonly ConnectionOptions _connectionOptions;
    private readonly IDuplexClientTransport _duplexClientTransport;
    private readonly DuplexConnectionOptions _duplexConnectionOptions;
    private readonly ILogger _logger;
    private readonly IMultiplexedClientTransport _multiplexedClientTransport;
    private readonly MultiplexedConnectionOptions _multiplexedConnectionOptions;

    /// <summary>Constructs a client protocol connection factory.</summary>
    /// <param name="connectionOptions">The connection options.</param>
    /// <param name="clientAuthenticationOptions">The client authentication options.</param>
    /// <param name="duplexClientTransport">The duplex client transport. Null is equivalent to
    /// <see cref="IDuplexClientTransport.Default" />.</param>
    /// <param name="multiplexedClientTransport">The multiplexed client transport. Null is equivalent to
    /// <see cref="IMultiplexedClientTransport.Default" />.</param>
    /// <param name="logger">The logger.</param>
    public ClientProtocolConnectionFactory(
        ConnectionOptions connectionOptions,
        SslClientAuthenticationOptions? clientAuthenticationOptions = null,
        IDuplexClientTransport? duplexClientTransport = null,
        IMultiplexedClientTransport? multiplexedClientTransport = null,
        ILogger? logger = null)
    {
        _clientAuthenticationOptions = clientAuthenticationOptions;
        _connectionOptions = connectionOptions;

        _duplexClientTransport = duplexClientTransport ?? IDuplexClientTransport.Default;
        _duplexConnectionOptions = new DuplexConnectionOptions
        {
            Pool = connectionOptions.Pool,
            MinSegmentSize = connectionOptions.MinSegmentSize,
        };
        _logger = logger ?? NullLogger.Instance;

        _multiplexedClientTransport = multiplexedClientTransport ?? IMultiplexedClientTransport.Default;

        // If the dispatcher is null, we don't allow the peer to open streams for incoming requests. The only stream
        // which is accepted locally is the peer remote control stream.
        _multiplexedConnectionOptions = new MultiplexedConnectionOptions
        {
            MaxBidirectionalStreams = connectionOptions.Dispatcher is null ? 0 :
                connectionOptions.MaxIceRpcBidirectionalStreams,

            // Add an additional stream for the icerpc protocol control stream.
            MaxUnidirectionalStreams = connectionOptions.Dispatcher is null ? 1 :
                connectionOptions.MaxIceRpcUnidirectionalStreams + 1,

            Pool = connectionOptions.Pool,
            MinSegmentSize = connectionOptions.MinSegmentSize,
        };
    }

    /// <summary>Creates a protocol connection to the specified server address.</summary>
    /// <param name="serverAddress">The address of the server.</param>
    /// <returns>The new protocol connection.</returns>
    /// <remarks>The protocol connection returned by this factory method is not connected. The caller must call
    /// <see cref="IProtocolConnection.ConnectAsync" /> exactly once on this connection before calling
    /// <see cref="IInvoker.InvokeAsync" />.</remarks>
    public IProtocolConnection CreateConnection(ServerAddress serverAddress) =>
        serverAddress.Protocol == Protocol.Ice ?
            new IceProtocolConnection(
                _duplexClientTransport.CreateConnection(
                    serverAddress,
                    _duplexConnectionOptions,
                    _clientAuthenticationOptions),
<<<<<<< HEAD
                isServer: false,
                _connectionOptions,
                _logger) :
=======
                transportConnectionInformation: null,
                _connectionOptions) :
>>>>>>> 574d56c0
            new IceRpcProtocolConnection(
                _multiplexedClientTransport.CreateConnection(
                    serverAddress,
                    _multiplexedConnectionOptions,
                    _clientAuthenticationOptions),
<<<<<<< HEAD
                isServer: false,
                _connectionOptions,
                _logger);
=======
                transportConnectionInformation: null,
                _connectionOptions);
>>>>>>> 574d56c0
}<|MERGE_RESOLUTION|>--- conflicted
+++ resolved
@@ -76,25 +76,15 @@
                     serverAddress,
                     _duplexConnectionOptions,
                     _clientAuthenticationOptions),
-<<<<<<< HEAD
-                isServer: false,
+                transportConnectionInformation: null,
                 _connectionOptions,
                 _logger) :
-=======
-                transportConnectionInformation: null,
-                _connectionOptions) :
->>>>>>> 574d56c0
             new IceRpcProtocolConnection(
                 _multiplexedClientTransport.CreateConnection(
                     serverAddress,
                     _multiplexedConnectionOptions,
                     _clientAuthenticationOptions),
-<<<<<<< HEAD
-                isServer: false,
+                transportConnectionInformation: null,
                 _connectionOptions,
                 _logger);
-=======
-                transportConnectionInformation: null,
-                _connectionOptions);
->>>>>>> 574d56c0
 }