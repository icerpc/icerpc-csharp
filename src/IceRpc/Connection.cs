--- conflicted
+++ resolved
@@ -70,16 +70,7 @@
         internal static IDispatcher NullDispatcher { get; } =
             new InlineDispatcher((request, cancel) => throw new ServiceNotFoundException(RetryPolicy.OtherReplica));
 
-<<<<<<< HEAD
-        /// <summary>Gets or sets the dispatcher that dispatches requests received by this connection. For incoming
-=======
-        /// <summary>Gets information about the underlying network connection.</summary>
-        /// <exception cref="InvalidOperationException">Thrown if the connection is not connected.</exception>
-        public ConnectionInformation ConnectionInformation => _connection?.ConnectionInformation ??
-            throw new InvalidOperationException("the connection is not established");
-
         /// <summary>Gets or sets the dispatcher that dispatches requests received by this connection. For server
->>>>>>> f714c294
         /// connections, set is an invalid operation and get returns the dispatcher of the server that created this
         /// connection. For client connections, set can be called during configuration.</summary>
         /// <value>The dispatcher that dispatches requests received by this connection, or null if no dispatcher is
@@ -267,6 +258,10 @@
                 $"{nameof(TransportName)} is not available because there's no endpoint set");
 
         /// <summary>The underlying multi-stream connection.</summary>
+        [System.Diagnostics.CodeAnalysis.SuppressMessage(
+            "Usage",
+            "CA2213:Disposable fields should be disposed",
+            Justification = "Disposed by AbortAsync")]
         public MultiStreamConnection? UnderlyingConnection { get; private set; }
 
         internal int ClassGraphMaxDepth => _options!.ClassGraphMaxDepth;
@@ -302,14 +297,6 @@
         private volatile Task _acceptStreamTask = Task.CompletedTask;
         private TaskCompletionSource? _cancelGoAwaySource;
         private bool _connected;
-<<<<<<< HEAD
-=======
-        [System.Diagnostics.CodeAnalysis.SuppressMessage(
-            "Usage",
-            "CA2213:Disposable fields should be disposed",
-            Justification = "Disposed by AbortAsync")]
-        private MultiStreamConnection? _connection;
->>>>>>> f714c294
         private Task? _connectTask;
         // The control stream is assigned on the connection initialization and is immutable once the connection
         // reaches the Active state.
@@ -342,11 +329,7 @@
         /// <param name="message">A description of the connection abortion reason.</param>
         public Task AbortAsync(string? message = null)
         {
-<<<<<<< HEAD
-            using IDisposable? scope = UnderlyingConnection?.StartScope(Server);
-=======
             using IDisposable? scope = StartScope();
->>>>>>> f714c294
             return AbortAsync(new ConnectionClosedException(message ?? "connection closed forcefully"));
         }
 
@@ -481,17 +464,10 @@
 
                         Action logSuccess = (IsServer, IsDatagram) switch
                         {
-<<<<<<< HEAD
-                            (false, false) => UnderlyingConnection.Logger.LogConnectionEstablished,
-                            (false, true) => UnderlyingConnection.Logger.LogStartSendingDatagrams,
-                            (true, false) => UnderlyingConnection.Logger.LogConnectionAccepted,
-                            (true, true) => UnderlyingConnection.Logger.LogStartReceivingDatagrams
-=======
                             (false, false) => Logger.LogConnectionEstablished,
                             (false, true) => Logger.LogStartSendingDatagrams,
                             (true, false) => Logger.LogConnectionAccepted,
                             (true, true) => Logger.LogStartReceivingDatagrams
->>>>>>> f714c294
                         };
                         logSuccess();
                     }
@@ -601,14 +577,9 @@
             {
                 using IDisposable? connectionScope = StartScope();
 
-<<<<<<< HEAD
-                // Create the outgoing stream.
-                stream = UnderlyingConnection!.CreateStream(!request.IsOneway);
-=======
                 // Create the stream. The caller (the proxy InvokeAsync implementation) is responsible for releasing
                 // the stream.
-                request.Stream = _connection!.CreateStream(!request.IsOneway);
->>>>>>> f714c294
+                request.Stream = UnderlyingConnection!.CreateStream(!request.IsOneway);
 
                 // Send the request and wait for the sending to complete.
                 await request.Stream.SendRequestFrameAsync(request, cancel).ConfigureAwait(false);
@@ -748,11 +719,7 @@
             }
         }
 
-<<<<<<< HEAD
-        internal IDisposable? StartScope() => UnderlyingConnection?.StartScope();
-=======
         internal IDisposable? StartScope() => Logger.StartConnectionScope(this);
->>>>>>> f714c294
 
         private async Task AbortAsync(Exception exception)
         {
@@ -779,14 +746,7 @@
 
                 if (UnderlyingConnection != null)
                 {
-<<<<<<< HEAD
-                    // Abort the streams.
-                    UnderlyingConnection.AbortStreams(RpcStreamError.ConnectionAborted);
-
                     UnderlyingConnection.Dispose();
-=======
-                    _connection.Dispose();
->>>>>>> f714c294
 
                     // Log the connection closure
                     if (!_connected)
@@ -796,17 +756,10 @@
                         // trace.
                         Action<Exception> logFailure = (IsServer, IsDatagram) switch
                         {
-<<<<<<< HEAD
-                            (false, false) => UnderlyingConnection.Logger.LogConnectionConnectFailed,
-                            (false, true) => UnderlyingConnection.Logger.LogStartSendingDatagramsFailed,
-                            (true, false) => UnderlyingConnection.Logger.LogConnectionAcceptFailed,
-                            (true, true) => UnderlyingConnection.Logger.LogStartReceivingDatagramsFailed
-=======
                             (false, false) => Logger.LogConnectionConnectFailed,
                             (false, true) => Logger.LogStartSendingDatagramsFailed,
                             (true, false) => Logger.LogConnectionAcceptFailed,
                             (true, true) => Logger.LogStartReceivingDatagramsFailed
->>>>>>> f714c294
                         };
                         logFailure(exception);
                     }
@@ -814,43 +767,23 @@
                     {
                         if (IsDatagram && IsServer)
                         {
-<<<<<<< HEAD
-                            UnderlyingConnection.Logger.LogStopReceivingDatagrams();
+                            Logger.LogStopReceivingDatagrams();
                         }
                         else if (exception is ConnectionClosedException closedException)
                         {
-                            UnderlyingConnection.Logger.LogConnectionClosed(exception.Message);
+                            Logger.LogConnectionClosed(exception.Message);
                         }
                         else if (_state == ConnectionState.Closing)
                         {
-                            UnderlyingConnection.Logger.LogConnectionClosed(exception.Message);
+                            Logger.LogConnectionClosed(exception.Message);
                         }
                         else if (exception.IsConnectionLost())
                         {
-                            UnderlyingConnection.Logger.LogConnectionClosed("connection lost");
+                            Logger.LogConnectionClosed("connection lost");
                         }
                         else
                         {
-                            UnderlyingConnection.Logger.LogConnectionClosed(exception.Message, exception);
-=======
-                            Logger.LogStopReceivingDatagrams();
-                        }
-                        else if (exception is ConnectionClosedException closedException)
-                        {
-                            Logger.LogConnectionClosed(exception.Message);
-                        }
-                        else if (_state == ConnectionState.Closing)
-                        {
-                            Logger.LogConnectionClosed(exception.Message);
-                        }
-                        else if (exception.IsConnectionLost())
-                        {
-                            Logger.LogConnectionClosed("connection lost");
-                        }
-                        else
-                        {
                             Logger.LogConnectionClosed(exception.Message, exception);
->>>>>>> f714c294
                         }
                     }
                 }
@@ -1026,11 +959,7 @@
             {
                 Debug.Assert(UnderlyingConnection != null);
 
-<<<<<<< HEAD
-                using IDisposable? scope = UnderlyingConnection.StartScope(Server);
-=======
                 using IDisposable? scope = StartScope();
->>>>>>> f714c294
                 TimeSpan now = Time.Elapsed;
                 try
                 {
