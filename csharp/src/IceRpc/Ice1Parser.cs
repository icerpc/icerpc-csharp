// Copyright (c) ZeroC, Inc. All rights reserved.

using IceRpc.Interop;
using Microsoft.Extensions.Logging;
using System;
using System.Collections.Generic;
using System.Collections.Immutable;
using System.Diagnostics;
using System.Text;

namespace IceRpc
{
    /// <summary>Provides helper methods to parse proxy and endpoint strings in the ice1 format.</summary>
    internal static class Ice1Parser
    {
        /// <summary>Parses a string that represents one or more endpoints.</summary>
        /// <param name="endpointString">The string to parse.</param>
        /// <param name="communicator">The communicator.</param>
        /// <param name="serverEndpoints">When true (the default), endpointString corresponds to the Endpoints property of
        /// a server. Otherwise, false.</param>
        /// <returns>The list of endpoints.</returns>
        internal static IReadOnlyList<Endpoint> ParseEndpoints(
            string endpointString,
            Communicator communicator,
            bool serverEndpoints = true)
        {
            int beg;
            int end = 0;

            string delim = " \t\n\r";

            var endpoints = new List<Endpoint>();
            while (end < endpointString.Length)
            {
                beg = StringUtil.FindFirstNotOf(endpointString, delim, end);
                if (beg == -1)
                {
                    if (endpoints.Count != 0)
                    {
                        throw new FormatException("invalid empty server endpoint");
                    }
                    break;
                }

                end = beg;
                while (true)
                {
                    end = endpointString.IndexOf(':', end);
                    if (end == -1)
                    {
                        end = endpointString.Length;
                        break;
                    }
                    else
                    {
                        bool quoted = false;
                        int quote = beg;
                        while (true)
                        {
                            quote = endpointString.IndexOf('\"', quote);
                            if (quote == -1 || end < quote)
                            {
                                break;
                            }
                            else
                            {
                                quote = endpointString.IndexOf('\"', ++quote);
                                if (quote == -1)
                                {
                                    break;
                                }
                                else if (end < quote)
                                {
                                    quoted = true;
                                    break;
                                }
                                ++quote;
                            }
                        }
                        if (!quoted)
                        {
                            break;
                        }
                        ++end;
                    }
                }

                if (end == beg)
                {
                    throw new FormatException("invalid empty server endpoint");
                }

                string s = endpointString[beg..end];
                endpoints.Add(CreateEndpoint(s, communicator, serverEndpoints));
                ++end;
            }

            return endpoints;
        }

        /// <summary>Parses a proxy string in the ice1 format.</summary>
        /// <param name="s">The string to parse.</param>
        /// <param name="communicator">The communicator.</param>
        /// <returns>The corresponding (interop) service proxy options.</returns>
        internal static InteropServicePrxOptions ParseProxy(string s, Communicator communicator)
        {
            // TODO: rework this implementation

            var result = new InteropServicePrxOptions()
            {
                Communicator = communicator,
                Encoding = Ice1Definitions.Encoding
            };

            int beg = 0;
            int end = 0;

            const string delim = " \t\n\r";

            // Extract the identity, which may be enclosed in single or double quotation marks.
            string identityString;
            end = StringUtil.CheckQuote(s, beg);
            if (end == -1)
            {
                throw new FormatException($"mismatched quotes around identity in `{s}'");
            }
            else if (end == 0)
            {
                end = StringUtil.FindFirstOf(s, delim + ":@", beg);
                if (end == -1)
                {
                    end = s.Length;
                }
                identityString = s[beg..end];
            }
            else
            {
                beg++; // Skip leading quote
                identityString = s[beg..end];
                end++; // Skip trailing quote
            }

            if (beg == end)
            {
                throw new FormatException($"no identity in `{s}'");
            }

            // Parsing the identity may raise FormatException.
            result.Identity = Identity.Parse(identityString);

            while (true)
            {
                beg = StringUtil.FindFirstNotOf(s, delim, end);
                if (beg == -1)
                {
                    break;
                }

                if (s[beg] == ':' || s[beg] == '@')
                {
                    break;
                }

                end = StringUtil.FindFirstOf(s, delim + ":@", beg);
                if (end == -1)
                {
                    end = s.Length;
                }

                if (beg == end)
                {
                    break;
                }

                string option = s[beg..end];
                if (option.Length != 2 || option[0] != '-')
                {
                    throw new FormatException($"expected a proxy option but found `{option}' in `{s}'");
                }

                // Check for the presence of an option argument. The argument may be enclosed in single or double
                // quotation marks.
                string? argument = null;
                int argumentBeg = StringUtil.FindFirstNotOf(s, delim, end);
                if (argumentBeg != -1)
                {
                    char ch = s[argumentBeg];
                    if (ch != '@' && ch != ':' && ch != '-')
                    {
                        beg = argumentBeg;
                        end = StringUtil.CheckQuote(s, beg);
                        if (end == -1)
                        {
                            throw new FormatException($"mismatched quotes around value for {option} option in `{s}'");
                        }
                        else if (end == 0)
                        {
                            end = StringUtil.FindFirstOf(s, delim + ":@", beg);
                            if (end == -1)
                            {
                                end = s.Length;
                            }
                            argument = s[beg..end];
                        }
                        else
                        {
                            beg++; // Skip leading quote
                            argument = s[beg..end];
                            end++; // Skip trailing quote
                        }
                    }
                }

                switch (option[1])
                {
                    case 'f':
                        if (argument == null)
                        {
                            throw new FormatException($"no argument provided for -f option in `{s}'");
                        }
                        result.Facet = StringUtil.UnescapeString(argument, 0, argument.Length, "");
                        break;

                    case 't':
                        if (argument != null)
                        {
                            throw new FormatException(
                                $"unexpected argument `{argument}' provided for -t option in `{s}'");
                        }
                        break;

                    case 'o':
                        if (argument != null)
                        {
                            throw new FormatException(
                                $"unexpected argument `{argument}' provided for -o option in `{s}'");
                        }
                        result.IsOneway = true;
                        break;

                    case 'O':
                        if (argument != null)
                        {
                            throw new FormatException(
                                $"unexpected argument `{argument}' provided for -O option in `{s}'");
                        }

                        result.IsOneway = true;
                        break;

                    case 'd':
                        if (argument != null)
                        {
                            throw new FormatException(
                                $"unexpected argument `{argument}' provided for -d option in `{s}'");
                        }
                        result.IsOneway = true;
                        break;

                    case 'D':
                        if (argument != null)
                        {
                            throw new FormatException(
                                $"unexpected argument `{argument}' provided for -D option in `{s}'");
                        }
                        result.IsOneway = true;
                        break;

                    case 's':
                        if (argument != null)
                        {
                            throw new FormatException(
                                $"unexpected argument `{argument}' provided for -s option in `{s}'");
                        }

                        if (communicator.Logger.IsEnabled(LogLevel.Warning))
                        {
                            communicator.Logger.LogWarnProxySecureOptionHasNoEffect(s);
                        }
                        break;

                    case 'e':
                        if (argument == null)
                        {
                            throw new FormatException($"no argument provided for -e option in `{s}'");
                        }
                        result.Encoding = Encoding.Parse(argument);
                        break;

                    case 'p':
                        if (argument == null)
                        {
                            throw new FormatException($"no argument provided for -p option in `{s}'");
                        }
                        if (argument != "1.0")
                        {
                            throw new FormatException($"invalid value for -p option in `{s}'");
                        }
                        break;

                    default:
                        throw new FormatException($"unknown option `{option}' in `{s}'");
                }
            }

            if (beg == -1)
            {
                // Well-known proxy
                var endpoint = LocEndpoint.Create(new EndpointData(Transport.Loc,
                                                                   host: result.Identity.Name,
                                                                   port: 0,
<<<<<<< HEAD
                                                                   options: new string[] { identity.Category }),
=======
                                                                   options: new string[] { result.Identity.Category }),
                                                  communicator,
>>>>>>> 911ac5c1
                                                  Protocol.Ice1);

                result.Endpoints = ImmutableList.Create(endpoint);
                return result;
            }

            var endpoints = ImmutableList<Endpoint>.Empty;

            if (s[beg] == ':')
            {
                end = beg;

                while (end < s.Length && s[end] == ':')
                {
                    beg = end + 1;

                    end = beg;
                    while (true)
                    {
                        end = s.IndexOf(':', end);
                        if (end == -1)
                        {
                            end = s.Length;
                            break;
                        }
                        else
                        {
                            bool quoted = false;
                            int quote = beg;
                            while (true)
                            {
                                quote = s.IndexOf('\"', quote);
                                if (quote == -1 || end < quote)
                                {
                                    break;
                                }
                                else
                                {
                                    quote = s.IndexOf('\"', ++quote);
                                    if (quote == -1)
                                    {
                                        break;
                                    }
                                    else if (end < quote)
                                    {
                                        quoted = true;
                                        break;
                                    }
                                    ++quote;
                                }
                            }
                            if (!quoted)
                            {
                                break;
                            }
                            ++end;
                        }
                    }

                    string es = s[beg..end];
                    endpoints = endpoints.Add(CreateEndpoint(es, communicator, false));
                }

                Debug.Assert(endpoints.Count > 0);
                result.Endpoints = endpoints;
                return result;
            }
            else if (s[beg] == '@')
            {
                beg = StringUtil.FindFirstNotOf(s, delim, beg + 1);
                if (beg == -1)
                {
                    throw new FormatException($"missing adapter ID in `{s}'");
                }

                string adapterIdStr;
                end = StringUtil.CheckQuote(s, beg);
                if (end == -1)
                {
                    throw new FormatException($"mismatched quotes around adapter ID in `{s}'");
                }
                else if (end == 0)
                {
                    end = StringUtil.FindFirstOf(s, delim, beg);
                    if (end == -1)
                    {
                        end = s.Length;
                    }
                    adapterIdStr = s[beg..end];
                }
                else
                {
                    beg++; // Skip leading quote
                    adapterIdStr = s[beg..end];
                    end++; // Skip trailing quote
                }

                if (end != s.Length && StringUtil.FindFirstNotOf(s, delim, end) != -1)
                {
                    throw new FormatException(
                        $"invalid trailing characters after `{s.Substring(0, end + 1)}' in `{s}'");
                }

                string adapterId = StringUtil.UnescapeString(adapterIdStr, 0, adapterIdStr.Length, "");

                if (adapterId.Length == 0)
                {
                    throw new FormatException($"empty adapter ID in proxy `{s}'");
                }

                var endpoint = LocEndpoint.Create(new EndpointData(Transport.Loc,
                                                                   host: adapterId,
                                                                   port: 0,
                                                                   options: Array.Empty<string>()),
                                                  Protocol.Ice1);

                result.Endpoints = ImmutableList.Create<Endpoint>(endpoint);
                return result;
            }

            throw new FormatException($"malformed proxy `{s}'");
        }

        /// <summary>Creates an endpoint from a string in the ice1 format.</summary>
        /// <param name="endpointString">The string parsed by this method.</param>
        /// <param name="communicator">The communicator of the enclosing proxy or server.</param>
        /// <param name="serverEndpoint">When true, endpointString represents a server's endpoint configuration;
        /// when false, endpointString represents a proxy endpoint.</param>
        /// <returns>The new endpoint.</returns>
        /// <exception cref="FormatException">Thrown when endpointString cannot be parsed.</exception>
        /// <exception cref="NotSupportedException">Thrown when the transport specified in endpointString does not
        /// the ice1 protocol.</exception>
        private static Endpoint CreateEndpoint(string endpointString, Communicator communicator, bool serverEndpoint)
        {
            string[]? args = StringUtil.SplitString(endpointString, " \t\r\n");
            if (args == null)
            {
                throw new FormatException($"mismatched quote in endpoint `{endpointString}'");
            }

            if (args.Length == 0)
            {
                throw new FormatException("no non-whitespace character in endpoint string");
            }

            string transportName = args[0];
            if (transportName == "default")
            {
                transportName = "tcp";
            }

            var options = new Dictionary<string, string?>();

            // Parse args into options (and skip transportName at args[0])
            for (int n = 1; n < args.Length; ++n)
            {
                // Any option with < 2 characters or that does not start with - is illegal
                string option = args[n];
                if (option.Length < 2 || option[0] != '-')
                {
                    throw new FormatException($"invalid option `{option}' in endpoint `{endpointString}'");
                }

                // Extract the argument given to the current option, if any
                string? argument = null;
                if (n + 1 < args.Length && args[n + 1][0] != '-')
                {
                    argument = args[++n];
                }

                try
                {
                    options.Add(option, argument);
                }
                catch (ArgumentException)
                {
                    throw new FormatException($"duplicate option `{option}' in endpoint `{endpointString}'");
                }
            }

            if (communicator.FindIce1EndpointParser(transportName) is (Ice1EndpointParser parser, Transport transport))
            {
                Endpoint endpoint = parser(transport, options, serverEndpoint, endpointString);
                if (options.Count > 0)
                {
                    throw new FormatException(
                        $"unrecognized option(s) `{ToString(options)}' in endpoint `{endpointString}'");
                }
                return endpoint;
            }

            // If the stringified endpoint is opaque, create an unknown endpoint, then see whether the type matches one
            // of the known endpoints.
            if (!serverEndpoint && transportName == "opaque")
            {
                var opaqueEndpoint = OpaqueEndpoint.Parse(options, endpointString);
                if (options.Count > 0)
                {
                    throw new FormatException(
                        $"unrecognized option(s) `{ToString(options)}' in endpoint `{endpointString}'");
                }

                if (opaqueEndpoint.ValueEncoding.IsSupported &&
                    communicator.FindIce1EndpointFactory(opaqueEndpoint.Transport) != null)
                {
                    // We may be able to unmarshal this endpoint, so we first marshal it into a byte buffer and then
                    // unmarshal it from this buffer.
                    var bufferList = new List<ArraySegment<byte>>
                    {
                        // 8 = size of short + size of encapsulation header with 1.1 encoding
                        new byte[8 + opaqueEndpoint.Value.Length]
                    };

                    var ostr = new OutputStream(Ice1Definitions.Encoding, bufferList);
                    ostr.WriteEndpoint11(opaqueEndpoint);
                    ostr.Finish();
                    Debug.Assert(bufferList.Count == 1);
                    Debug.Assert(ostr.Tail.Segment == 0 && ostr.Tail.Offset == 8 + opaqueEndpoint.Value.Length);

                    return new InputStream(bufferList[0], Ice1Definitions.Encoding, communicator).
                        ReadEndpoint11(Protocol.Ice1);
                }
                else
                {
                    return opaqueEndpoint;
                }
            }

            throw new FormatException($"unknown transport `{transportName}' in endpoint `{endpointString}'");
        }

        // Stringify the options of an endpoint
        private static string ToString(Dictionary<string, string?> options)
        {
            var sb = new StringBuilder();
            foreach ((string option, string? argument) in options)
            {
                if (sb.Length > 0)
                {
                    sb.Append(' ');
                }
                sb.Append(option);
                if (argument != null)
                {
                    sb.Append(' ');
                    sb.Append(argument);
                }
            }
            return sb.ToString();
        }
    }
}<|MERGE_RESOLUTION|>--- conflicted
+++ resolved
@@ -309,12 +309,7 @@
                 var endpoint = LocEndpoint.Create(new EndpointData(Transport.Loc,
                                                                    host: result.Identity.Name,
                                                                    port: 0,
-<<<<<<< HEAD
-                                                                   options: new string[] { identity.Category }),
-=======
                                                                    options: new string[] { result.Identity.Category }),
-                                                  communicator,
->>>>>>> 911ac5c1
                                                   Protocol.Ice1);
 
                 result.Endpoints = ImmutableList.Create(endpoint);
