--- conflicted
+++ resolved
@@ -16,11 +16,7 @@
             T networkConnection,
             NetworkConnectionInformation connectionInformation,
             Configure.ConnectionOptions connectionOptions,
-<<<<<<< HEAD
-            FeatureCollection features,
-=======
             Action<Dictionary<ConnectionFieldKey, ReadOnlySequence<byte>>>? onConnect,
->>>>>>> c5b0d988
             bool isServer,
             CancellationToken cancel)
         {
@@ -30,11 +26,7 @@
                 networkConnection,
                 connectionInformation,
                 connectionOptions,
-<<<<<<< HEAD
-                features,
-=======
                 onConnect,
->>>>>>> c5b0d988
                 isServer,
                 cancel).ConfigureAwait(false);
 
