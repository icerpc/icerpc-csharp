--- conflicted
+++ resolved
@@ -139,13 +139,15 @@
             {
                 IncomingResponse response = await responseTask.ConfigureAwait(false);
 
-<<<<<<< HEAD
                 if (invocation != null)
                 {
                     invocation.ResponseFeatures = response.Features;
                 }
 
-                await response.CheckVoidReturnValueAsync(defaultActivator, cancel).ConfigureAwait(false);
+                await response.CheckVoidReturnValueAsync(
+                    defaultActivator,
+                    hasStream: false,
+                    cancel).ConfigureAwait(false);
             }
         }
 
@@ -171,13 +173,6 @@
                 throw new ArgumentException(
                     $"{nameof(cancel)} must be cancelable when the invocation deadline is set",
                     nameof(cancel));
-=======
-                await response.CheckVoidReturnValueAsync(
-                    proxy.Invoker,
-                    defaultActivator,
-                    hasStream: false,
-                    cancel).ConfigureAwait(false);
->>>>>>> c85a2e34
             }
         }
     }
