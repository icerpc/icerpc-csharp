// Copyright (c) ZeroC, Inc. All rights reserved.

using NUnit.Framework;
using System.Reflection;

namespace IceRpc.Tests.CodeGeneration
{
    [Timeout(30000)]
    [Parallelizable(ParallelScope.All)]
    public sealed class OptionalTests : IAsyncDisposable
    {
        private readonly Connection _connection;
        private readonly Server _server;
        private readonly OptionalOperationsPrx _prx;

        public OptionalTests()
        {
            _server = new Server()
            {
                Dispatcher = new OptionalOperations(),
<<<<<<< HEAD
                Endpoint = TestHelper.GetUniqueColocEndpoint(),
                ConnectionOptions = new ConnectionOptions { Activator11 = activator11 }
=======
                Endpoint = TestHelper.GetUniqueColocEndpoint()
>>>>>>> 6c9e49d1
            };
            _server.Listen();
            _connection = new Connection
            {
<<<<<<< HEAD
                RemoteEndpoint = _server.Endpoint,
                Options =
                    new ConnectionOptions()
                    {
                        Activator11 = activator11,
                        Activator20 = activator20
                    }
=======
                RemoteEndpoint = _server.Endpoint
>>>>>>> 6c9e49d1
            };
            _prx = OptionalOperationsPrx.FromConnection(_connection);
        }

        [OneTimeTearDown]
        public async ValueTask DisposeAsync()
        {
            await _server.DisposeAsync();
            await _connection.DisposeAsync();
        }

        [Test]
        public void Optional_DataMembers()
        {
            var oneOptional = new OneOptional();
            Assert.That(oneOptional.A.HasValue, Is.False);

            oneOptional = new OneOptional(16);
            Assert.AreEqual(16, oneOptional.A);

            CheckMultiOptionalHasNoValue(new MultiOptional());
        }

        [Test]
        public async Task Tagged_Parameters()
        {
            OneOptional? oneOptionalOpt = await _prx.PingPongOneAsync(new OneOptional());
            Assert.That(oneOptionalOpt, Is.Not.Null);
            var oneOptional = oneOptionalOpt.Value;
            Assert.That(oneOptional.A.HasValue, Is.False);

            oneOptionalOpt = await _prx.PingPongOneAsync(new OneOptional(16));
            Assert.That(oneOptionalOpt, Is.Not.Null);
            oneOptional = oneOptionalOpt.Value;
            Assert.AreEqual(16, oneOptional.A);

            MultiOptional? multiOptionalOpt = await _prx.PingPongMultiAsync(new MultiOptional());
            Assert.That(multiOptionalOpt, Is.Not.Null);
            var multiOptional = multiOptionalOpt.Value;
            CheckMultiOptionalHasNoValue(multiOptional);

            multiOptional.MByte = 1;
            multiOptional.MShort = 1;
            multiOptional.MLong = 1;
            multiOptional.MDouble = 1.0;
            multiOptional.MUShort = 1;
            multiOptional.MULong = 1;
            multiOptional.MVarLong = 1;
            multiOptional.MString = "1";
            multiOptional.MMyEnum = MyEnum.enum1;
            multiOptional.MAnotherStruct = new AnotherStruct(
                "hello",
                OperationsPrx.Parse("ice+tcp://localhost/hello"),
                MyEnum.enum1,
                new MyStruct(1, 1));

            multiOptional.MStringSeq = new string[] { "hello" };
            multiOptional.MMyEnumSeq = new MyEnum[] { MyEnum.enum1 };
            multiOptional.MAnotherStructSeq = new AnotherStruct[] { multiOptional.MAnotherStruct.Value };

            multiOptional.MStringDict = new Dictionary<string, string>()
            {
                { "key", "value" }
            };
            multiOptional.MVarIntSeq = new int[] { 1 };

            multiOptional.MByteDict = new Dictionary<byte, byte>() { { 1, 1 } };
            multiOptional.MAnotherStructDict = new Dictionary<string, AnotherStruct>()
            {
                { "key", multiOptional.MAnotherStruct.Value}
            };

            MultiOptional? multiOptional1Opt = await _prx.PingPongMultiAsync(multiOptional);
            Assert.That(multiOptional1Opt, Is.Not.Null);
            var multiOptional1 = multiOptional1Opt.Value;
            Assert.AreEqual(multiOptional.MByte, multiOptional1.MByte);
            Assert.AreEqual(multiOptional.MBool, multiOptional1.MBool);
            Assert.AreEqual(multiOptional.MShort, multiOptional1.MShort);
            Assert.AreEqual(multiOptional.MInt, multiOptional1.MInt);
            Assert.AreEqual(multiOptional.MLong, multiOptional1.MLong);
            Assert.AreEqual(multiOptional.MFloat, multiOptional1.MFloat);
            Assert.AreEqual(multiOptional.MDouble, multiOptional1.MDouble);
            Assert.AreEqual(multiOptional.MUShort, multiOptional1.MUShort);
            Assert.AreEqual(multiOptional.MUInt, multiOptional1.MUInt);
            Assert.AreEqual(multiOptional.MULong, multiOptional1.MULong);
            Assert.AreEqual(multiOptional.MVarInt, multiOptional1.MVarInt);
            Assert.AreEqual(multiOptional.MVarLong, multiOptional1.MVarLong);
            Assert.AreEqual(multiOptional.MVarUInt, multiOptional1.MVarUInt);
            Assert.AreEqual(multiOptional.MVarULong, multiOptional1.MVarULong);
            Assert.AreEqual(multiOptional.MString, multiOptional1.MString);
            Assert.AreEqual(multiOptional.MMyEnum, multiOptional1.MMyEnum);
            Assert.AreEqual(multiOptional.MMyStruct, multiOptional1.MMyStruct);
            Assert.AreEqual(multiOptional.MAnotherStruct, multiOptional1.MAnotherStruct);

            Assert.That(multiOptional1.MByteSeq, Is.Null);
            CollectionAssert.AreEqual(multiOptional.MStringSeq, multiOptional1.MStringSeq);
            Assert.That(multiOptional1.MShortSeq, Is.Null);
            CollectionAssert.AreEqual(multiOptional.MMyEnumSeq, multiOptional1.MMyEnumSeq);
            Assert.That(multiOptional1.MMyStructSeq, Is.Null);
            CollectionAssert.AreEqual(multiOptional.MAnotherStructSeq, multiOptional1.MAnotherStructSeq);

            Assert.That(multiOptional1.MIntDict, Is.Null);
            CollectionAssert.AreEqual(multiOptional.MStringDict, multiOptional1.MStringDict);
            Assert.That(multiOptional1.MUShortSeq, Is.Null);
            Assert.That(multiOptional1.MVarULongSeq, Is.Null);
            CollectionAssert.AreEqual(multiOptional.MVarIntSeq, multiOptional1.MVarIntSeq);

            CollectionAssert.AreEqual(multiOptional.MByteDict, multiOptional1.MByteDict);
            Assert.That(multiOptional1.MMyStructDict, Is.Null);
            CollectionAssert.AreEqual(multiOptional.MAnotherStructDict, multiOptional1.MAnotherStructDict);

            multiOptional = new MultiOptional();
            multiOptional.MBool = true;
            multiOptional.MInt = 1;
            multiOptional.MFloat = 1;
            multiOptional.MUShort = 1;
            multiOptional.MULong = 1;
            multiOptional.MVarLong = 1;
            multiOptional.MVarULong = 1;
            multiOptional.MMyEnum = MyEnum.enum1;
            multiOptional.MMyStruct = new MyStruct(1, 1);

            multiOptional.MByteSeq = new byte[] { 1 };
            multiOptional.MShortSeq = new short[] { 1 };
            multiOptional.MMyStructSeq = new MyStruct[] { new MyStruct(1, 1) };

            multiOptional.MIntDict = new Dictionary<int, int> { { 1, 1 } };
            multiOptional.MUShortSeq = new ushort[] { 1 };
            multiOptional.MVarIntSeq = new int[] { 1 };
            multiOptional.MMyStructDict = new Dictionary<MyStruct, MyStruct>()
            {
                { new MyStruct(1, 1), new MyStruct(1, 1) }
            };

            multiOptional1Opt = await _prx.PingPongMultiAsync(multiOptional);
            Assert.That(multiOptional1Opt, Is.Not.Null);
            multiOptional1 = multiOptional1Opt.Value;
            Assert.AreEqual(multiOptional.MByte, multiOptional1.MByte);
            Assert.AreEqual(multiOptional.MBool, multiOptional1.MBool);
            Assert.AreEqual(multiOptional.MShort, multiOptional1.MShort);
            Assert.AreEqual(multiOptional.MInt, multiOptional1.MInt);
            Assert.AreEqual(multiOptional.MLong, multiOptional1.MLong);
            Assert.AreEqual(multiOptional.MFloat, multiOptional1.MFloat);
            Assert.AreEqual(multiOptional.MDouble, multiOptional1.MDouble);
            Assert.AreEqual(multiOptional.MUShort, multiOptional1.MUShort);
            Assert.AreEqual(multiOptional.MUInt, multiOptional1.MUInt);
            Assert.AreEqual(multiOptional.MULong, multiOptional1.MULong);
            Assert.AreEqual(multiOptional.MVarInt, multiOptional1.MVarInt);
            Assert.AreEqual(multiOptional.MVarLong, multiOptional1.MVarLong);
            Assert.AreEqual(multiOptional.MVarUInt, multiOptional1.MVarUInt);
            Assert.AreEqual(multiOptional.MVarULong, multiOptional1.MVarULong);
            Assert.AreEqual(multiOptional.MString, multiOptional1.MString);
            Assert.AreEqual(multiOptional.MMyEnum, multiOptional1.MMyEnum);
            Assert.AreEqual(multiOptional.MMyStruct, multiOptional1.MMyStruct);
            Assert.AreEqual(multiOptional.MAnotherStruct, multiOptional1.MAnotherStruct);

            CollectionAssert.AreEqual(multiOptional.MByteSeq, multiOptional1.MByteSeq);
            Assert.That(multiOptional1.MStringSeq, Is.Null);
            CollectionAssert.AreEqual(multiOptional.MShortSeq, multiOptional1.MShortSeq);
            Assert.That(multiOptional1.MMyEnumSeq, Is.Null);
            CollectionAssert.AreEqual(multiOptional.MMyStructSeq, multiOptional1.MMyStructSeq);
            Assert.That(multiOptional1.MAnotherStructSeq, Is.Null);

            CollectionAssert.AreEqual(multiOptional.MIntDict, multiOptional1.MIntDict);
            Assert.That(multiOptional1.MStringDict, Is.Null);
            CollectionAssert.AreEqual(multiOptional.MUShortSeq, multiOptional1.MUShortSeq);
            Assert.That(multiOptional1.MVarULongSeq, Is.Null);
            CollectionAssert.AreEqual(multiOptional.MVarIntSeq, multiOptional1.MVarIntSeq);

            Assert.That(multiOptional1.MByteDict, Is.Null);
            CollectionAssert.AreEqual(multiOptional.MMyStructDict, multiOptional1.MMyStructDict);
            Assert.That(multiOptional1.MAnotherStructDict, Is.Null);

            {
                (byte? r1, byte? r2) = await _prx.OpByteAsync(null);
                Assert.That(r1, Is.Null);
                Assert.That(r2, Is.Null);

                (r1, r2) = await _prx.OpByteAsync(42);
                Assert.AreEqual(42, r1);
                Assert.AreEqual(42, r2);
            }

            {
                (bool? r1, bool? r2) = await _prx.OpBoolAsync(null);
                Assert.That(r1, Is.Null);
                Assert.That(r2, Is.Null);

                (r1, r2) = await _prx.OpBoolAsync(true);
                Assert.That(r1, Is.True);
                Assert.That(r2, Is.True);
            }

            {
                (short? r1, short? r2) = await _prx.OpShortAsync(null);
                Assert.That(r1, Is.Null);
                Assert.That(r2, Is.Null);

                (r1, r2) = await _prx.OpShortAsync(42);
                Assert.AreEqual(42, r1);
                Assert.AreEqual(42, r2);
            }

            {
                (int? r1, int? r2) = await _prx.OpIntAsync(null);
                Assert.That(r1, Is.Null);
                Assert.That(r2, Is.Null);

                (r1, r2) = await _prx.OpIntAsync(42);
                Assert.AreEqual(42, r1);
                Assert.AreEqual(42, r2);
            }

            {
                (long? r1, long? r2) = await _prx.OpLongAsync(null);
                Assert.That(r1, Is.Null);
                Assert.That(r2, Is.Null);

                (r1, r2) = await _prx.OpLongAsync(42);
                Assert.AreEqual(42, r1);
                Assert.AreEqual(42, r2);
            }

            {
                (float? r1, float? r2) = await _prx.OpFloatAsync(null);
                Assert.That(r1, Is.Null);
                Assert.That(r2, Is.Null);

                (r1, r2) = await _prx.OpFloatAsync(42);
                Assert.AreEqual(42, r1);
                Assert.AreEqual(42, r2);
            }

            {
                (double? r1, double? r2) = await _prx.OpDoubleAsync(null);
                Assert.That(r1, Is.Null);
                Assert.That(r2, Is.Null);

                (r1, r2) = await _prx.OpDoubleAsync(42);
                Assert.AreEqual(42, r1);
                Assert.AreEqual(42, r2);
            }

            {
                (string? r1, string? r2) = await _prx.OpStringAsync(null);
                Assert.That(r1, Is.Null);
                Assert.That(r2, Is.Null);

                (r1, r2) = await _prx.OpStringAsync("hello");
                Assert.AreEqual("hello", r1);
                Assert.AreEqual("hello", r2);
            }

            {
                (MyEnum? r1, MyEnum? r2) = await _prx.OpMyEnumAsync(null);
                Assert.That(r1, Is.Null);
                Assert.That(r2, Is.Null);

                (r1, r2) = await _prx.OpMyEnumAsync(MyEnum.enum1);
                Assert.AreEqual(MyEnum.enum1, r1);
                Assert.AreEqual(MyEnum.enum1, r2);
            }

            {
                (MyStruct? r1, MyStruct? r2) = await _prx.OpMyStructAsync(null);
                Assert.That(r1, Is.Null);
                Assert.That(r2, Is.Null);

                var p1 = new MyStruct(1, 1);
                (r1, r2) = await _prx.OpMyStructAsync(p1);
                Assert.AreEqual(p1, r1);
                Assert.AreEqual(p1, r2);
            }

            {
                MyStruct? r1 = await _prx.OpMyStructMarshaledResultAsync(null);
                Assert.That(r1, Is.Null);

                var p1 = new MyStruct(1, 1);
                r1 = await _prx.OpMyStructMarshaledResultAsync(p1);
                Assert.AreEqual(p1, r1);
            }

            {
                (AnotherStruct? r1, AnotherStruct? r2) = await _prx.OpAnotherStructAsync(null);
                Assert.That(r1, Is.Null);
                Assert.That(r2, Is.Null);

                var p1 = new AnotherStruct(
                    "hello",
                    OperationsPrx.Parse("ice+tcp://localhost/hello"),
                    MyEnum.enum1,
                    new MyStruct(1, 1));
                (r1, r2) = await _prx.OpAnotherStructAsync(p1);
                Assert.AreEqual(p1, r1);
                Assert.AreEqual(p1, r2);
            }

            {
                (byte[]? r1, byte[]? r2) = await _prx.OpByteSeqAsync(null);
                Assert.That(r1, Is.Null);
                Assert.That(r2, Is.Null);

                byte[] p1 = new byte[] { 42 };
                (r1, r2) = await _prx.OpByteSeqAsync(p1);
                CollectionAssert.AreEqual(p1, r1);
                CollectionAssert.AreEqual(p1, r2);
            }

            {
                (List<byte>? r1, List<byte>? r2) = await _prx.OpByteListAsync(null);
                Assert.That(r1, Is.Null);
                Assert.That(r2, Is.Null);

                var p1 = new List<byte> { 42 };
                (r1, r2) = await _prx.OpByteListAsync(p1);
                CollectionAssert.AreEqual(p1, r1);
                CollectionAssert.AreEqual(p1, r2);
            }

            {
                (bool[]? r1, bool[]? r2) = await _prx.OpBoolSeqAsync(null);
                Assert.That(r1, Is.Null);
                Assert.That(r2, Is.Null);

                bool[] p1 = new bool[] { true };
                (r1, r2) = await _prx.OpBoolSeqAsync(p1);
                CollectionAssert.AreEqual(p1, r1);
                CollectionAssert.AreEqual(p1, r2);
            }

            {
                (List<bool>? r1, List<bool>? r2) = await _prx.OpBoolListAsync(null);
                Assert.That(r1, Is.Null);
                Assert.That(r2, Is.Null);

                var p1 = new List<bool> { true };
                (r1, r2) = await _prx.OpBoolListAsync(p1);
                CollectionAssert.AreEqual(p1, r1);
                CollectionAssert.AreEqual(p1, r2);
            }

            {
                (short[]? r1, short[]? r2) = await _prx.OpShortSeqAsync(null);
                Assert.That(r1, Is.Null);
                Assert.That(r2, Is.Null);

                short[] p1 = new short[] { 42 };
                (r1, r2) = await _prx.OpShortSeqAsync(p1);
                CollectionAssert.AreEqual(p1, r1);
                CollectionAssert.AreEqual(p1, r2);
            }

            {
                (List<short>? r1, List<short>? r2) = await _prx.OpShortListAsync(null);
                Assert.That(r1, Is.Null);
                Assert.That(r2, Is.Null);

                var p1 = new List<short> { 42 };
                (r1, r2) = await _prx.OpShortListAsync(p1);
                CollectionAssert.AreEqual(p1, r1);
                CollectionAssert.AreEqual(p1, r2);
            }

            {
                (int[]? r1, int[]? r2) = await _prx.OpIntSeqAsync(null);
                Assert.That(r1, Is.Null);
                Assert.That(r2, Is.Null);

                int[]? p1 = new int[] { 42 };
                (r1, r2) = await _prx.OpIntSeqAsync(p1);
                CollectionAssert.AreEqual(p1, r1);
                CollectionAssert.AreEqual(p1, r2);
            }

            {
                (List<int>? r1, List<int>? r2) = await _prx.OpIntListAsync(null);
                Assert.That(r1, Is.Null);
                Assert.That(r2, Is.Null);

                var p1 = new List<int> { 42 };
                (r1, r2) = await _prx.OpIntListAsync(p1);
                CollectionAssert.AreEqual(p1, r1);
                CollectionAssert.AreEqual(p1, r2);
            }

            {
                (long[]? r1, long[]? r2) = await _prx.OpLongSeqAsync(null);
                Assert.That(r1, Is.Null);
                Assert.That(r2, Is.Null);

                long[] p1 = new long[] { 42 };
                (r1, r2) = await _prx.OpLongSeqAsync(p1);
                CollectionAssert.AreEqual(p1, r1);
                CollectionAssert.AreEqual(p1, r2);
            }

            {
                (List<long>? r1, List<long>? r2) = await _prx.OpLongListAsync(null);
                Assert.That(r1, Is.Null);
                Assert.That(r2, Is.Null);

                var p1 = new List<long> { 42 };
                (r1, r2) = await _prx.OpLongListAsync(p1);
                CollectionAssert.AreEqual(p1, r1);
                CollectionAssert.AreEqual(p1, r2);
            }

            {
                (float[]? r1, float[]? r2) = await _prx.OpFloatSeqAsync(null);
                Assert.That(r1, Is.Null);
                Assert.That(r2, Is.Null);

                float[] p1 = new float[] { 42 };
                (r1, r2) = await _prx.OpFloatSeqAsync(p1);
                CollectionAssert.AreEqual(p1, r1);
                CollectionAssert.AreEqual(p1, r2);
            }

            {
                (List<float>? r1, List<float>? r2) = await _prx.OpFloatListAsync(null);
                Assert.That(r1, Is.Null);
                Assert.That(r2, Is.Null);

                var p1 = new List<float> { 42 };
                (r1, r2) = await _prx.OpFloatListAsync(p1);
                CollectionAssert.AreEqual(p1, r1);
                CollectionAssert.AreEqual(p1, r2);
            }

            {
                (double[]? r1, double[]? r2) = await _prx.OpDoubleSeqAsync(null);
                Assert.That(r1, Is.Null);
                Assert.That(r2, Is.Null);

                double[] p1 = new double[] { 42 };
                (r1, r2) = await _prx.OpDoubleSeqAsync(p1);
                CollectionAssert.AreEqual(p1, r1);
                CollectionAssert.AreEqual(p1, r2);
            }

            {
                (List<double>? r1, List<double>? r2) = await _prx.OpDoubleListAsync(null);
                Assert.That(r1, Is.Null);
                Assert.That(r2, Is.Null);

                var p1 = new List<double> { 42 };
                (r1, r2) = await _prx.OpDoubleListAsync(p1);
                CollectionAssert.AreEqual(p1, r1);
                CollectionAssert.AreEqual(p1, r2);
            }

            {
                (string[]? r1, string[]? r2) = await _prx.OpStringSeqAsync(null);
                Assert.That(r1, Is.Null);
                Assert.That(r2, Is.Null);

                string[] p1 = new string[] { "hello" };
                (r1, r2) = await _prx.OpStringSeqAsync(p1);
                CollectionAssert.AreEqual(p1, r1);
                CollectionAssert.AreEqual(p1, r2);
            }

            {
                (List<string>? r1, List<string>? r2) = await _prx.OpStringListAsync(null);
                Assert.That(r1, Is.Null);
                Assert.That(r2, Is.Null);

                var p1 = new List<string> { "hello" };
                (r1, r2) = await _prx.OpStringListAsync(p1);
                CollectionAssert.AreEqual(p1, r1);
                CollectionAssert.AreEqual(p1, r2);
            }

            {
                string[]? r1 = await _prx.OpStringSeqMarshaledResultAsync(null);
                Assert.That(r1, Is.Null);

                string[] p1 = new string[] { "hello" };
                r1 = await _prx.OpStringSeqMarshaledResultAsync(p1);
                CollectionAssert.AreEqual(p1, r1);
            }

            {
                (MyStruct[]? r1, MyStruct[]? r2) = await _prx.OpMyStructSeqAsync(null);
                Assert.That(r1, Is.Null);
                Assert.That(r2, Is.Null);

                var p1 = new MyStruct[] { new MyStruct(1, 1) };
                (r1, r2) = await _prx.OpMyStructSeqAsync(p1);
                CollectionAssert.AreEqual(p1, r1);
                CollectionAssert.AreEqual(p1, r2);
            }

            {
                (List<MyStruct>? r1, List<MyStruct>? r2) = await _prx.OpMyStructListAsync(null);
                Assert.That(r1, Is.Null);
                Assert.That(r2, Is.Null);

                var p1 = new List<MyStruct> { new MyStruct(1, 1) };
                (r1, r2) = await _prx.OpMyStructListAsync(p1);
                CollectionAssert.AreEqual(p1, r1);
                CollectionAssert.AreEqual(p1, r2);
            }

            {
                (AnotherStruct[]? r1, AnotherStruct[]? r2) = await _prx.OpAnotherStructSeqAsync(null);
                Assert.That(r1, Is.Null);
                Assert.That(r2, Is.Null);

                var p1 = new AnotherStruct[]
                {
                    new AnotherStruct(
                        "hello",
                        OperationsPrx.Parse("ice+tcp://localhost/hello"),
                        MyEnum.enum1,
                        new MyStruct(1, 1))
                };
                (r1, r2) = await _prx.OpAnotherStructSeqAsync(p1);
                CollectionAssert.AreEqual(p1, r1);
                CollectionAssert.AreEqual(p1, r2);
            }

            {
                (List<AnotherStruct>? r1, List<AnotherStruct>? r2) = await _prx.OpAnotherStructListAsync(null);
                Assert.That(r1, Is.Null);
                Assert.That(r2, Is.Null);

                var p1 = new List<AnotherStruct>
                {
                    new AnotherStruct(
                        "hello",
                        OperationsPrx.Parse("ice+tcp://localhost/hello"),
                        MyEnum.enum1,
                        new MyStruct(1, 1))
                };
                (r1, r2) = await _prx.OpAnotherStructListAsync(p1);
                CollectionAssert.AreEqual(p1, r1);
                CollectionAssert.AreEqual(p1, r2);
            }

            {
                (Dictionary<int, int>? r1, Dictionary<int, int>? r2) = await _prx.OpIntDictAsync(null);
                Assert.That(r1, Is.Null);
                Assert.That(r2, Is.Null);

                var p1 = new Dictionary<int, int> { { 1, 1 } };
                (r1, r2) = await _prx.OpIntDictAsync(p1);
                CollectionAssert.AreEqual(p1, r1);
                CollectionAssert.AreEqual(p1, r2);
            }

            {
                Dictionary<int, int>? r1 = await _prx.OpIntDictMarshaledResultAsync(null);
                Assert.That(r1, Is.Null);

                var p1 = new Dictionary<int, int> { { 1, 1 } };
                r1 = await _prx.OpIntDictMarshaledResultAsync(p1);
                CollectionAssert.AreEqual(p1, r1);
            }
        }

        private static void CheckMultiOptionalHasNoValue(MultiOptional multiOptional)
        {
            Assert.That(multiOptional.MByte.HasValue, Is.False);
            Assert.That(multiOptional.MBool.HasValue, Is.False);
            Assert.That(multiOptional.MShort.HasValue, Is.False);
            Assert.That(multiOptional.MInt.HasValue, Is.False);
            Assert.That(multiOptional.MLong.HasValue, Is.False);
            Assert.That(multiOptional.MFloat.HasValue, Is.False);
            Assert.That(multiOptional.MDouble.HasValue, Is.False);
            Assert.That(multiOptional.MUShort.HasValue, Is.False);
            Assert.That(multiOptional.MUInt.HasValue, Is.False);
            Assert.That(multiOptional.MULong.HasValue, Is.False);
            Assert.That(multiOptional.MVarInt.HasValue, Is.False);
            Assert.That(multiOptional.MVarLong.HasValue, Is.False);
            Assert.That(multiOptional.MVarUInt.HasValue, Is.False);
            Assert.That(multiOptional.MVarULong.HasValue, Is.False);
            Assert.That(multiOptional.MString, Is.Null);
            Assert.That(multiOptional.MMyEnum.HasValue, Is.False);
            Assert.That(multiOptional.MMyStruct.HasValue, Is.False);
            Assert.That(multiOptional.MAnotherStruct.HasValue, Is.False);

            Assert.That(multiOptional.MByteSeq, Is.Null);
            Assert.That(multiOptional.MStringSeq, Is.Null);
            Assert.That(multiOptional.MShortSeq, Is.Null);
            Assert.That(multiOptional.MMyEnumSeq, Is.Null);
            Assert.That(multiOptional.MMyStructSeq, Is.Null);
            Assert.That(multiOptional.MAnotherStructSeq, Is.Null);

            Assert.That(multiOptional.MIntDict, Is.Null);
            Assert.That(multiOptional.MStringDict, Is.Null);
            Assert.That(multiOptional.MUShortSeq, Is.Null);
            Assert.That(multiOptional.MVarULongSeq, Is.Null);
            Assert.That(multiOptional.MVarIntSeq, Is.Null);

            Assert.That(multiOptional.MByteDict, Is.Null);
            Assert.That(multiOptional.MMyStructDict, Is.Null);
            Assert.That(multiOptional.MAnotherStructDict, Is.Null);
        }

        class OptionalOperations : Service, IOptionalOperations
        {
            public ValueTask<(AnotherStruct? R1, AnotherStruct? R2)> OpAnotherStructAsync(
                AnotherStruct? p1,
                Dispatch dispatch,
                CancellationToken cancel) => new((p1, p1));

            public ValueTask<(IEnumerable<AnotherStruct>? R1, IEnumerable<AnotherStruct>? R2)> OpAnotherStructListAsync(
                List<AnotherStruct>? p1,
                Dispatch dispatch,
                CancellationToken cancel) => new((p1, p1));

            public ValueTask<(IEnumerable<AnotherStruct>? R1, IEnumerable<AnotherStruct>? R2)> OpAnotherStructSeqAsync(
                AnotherStruct[]? p1,
                Dispatch dispatch,
                CancellationToken cancel) => new((p1, p1));

            public ValueTask<(bool? R1, bool? R2)> OpBoolAsync(
                bool? p1,
                Dispatch dispatch,
                CancellationToken cancel) => new((p1, p1));

            public ValueTask<(IEnumerable<bool>? R1, IEnumerable<bool>? R2)> OpBoolListAsync(
                List<bool>? p1,
                Dispatch dispatch,
                CancellationToken cancel) => new((p1, p1));

            public ValueTask<(ReadOnlyMemory<bool> R1, ReadOnlyMemory<bool> R2)> OpBoolSeqAsync(
                bool[]? p1, Dispatch dispatch, CancellationToken cancel) => new((p1, p1));

            public ValueTask<(byte? R1, byte? R2)> OpByteAsync(
                byte? p1,
                Dispatch dispatch,
                CancellationToken cancel) => new((p1, p1));

            public ValueTask<(IEnumerable<byte>? R1, IEnumerable<byte>? R2)> OpByteListAsync(
                List<byte>? p1,
                Dispatch dispatch,
                CancellationToken cancel) => new((p1, p1));

            public ValueTask<(ReadOnlyMemory<byte> R1, ReadOnlyMemory<byte> R2)> OpByteSeqAsync(
                byte[]? p1,
                Dispatch dispatch,
                CancellationToken cancel) => new((p1, p1));

            public ValueTask<(double? R1, double? R2)> OpDoubleAsync(
                double? p1,
                Dispatch dispatch,
                CancellationToken cancel) => new((p1, p1));

            public ValueTask<(IEnumerable<double>? R1, IEnumerable<double>? R2)> OpDoubleListAsync(
                List<double>? p1,
                Dispatch dispatch,
                CancellationToken cancel) => new((p1, p1));

            public ValueTask<(ReadOnlyMemory<double> R1, ReadOnlyMemory<double> R2)> OpDoubleSeqAsync(
                double[]? p1,
                Dispatch dispatch,
                CancellationToken cancel) => new((p1, p1));

            public ValueTask<(float? R1, float? R2)> OpFloatAsync(
                float? p1,
                Dispatch dispatch,
                CancellationToken cancel) => new((p1, p1));

            public ValueTask<(IEnumerable<float>? R1, IEnumerable<float>? R2)> OpFloatListAsync(
                List<float>? p1,
                Dispatch dispatch,
                CancellationToken cancel) => new((p1, p1));

            public ValueTask<(ReadOnlyMemory<float> R1, ReadOnlyMemory<float> R2)> OpFloatSeqAsync(
                float[]? p1,
                Dispatch dispatch,
                CancellationToken cancel) => new((p1, p1));

            public ValueTask<(int? R1, int? R2)> OpIntAsync(
                int? p1,
                Dispatch dispatch,
                CancellationToken cancel) => new((p1, p1));

            public ValueTask<(IEnumerable<KeyValuePair<int, int>>? R1, IEnumerable<KeyValuePair<int, int>>? R2)> OpIntDictAsync(
                Dictionary<int, int>? p1,
                Dispatch dispatch,
                CancellationToken cancel) => new((p1, p1));

            public ValueTask<IOptionalOperations.OpIntDictMarshaledResultMarshaledReturnValue> OpIntDictMarshaledResultAsync(
                Dictionary<int, int>? p1,
                Dispatch dispatch,
                CancellationToken cancel) =>
                new(new IOptionalOperations.OpIntDictMarshaledResultMarshaledReturnValue(p1, dispatch));

            public ValueTask<(IEnumerable<int>? R1, IEnumerable<int>? R2)> OpIntListAsync(
                List<int>? p1,
                Dispatch dispatch,
                CancellationToken cancel) => new((p1, p1));

            public ValueTask<(ReadOnlyMemory<int> R1, ReadOnlyMemory<int> R2)> OpIntSeqAsync(
                int[]? p1,
                Dispatch dispatch,
                CancellationToken cancel) => new((p1, p1));

            public ValueTask<(long? R1, long? R2)> OpLongAsync(
                long? p1,
                Dispatch dispatch,
                CancellationToken cancel) => new((p1, p1));

            public ValueTask<(IEnumerable<long>? R1, IEnumerable<long>? R2)> OpLongListAsync(
                List<long>? p1,
                Dispatch dispatch,
                CancellationToken cancel) => new((p1, p1));

            public ValueTask<(ReadOnlyMemory<long> R1, ReadOnlyMemory<long> R2)> OpLongSeqAsync(
                long[]? p1,
                Dispatch dispatch,
                CancellationToken cancel) => new((p1, p1));

            public ValueTask<(MyEnum? R1, MyEnum? R2)> OpMyEnumAsync(
                MyEnum? p1,
                Dispatch dispatch,
                CancellationToken cancel) => new((p1, p1));

            public ValueTask<(MyStruct? R1, MyStruct? R2)> OpMyStructAsync(
                MyStruct? p1,
                Dispatch dispatch,
                CancellationToken cancel) => new((p1, p1));

            public ValueTask<(IEnumerable<MyStruct>? R1, IEnumerable<MyStruct>? R2)> OpMyStructListAsync(
                List<MyStruct>? p1,
                Dispatch dispatch,
                CancellationToken cancel) => new((p1, p1));

            public ValueTask<IOptionalOperations.OpMyStructMarshaledResultMarshaledReturnValue> OpMyStructMarshaledResultAsync(
                MyStruct? p1,
                Dispatch dispatch,
                CancellationToken cancel) =>
                new(new IOptionalOperations.OpMyStructMarshaledResultMarshaledReturnValue(p1, dispatch));

            public ValueTask<(IEnumerable<MyStruct>? R1, IEnumerable<MyStruct>? R2)> OpMyStructSeqAsync(
                MyStruct[]? p1,
                Dispatch dispatch,
                CancellationToken cancel) => new((p1, p1));

            public ValueTask<(short? R1, short? R2)> OpShortAsync(
                short? p1,
                Dispatch dispatch,
                CancellationToken cancel) => new((p1, p1));

            public ValueTask<(IEnumerable<short>? R1, IEnumerable<short>? R2)> OpShortListAsync(
                List<short>? p1,
                Dispatch dispatch,
                CancellationToken cancel) => new((p1, p1));

            public ValueTask<(ReadOnlyMemory<short> R1, ReadOnlyMemory<short> R2)> OpShortSeqAsync(
                short[]? p1,
                Dispatch dispatch,
                CancellationToken cancel) => new((p1, p1));

            public ValueTask<(string? R1, string? R2)> OpStringAsync(
                string? p1,
                Dispatch dispatch,
                CancellationToken cancel) => new((p1, p1));

            public ValueTask<(IEnumerable<KeyValuePair<string, string>>? R1, IEnumerable<KeyValuePair<string, string>>? R2)> OpStringDictAsync(
                Dictionary<string, string>? p1,
                Dispatch dispatch,
                CancellationToken cancel) => new((p1, p1));

            public ValueTask<(IEnumerable<string>? R1, IEnumerable<string>? R2)> OpStringListAsync(
                List<string>? p1,
                Dispatch dispatch,
                CancellationToken cancel) => new((p1, p1));

            public ValueTask<(IEnumerable<string>? R1, IEnumerable<string>? R2)> OpStringSeqAsync(
                string[]? p1,
                Dispatch dispatch,
                CancellationToken cancel) => new((p1, p1));

            public ValueTask<IOptionalOperations.OpStringSeqMarshaledResultMarshaledReturnValue> OpStringSeqMarshaledResultAsync(
                string[]? p1,
                Dispatch dispatch,
                CancellationToken cancel) => new(new IOptionalOperations.OpStringSeqMarshaledResultMarshaledReturnValue(p1, dispatch));

            public ValueTask<OneOptional?> PingPongOneAsync(OneOptional? o, Dispatch dispatch, CancellationToken cancel) =>
                new(o);

            public ValueTask<MultiOptional?> PingPongMultiAsync(MultiOptional? o, Dispatch dispatch, CancellationToken cancel) =>
                new(o);
        }
    }
}<|MERGE_RESOLUTION|>--- conflicted
+++ resolved
@@ -18,27 +18,12 @@
             _server = new Server()
             {
                 Dispatcher = new OptionalOperations(),
-<<<<<<< HEAD
-                Endpoint = TestHelper.GetUniqueColocEndpoint(),
-                ConnectionOptions = new ConnectionOptions { Activator11 = activator11 }
-=======
                 Endpoint = TestHelper.GetUniqueColocEndpoint()
->>>>>>> 6c9e49d1
             };
             _server.Listen();
             _connection = new Connection
             {
-<<<<<<< HEAD
-                RemoteEndpoint = _server.Endpoint,
-                Options =
-                    new ConnectionOptions()
-                    {
-                        Activator11 = activator11,
-                        Activator20 = activator20
-                    }
-=======
                 RemoteEndpoint = _server.Endpoint
->>>>>>> 6c9e49d1
             };
             _prx = OptionalOperationsPrx.FromConnection(_connection);
         }
