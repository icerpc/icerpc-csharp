--- conflicted
+++ resolved
@@ -27,9 +27,9 @@
 
     private readonly TimeSpan _connectTimeout;
 
-    // A detached connection is a protocol connection that is shutting down or being disposed. Both ShutdownAsync and
-    // DisposeAsync wait for detached connections to reach 0 using _detachedConnectionsTcs. Such a connection is
-    // "detached" because it's not in _activeConnection or _pendingConnection.
+    // A detached connection is a protocol connection that is connecting, shutting down or being disposed. Both
+    // ShutdownAsync and DisposeAsync wait for detached connections to reach 0 using _detachedConnectionsTcs. Such a
+    // connection is "detached" because it's not in _activeConnection.
     private int _detachedConnectionCount;
 
     private readonly TaskCompletionSource _detachedConnectionsTcs =
@@ -158,17 +158,11 @@
 
         lock (_mutex)
         {
-<<<<<<< HEAD
             if (_disposeTask is not null)
             {
-                throw new ObjectDisposedException($"{typeof(ClientConnection)}");
+                ObjectDisposedException.ThrowIf(_disposeTask is not null, this);
             }
             if (_shutdownTask is not null)
-=======
-            ObjectDisposedException.ThrowIf(_disposeTask is not null, this);
-
-            if (_isShutdown)
->>>>>>> ce6042b2
             {
                 throw new InvalidOperationException("Cannot connect a client connection after shutting it down.");
             }
@@ -182,6 +176,7 @@
             {
                 IProtocolConnection newConnection = _connectionFactory();
                 connectTask = CreateConnectTask(newConnection, _disposedCts.Token, cancellationToken);
+                _detachedConnectionCount++;
                 _pendingConnection = (newConnection, connectTask);
             }
             else
@@ -236,10 +231,8 @@
 
             _disposedCts.Cancel();
 
-            if (_pendingConnection is not null)
-            {
-                await _pendingConnection.Value.Connection.DisposeAsync().ConfigureAwait(false);
-            }
+            // Since a pending connection is "detached", it's disposed via the connectTask, not directly by this method.
+
             if (_activeConnection is not null)
             {
                 await _activeConnection.Value.Connection.DisposeAsync().ConfigureAwait(false);
@@ -282,17 +275,11 @@
 
         lock (_mutex)
         {
-<<<<<<< HEAD
             if (_disposeTask is not null)
             {
-                throw new ObjectDisposedException($"{typeof(ClientConnection)}");
+                ObjectDisposedException.ThrowIf(_disposeTask is not null, this);
             }
             if (_shutdownTask is not null)
-=======
-            ObjectDisposedException.ThrowIf(_disposeTask is not null, this);
-
-            if (_isShutdown)
->>>>>>> ce6042b2
             {
                 throw new IceRpcException(IceRpcError.InvocationRefused, "The client connection was shut down.");
             }
@@ -375,17 +362,11 @@
     {
         lock (_mutex)
         {
-<<<<<<< HEAD
             if (_disposeTask is not null)
             {
-                throw new ObjectDisposedException($"{typeof(ClientConnection)}");
+                ObjectDisposedException.ThrowIf(_disposeTask is not null, this);
             }
             if (_shutdownTask is not null)
-=======
-            ObjectDisposedException.ThrowIf(_disposeTask is not null, this);
-
-            if (_isShutdown)
->>>>>>> ce6042b2
             {
                 throw new InvalidOperationException("The client connection is already shut down or shutting down.");
             }
@@ -406,14 +387,10 @@
             using var cts = CancellationTokenSource.CreateLinkedTokenSource(cancellationToken, _disposedCts.Token);
             cts.CancelAfter(_shutdownTimeout);
 
+            // Since a pending connection is "detached", it's shutdown and disposed via the connectTask, not directly by
+            // this method.
             try
             {
-                if (_pendingConnection is not null)
-                {
-                    await _pendingConnection.Value.Connection.ShutdownPendingAsync(
-                        _pendingConnection.Value.ConnectTask,
-                        cts.Token).ConfigureAwait(false);
-                }
                 if (_activeConnection is not null)
                 {
                     await _activeConnection.Value.Connection.ShutdownAsync(cts.Token).ConfigureAwait(false);
@@ -451,9 +428,6 @@
     /// </param>
     /// <param name="cancellationToken">The cancellation token that can cancel this task.</param>
     /// <returns>A task that completes successfully when the connection is connected.</returns>
-    /// <remarks>Upon success, this task sets _activeConnection and clears _pendingConnection. Upon failure, this task
-    /// clears _pendingConnection and schedules the connection's disposal after observing the task's exception.
-    /// </remarks>
     private async Task<TransportConnectionInformation> CreateConnectTask(
         IProtocolConnection connection,
         CancellationToken disposedCancellationToken,
@@ -465,6 +439,7 @@
         cts.CancelAfter(_connectTimeout);
 
         TransportConnectionInformation connectionInformation;
+        Task? connectTask = null;
 
         try
         {
@@ -491,28 +466,17 @@
         }
         catch
         {
-            Task? connectTask = null;
-
             lock (_mutex)
             {
                 Debug.Assert(_pendingConnection is not null && _pendingConnection.Value.Connection == connection);
                 Debug.Assert(_activeConnection is null);
 
-                if (_shutdownTask is null)
-                {
-                    // connectTask is executing this method and about to throw. We need to observe this exception once
-                    // connectTask is completed.
-                    connectTask = _pendingConnection.Value.ConnectTask;
-                    _pendingConnection = null;
-                    _detachedConnectionCount++;
-                }
-                // else ClientConnection.DisposeAsync will dispose this "attached" pending connection
-            }
-
-            if (connectTask is not null)
-            {
-                _ = DisposeFailedPendingConnectionAsync(connection, connectTask);
-            }
+                // connectTask is executing this method and about to throw.
+                connectTask = _pendingConnection.Value.ConnectTask;
+                _pendingConnection = null;
+            }
+
+            _ = DisposePendingConnectionAsync(connection, connectTask);
             throw;
         }
 
@@ -521,32 +485,44 @@
             Debug.Assert(_pendingConnection is not null && _pendingConnection.Value.Connection == connection);
             Debug.Assert(_activeConnection is null);
 
-            if (_disposeTask is not null)
-            {
-                throw new IceRpcException(IceRpcError.OperationAborted, "The client connection was disposed.");
-            }
-            if (_shutdownTask is not null)
-            {
-                throw new IceRpcException(IceRpcError.OperationAborted, "The client connection was shut down.");
-            }
-
-            _activeConnection = (connection, connectionInformation);
+            if (_shutdownTask is null)
+            {
+                // the connection is now "attached" in _activeConnection
+                _activeConnection = (connection, connectionInformation);
+                _detachedConnectionCount--;
+            }
+            else
+            {
+                connectTask = _pendingConnection.Value.ConnectTask;
+            }
             _pendingConnection = null;
         }
 
-        _ = RemoveFromActiveAsync(connection);
+        if (connectTask is null)
+        {
+            _ = RemoveFromActiveAsync(connection);
+        }
+        else
+        {
+            // As soon as this method completes successfully, we shut down then dispose the connection.
+            _ = DisposePendingConnectionAsync(connection, connectTask);
+        }
         return connectionInformation;
 
-        async Task DisposeFailedPendingConnectionAsync(IProtocolConnection connection, Task connectTask)
+        async Task DisposePendingConnectionAsync(IProtocolConnection connection, Task connectTask)
         {
             try
             {
                 await connectTask.ConfigureAwait(false);
-                Debug.Fail("DisposeFailedPendingConnectionAsync requires a failed or failing connectTask.");
+
+                // Since we own a detachedConnectionCount, _disposedCts is not disposed.
+                using var cts = CancellationTokenSource.CreateLinkedTokenSource(_disposedCts.Token);
+                cts.CancelAfter(_shutdownTimeout);
+                await connection.ShutdownAsync(cts.Token).ConfigureAwait(false);
             }
             catch
             {
-                // Observe expected exception.
+                // Observe and ignore exceptions.
             }
 
             await connection.DisposeAsync().ConfigureAwait(false);
@@ -594,26 +570,9 @@
         {
             if (_shutdownTask is null && _activeConnection?.Connection == connection)
             {
-<<<<<<< HEAD
                 _activeConnection = null; // it's now our connection.
                 _detachedConnectionCount++;
                 cancellationToken = _disposedCts.Token;
-=======
-                // If a previous ConnectAsync already failed, we throw ObjectDisposedException even through the
-                // connection is not disposed yet. That's because we know the caller catches ObjectDisposedException and
-                // tries again with a refreshed connection.
-                // Note: this works fine because ClientConnection does not use ObjectDisposedException to mean "there is
-                // no need to dispose this connection".
-                ObjectDisposedException.ThrowIf(
-                    _isDisposed || (_connectTask is not null && (_connectTask.IsFaulted || _connectTask.IsCanceled)),
-                    this);
-
-                if (_connectTask is null)
-                {
-                    _connectTask = PerformConnectAsync();
-                    return _connectTask;
-                }
->>>>>>> ce6042b2
             }
             else
             {
@@ -687,6 +646,7 @@
                 // establishment.
                 Task<TransportConnectionInformation> connectTask =
                     CreateConnectTask(connection, _disposedCts.Token, CancellationToken.None);
+                _detachedConnectionCount++;
                 _pendingConnection = (connection, connectTask);
             }
             pendingConnectionValue = _pendingConnection.Value;
