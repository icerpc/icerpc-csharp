--- conflicted
+++ resolved
@@ -65,27 +65,7 @@
     }
 
     /// <inheritdoc/>
-<<<<<<< HEAD
-    public async ValueTask<OutgoingResponse> DispatchAsync(IncomingRequest request, CancellationToken cancellationToken)
-=======
-    public virtual ValueTask<IEnumerable<string>> IceIdsAsync(
-        IFeatureCollection features,
-        CancellationToken cancellationToken) =>
-        new(_typeIds);
-
-    /// <inheritdoc/>
-    public virtual ValueTask<bool> IceIsAAsync(
-        string id,
-        IFeatureCollection features,
-        CancellationToken cancellationToken) =>
-        new(_typeIds.Contains(id));
-
-    /// <inheritdoc/>
-    public virtual ValueTask IcePingAsync(IFeatureCollection features, CancellationToken cancellationToken) => default;
-
-    /// <inheritdoc/>
     public ValueTask<OutgoingResponse> DispatchAsync(IncomingRequest request, CancellationToken cancellationToken)
->>>>>>> 46304e23
     {
         if (_dispatchMethods.TryGetValue(request.Operation, out DispatchMethod? dispatchMethod))
         {
