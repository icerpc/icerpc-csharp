// Copyright (c) ZeroC, Inc. All rights reserved.

using IceRpc.Internal;
using System.Collections.Immutable;
using System.IO.Pipelines;

namespace IceRpc
{
    /// <summary>Represents an ice or icerpc request frame sent by the application.</summary>
    public sealed class OutgoingRequest : OutgoingFrame
    {
        /// <summary>Gets or sets the connection that will be used (or was used ) to send this request.</summary>
        public Connection? Connection { get; set; }

        /// <summary>Gets or sets the features of this request.</summary>
        public FeatureCollection Features { get; set; } = FeatureCollection.Empty;

        /// <summary>Gets or sets the fields of this request.</summary>
        public IDictionary<RequestFieldKey, OutgoingFieldValue> Fields { get; set; } =
            ImmutableDictionary<RequestFieldKey, OutgoingFieldValue>.Empty;

        /// <summary>Gets or initializes whether this request is oneway or two-way.</summary>
        /// <value><c>true</c> for oneway requests, <c>false</c> otherwise. The default is <c>false</c>.</value>
        public bool IsOneway { get; init; }

        /// <summary>Indicates whether or not this request has been sent.</summary>
        /// <value>When <c>true</c>, the request was sent. When <c>false</c> the request was not sent yet.</value>
        public bool IsSent { get; set; }

        /// <summary>Gets or initializes the name of the operation to call on the target service.</summary>
        /// <value>The name of the operation. The default is the empty string.</value>
        public string Operation { get; init; } = "";

<<<<<<< HEAD
        /// <inheritdoc/>
        public override PipeWriter PayloadSink
        {
            get => _payloadSink ?? (_initialPayloadSink ??= new());
            set => _payloadSink = value;
        }
=======
        /// <summary>Returns the encoding of the payload of this request.</summary>
        public Encoding PayloadEncoding { get; init; } = Encoding.Unknown;
>>>>>>> 457ddc37

        /// <summary>Returns the proxy that is sending this request.</summary>
        public Proxy Proxy { get; }

        /// <summary>Constructs an outgoing request.</summary>
        /// <param name="proxy">The <see cref="Proxy"/> used to send the request.</param>
        public OutgoingRequest(Proxy proxy)
            : base(proxy.Protocol)
        {
            Connection = proxy.Connection;
            Proxy = proxy;
        }
    }
}<|MERGE_RESOLUTION|>--- conflicted
+++ resolved
@@ -31,18 +31,6 @@
         /// <value>The name of the operation. The default is the empty string.</value>
         public string Operation { get; init; } = "";
 
-<<<<<<< HEAD
-        /// <inheritdoc/>
-        public override PipeWriter PayloadSink
-        {
-            get => _payloadSink ?? (_initialPayloadSink ??= new());
-            set => _payloadSink = value;
-        }
-=======
-        /// <summary>Returns the encoding of the payload of this request.</summary>
-        public Encoding PayloadEncoding { get; init; } = Encoding.Unknown;
->>>>>>> 457ddc37
-
         /// <summary>Returns the proxy that is sending this request.</summary>
         public Proxy Proxy { get; }
 
