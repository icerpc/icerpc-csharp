--- conflicted
+++ resolved
@@ -95,13 +95,8 @@
             }
         }
 
-<<<<<<< HEAD
         private static ITestIntfPrx Self(Dispatch dispatch) =>
-            current.Server.CreateProxy<ITestIntfPrx>(current.Path);
-=======
-        private static ITestIntfPrx Self(Current current) =>
-            current.Server!.CreateProxy<ITestIntfPrx>(current.Path);
->>>>>>> dd893638
+            dispatch.Server!.CreateProxy<ITestIntfPrx>(current.Path);
 
         public ValueTask StartDispatchAsync(Dispatch dispatch, CancellationToken cancel)
         {
