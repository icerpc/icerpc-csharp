// Copyright (c) ZeroC, Inc. All rights reserved.

using IceRpc.Features;
using IceRpc.Internal;
using Microsoft.Extensions.Logging;
using System.Diagnostics;

namespace IceRpc
{
    /// <summary>A locator interceptor intercepts ice requests that have no connection and have either no endpoint or
    /// an endpoint with the "loc" transport, and attempts to assign a usable endpoint (and alt-endpoints) to such
    /// requests. This interceptor must be installed between <see cref="RetryInterceptor"/> and
    /// <see cref="BinderInterceptor"/>.</summary>
    public class LocatorInterceptor : IInvoker
    {
        private readonly IInvoker _next;
        private readonly ILocationResolver _locationResolver;

        /// <summary>Constructs a locator interceptor.</summary>
        /// <param name="next">The next invoker in the invocation pipeline.</param>
        /// <param name="locationResolver">The location resolver. It is usually created by
        /// <see cref="ILocationResolver.FromLocator"/>.</param>
        public LocatorInterceptor(IInvoker next, ILocationResolver locationResolver)
        {
            _next = next;
            _locationResolver = locationResolver;
        }

        async Task<IncomingResponse> IInvoker.InvokeAsync(OutgoingRequest request, CancellationToken cancel)
        {
            if (request.Connection == null && request.Protocol == Protocol.Ice)
            {
                Location location = default;
                bool refreshCache = false;

                EndpointSelection? endpointSelection = request.Features.Get<EndpointSelection>();
                if (endpointSelection == null)
                {
                    endpointSelection = new EndpointSelection(request.Proxy);
                    request.Features = request.Features.With(endpointSelection);
                }

                // We detect retries and don't use cached values for retries by setting refreshCache to true.

                if (request.Features.Get<CachedResolutionFeature>() is CachedResolutionFeature cachedResolution)
                {
                    // This is the second (or greater) attempt, and we provided a cached resolution with the
                    // first attempt and all subsequent attempts.

                    location = cachedResolution.Location;
                    refreshCache = true;
                }
                else if (endpointSelection.Endpoint == null)
                {
                    if (request.Proxy.Params.TryGetValue("adapter-id", out string? adapterId))
                    {
                        location = new Location { IsAdapterId = true, Value = adapterId };
                    }
                    else
                    {
                        // Well-known proxy
                        try
                        {
<<<<<<< HEAD
                            location = new Location(Identity.FromPath(request.Proxy.Path));
=======
                            location = new Location { Value = request.Path };
>>>>>>> 53c5a9c0
                        }
                        catch (FormatException)
                        {
                            // ignore path that can't be converted, location remains default
                        }
                    }
                }
                // else it could be a retry where the first attempt provided non-cached endpoint(s)

                if (location != default)
                {
                    try
                    {
                        (Proxy? proxy, bool fromCache) = await _locationResolver.ResolveAsync(
                            location,
                            refreshCache,
                            cancel).ConfigureAwait(false);

                        if (refreshCache)
                        {
                            if (!fromCache && !request.Features.IsReadOnly)
                            {
                                // No need to resolve this location again since we are not returning a cached
                                // value.
                                request.Features.Set<CachedResolutionFeature>(null);
                            }
                        }
                        else if (fromCache)
                        {
                            // Make sure the next attempt re-resolves location and sets refreshCache to true.
                            request.Features = request.Features.With(new CachedResolutionFeature(location));
                        }

                        if (proxy != null)
                        {
                            Debug.Assert(proxy.Endpoint != null);
                            endpointSelection.Endpoint = proxy.Endpoint;
                            endpointSelection.AltEndpoints = proxy.AltEndpoints;
                        }
                        // else, resolution failed and we don't update anything
                    }
                    catch
                    {
                        // Ignore any exception from the location resolver. It should have been logged earlier.
                    }
                }
            }
            return await _next.InvokeAsync(request, cancel).ConfigureAwait(false);
        }

        private class CachedResolutionFeature
        {
            internal Location Location { get; }

            internal CachedResolutionFeature(Location location) => Location = location;
        }
    }

    /// <summary>A location resolver resolves a location into a list of endpoints carried by a dummy proxy, and
    /// optionally maintains a cache for these resolutions. It's consumed by <see cref="LocatorInterceptor"/>
    /// and typically uses an <see cref="IEndpointFinder"/> and an <see cref="IEndpointCache"/> in its implementation.
    /// When the dummy proxy returned by ResolveAsync is not null, its Endpoint property is guaranteed to be not null.
    /// </summary>
    public interface ILocationResolver
    {
        /// <summary>Creates a new location resolver using a locator proxy.</summary>
        /// <param name="locator">The locator proxy.</param>
        /// <param name="options">The configuration options for this locator-based location resolver.</param>
        /// <returns>A new location resolver.</returns>
        public static ILocationResolver FromLocator(ILocatorPrx locator, Configure.LocatorOptions options)
        {
            if (options.Ttl != Timeout.InfiniteTimeSpan && options.JustRefreshedAge >= options.Ttl)
            {
                throw new ArgumentException(
                    $"{nameof(options.JustRefreshedAge)} must be smaller than {nameof(options.Ttl)}",
                    nameof(options));
            }

            ILogger logger = options.LoggerFactory.CreateLogger("IceRpc");

            // Create and decorate endpoint cache (if caching enabled):
            IEndpointCache? endpointCache = options.Ttl != TimeSpan.Zero && options.CacheMaxSize > 0 ?
                new LogEndpointCacheDecorator(new EndpointCache(options.CacheMaxSize), logger) : null;

            // Create an decorate endpoint finder:
            IEndpointFinder endpointFinder = new LocatorEndpointFinder(locator);
            endpointFinder = new LogEndpointFinderDecorator(endpointFinder, logger);
            if (endpointCache != null)
            {
                endpointFinder = new CacheUpdateEndpointFinderDecorator(endpointFinder, endpointCache);
            }
            endpointFinder = new CoalesceEndpointFinderDecorator(endpointFinder);

            // Create and decorate location resolver:
            return new LogLocationResolverDecorator(
                endpointCache == null ? new CacheLessLocationResolver(endpointFinder) :
                    new LocationResolver(endpointFinder,
                                         endpointCache,
                                         options.Background,
                                         options.JustRefreshedAge,
                                         options.Ttl),
                logger);
        }

        /// <summary>Resolves a location into a list of endpoints carried by a dummy proxy.</summary>
        /// <param name="location">The location.</param>
        /// <param name="refreshCache">When <c>true</c>, requests a cache refresh.</param>
        /// <param name="cancel">The cancellation token.</param>
        /// <returns>A tuple with a nullable dummy proxy that holds the endpoint(s) (if resolved), and a bool that
        /// indicates whether these endpoints were retrieved from the implementation's cache. Proxy is null when
        /// the location resolver fails to resolve a location.</returns>
        ValueTask<(Proxy? Proxy, bool FromCache)> ResolveAsync(
            Location location,
            bool refreshCache,
            CancellationToken cancel);
    }

    /// <summary>A location is either an adapter ID or a path.</summary>
    public readonly record struct Location
    {
        /// <summary>Returns true when this location holds an adapter ID; otherwise, false.</summary>
        public bool IsAdapterId { get; init; }

        /// <summary>The adapter ID or path.</summary>
        public string Value { get; init; }

        internal string Kind => IsAdapterId ? "adapter ID" : "well-known proxy";

        /// <inheritdoc/>
        public override string ToString() => Value;
    }
}<|MERGE_RESOLUTION|>--- conflicted
+++ resolved
@@ -61,11 +61,7 @@
                         // Well-known proxy
                         try
                         {
-<<<<<<< HEAD
-                            location = new Location(Identity.FromPath(request.Proxy.Path));
-=======
-                            location = new Location { Value = request.Path };
->>>>>>> 53c5a9c0
+                            location = new Location { Value = request.Proxy.Path };
                         }
                         catch (FormatException)
                         {
