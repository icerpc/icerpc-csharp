// Copyright (c) ZeroC, Inc. All rights reserved.

using IceRpc.Transports;

namespace IceRpc.Internal
{
    /// <summary>A protocol connection enables communication over a network connection using either the ice or icerpc
    /// protocol.</summary>
    internal interface IProtocolConnection : IDisposable
    {
<<<<<<< HEAD
        /// <summary>This callback is called when the protocol connection wants to initiate shutdown.</summary>
        Action<string>? InitiateShutdown { get; set; }
=======
        /// <summary>Gets a value indicating whether dispatches are in progress or not.</summary>
        bool HasDispatchesInProgress { get; }

        /// <summary>Gets a value indicating whether invocations are in progress or not.</summary>
        bool HasInvocationsInProgress { get; }

        /// <summary>Gets the time elapsed since the last activity of the connection.</summary>
        TimeSpan LastActivity { get; }

        /// <summary>Gets or sets the action that is executed when the protocol connection is notified of the peer
        /// shutdown.</summary>
        Action<string>? PeerShutdownInitiated { get; set; }
>>>>>>> 6bd3702a

        /// <summary>Gets the protocol implemented by this protocol connection.</summary>
        Protocol Protocol { get; }

        /// <summary>Aborts the connection.</summary>
        /// <param name="exception">The exception that caused the abort. Pending invocations will throw this exception.
        /// </param>
        void Abort(Exception exception);

        /// <summary>Accepts requests and returns once the connection is closed or the shutdown completes.</summary>
        /// <param name="connection">The connection of incoming requests created by this method.</param>
        /// <returns>A <see cref="Task"/> representing the asynchronous operation.</returns>
        Task AcceptRequestsAsync(IConnection connection);

        /// <summary>Connects the protocol connection. The implementation should also connect the underlying network
        /// connection.</summary>
        /// <param name="isServer"><c>true</c> if the protocol connection is a server-side connection.</param>
        /// <param name="cancel">A cancellation token that receives the cancellation requests.</param>
        /// <returns>The network connection information</returns>
        Task<NetworkConnectionInformation> ConnectAsync(bool isServer, CancellationToken cancel);

        /// <summary>Checks if the parameters of the provided endpoint are compatible with the network connection of
        /// this protocol connection. Compatible means a client could reuse the network connection instead of
        /// establishing a new network connection.</summary>
        /// <param name="remoteEndpoint">The endpoint to check.</param>
        /// <returns><c>true</c> when the network connection is a network connection whose parameters are compatible
        /// with the parameters of the provided endpoint; otherwise, <c>false</c>.</returns>
        bool HasCompatibleParams(Endpoint remoteEndpoint);

        /// <summary>Sends a request and returns the response. The implementation must complete the request payload
        /// and payload stream.</summary>
        /// <param name="request">The outgoing request to send.</param>
        /// <param name="connection">The connection of incoming responses created by this method.</param>
        /// <param name="cancel">A cancellation token that receives the cancellation requests.</param>
        /// <returns>The received response.</returns>
        Task<IncomingResponse> InvokeAsync(
            OutgoingRequest request,
            IConnection connection,
            CancellationToken cancel = default);

<<<<<<< HEAD
=======
        /// <summary>Sends a ping frame to defer the idle timeout.</summary>
        /// <param name="cancel">A cancellation token that receives the cancellation requests.</param>
        /// <returns>A <see cref="Task"/> representing the asynchronous operation.</returns>
        Task PingAsync(CancellationToken cancel = default);

>>>>>>> 6bd3702a
        /// <summary>Shuts down gracefully the connection.</summary>
        /// <param name="message">The reason of the connection shutdown.</param>
        /// <param name="cancel">A cancellation token that receives the cancellation requests.</param>
        /// <returns>A <see cref="Task"/> representing the asynchronous operation.</returns>
        Task ShutdownAsync(string message, CancellationToken cancel = default);
    }
}<|MERGE_RESOLUTION|>--- conflicted
+++ resolved
@@ -8,23 +8,8 @@
     /// protocol.</summary>
     internal interface IProtocolConnection : IDisposable
     {
-<<<<<<< HEAD
-        /// <summary>This callback is called when the protocol connection wants to initiate shutdown.</summary>
+        /// <summary>Gets or sets the callback called by the protocol connection to initiate shutdown.</summary>
         Action<string>? InitiateShutdown { get; set; }
-=======
-        /// <summary>Gets a value indicating whether dispatches are in progress or not.</summary>
-        bool HasDispatchesInProgress { get; }
-
-        /// <summary>Gets a value indicating whether invocations are in progress or not.</summary>
-        bool HasInvocationsInProgress { get; }
-
-        /// <summary>Gets the time elapsed since the last activity of the connection.</summary>
-        TimeSpan LastActivity { get; }
-
-        /// <summary>Gets or sets the action that is executed when the protocol connection is notified of the peer
-        /// shutdown.</summary>
-        Action<string>? PeerShutdownInitiated { get; set; }
->>>>>>> 6bd3702a
 
         /// <summary>Gets the protocol implemented by this protocol connection.</summary>
         Protocol Protocol { get; }
@@ -43,7 +28,7 @@
         /// connection.</summary>
         /// <param name="isServer"><c>true</c> if the protocol connection is a server-side connection.</param>
         /// <param name="cancel">A cancellation token that receives the cancellation requests.</param>
-        /// <returns>The network connection information</returns>
+        /// <returns>The network connection information.</returns>
         Task<NetworkConnectionInformation> ConnectAsync(bool isServer, CancellationToken cancel);
 
         /// <summary>Checks if the parameters of the provided endpoint are compatible with the network connection of
@@ -65,14 +50,6 @@
             IConnection connection,
             CancellationToken cancel = default);
 
-<<<<<<< HEAD
-=======
-        /// <summary>Sends a ping frame to defer the idle timeout.</summary>
-        /// <param name="cancel">A cancellation token that receives the cancellation requests.</param>
-        /// <returns>A <see cref="Task"/> representing the asynchronous operation.</returns>
-        Task PingAsync(CancellationToken cancel = default);
-
->>>>>>> 6bd3702a
         /// <summary>Shuts down gracefully the connection.</summary>
         /// <param name="message">The reason of the connection shutdown.</param>
         /// <param name="cancel">A cancellation token that receives the cancellation requests.</param>
