// Copyright (c) ZeroC, Inc. All rights reserved.

using IceRpc.Internal;
using System.Collections.Immutable;
using System.IO.Pipelines;

namespace IceRpc
{
    /// <summary>Represents an ice or icerpc request frame sent by the application.</summary>
    public sealed class OutgoingRequest : OutgoingFrame
    {
        /// <summary>The alternatives to <see cref="Endpoint"/>. It should be empty when Endpoint is null.</summary>
        public IEnumerable<Endpoint> AltEndpoints { get; set; } = ImmutableList<Endpoint>.Empty;

        /// <summary>The main target endpoint for this request.</summary>
        public Endpoint? Endpoint { get; set; }

        /// <summary>A list of endpoints this request does not want to establish a connection to, typically because a
        /// previous attempt asked the request not to.</summary>
        public IEnumerable<Endpoint> ExcludedEndpoints { get; set; } = ImmutableList<Endpoint>.Empty;

        /// <summary>The connection that will be used (or was used ) to send this request.</summary>
        public Connection? Connection { get; set; }

<<<<<<< HEAD
=======
        /// <summary>The deadline corresponds to the request's expiration time. Once the deadline is reached, the
        /// caller is no longer interested in the response and discards the request. This deadline is sent with icerpc
        /// requests but not with ice requests.</summary>
        /// <remarks>The source of the cancellation token given to an invoker alongside this outgoing request is
        /// expected to enforce this deadline.</remarks>
        public DateTime Deadline { get; set; } = DateTime.MaxValue;

        /// <summary>The features of this request.</summary>
        public FeatureCollection Features { get; set; } = FeatureCollection.Empty;

>>>>>>> 764c100b
        /// <summary>The fragment of the target service.</summary>
        public string Fragment { get; }

        /// <summary>When true, the operation is idempotent.</summary>
        public bool IsIdempotent { get; init; }

        /// <summary>When true and the operation returns void, the request is sent as a oneway request. Otherwise, the
        /// request is sent as a twoway request.</summary>
        public bool IsOneway { get; init; }

        /// <summary>Indicates whether or not this request has been sent.</summary>
        /// <value>When <c>true</c>, the request was sent. When <c>false</c> the request was not sent yet.</value>
        public bool IsSent { get; set; }

        /// <summary>The operation called on the service.</summary>
        public string Operation { get; }

        /// <summary>The parameters of this request.</summary>
        public ImmutableDictionary<string, string> Params { get; set; }

        /// <summary>The path of the target service.</summary>
        public string Path { get; }

        /// <summary>The proxy that is sending this request.</summary>
        public Proxy Proxy { get; }

        /// <summary>The payload sink that an interceptor would see unless some other interceptor decorates it.
        /// </summary>
        internal DelayedPipeWriterDecorator InitialPayloadSink { get; }

        /// <summary>A pipe reader used to read the response. The protocol connection implementation may or may not set
        /// this property when sending the request.</summary>
        internal PipeReader? ResponseReader { get; set; }

        /// <summary>Constructs an outgoing request.</summary>
        /// <param name="proxy">The <see cref="Proxy"/> used to send the request.</param>
        /// <param name="operation">The operation of the request.</param>
        public OutgoingRequest(Proxy proxy, string operation) :
            base(proxy.Protocol, new DelayedPipeWriterDecorator())
        {
            AltEndpoints = proxy.AltEndpoints;
            Connection = proxy.Connection;
            Fragment = proxy.Fragment;

            // We keep it to initialize it later
            InitialPayloadSink = (DelayedPipeWriterDecorator)PayloadSink;

            Endpoint = proxy.Endpoint;
            Operation = operation;
            Params = proxy.Params;
            Path = proxy.Path;
            Proxy = proxy;
        }
    }
}<|MERGE_RESOLUTION|>--- conflicted
+++ resolved
@@ -22,19 +22,9 @@
         /// <summary>The connection that will be used (or was used ) to send this request.</summary>
         public Connection? Connection { get; set; }
 
-<<<<<<< HEAD
-=======
-        /// <summary>The deadline corresponds to the request's expiration time. Once the deadline is reached, the
-        /// caller is no longer interested in the response and discards the request. This deadline is sent with icerpc
-        /// requests but not with ice requests.</summary>
-        /// <remarks>The source of the cancellation token given to an invoker alongside this outgoing request is
-        /// expected to enforce this deadline.</remarks>
-        public DateTime Deadline { get; set; } = DateTime.MaxValue;
-
         /// <summary>The features of this request.</summary>
         public FeatureCollection Features { get; set; } = FeatureCollection.Empty;
 
->>>>>>> 764c100b
         /// <summary>The fragment of the target service.</summary>
         public string Fragment { get; }
 
