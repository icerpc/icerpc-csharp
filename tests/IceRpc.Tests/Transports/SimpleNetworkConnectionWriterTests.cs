// Copyright (c) ZeroC, Inc. All rights reserved.

using IceRpc.Tests.Common;
using IceRpc.Transports;
using IceRpc.Transports.Internal;
using Microsoft.Extensions.DependencyInjection;
using NUnit.Framework;
using System.Buffers;

namespace IceRpc.Tests.Transports;

[Parallelizable(scope: ParallelScope.All)]
public class SimpleNetworkConnectionWriterTests
{
    // TODO: Add more tests

    /// <summary>Verifies that reading from the connection updates its last activity property.</summary>
    [Test]
    public async Task Write_updates_last_activity()
    {
        // Arrange
        await using ServiceProvider provider = new ServiceCollection()
            .UseSimpleTransport("icerpc://colochost/")
            .AddColocTransport()
<<<<<<< HEAD
            .BuildServiceProvider(validateScopes: true);
        using ClientServerSimpleTransportConnection sut = await provider.ConnectAndAcceptAsync();
=======
            .BuildServiceProvider();
        var listener = provider.GetRequiredService<IListener<ISimpleNetworkConnection>>();
        var clientConnection = provider.GetRequiredService<ISimpleNetworkConnection>();
        Task<ISimpleNetworkConnection> acceptTask = listener.AcceptAsync();
        Task<NetworkConnectionInformation> clientConnectTask = clientConnection.ConnectAsync(default);
        using ISimpleNetworkConnection serverConnection = await acceptTask;
        Task<NetworkConnectionInformation> serverConnectTask = serverConnection.ConnectAsync(default);
        await Task.WhenAll(clientConnectTask, serverConnectTask);
>>>>>>> 70914286

        var activityTracker = new SimpleNetworkConnectionActivityTracker();
        using var writer = new SimpleNetworkConnectionWriter(
            clientConnection,
            activityTracker,
            MemoryPool<byte>.Shared,
            4096);

        var delay = TimeSpan.FromMilliseconds(10);
        TimeSpan lastActivity = activityTracker.LastActivity;
        await Task.Delay(delay);

        // Act
        await writer.WriteAsync(new ReadOnlySequence<byte>(new byte[1]), default);

        // Assert
        Assert.That(
            activityTracker.LastActivity,
            Is.GreaterThanOrEqualTo(delay + lastActivity).Or.EqualTo(TimeSpan.Zero));
    }
}<|MERGE_RESOLUTION|>--- conflicted
+++ resolved
@@ -22,10 +22,6 @@
         await using ServiceProvider provider = new ServiceCollection()
             .UseSimpleTransport("icerpc://colochost/")
             .AddColocTransport()
-<<<<<<< HEAD
-            .BuildServiceProvider(validateScopes: true);
-        using ClientServerSimpleTransportConnection sut = await provider.ConnectAndAcceptAsync();
-=======
             .BuildServiceProvider();
         var listener = provider.GetRequiredService<IListener<ISimpleNetworkConnection>>();
         var clientConnection = provider.GetRequiredService<ISimpleNetworkConnection>();
@@ -34,7 +30,6 @@
         using ISimpleNetworkConnection serverConnection = await acceptTask;
         Task<NetworkConnectionInformation> serverConnectTask = serverConnection.ConnectAsync(default);
         await Task.WhenAll(clientConnectTask, serverConnectTask);
->>>>>>> 70914286
 
         var activityTracker = new SimpleNetworkConnectionActivityTracker();
         using var writer = new SimpleNetworkConnectionWriter(
