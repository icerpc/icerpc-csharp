// Copyright (c) ZeroC, Inc. All rights reserved.

using IceRpc.Internal;
using System;
using System.Diagnostics;
using System.Runtime.InteropServices;
using System.Threading;
using System.Threading.Tasks;

namespace IceRpc.Transports.Internal
{
    /// <summary>The Ice1 connection implements a multi-stream connection for the Ice1 protocol. A new incoming
    /// stream is created for each incoming Ice1 request and an outgoing stream is created for outgoing requests.
    /// The streams created by the Ice1 connection are always finished once the request or response frames are
    /// sent or received. Data streaming is not supported. Initialize or GoAway frames sent over the control streams
    /// are translated to connection validation or close connection Ice1 frames.</summary>
    internal class Ice1Connection : MultiStreamOverSingleStreamConnection
    {
        public override TimeSpan IdleTimeout { get; internal set; }

        internal bool IsValidated { get; private set; }

        private readonly AsyncSemaphore? _bidirectionalStreamSemaphore;
        // The mutex is used to protect the next stream IDs and the send queue.
        private long _nextBidirectionalId;
        private long _nextUnidirectionalId;
        private long _nextPeerUnidirectionalId;
        private readonly AsyncSemaphore _sendSemaphore = new(1);
        private readonly AsyncSemaphore? _unidirectionalStreamSemaphore;

        public override async ValueTask<Stream> AcceptStreamAsync(CancellationToken cancel)
        {
            while (true)
            {
                // Receive the Ice1 frame header.
                Memory<byte> buffer;
                if (IsDatagram)
                {
                    buffer = new byte[Underlying.DatagramMaxReceiveSize];
                    int received = await Underlying.ReceiveAsync(buffer, cancel).ConfigureAwait(false);
                    if (received < Ice1Definitions.HeaderSize)
                    {
                        Logger.LogReceivedInvalidDatagram(received);
                        continue; // while
                    }

                    buffer = buffer[0..received];
                    Received(buffer);
                }
                else
                {
                    buffer = new byte[256];
                    await ReceiveUntilFullAsync(buffer[0..Ice1Definitions.HeaderSize], cancel).ConfigureAwait(false);
                }

                // Check the header
                Ice1Definitions.CheckHeader(buffer.Span.Slice(0, Ice1Definitions.HeaderSize));
                int frameSize = buffer.AsReadOnlySpan().Slice(10, 4).ReadInt();
                if (frameSize < Ice1Definitions.HeaderSize)
                {
                    if (IsDatagram)
                    {
                        Logger.LogReceivedInvalidDatagram(frameSize);
                    }
                    else
                    {
                        throw new InvalidDataException($"received ice1 frame with only {frameSize} bytes");
                    }
                    continue; // while
                }
                if (frameSize > IncomingFrameMaxSize)
                {
                    if (IsDatagram)
                    {
                        Logger.LogDatagramSizeExceededIncomingFrameMaxSize(frameSize);
                        continue;
                    }
                    else
                    {
                        throw new InvalidDataException(
                            $"frame with {frameSize} bytes exceeds IncomingFrameMaxSize connection option value");
                    }
                }

                // Read the remainder of the frame if needed.
                if (frameSize > buffer.Length)
                {
                    if (IsDatagram)
                    {
                        Logger.LogDatagramMaximumSizeExceeded(frameSize);
                        continue;
                    }

                    Memory<byte> newBuffer = new byte[frameSize];
                    buffer[0..Ice1Definitions.HeaderSize].CopyTo(newBuffer[0..Ice1Definitions.HeaderSize]);
                    buffer = newBuffer;
                }
                else if (!IsDatagram)
                {
                    buffer = buffer[0..frameSize];
                }

                if (!IsDatagram && frameSize > Ice1Definitions.HeaderSize)
                {
                    await ReceiveUntilFullAsync(buffer[Ice1Definitions.HeaderSize..], cancel).ConfigureAwait(false);
                }

                // Make sure the connection is marked as validated. This flag is necessary because incoming
                // connection initialization doesn't wait for connection validation message. So the connection
                // is considered validated on the server side only once the first frame is received. This is
                // only useful for connection warnings, to prevent a warning from showing up if the server side
                // connection is closed before the first message is received (which can occur with SSL for
                // example if the certification validation fails on the client side).
                IsValidated = true;

                // Parse the received frame and translate it into a stream ID, frame type and frame data. The returned
                // stream ID can be negative if the Ice1 frame is no longer supported (batch requests).
                (long streamId, Ice1FrameType frameType, ReadOnlyMemory<byte> frame) = ParseFrame(buffer);
                if (streamId >= 0)
                {
                    if (TryGetStream(streamId, out Ice1Stream? stream))
                    {
                        // If this is a known stream, pass the data to the stream.
                        if (frameType == Ice1FrameType.ValidateConnection)
                        {
                            // Except for the validate connection frame, subsequent validate connection messages are
                            // heartbeats sent by the peer. We just handle it here and don't pass it over the control
                            // stream which only expect the close frame at this point.
                            Debug.Assert(stream.IsControl);
                            continue;
                        }
                        else if (frameType == Ice1FrameType.CloseConnection && IsDatagram)
                        {
                            Debug.Assert(stream.IsControl);
                            Logger.LogDatagramConnectionReceiveCloseConnectionFrame();
                            continue;
                        }

                        try
                        {
                            stream.ReceivedFrame(frameType, frame);
                        }
                        catch
                        {
                            // Ignore, the stream has been aborted
                        }
                    }
                    else if (frameType == Ice1FrameType.Request)
                    {
                        // Create a new input stream for the request. If serialization is enabled, ensure we acquire
                        // the semaphore first to serialize the dispatching.
                        try
                        {
                            stream = new Ice1Stream(this, streamId);
                            AsyncSemaphore? semaphore = stream.IsBidirectional ?
                                _bidirectionalStreamSemaphore : _unidirectionalStreamSemaphore;
                            if (semaphore != null)
                            {
                                await semaphore.EnterAsync(cancel).ConfigureAwait(false);
                            }
                            stream.ReceivedFrame(frameType, frame);
                            return stream;
                        }
                        catch
                        {
                            // Ignore, if the stream has been aborted or the connection is being shutdown.
                        }
                    }
                    else if (frameType == Ice1FrameType.ValidateConnection)
                    {
                        // If we received a connection validation frame and the stream is not known, it's the first
                        // received connection validation message, create the control stream and return it.
                        stream = new Ice1Stream(this, streamId);
                        Debug.Assert(stream.IsControl);
                        stream.ReceivedFrame(frameType, frame);
                        return stream;
                    }
                    else
                    {
                        // The stream has been disposed, ignore the data.
                    }
                }
            }
        }

        public override async ValueTask CloseAsync(ConnectionErrorCode errorCode, CancellationToken cancel) =>
            await Underlying.CloseAsync((long)errorCode, cancel).ConfigureAwait(false);

        public override Stream CreateStream(bool bidirectional) =>
            // The first unidirectional stream is always the control stream
            new Ice1Stream(
                this,
                bidirectional,
                !bidirectional && (_nextUnidirectionalId == 2 || _nextUnidirectionalId == 3));

        public override ValueTask InitializeAsync(CancellationToken cancel) => default;

        public override async Task PingAsync(CancellationToken cancel)
        {
            cancel.ThrowIfCancellationRequested();

            await SendFrameAsync(null, Ice1Definitions.ValidateConnectionFrame, cancel).ConfigureAwait(false);

            Logger.LogSentInitializeFrame(this, 0);
        }

        internal Ice1Connection(
            Endpoint endpoint,
            SingleStreamConnection singleStreamConnection,
            ConnectionOptions options)
            : base(endpoint, singleStreamConnection, options)
        {
            IdleTimeout = options.IdleTimeout;

            // Create semaphore to limit the number of concurrent dispatch per connection on the server-side.
            _bidirectionalStreamSemaphore = new AsyncSemaphore(options.BidirectionalStreamMaxCount);
            _unidirectionalStreamSemaphore = new AsyncSemaphore(options.UnidirectionalStreamMaxCount);

            // We use the same stream ID numbering scheme as Quic.
            if (IsIncoming)
            {
                _nextBidirectionalId = 1;
                _nextUnidirectionalId = 3;
                _nextPeerUnidirectionalId = 2;
            }
            else
            {
                _nextBidirectionalId = 0;
                _nextUnidirectionalId = 2;
                _nextPeerUnidirectionalId = 3;
            }
        }

        internal override ValueTask<Stream> ReceiveInitializeFrameAsync(CancellationToken cancel)
        {
            // With Ice1, the connection validation message is only sent by the server to the client. So here we
            // only expect the connection validation message for an outgoing connection and just return the
            // control stream immediately for an incoming connection.
            if (IsIncoming)
            {
                return new ValueTask<Stream>(new Ice1Stream(this, 2));
            }
            else
            {
                return base.ReceiveInitializeFrameAsync(cancel);
            }
        }

        internal void ReleaseStream(Ice1Stream stream)
        {
            if (stream.IsIncoming && !stream.IsControl)
            {
                if (stream.IsBidirectional)
                {
                    _bidirectionalStreamSemaphore?.Release();
                }
                else
                {
                    _unidirectionalStreamSemaphore?.Release();
                }
            }
        }

        internal async ValueTask SendFrameAsync(
            Ice1Stream? stream,
            ReadOnlyMemory<ReadOnlyMemory<byte>> buffers,
            CancellationToken cancel)
        {
            // Wait for sending of other frames to complete. The semaphore is used as an asynchronous queue
            // to serialize the sending of frames.
            await _sendSemaphore.EnterAsync(cancel).ConfigureAwait(false);

            // If the stream is aborted, stop sending stream frames.
            if (stream?.AbortException is Exception exception)
            {
                _sendSemaphore.Release();
                throw exception;
            }

            try
            {
                // If the stream is not started, assign the stream ID now. If we're sending a request, also make sure
                // to set the request ID in the header.
                if (stream != null && !stream.IsStarted)
                {
                    stream.Id = AllocateId(stream.IsBidirectional);
                    if (buffers.Span[0].Span[8] == (byte)Ice1FrameType.Request)
                    {
                        Memory<byte> requestIdBuffer =
                            MemoryMarshal.AsMemory(buffers.Span[0][Ice1Definitions.HeaderSize..]);

                        requestIdBuffer.Span.WriteInt(stream.RequestId);
                    }
                }

                // Perform the sending.
<<<<<<< HEAD
                // An Ice1 frame must always be sent entirely even if the sending of the stream data is canceled.
                await Underlying.SendAsync(buffers, CancellationToken.None).ConfigureAwait(false);

                Sent(buffers);
=======
                // When an an Ice1 frame is sent over a connection (such as a TCP connection), we need to send the
                // entire frame even when cancel gets canceled since the recipient cannot read a partial frame and then
                // keep going.
                await Underlying.SendAsync(buffers, IsDatagram ? cancel : CancellationToken.None).ConfigureAwait(false);
                Sent(buffers.GetByteCount());
>>>>>>> 65d3e613
            }
            finally
            {
                _sendSemaphore.Release();
            }
        }

        internal override ValueTask<Stream> SendInitializeFrameAsync(CancellationToken cancel)
        {
            // With Ice1, the connection validation message is only sent by the server to the client. So here
            // we only expect the connection validation message for an incoming connection and just return the
            // control stream immediately for an outgoing connection.
            if (IsIncoming)
            {
                return base.SendInitializeFrameAsync(cancel);
            }
            else
            {
                return new ValueTask<Stream>(new Ice1Stream(this, AllocateId(false)));
            }
        }

        private long AllocateId(bool bidirectional)
        {
            // Allocate a new ID according to the Quic numbering scheme.
            long id;
            if (bidirectional)
            {
                id = _nextBidirectionalId;
                _nextBidirectionalId += 4;
            }
            else
            {
                id = _nextUnidirectionalId;
                _nextUnidirectionalId += 4;
            }
            return id;
        }

        private (long, Ice1FrameType, ReadOnlyMemory<byte>) ParseFrame(ReadOnlyMemory<byte> readBuffer)
        {
            // The magic and version fields have already been checked.
            var frameType = (Ice1FrameType)readBuffer.Span[8];
            byte compressionStatus = readBuffer.Span[9];
            if (compressionStatus == 2)
            {
                throw new NotSupportedException("cannot decompress ice1 frame");
            }

            switch (frameType)
            {
                case Ice1FrameType.CloseConnection:
                {
                    return (IsIncoming ? 2 : 3, frameType, default);
                }

                case Ice1FrameType.Request:
                {
                    int requestId = readBuffer.Span.Slice(Ice1Definitions.HeaderSize, 4).ReadInt();

                    // Compute the stream ID out of the request ID. For one-way requests which use a null request ID,
                    // we generate a new stream ID using the _nextPeerUnidirectionalId counter.
                    long streamId;
                    if (requestId == 0)
                    {
                        streamId = _nextPeerUnidirectionalId += 4;
                    }
                    else
                    {
                        streamId = ((requestId - 1) << 2) + (IsIncoming ? 0 : 1);
                    }
                    return (streamId, frameType, readBuffer[(Ice1Definitions.HeaderSize + 4)..]);
                }

                case Ice1FrameType.RequestBatch:
                {
                    int invokeNum = readBuffer.Span.Slice(Ice1Definitions.HeaderSize, 4).ReadInt();
                    Logger.LogReceivedIce1RequestBatchFrame(invokeNum);

                    if (invokeNum < 0)
                    {
                        throw new InvalidDataException(
                            $"received ice1 RequestBatchMessage with {invokeNum} batch requests");
                    }
                    return (-1, frameType, default);
                }

                case Ice1FrameType.Reply:
                {
                    int requestId = readBuffer.Span.Slice(Ice1Definitions.HeaderSize, 4).ReadInt();
                    long streamId = ((requestId - 1) << 2) + (IsIncoming ? 1 : 0);
                    return (streamId, frameType, readBuffer[(Ice1Definitions.HeaderSize + 4)..]);
                }

                case Ice1FrameType.ValidateConnection:
                {
                    // Notify the control stream of the reception of a Ping frame.
                    PingReceived?.Invoke();
                    return (IsIncoming ? 2 : 3, frameType, default);
                }

                default:
                {
                    throw new InvalidDataException($"received ice1 frame with unknown frame type '{frameType}'");
                }
            }
        }

        private async ValueTask ReceiveUntilFullAsync(Memory<byte> buffer, CancellationToken cancel)
        {
            int offset = 0;
            while (offset != buffer.Length)
            {
                offset += await Underlying.ReceiveAsync(buffer[offset..], cancel).ConfigureAwait(false);
            }
            Received(buffer);
        }
    }
}<|MERGE_RESOLUTION|>--- conflicted
+++ resolved
@@ -294,18 +294,12 @@
                 }
 
                 // Perform the sending.
-<<<<<<< HEAD
-                // An Ice1 frame must always be sent entirely even if the sending of the stream data is canceled.
-                await Underlying.SendAsync(buffers, CancellationToken.None).ConfigureAwait(false);
-
-                Sent(buffers);
-=======
                 // When an an Ice1 frame is sent over a connection (such as a TCP connection), we need to send the
                 // entire frame even when cancel gets canceled since the recipient cannot read a partial frame and then
                 // keep going.
                 await Underlying.SendAsync(buffers, IsDatagram ? cancel : CancellationToken.None).ConfigureAwait(false);
-                Sent(buffers.GetByteCount());
->>>>>>> 65d3e613
+
+                Sent(buffers);
             }
             finally
             {
