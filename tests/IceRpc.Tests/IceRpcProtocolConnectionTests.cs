--- conflicted
+++ resolved
@@ -93,14 +93,9 @@
                 listener.ServerAddress,
                 options: provider.GetRequiredService<IOptions<MultiplexedConnectionOptions>>().Value,
                 clientAuthenticationOptions: provider.GetService<SslClientAuthenticationOptions>()),
-<<<<<<< HEAD
-            isServer: false,
+            transportConnectionInformation: null,
             options: new(),
             NullLogger.Instance);
-=======
-            transportConnectionInformation: null,
-            options: new());
->>>>>>> 574d56c0
 
         IMultiplexedConnection? serverConnection = null;
         Task acceptTask = AcceptAndShutdownAsync();
@@ -744,45 +739,6 @@
             Is.EqualTo(expectedValue));
     }
 
-<<<<<<< HEAD
-    /// <summary>Shutting down a non-connected server connection sends connection refused.</summary>
-    [Test]
-    public async Task Shutdown_of_non_connected_connection_sends_connection_refused()
-    {
-        // Arrange
-        var multiplexedOptions = new MultiplexedConnectionOptions();
-
-        IListener<IMultiplexedConnection> transportListener = IMultiplexedServerTransport.Default.Listen(
-            new ServerAddress(new Uri("icerpc://127.0.0.1:0")),
-            multiplexedOptions,
-            null);
-
-        await using IListener<IProtocolConnection> listener =
-            new IceRpcProtocolListener(new ConnectionOptions(), transportListener, NullLogger.Instance);
-
-        IMultiplexedConnection clientTransport =
-            IMultiplexedClientTransport.Default.CreateConnection(transportListener.ServerAddress, multiplexedOptions, null);
-
-        await using var clientConnection = new IceRpcProtocolConnection(
-            clientTransport,
-            false,
-            new ClientConnectionOptions(),
-            NullLogger.Instance);
-
-        _ = Task.Run(async () =>
-        {
-            (IProtocolConnection connection, _) = await listener.AcceptAsync(default);
-            _ = connection.ShutdownAsync();
-        });
-
-        // Act/Assert
-        ConnectionException? exception = Assert.ThrowsAsync<ConnectionException>(
-            () => clientConnection.ConnectAsync(default));
-        Assert.That(exception!.ErrorCode, Is.EqualTo(ConnectionErrorCode.ConnectRefused));
-    }
-
-=======
->>>>>>> 574d56c0
     [Flags]
     private enum HoldOperation
     {
