--- conflicted
+++ resolved
@@ -80,24 +80,6 @@
         private IList<ArraySegment<byte>> _payload;
         private int _payloadSize = -1;
 
-<<<<<<< HEAD
-        /// <summary>Creates a new <see cref="OutgoingResponse"/> for an operation that returns void.</summary>
-        /// <param name="dispatch">The dispatch object for the corresponding incoming request.</param>
-        /// <returns>A new OutgoingResponse.</returns>
-        public static OutgoingResponse WithVoidReturnValue(Dispatch dispatch) =>
-            WithVoidReturnValue(dispatch.IncomingRequest, dispatch.ResponseFeatures);
-
-        /// <summary>Creates a new <see cref="OutgoingResponse"/> for an operation that returns void.</summary>
-        /// <param name="request">The incoming request.</param>
-        /// <param name="features">The features for the response.</param>
-        /// <returns>A new OutgoingResponse.</returns>
-        public static OutgoingResponse WithVoidReturnValue(IncomingRequest request, FeatureCollection? features = null)
-        {
-            var response = new OutgoingResponse(request.Protocol, request.PayloadEncoding, features);
-            response.Payload.Add(request.Protocol.GetVoidReturnPayload(request.PayloadEncoding));
-            return response;
-        }
-=======
         /*
                 /// <summary>Creates a new <see cref="OutgoingResponse"/> for an operation with a non-tuple non-struct
                 /// return type.</summary>
@@ -120,7 +102,6 @@
                     ostr.Finish();
                     return response;
                 }
->>>>>>> 27baa764
 
                 /// <summary>Creates a new <see cref="OutgoingResponse"/> for an operation with a single stream return
                 /// value.</summary>
@@ -252,11 +233,7 @@
             IncomingResponse response,
             bool forwardBinaryContext = true,
             FeatureCollection? features = null)
-<<<<<<< HEAD
-            : this(request.Protocol, request.PayloadEncoding, features)
-=======
             : this(request.Protocol, response.PayloadEncoding, features)
->>>>>>> 27baa764
         {
             if (Protocol == response.Protocol)
             {
@@ -369,13 +346,7 @@
         /// <param name="exception">The exception to store into the response's payload.</param>
         /// <param name="features">The features for this response.</param>
         public OutgoingResponse(IncomingRequest request, RemoteException exception, FeatureCollection? features = null)
-<<<<<<< HEAD
-            : this(request.Protocol, request.PayloadEncoding, features)
-=======
-                    : this(request.Protocol,
-                           IceRpc.Payload.FromRemoteException(request, exception),
-                           features)
->>>>>>> 27baa764
+            : this(request.Protocol, IceRpc.Payload.FromRemoteException(request, exception), features)
         {
             if (Protocol == Protocol.Ice2 && exception.RetryPolicy.Retryable != Retryable.No)
             {
@@ -426,11 +397,7 @@
         }
 
         private OutgoingResponse(Protocol protocol, Encoding encoding, FeatureCollection? features)
-<<<<<<< HEAD
             : base(protocol, features)
-=======
-                   : base(protocol, features)
->>>>>>> 27baa764
         {
             _payload = new List<ArraySegment<byte>>();
             _payloadSize = -1;
