--- conflicted
+++ resolved
@@ -439,17 +439,6 @@
             }
         }
 
-<<<<<<< HEAD
-=======
-        if (request.IsOneway)
-        {
-            // We're done, there's no response for oneway requests.
-            return new IncomingResponse(request, _connectionContext!);
-        }
-
-        Debug.Assert(responseCompletionSource is not null);
-
->>>>>>> 25f011f7
         // Wait to receive the response.
         PipeReader? frameReader = null;
         try
@@ -457,10 +446,7 @@
             if (request.IsOneway)
             {
                 // We're done, there's no response for oneway requests.
-                return new IncomingResponse(request)
-                {
-                    NetworkConnectionInformation = _networkConnectionInformation
-                };
+                return new IncomingResponse(request, _connectionContext!);
             }
 
             Debug.Assert(responseCompletionSource is not null);
