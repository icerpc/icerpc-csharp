// Copyright (c) ZeroC, Inc. All rights reserved.

using IceRpc.Internal;
using IceRpc.Slice;
using IceRpc.Tests.Common;
using IceRpc.Transports;
using Microsoft.Extensions.DependencyInjection;
using Microsoft.Extensions.Logging.Abstractions;
using NUnit.Framework;

namespace IceRpc.Tests;

[Parallelizable(ParallelScope.All)]
public sealed class IceProtocolConnectionTests
{
    public static IEnumerable<TestCaseData> ResponseRetryPolicySource
    {
        get
        {
            // Service not found failure with a service address that has no server address gets OtherReplica retry
            // policy response field.
            yield return new TestCaseData(
                new ServiceAddress(Protocol.Ice),
                StatusCode.ServiceNotFound,
                RetryPolicy.OtherReplica);

            // Service not found failure with a service address that has server addresses does not get a retry policy
            // response field
            yield return new TestCaseData(
                new ServiceAddress(new Uri("ice://localhost/service")),
                StatusCode.ServiceNotFound,
                null);

            // No retry policy field with other dispatch errors
            yield return new TestCaseData(
                new ServiceAddress(Protocol.Ice),
                StatusCode.UnhandledException,
                null);
        }
    }

    /// <summary>Verifies that disposing a server connection causes the invocation to fail with <see
    /// cref="DispatchException" />.</summary>
    [Test]
    public async Task Disposing_server_connection_triggers_dispatch_exception([Values(false, true)] bool shutdown)
    {
        // Arrange
        using var dispatcher = new TestDispatcher();

        await using ServiceProvider provider = new ServiceCollection()
            .AddProtocolTest(Protocol.Ice, dispatcher)
            .BuildServiceProvider(validateScopes: true);
        var sut = provider.GetRequiredService<ClientServerProtocolConnection>();
        await sut.ConnectAsync();
        using var request = new OutgoingRequest(new ServiceAddress(Protocol.Ice));
        var invokeTask = sut.Client.InvokeAsync(request);
        await dispatcher.DispatchStart; // Wait for the dispatch to start

        // Act
        if (shutdown)
        {
            _ = sut.Server.ShutdownAsync();
        }
        await sut.Server.DisposeAsync();

        IncomingResponse response = await invokeTask;

        // Assert
        Assert.That(
            async () => (await response.DecodeDispatchExceptionAsync(request)).Message,
            Is.EqualTo("dispatch canceled"));
    }

    /// <summary>Verifies that a non-success response contains the expected retry policy field.</summary>
    [Test, TestCaseSource(nameof(ResponseRetryPolicySource))]
    public async Task Response_contains_the_expected_retry_policy_field(
        ServiceAddress serviceAddress,
        StatusCode statusCode,
        RetryPolicy? expectedRetryPolicy)
    {
        // Arrange
        var dispatcher = new InlineDispatcher(
            (request, cancellationToken) => throw new DispatchException(statusCode: statusCode));

        await using var provider = new ServiceCollection()
            .AddProtocolTest(Protocol.Ice, dispatcher)
            .BuildServiceProvider(validateScopes: true);

        var sut = provider.GetRequiredService<ClientServerProtocolConnection>();
        await sut.ConnectAsync();
        using var request = new OutgoingRequest(serviceAddress);

        // Act
        var response = await sut.Client.InvokeAsync(request);

        // Assert
        Assert.That(response.StatusCode, Is.EqualTo(statusCode));
        var retryPolicy = response.Fields.DecodeValue(
                ResponseFieldKey.RetryPolicy,
                (ref SliceDecoder decoder) => new RetryPolicy(ref decoder));
        Assert.That(retryPolicy, Is.EqualTo(expectedRetryPolicy));
    }

    /// <summary>Ensures that the response payload continuation is completed even if the Ice protocol doesn't support
    /// it.</summary>
    [Test]
    public async Task PayloadContinuation_completed_on_response()
    {
        // Arrange
        var payloadContinuationDecorator = new PayloadPipeReaderDecorator(EmptyPipeReader.Instance);
        var dispatcher = new InlineDispatcher((request, cancellationToken) =>
                new(new OutgoingResponse(request)
                {
                    PayloadContinuation = payloadContinuationDecorator
                }));

        await using var provider = new ServiceCollection()
            .AddProtocolTest(Protocol.Ice, dispatcher)
            .BuildServiceProvider(validateScopes: true);

        var sut = provider.GetRequiredService<ClientServerProtocolConnection>();
        await sut.ConnectAsync();
        using var request = new OutgoingRequest(new ServiceAddress(Protocol.Ice));

        // Act
        Task<IncomingResponse> responseTask = sut.Client.InvokeAsync(request);

        // Assert
        Assert.That(async () => await payloadContinuationDecorator.Completed, Throws.Nothing);

        // Cleanup
        await responseTask;
    }

    /// <summary>Ensures that the response payload is completed on an invalid response payload.</summary>
    [Test]
    public async Task Payload_completed_on_invalid_response_payload()
    {
        // Arrange
<<<<<<< HEAD
        IListener<IDuplexConnection> transportListener = IDuplexServerTransport.Default.Listen(
            new ServerAddress(new Uri("icerpc://127.0.0.1:0")),
            new DuplexConnectionOptions(),
            null);

        await using IListener<IProtocolConnection> listener =
            new IceProtocolListener(new ConnectionOptions(), transportListener, NullLogger.Instance);
=======
        var payloadDecorator = new PayloadPipeReaderDecorator(InvalidPipeReader.Instance);
        var dispatcher = new InlineDispatcher((request, cancellationToken) =>
                new(new OutgoingResponse(request)
                {
                    Payload = payloadDecorator
                }));
>>>>>>> 574d56c0

        await using ServiceProvider provider = new ServiceCollection()
            .AddProtocolTest(Protocol.Ice, dispatcher)
            .BuildServiceProvider(validateScopes: true);
        ClientServerProtocolConnection sut = provider.GetRequiredService<ClientServerProtocolConnection>();
        await sut.ConnectAsync();
        using var request = new OutgoingRequest(new ServiceAddress(Protocol.Ice));

<<<<<<< HEAD
        await using var clientConnection =
            new IceProtocolConnection(clientTransport, false, new ClientConnectionOptions(), NullLogger.Instance);
=======
        // Act
        Assert.That(
            async () => (await sut.Client.InvokeAsync(request)).StatusCode,
            Is.EqualTo(StatusCode.UnhandledException));
        Assert.That(async () => await payloadDecorator.Completed, Throws.Nothing);
    }
>>>>>>> 574d56c0

    /// <summary>Ensures that the response payload is completed on an invalid response payload writer.</summary>
    [Test]
    public async Task Payload_completed_on_invalid_response_payload_writer()
    {
        // Arrange
        var payloadDecorator = new PayloadPipeReaderDecorator(EmptyPipeReader.Instance);
        var dispatcher = new InlineDispatcher((request, cancellationToken) =>
        {
            var response = new OutgoingResponse(request)
            {
                Payload = payloadDecorator
            };
            response.Use(writer => InvalidPipeWriter.Instance);
            return new(response);
        });
        await using ServiceProvider provider = new ServiceCollection()
            .AddProtocolTest(Protocol.Ice, dispatcher)
            .BuildServiceProvider(validateScopes: true);
        ClientServerProtocolConnection sut = provider.GetRequiredService<ClientServerProtocolConnection>();
        await sut.ConnectAsync();
        using var request = new OutgoingRequest(new ServiceAddress(Protocol.Ice));

        // Act

        // If the response payload writer is bogus the ice connection cannot write any response, the request
        // will be canceled by the timeout.
        using var cts = new CancellationTokenSource(TimeSpan.FromMilliseconds(150));
        Assert.That(
            async () => await sut.Client.InvokeAsync(request, cts.Token),
            Throws.InstanceOf<OperationCanceledException>());
        Assert.That(async () => await payloadDecorator.Completed, Throws.Nothing);
    }
}<|MERGE_RESOLUTION|>--- conflicted
+++ resolved
@@ -137,22 +137,12 @@
     public async Task Payload_completed_on_invalid_response_payload()
     {
         // Arrange
-<<<<<<< HEAD
-        IListener<IDuplexConnection> transportListener = IDuplexServerTransport.Default.Listen(
-            new ServerAddress(new Uri("icerpc://127.0.0.1:0")),
-            new DuplexConnectionOptions(),
-            null);
-
-        await using IListener<IProtocolConnection> listener =
-            new IceProtocolListener(new ConnectionOptions(), transportListener, NullLogger.Instance);
-=======
         var payloadDecorator = new PayloadPipeReaderDecorator(InvalidPipeReader.Instance);
         var dispatcher = new InlineDispatcher((request, cancellationToken) =>
                 new(new OutgoingResponse(request)
                 {
                     Payload = payloadDecorator
                 }));
->>>>>>> 574d56c0
 
         await using ServiceProvider provider = new ServiceCollection()
             .AddProtocolTest(Protocol.Ice, dispatcher)
@@ -161,17 +151,12 @@
         await sut.ConnectAsync();
         using var request = new OutgoingRequest(new ServiceAddress(Protocol.Ice));
 
-<<<<<<< HEAD
-        await using var clientConnection =
-            new IceProtocolConnection(clientTransport, false, new ClientConnectionOptions(), NullLogger.Instance);
-=======
         // Act
         Assert.That(
             async () => (await sut.Client.InvokeAsync(request)).StatusCode,
             Is.EqualTo(StatusCode.UnhandledException));
         Assert.That(async () => await payloadDecorator.Completed, Throws.Nothing);
     }
->>>>>>> 574d56c0
 
     /// <summary>Ensures that the response payload is completed on an invalid response payload writer.</summary>
     [Test]
