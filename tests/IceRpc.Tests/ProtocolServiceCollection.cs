--- conflicted
+++ resolved
@@ -136,16 +136,6 @@
     {
         T networkConnection = await networkConnectionFactory();
 
-<<<<<<< HEAD
-        Action<Dictionary<ConnectionFieldKey, ReadOnlySequence<byte>>>? protocolOnConnect =
-            onConnect == null ? null :
-            fields => onConnect(
-                (Connection)serviceProvider.GetInvalidConnection(),
-                fields,
-                new FeatureCollection());
-
-=======
->>>>>>> 6e9e8cc3
         IProtocolConnection protocolConnection =
             await serviceProvider.GetRequiredService<IProtocolConnectionFactory<T, TOptions>>().CreateProtocolConnectionAsync(
                 networkConnection,
