// Copyright (c) ZeroC, Inc. All rights reserved.

using IceRpc.Configure;
using IceRpc.Transports;
using IceRpc.Transports.Internal;
using Microsoft.Extensions.Logging;
using System.Diagnostics;

namespace IceRpc
{
    /// <summary>A server serves clients by listening for the requests they send, processing these requests and sending
    /// the corresponding responses. A server should be first configured through its properties, then activated with
    /// <see cref="Listen"/> and finally shut down with <see cref="ShutdownAsync"/>.</summary>
    public sealed class Server : IAsyncDisposable
    {
        /// <summary>The default value for <see cref="ServerTransport"/>.</summary>
        public static IServerTransport DefaultServerTransport { get; } =
            new ServerTransport().UseColoc().UseTcp().UseUdp();

        /// <summary>Gets or sets the options of server connections created by this server.</summary>
        public ConnectionOptions ConnectionOptions { get; set; } = new();

        /// <summary>Gets or sets the dispatcher of this server.</summary>
        /// <value>The dispatcher of this server.</value>
        /// <seealso cref="IDispatcher"/>
        /// <seealso cref="Configure.Router"/>
        public IDispatcher? Dispatcher { get; set; }

        /// <summary>Gets or sets the endpoint of this server.</summary>
        /// <value>The endpoint of this server, by default <c>ice+tcp://[::0]</c>.The endpoint's host is usually an
        /// IP address, and it cannot be a DNS name.</value>
        public Endpoint Endpoint
        {
            get => _endpoint;
            set
            {
                if (_listening)
                {
                    throw new InvalidOperationException("cannot change the endpoint of a server after calling Listen");
                }

                _endpoint = value;
            }
        }

        /// <summary>Gets or sets the logger factory of this server.</summary>
        /// <value>The logger factory of this server.</value>
        public ILoggerFactory? LoggerFactory { get; set; }

        /// <summary>Gets the Ice protocol used by this server.</summary>
        /// <value>The Ice protocol of this server.</value>
        public Protocol Protocol => _endpoint?.Protocol ?? Protocol.Ice2;

        /// <summary>The <see cref="IServerTransport"/> used by this server to accept connections.</summary>
        public IServerTransport ServerTransport { get; set; } = DefaultServerTransport;

        /// <summary>Returns a task that completes when the server's shutdown is complete: see
        /// <see cref="ShutdownAsync"/>. This property can be retrieved before shutdown is initiated.</summary>
        public Task ShutdownComplete => _shutdownCompleteSource.Task;

        private readonly HashSet<Connection> _connections = new();

        private Endpoint _endpoint = "ice+tcp://[::0]";

        private IListener? _listener;

        private bool _listening;

        // protects _shutdownTask
        private readonly object _mutex = new();

        private CancellationTokenSource? _shutdownCancelSource;

        private readonly TaskCompletionSource<object?> _shutdownCompleteSource =
            new(TaskCreationOptions.RunContinuationsAsynchronously);

        private Task? _shutdownTask;

        /// <summary>Starts listening on the configured endpoint (if any) and serving clients (by dispatching their
        /// requests). If the configured endpoint is an IP endpoint with port 0, this method updates the endpoint to
        /// include the actual port selected by the operating system.</summary>
        /// <exception cref="InvalidOperationException">Thrown when the server is already listening.</exception>
        /// <exception cref="ObjectDisposedException">Thrown when the server is shut down or shutting down.</exception>
        /// <exception cref="TransportException">Thrown when another server is already listening on the same endpoint.
        /// </exception>
        public void Listen()
        {
            // We lock the mutex because ShutdownAsync can run concurrently.
            lock (_mutex)
            {
                if (_listening)
                {
                    throw new InvalidOperationException($"server '{this}' is already listening");
                }

                if (_shutdownTask != null)
                {
                    throw new ObjectDisposedException($"{typeof(Server).FullName}:{this}");
                }

                IServerTransport serverTransport = ServerTransport;
                if (LoggerFactory?.CreateLogger("IceRpc.Transports") is ILogger logger &&
                    logger.IsEnabled(LogLevel.Error))
                {
                    serverTransport = new LogServerTransportDecorator(serverTransport, logger);
                }

<<<<<<< HEAD
                _listener = serverTransport.Listen(_endpoint);
                _endpoint = _listener.Endpoint;
=======
                    // Dispose objects before losing scope, the connection is disposed from ShutdownAsync.
#pragma warning disable CA2000
                    var serverConnection = new Connection(networkConnection, _endpoint.Protocol)
                    {
                        Dispatcher = Dispatcher,
                        Options = ConnectionOptions,
                    };
#pragma warning restore CA2000
>>>>>>> 1949f255

                // Run task to start accepting new connections.
                Task.Run(() => AcceptAsync(_listener));

                _listening = true;
            }
        }

        /// <summary>Shuts down this server: the server stops accepting new connections and requests, waits for all
        /// outstanding dispatches to complete and gracefully closes all its connections. Once shut down, a server is
        /// disposed and can no longer be used. This method can be safely called multiple times, including from multiple
        /// threads.</summary>
        /// <param name="cancel">The cancellation token. When this token is canceled, the cancellation token of all
        /// outstanding dispatches is canceled, which can speed up the shutdown provided the operation implementations
        /// check their cancellation tokens.</param>
        /// <return>A task that completes once the shutdown is complete.</return>
        public async Task ShutdownAsync(CancellationToken cancel = default)
        {
            lock (_mutex)
            {
                _shutdownCancelSource ??= new();
                _shutdownTask ??= PerformShutdownAsync();
            }

            // Cancel shutdown task if this call is canceled.
            using CancellationTokenRegistration _ = cancel.Register(() =>
            {
                try
                {
                    _shutdownCancelSource!.Cancel();
                }
                catch (ObjectDisposedException)
                {
                    // Expected if server shutdown completed already.
                }
            });

            // Wait for shutdown to complete.
            await _shutdownTask.ConfigureAwait(false);

            async Task PerformShutdownAsync()
            {
                // Yield to ensure _mutex is released while we perform the shutdown.
                await Task.Yield();

                CancellationToken cancel = _shutdownCancelSource!.Token;
                try
                {
                    // Stop accepting new connections by disposing of the listener.
                    _listener?.Dispose();

                    // Shuts down the connections to stop accepting new incoming requests. This ensures that
                    // once ShutdownAsync returns, no new requests will be dispatched. ShutdownAsync on each
                    // connections waits for the connection dispatch to complete. If the cancellation token is
                    // canceled, the dispatch will be cancelled. This can speed up the shutdown if the
                    // dispatch check the dispatch cancellation token.
                    await Task.WhenAll(_connections.Select(
                        connection => connection.ShutdownAsync("server shutdown", cancel))).ConfigureAwait(false);
                }
                finally
                {
                    _shutdownCancelSource!.Dispose();

                    // The continuation is executed asynchronously (see _shutdownCompleteSource's
                    // construction). This way, even if the continuation blocks waiting on ShutdownAsync to
                    // complete (with incorrect code using Result or Wait()), ShutdownAsync will complete.
                    _shutdownCompleteSource.TrySetResult(null);
                }
            }
        }

        /// <inherit-doc/>
        public override string ToString() => _endpoint?.ToString() ?? "";

        /// <inheritdoc/>
        public async ValueTask DisposeAsync() =>
            await ShutdownAsync(new CancellationToken(canceled: true)).ConfigureAwait(false);

        private async Task AcceptAsync(IListener listener)
        {
            while (true)
            {
                INetworkConnection networkConnection;
                try
                {
                    networkConnection = await listener.AcceptAsync().ConfigureAwait(false);
                }
                catch
                {
                    lock (_mutex)
                    {
                        if (_shutdownTask != null)
                        {
                            return;
                        }
                    }

                    // We wait for one second to avoid running in a tight loop in case the failures occurs immediately
                    // again. Failures here are unexpected and could be considered fatal.
                    await Task.Delay(TimeSpan.FromSeconds(1)).ConfigureAwait(false);
                    continue;
                }

                // Dispose objects before losing scope, the connection is disposed from ShutdownAsync.
#pragma warning disable CA2000
                var connection = new Connection(networkConnection, _endpoint.Protocol)
                {
                    Dispatcher = Dispatcher,
                    Options = ConnectionOptions
                };
#pragma warning restore CA2000

                lock (_mutex)
                {
                    if (_shutdownTask != null)
                    {
                        connection.CloseAsync("server shutdown");
                        return;
                    }

                    _connections.Add(connection);

                    // Set the callback used to remove the connection from _connections. This can throw if the
                    // connection is closed but it's not possible here since we've just constructed the
                    // connection.
                    connection.Closed += (sender, args) =>
                    {
                        lock (_mutex)
                        {
                            if (_shutdownTask == null)
                            {
                                _connections.Remove(connection);
                            }
                        }
                    };
                }

                // We don't wait for the connection to be activated. This could take a while for some transports
                // such as TLS based transports where the handshake requires few round trips between the client
                // and server. Waiting could also cause a security issue if the client doesn't respond to the
                // connection initialization as we wouldn't be able to accept new connections in the meantime.
                _ = connection.ConnectAsync(default);
            }
        }
    }
}<|MERGE_RESOLUTION|>--- conflicted
+++ resolved
@@ -105,19 +105,8 @@
                     serverTransport = new LogServerTransportDecorator(serverTransport, logger);
                 }
 
-<<<<<<< HEAD
                 _listener = serverTransport.Listen(_endpoint);
                 _endpoint = _listener.Endpoint;
-=======
-                    // Dispose objects before losing scope, the connection is disposed from ShutdownAsync.
-#pragma warning disable CA2000
-                    var serverConnection = new Connection(networkConnection, _endpoint.Protocol)
-                    {
-                        Dispatcher = Dispatcher,
-                        Options = ConnectionOptions,
-                    };
-#pragma warning restore CA2000
->>>>>>> 1949f255
 
                 // Run task to start accepting new connections.
                 Task.Run(() => AcceptAsync(_listener));
