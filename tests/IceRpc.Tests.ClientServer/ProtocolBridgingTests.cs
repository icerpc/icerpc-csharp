--- conflicted
+++ resolved
@@ -20,16 +20,7 @@
         {
             _pool = new ConnectionPool
             {
-<<<<<<< HEAD
-                ClientTransport = new ClientTransport().UseTcp().UseInteropTcp().UseColoc().UseInteropColoc(),
-                ConnectionOptions = new ConnectionOptions()
-                {
-                    Activator11 = Ice11Decoder.GetActivator(typeof(ProtocolBridgingException).Assembly),
-                    Activator20 = Ice20Decoder.GetActivator(typeof(ProtocolBridgingException).Assembly)
-                }
-=======
                 ClientTransport = new ClientTransport().UseTcp().UseInteropTcp().UseColoc().UseInteropColoc()
->>>>>>> 6c9e49d1
             };
         }
 
