--- conflicted
+++ resolved
@@ -176,11 +176,7 @@
             Debug.Assert(_typeIdClassFactoryCache != null);
             if (_typeIdClassFactoryCache.TryGetValue(typeId, out var classFactory))
             {
-<<<<<<< HEAD
-                return classAttribute.ClassFactory;
-=======
                 return classFactory.Value;
->>>>>>> 7cee50a7
             }
             return null;
         }
@@ -194,11 +190,7 @@
             Debug.Assert(_compactIdClassFactoryCache != null);
             if (_compactIdClassFactoryCache.TryGetValue(compactId, out var classFactory))
             {
-<<<<<<< HEAD
-                return classAttribute.ClassFactory;
-=======
                 return classFactory.Value;
->>>>>>> 7cee50a7
             }
             return null;
         }
@@ -229,11 +221,7 @@
             Debug.Assert(_typeIdRemoteExceptionFactoryCache != null);
             if (_typeIdRemoteExceptionFactoryCache.TryGetValue(typeId, out var remoteExceptionFactory))
             {
-<<<<<<< HEAD
-                return classAttribute.ExceptionFactory;
-=======
                 return remoteExceptionFactory.Value;
->>>>>>> 7cee50a7
             }
             return null;
         }
