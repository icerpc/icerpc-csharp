// Copyright (c) ZeroC, Inc. All rights reserved.

using IceRpc.Transports;
using Microsoft.Extensions.DependencyInjection;
using Microsoft.Extensions.Logging.Abstractions;
using NUnit.Framework;
using System.Buffers;
using System.IO.Pipelines;

namespace IceRpc.Conformance.Tests;

/// <summary>Conformance tests for the multiplexed transports.</summary>
public abstract class MultiplexedTransportConformanceTests
{
    private static readonly ReadOnlyMemory<byte> _oneBytePayload = new(new byte[] { 0xFF });

    /// <summary>Verifies that both peers can initiate and accept streams.</summary>
    /// <param name="serverInitiated">Whether the stream is initiated by the server or by the client.</param>
    [Test]
    public async Task Accept_a_stream([Values(true, false)] bool serverInitiated)
    {
<<<<<<< HEAD
        await using ServiceProvider provider = CreateServiceCollection().BuildServiceProvider(validateScopes: true);
        using IMultiplexedNetworkConnection clientConnection = provider.CreateConnection();
        using IMultiplexedNetworkConnection serverConnection = await provider.AcceptConnectionAsync(clientConnection);
=======
        await using ServiceProvider provider = CreateServiceCollection()
            .AddMultiplexedTransportTest()
            .BuildServiceProvider();
        IMultiplexedNetworkConnection clientConnection = provider.GetRequiredService<IMultiplexedNetworkConnection>();
        var listener = provider.GetRequiredService<IListener<IMultiplexedNetworkConnection>>();
        using IMultiplexedNetworkConnection serverConnection = await ConnectAndAcceptConnectionAsync(listener, clientConnection);
>>>>>>> 70914286

        (IMultiplexedStream localStream, IMultiplexedStream remoteStream) = await CreateAndAcceptStreamAsync(
            serverInitiated ? serverConnection : clientConnection,
            serverInitiated ? clientConnection : serverConnection);

        Assert.That(localStream.Id, Is.EqualTo(remoteStream.Id));

        await CompleteStreamAsync(remoteStream);
        await CompleteStreamAsync(localStream);
    }

    /// <summary>Verifies that no new streams can be accepted after the connection is shutdown.</summary>
    [Test]
    public async Task Accepting_a_stream_fails_after_shutdown()
    {
        // Arrange
<<<<<<< HEAD
        await using ServiceProvider provider = CreateServiceCollection().BuildServiceProvider(validateScopes: true);
        using IMultiplexedNetworkConnection clientConnection = provider.CreateConnection();
        using IMultiplexedNetworkConnection serverConnection = await provider.AcceptConnectionAsync(clientConnection);
=======
        await using ServiceProvider provider = CreateServiceCollection()
            .AddMultiplexedTransportTest()
            .BuildServiceProvider();
        IMultiplexedNetworkConnection clientConnection = provider.GetRequiredService<IMultiplexedNetworkConnection>();
        var listener = provider.GetRequiredService<IListener<IMultiplexedNetworkConnection>>();
        using IMultiplexedNetworkConnection serverConnection = await ConnectAndAcceptConnectionAsync(listener, clientConnection);
>>>>>>> 70914286

        Task acceptStreams = serverConnection.AcceptStreamAsync(CancellationToken.None).AsTask();

        // Act
        await clientConnection.ShutdownAsync(56, CancellationToken.None);

        // Assert
        Assert.ThrowsAsync<ConnectionClosedException>(async () => await acceptStreams);
    }

    /// <summary>Verifies that the stream ID is not assigned until the stream is started.</summary>
    /// <param name="bidirectional">Whether to use a bidirectional or unidirectional stream for the test.</param>
    [Test]
    public async Task Accessing_stream_id_before_starting_the_stream_fails(
        [Values(true, false)] bool bidirectional)
    {
<<<<<<< HEAD
        await using ServiceProvider provider = CreateServiceCollection().BuildServiceProvider(validateScopes: true);
        using IMultiplexedNetworkConnection sut = provider.CreateConnection();
=======
        await using ServiceProvider provider = CreateServiceCollection()
            .AddMultiplexedTransportTest()
            .BuildServiceProvider();
        IMultiplexedNetworkConnection sut = provider.GetRequiredService<IMultiplexedNetworkConnection>();
>>>>>>> 70914286

        IMultiplexedStream clientStream = sut.CreateStream(bidirectional);

        Assert.Throws<InvalidOperationException>(() => _ = clientStream.Id); // stream is not started
    }

    /// <summary>Verifies that after reaching the stream max count, new streams are not accepted until a
    /// stream is closed.</summary>
    /// <param name="streamMaxCount">The max stream count limit to use for the test.</param>
    /// <param name="bidirectional">Whether to test with bidirectional or unidirectional streams.</param>
    [Test]
    public async Task After_reach_max_stream_count_completing_a_stream_allows_accepting_a_new_one(
       [Values(1, 1024)] int streamMaxCount,
       [Values(true, false)] bool bidirectional)
    {
        // Arrange
        IServiceCollection serviceCollection = CreateServiceCollection().AddMultiplexedTransportTest();
        if (bidirectional)
        {
            serviceCollection.AddTransportOptions(bidirectionalStreamMaxCount: streamMaxCount);
        }
        else
        {
            serviceCollection.AddTransportOptions(unidirectionalStreamMaxCount: streamMaxCount);
        }
<<<<<<< HEAD
        await using ServiceProvider provider = serviceCollection.BuildServiceProvider(validateScopes: true);
        using IMultiplexedNetworkConnection clientConnection = provider.CreateConnection();
        using IMultiplexedNetworkConnection serverConnection = await provider.AcceptConnectionAsync(clientConnection);
=======
        await using ServiceProvider provider = serviceCollection.BuildServiceProvider();
        var clientConnection = provider.GetRequiredService<IMultiplexedNetworkConnection>();
        var listener = provider.GetRequiredService<IListener<IMultiplexedNetworkConnection>>();
        using IMultiplexedNetworkConnection serverConnection =
            await ConnectAndAcceptConnectionAsync(listener, clientConnection);
>>>>>>> 70914286

        List<IMultiplexedStream> streams = await CreateStreamsAsync(
            clientConnection,
            streamMaxCount,
            bidirectional,
            _oneBytePayload);
        IMultiplexedStream lastStream = clientConnection.CreateStream(bidirectional);
        ValueTask<FlushResult> writeTask = lastStream.Output.WriteAsync(_oneBytePayload, default);
        await Task.Delay(TimeSpan.FromMilliseconds(50));
        IMultiplexedStream serverStream = await serverConnection.AcceptStreamAsync(default);
        if (bidirectional)
        {
            await serverStream.Output.CompleteAsync();
        }
        bool isCompleted = writeTask.IsCompleted;

        // Act
        await serverStream.Input.CompleteAsync();

        // Assert
        Assert.That(isCompleted, Is.False);
        Assert.That(async () => await writeTask, Throws.Nothing);
        await CompleteStreamsAsync(streams);
        await CompleteStreamAsync(lastStream);
    }

    /// <summary>Verifies that accept stream calls can be canceled.</summary>
    [Test]
    public async Task Cancel_accept_stream()
    {
        // Arrange
<<<<<<< HEAD
        await using ServiceProvider provider = CreateServiceCollection().BuildServiceProvider(validateScopes: true);
        using IMultiplexedNetworkConnection sut = provider.CreateConnection();
=======
        await using ServiceProvider provider = CreateServiceCollection()
            .AddMultiplexedTransportTest()
            .BuildServiceProvider();
        var sut = provider.GetRequiredService<IMultiplexedNetworkConnection>();
>>>>>>> 70914286
        using var cancellationSource = new CancellationTokenSource();
        ValueTask<IMultiplexedStream> acceptTask = sut.AcceptStreamAsync(cancellationSource.Token);

        // Act
        cancellationSource.Cancel();

        // Assert
        Assert.That(async () => await acceptTask, Throws.TypeOf<OperationCanceledException>());
    }

    /// <summary>Verify streams cannot be created after shutting down the connection.</summary>
    /// <param name="shutdownServerConnection">Whether to shutdown the server connection or the client connection.
    /// </param>
    [Test]
    public async Task Cannot_create_streams_with_a_shutdown_connection(
        [Values(true, false)] bool shutdownServerConnection)
    {
        // Arrange
<<<<<<< HEAD
        await using ServiceProvider provider = CreateServiceCollection().BuildServiceProvider(validateScopes: true);
        using IMultiplexedNetworkConnection clientConnection = provider.CreateConnection();
        using IMultiplexedNetworkConnection serverConnection = await provider.AcceptConnectionAsync(clientConnection);
=======
        await using ServiceProvider provider = CreateServiceCollection()
            .AddMultiplexedTransportTest()
            .BuildServiceProvider();
        var clientConnection = provider.GetRequiredService<IMultiplexedNetworkConnection>();
        var listener = provider.GetRequiredService<IListener<IMultiplexedNetworkConnection>>();
        using IMultiplexedNetworkConnection serverConnection =
            await ConnectAndAcceptConnectionAsync(listener, clientConnection);
>>>>>>> 70914286

        IMultiplexedNetworkConnection shutdownConnection = shutdownServerConnection ? serverConnection : clientConnection;
        IMultiplexedNetworkConnection peerConnection = shutdownServerConnection ? clientConnection : serverConnection;

        await shutdownConnection.ShutdownAsync(0, CancellationToken.None);

        // Act
        IMultiplexedStream peerStream = peerConnection.CreateStream(true);

        // Assert
        Assert.ThrowsAsync<ConnectionClosedException>(() =>
            peerConnection.AcceptStreamAsync(CancellationToken.None).AsTask());

        Assert.ThrowsAsync<ConnectionClosedException>(() =>
            peerStream.Output.WriteAsync(_oneBytePayload).AsTask());
    }

    /// <summary>Verify streams cannot be created after disposing the connection.</summary>
    /// <param name="disposeServerConnection">Whether to dispose the server connection or the client connection.
    /// </param>
    [Test]
    public async Task Cannot_create_streams_with_a_disposed_connection(
        [Values(true, false)] bool disposeServerConnection)
    {
        // Arrange
<<<<<<< HEAD
        await using ServiceProvider provider = CreateServiceCollection().BuildServiceProvider(validateScopes: true);
        using IMultiplexedNetworkConnection clientConnection = provider.CreateConnection();
        using IMultiplexedNetworkConnection serverConnection = await provider.AcceptConnectionAsync(clientConnection);
=======
        await using ServiceProvider provider = CreateServiceCollection()
            .AddMultiplexedTransportTest()
            .BuildServiceProvider();
        var clientConnection = provider.GetRequiredService<IMultiplexedNetworkConnection>();
        var listener = provider.GetRequiredService<IListener<IMultiplexedNetworkConnection>>();
        using IMultiplexedNetworkConnection serverConnection =
            await ConnectAndAcceptConnectionAsync(listener, clientConnection);
>>>>>>> 70914286

        IMultiplexedNetworkConnection disposedConnection = disposeServerConnection ? serverConnection : clientConnection;
        IMultiplexedNetworkConnection peerConnection = disposeServerConnection ? clientConnection : serverConnection;

        // Act
        disposedConnection.Dispose();

        // Assert

        // The streams of the disposed connection get ConnectionClosedException and the streams of the peer connection
        // get ConnectionLostException.
        IMultiplexedStream disposedStream = disposedConnection.CreateStream(true);
        Assert.ThrowsAsync<ConnectionClosedException>(
            async () => await disposedStream.Output.WriteAsync(_oneBytePayload));

        IMultiplexedStream peerStream = peerConnection.CreateStream(true);
        Assert.ThrowsAsync<ConnectionLostException>(async () =>
            {
                // It can take few writes for the peer to detect the connection closure.
                while (true)
                {
                    await peerStream.Output.WriteAsync(_oneBytePayload);
                    await Task.Delay(TimeSpan.FromMilliseconds(20));
                }
            });
    }

    /// <summary>Verifies that completing a stream with unflushed bytes fails with
    /// <see cref="NotSupportedException"/>.</summary>
    [Test]
    public async Task Complete_stream_with_unflushed_bytes_fails()
    {
<<<<<<< HEAD
        await using ServiceProvider provider = CreateServiceCollection().BuildServiceProvider(validateScopes: true);
        using IMultiplexedNetworkConnection clientConnection = provider.CreateConnection();
        using IMultiplexedNetworkConnection serverConnection = await provider.AcceptConnectionAsync(clientConnection);
=======
        await using ServiceProvider provider = CreateServiceCollection()
            .AddMultiplexedTransportTest()
            .BuildServiceProvider();
        var clientConnection = provider.GetRequiredService<IMultiplexedNetworkConnection>();
        var listener = provider.GetRequiredService<IListener<IMultiplexedNetworkConnection>>();
        using IMultiplexedNetworkConnection serverConnection =
            await ConnectAndAcceptConnectionAsync(listener, clientConnection);
>>>>>>> 70914286
        IMultiplexedStream stream = clientConnection.CreateStream(bidirectional: true);

        Memory<byte> buffer = stream.Output.GetMemory();
        stream.Output.Advance(buffer.Length);

        Assert.That(async () => await stream.Output.CompleteAsync(), Throws.TypeOf<NotSupportedException>());

        await stream.Input.CompleteAsync();
    }

    /// <summary>Verifies that disposing the connection aborts the streams.</summary>
    /// <param name="disposeServer">Whether to dispose the server connection or the client connection.
    /// </param>
    [Test]
    public async Task Disposing_the_connection_aborts_the_streams(
        [Values(true, false)] bool disposeServer)
    {
        // Arrange
<<<<<<< HEAD
        await using ServiceProvider provider = CreateServiceCollection().BuildServiceProvider(validateScopes: true);
        using IMultiplexedNetworkConnection clientConnection = provider.CreateConnection();
        using IMultiplexedNetworkConnection serverConnection = await provider.AcceptConnectionAsync(clientConnection);
=======
        await using ServiceProvider provider = CreateServiceCollection()
            .AddMultiplexedTransportTest()
            .BuildServiceProvider();
        var clientConnection = provider.GetRequiredService<IMultiplexedNetworkConnection>();
        var listener = provider.GetRequiredService<IListener<IMultiplexedNetworkConnection>>();
        using IMultiplexedNetworkConnection serverConnection =
            await ConnectAndAcceptConnectionAsync(listener, clientConnection);
>>>>>>> 70914286

        IMultiplexedNetworkConnection disposedConnection = disposeServer ? serverConnection : clientConnection;
        (IMultiplexedStream localStream, IMultiplexedStream remoteStream) =
            await CreateAndAcceptStreamAsync(clientConnection, serverConnection);

        IMultiplexedStream disposedStream = disposeServer ? remoteStream : localStream;
        IMultiplexedStream peerStream = disposeServer ? localStream : remoteStream;

        // Act
        disposedConnection.Dispose();

        // Assert

        // The streams of the disposed connection get ConnectionClosedException and the streams of the peer connection
        // get ConnectionLostException.
        Assert.ThrowsAsync<ConnectionClosedException>(async () => await disposedStream.Input.ReadAsync());
        Assert.ThrowsAsync<ConnectionClosedException>(
            async () => await disposedStream.Output.WriteAsync(_oneBytePayload));

        Assert.ThrowsAsync<ConnectionLostException>(async () => await peerStream.Input.ReadAsync());
        Assert.ThrowsAsync<ConnectionLostException>(async () => await peerStream.Output.WriteAsync(_oneBytePayload));

        await CompleteStreamAsync(localStream);
        await CompleteStreamAsync(remoteStream);
    }

    [Test]
    public async Task Disposing_the_connection_shuts_down_the_streams()
    {
        // Arrange
<<<<<<< HEAD
        await using ServiceProvider provider = CreateServiceCollection().BuildServiceProvider(validateScopes: true);
        using IMultiplexedNetworkConnection clientConnection = provider.CreateConnection();
        using IMultiplexedNetworkConnection serverConnection = await provider.AcceptConnectionAsync(clientConnection);
=======
        await using ServiceProvider provider = CreateServiceCollection()
            .AddMultiplexedTransportTest()
            .BuildServiceProvider();
        var clientConnection = provider.GetRequiredService<IMultiplexedNetworkConnection>();
        var listener = provider.GetRequiredService<IListener<IMultiplexedNetworkConnection>>();
        using IMultiplexedNetworkConnection serverConnection =
            await ConnectAndAcceptConnectionAsync(listener, clientConnection);
>>>>>>> 70914286

        (IMultiplexedStream localStream, IMultiplexedStream remoteStream) =
            await CreateAndAcceptStreamAsync(clientConnection, serverConnection);

        var localTcs = new TaskCompletionSource();
        var remoteTcs = new TaskCompletionSource();

        localStream.OnShutdown(localTcs.SetResult);
        remoteStream.OnShutdown(remoteTcs.SetResult);

        // Act
        serverConnection.Dispose();

        // Assert
        Assert.Multiple(() =>
        {
            Assert.That(async () => await localTcs.Task, Throws.Nothing);
            Assert.That(async () => await remoteTcs.Task, Throws.Nothing);
        });
        await CompleteStreamAsync(localStream);
        await CompleteStreamAsync(remoteStream);
    }

    /// <summary>Write data until the transport flow control start blocking, at this point we start
    /// a read task and ensure that this unblocks the pending write calls.</summary>
    [Test]
    public async Task Flow_control()
    {
        // Arrange
        var payload = new byte[1024 * 64];
<<<<<<< HEAD
        await using ServiceProvider provider = CreateServiceCollection().BuildServiceProvider(validateScopes: true);
        using IMultiplexedNetworkConnection clientConnection = provider.CreateConnection();
        using IMultiplexedNetworkConnection serverConnection = await provider.AcceptConnectionAsync(clientConnection);
=======
        await using ServiceProvider provider = CreateServiceCollection()
            .AddMultiplexedTransportTest()
            .BuildServiceProvider();
        var clientConnection = provider.GetRequiredService<IMultiplexedNetworkConnection>();
        var listener = provider.GetRequiredService<IListener<IMultiplexedNetworkConnection>>();
        using IMultiplexedNetworkConnection serverConnection =
            await ConnectAndAcceptConnectionAsync(listener, clientConnection);
>>>>>>> 70914286

        var sut = await CreateAndAcceptStreamAsync(clientConnection, serverConnection);
        await sut.LocalStream.Input.CompleteAsync();
        await sut.RemoteStream.Output.CompleteAsync();

        Task<FlushResult> writeTask;
        while (true)
        {
            writeTask = sut.LocalStream.Output.WriteAsync(payload).AsTask();
            await Task.Delay(TimeSpan.FromMilliseconds(20));
            if (writeTask.IsCompleted)
            {
                await writeTask;
            }
            else
            {
                break;
            }
        }

        // Act
        Task readTask = ReadAsync(sut.RemoteStream);

        // Assert
        Assert.That(async () => await writeTask, Throws.Nothing);
        await sut.LocalStream.Output.CompleteAsync();
        Assert.That(async () => await readTask, Throws.Nothing);

        static async Task ReadAsync(IMultiplexedStream stream)
        {
            ReadResult readResult = default;
            while (!readResult.IsCompleted)
            {
                readResult = await stream.Input.ReadAsync();
                stream.Input.AdvanceTo(readResult.Buffer.End);
            }
            await stream.Input.CompleteAsync();
        }
    }

    /// <summary>Verifies that connection cannot exceed the bidirectional stream max count.</summary>
    [Test]
    public async Task Max_bidirectional_stream_stress_test()
    {
        // Arrange
        const int streamMaxCount = 16;
        const int createStreamCount = 32;

<<<<<<< HEAD
        await using ServiceProvider provider =
            CreateServiceCollection().
            AddTransportOptions(bidirectionalStreamMaxCount: streamMaxCount).
            BuildServiceProvider(validateScopes: true);
        using IMultiplexedNetworkConnection clientConnection = provider.CreateConnection();
        using IMultiplexedNetworkConnection serverConnection = await provider.AcceptConnectionAsync(clientConnection);
=======
        await using ServiceProvider provider =CreateServiceCollection()
            .AddMultiplexedTransportTest()
            .AddTransportOptions(bidirectionalStreamMaxCount: streamMaxCount)
            .BuildServiceProvider();
        var clientConnection = provider.GetRequiredService<IMultiplexedNetworkConnection>();
        var listener = provider.GetRequiredService<IListener<IMultiplexedNetworkConnection>>();
        using IMultiplexedNetworkConnection serverConnection =
            await ConnectAndAcceptConnectionAsync(listener, clientConnection);
>>>>>>> 70914286

        const int payloadSize = 16 * 1024;
        byte[] payloadData = Enumerable.Range(0, payloadSize).Select(i => (byte)(i % 256)).ToArray();
        var payload = new ReadOnlyMemory<byte>(payloadData);

        int streamCount = 0;
        int streamCountMax = 0;
        object mutex = new object();

        var streams = new List<IMultiplexedStream>();
        var tasks = new List<Task>();

        for (int i = 0; i < createStreamCount; ++i)
        {
            IMultiplexedStream stream = clientConnection.CreateStream(true);
            tasks.Add(ClientReadWriteAsync(stream));
            streams.Add(stream);
        }

        // Act
        for (int i = 0; i < createStreamCount; ++i)
        {
            tasks.Add(ServerReadWriteAsync(await serverConnection.AcceptStreamAsync(default)));
        }

        // Assert
        await Task.WhenAll(tasks);
        Assert.That(streamCountMax, Is.LessThanOrEqualTo(streamMaxCount));

        await CompleteStreamsAsync(streams);

        async Task ClientReadWriteAsync(IMultiplexedStream stream)
        {
            await stream.Output.WriteAsync(payload);
            lock (mutex)
            {
                streamCount++;
                streamCountMax = Math.Max(streamCount, streamCountMax);
            }
            await stream.Output.CompleteAsync();

            while (true)
            {
                ReadResult readResult = await stream.Input.ReadAsync();
                if (readResult.IsCompleted)
                {
                    stream.Input.AdvanceTo(readResult.Buffer.End);
                    break;
                }
                stream.Input.AdvanceTo(readResult.Buffer.End);
            }
            await stream.Input.CompleteAsync();
        }

        async Task ServerReadWriteAsync(IMultiplexedStream stream)
        {
            while (true)
            {
                ReadResult readResult = await stream.Input.ReadAsync();
                if (readResult.IsCompleted)
                {
                    stream.Input.AdvanceTo(readResult.Buffer.End);
                    break;
                }
                stream.Input.AdvanceTo(readResult.Buffer.End);
            }
            await stream.Input.CompleteAsync();

            lock (mutex)
            {
                streamCount--;
            }

            await stream.Output.WriteAsync(payload);
            await stream.Output.CompleteAsync();
        }
    }

    /// <summary>Verifies that connection cannot exceed the unidirectional stream max count.</summary>
    [Test]
    public async Task Max_unidirectional_stream_stress_test()
    {
        // Arrange
        const int streamMaxCount = 16;
        const int createStreamCount = 32;

<<<<<<< HEAD
        await using ServiceProvider provider =
            CreateServiceCollection().
            AddTransportOptions(unidirectionalStreamMaxCount: streamMaxCount).
            BuildServiceProvider(validateScopes: true);
        using IMultiplexedNetworkConnection clientConnection = provider.CreateConnection();
        using IMultiplexedNetworkConnection serverConnection = await provider.AcceptConnectionAsync(clientConnection);
=======
        await using ServiceProvider provider = CreateServiceCollection()
            .AddMultiplexedTransportTest()
            .AddTransportOptions(unidirectionalStreamMaxCount: streamMaxCount)
            .BuildServiceProvider();
        var clientConnection = provider.GetRequiredService<IMultiplexedNetworkConnection>();
        var listener = provider.GetRequiredService<IListener<IMultiplexedNetworkConnection>>();
        using IMultiplexedNetworkConnection serverConnection =
            await ConnectAndAcceptConnectionAsync(listener, clientConnection);
>>>>>>> 70914286

        const int payloadSize = 16 * 1024;
        byte[] payloadData = Enumerable.Range(0, payloadSize).Select(i => (byte)(i % 256)).ToArray();
        var payload = new ReadOnlyMemory<byte>(payloadData);

        int streamCount = 0;
        int streamCountMax = 0;
        object mutex = new object();

        var streams = new List<IMultiplexedStream>();
        var tasks = new List<Task>();
        for (int i = 0; i < createStreamCount; ++i)
        {
            IMultiplexedStream stream = clientConnection.CreateStream(bidirectional: false);
            tasks.Add(ClientWriteAsync(stream));
            streams.Add(stream);
        }

        // Act
        for (int i = 0; i < createStreamCount; ++i)
        {
            tasks.Add(ServerReadAsync(await serverConnection.AcceptStreamAsync(default)));
        }

        // Assert
        await Task.WhenAll(tasks);
        Assert.That(streamCountMax, Is.LessThanOrEqualTo(streamMaxCount));

        await CompleteStreamsAsync(streams);

        async Task ClientWriteAsync(IMultiplexedStream stream)
        {
            await stream.Output.WriteAsync(payload);
            lock (mutex)
            {
                streamCount++;
                streamCountMax = Math.Max(streamCount, streamCountMax);
            }

            // It's important to write enough data to ensure that the last stream frame is not received before the
            // receiver starts reading.
            await stream.Output.WriteAsync(payload);
            await stream.Output.WriteAsync(payload);
            await stream.Output.WriteAsync(payload);
            await stream.Output.WriteAsync(payload);

            await stream.Output.CompleteAsync();
        }

        async Task ServerReadAsync(IMultiplexedStream stream)
        {
            // The stream is terminated as soon as the last frame of the request is received, so we have
            // to decrement the count here before the request receive completes.
            lock (mutex)
            {
                streamCount--;
            }

            while (true)
            {
                ReadResult readResult = await stream.Input.ReadAsync();
                if (readResult.IsCompleted)
                {
                    stream.Input.AdvanceTo(readResult.Buffer.End);
                    break;
                }
                stream.Input.AdvanceTo(readResult.Buffer.End);
            }

            await stream.Input.CompleteAsync();
        }
    }

    [TestCase(100)]
    [TestCase(15)]
    public async Task Stream_abort_read(byte errorCode)
    {
        // Arrange
<<<<<<< HEAD
        await using ServiceProvider provider = CreateServiceCollection().BuildServiceProvider(validateScopes: true);
        using IMultiplexedNetworkConnection clientConnection = provider.CreateConnection();
        using IMultiplexedNetworkConnection serverConnection = await provider.AcceptConnectionAsync(clientConnection);
=======
        await using ServiceProvider provider = CreateServiceCollection()
            .AddMultiplexedTransportTest()
            .BuildServiceProvider();
        var clientConnection = provider.GetRequiredService<IMultiplexedNetworkConnection>();
        var listener = provider.GetRequiredService<IListener<IMultiplexedNetworkConnection>>();
        using IMultiplexedNetworkConnection serverConnection =
            await ConnectAndAcceptConnectionAsync(listener, clientConnection);
>>>>>>> 70914286

        var sut = await CreateAndAcceptStreamAsync(clientConnection, serverConnection);

        // Act
        await sut.RemoteStream.Input.CompleteAsync(new MultiplexedStreamAbortedException(error: errorCode));

        // Assert
        MultiplexedStreamAbortedException? ex = Assert.CatchAsync<MultiplexedStreamAbortedException>(
            async () =>
            {
                while (true)
                {
                    await sut.LocalStream.Output.WriteAsync(new byte[1024]);
                    await Task.Delay(TimeSpan.FromMilliseconds(20));
                }
            });
        Assert.That(ex, Is.Not.Null);
        Assert.That(ex!.ErrorCode, Is.EqualTo(errorCode));

        // Complete the pipe readers/writers to shutdown the stream.
        await CompleteStreamsAsync(sut);
    }

    [TestCase(100)]
    [TestCase(15)]
    public async Task Stream_abort_write(byte errorCode)
    {
        // Arrange
<<<<<<< HEAD
        await using ServiceProvider provider = CreateServiceCollection().BuildServiceProvider(validateScopes: true);
        using IMultiplexedNetworkConnection clientConnection = provider.CreateConnection();
        using IMultiplexedNetworkConnection serverConnection = await provider.AcceptConnectionAsync(clientConnection);
=======
        await using ServiceProvider provider = CreateServiceCollection()
            .AddMultiplexedTransportTest()
            .BuildServiceProvider();
        var clientConnection = provider.GetRequiredService<IMultiplexedNetworkConnection>();
        var listener = provider.GetRequiredService<IListener<IMultiplexedNetworkConnection>>();
        using IMultiplexedNetworkConnection serverConnection =
            await ConnectAndAcceptConnectionAsync(listener, clientConnection);
>>>>>>> 70914286

        var sut = await CreateAndAcceptStreamAsync(clientConnection, serverConnection);

        // Act
        await sut.LocalStream.Output.CompleteAsync(new MultiplexedStreamAbortedException(error: errorCode));

        // Assert
        // Wait for the peer to receive the StreamStopSending/StreamReset frame.
        await Task.Delay(TimeSpan.FromMilliseconds(50));
        MultiplexedStreamAbortedException? ex = Assert.CatchAsync<MultiplexedStreamAbortedException>(
            async () => await sut.RemoteStream.Input.ReadAsync());
        Assert.That(ex, Is.Not.Null);
        Assert.That(ex!.ErrorCode, Is.EqualTo(errorCode));

        // Complete the pipe readers/writers to shutdown the stream.
        await CompleteStreamsAsync(sut);
    }

    /// <summary>Verifies that we can read and write concurrently to multiple streams.</summary>
    /// <param name="readDelay">Number of milliseconds to delay in the read operation.</param>
    /// <param name="writeDelay">Number of milliseconds to delay in the write operation.</param>
    /// <param name="streams">The number of streams to create.</param>
    /// <param name="segments">The number of segments to write to each stream.</param>
    /// <param name="payloadSize">The payload size to write with each write call.</param>
    [Test]
    public async Task Stream_full_duplex_communication(
        [Values(0, 5)] int delay,
        [Values(1, 16)] int streams,
        [Values(1, 32)] int segments,
        [Values(1, 16 * 1024)] int payloadSize)
    {
        // Arrange
<<<<<<< HEAD
        await using ServiceProvider provider = CreateServiceCollection().BuildServiceProvider(validateScopes: true);
        using IMultiplexedNetworkConnection clientConnection = provider.CreateConnection();
        using IMultiplexedNetworkConnection serverConnection = await provider.AcceptConnectionAsync(clientConnection);
=======
        await using ServiceProvider provider = CreateServiceCollection()
            .AddMultiplexedTransportTest()
            .BuildServiceProvider();
        var clientConnection = provider.GetRequiredService<IMultiplexedNetworkConnection>();
        var listener = provider.GetRequiredService<IListener<IMultiplexedNetworkConnection>>();
        using IMultiplexedNetworkConnection serverConnection =
            await ConnectAndAcceptConnectionAsync(listener, clientConnection);
>>>>>>> 70914286

        var clientStreams = new IMultiplexedStream[streams];
        var serverStreams = new IMultiplexedStream[streams];

        for (int i = 0; i < streams; ++i)
        {
            var sut = await CreateAndAcceptStreamAsync(clientConnection, serverConnection);
            clientStreams[i] = sut.LocalStream;
            serverStreams[i] = sut.RemoteStream;
        }

        byte[] payloadData = Enumerable.Range(0, payloadSize).Select(i => (byte)(i % 256)).ToArray();
        var payload = new ReadOnlyMemory<byte>(payloadData);

        var writeTasks = new List<Task>();
        var readTasks = new List<Task<byte[]>>();

        // Act
        for (int i = 0; i < streams; ++i)
        {
            writeTasks.Add(WriteAsync(clientStreams[i], segments, payload));
            readTasks.Add(ReadAsync(serverStreams[i], payloadSize * segments));
            writeTasks.Add(WriteAsync(serverStreams[i], segments, payload));
            readTasks.Add(ReadAsync(clientStreams[i], payloadSize * segments));
        }

        // Assert
        await Task.WhenAll(writeTasks.Concat(readTasks));

        foreach (Task<byte[]> readTask in readTasks)
        {
            var readResult = new ArraySegment<byte>(await readTask);
            for (int i = 0; i < segments; ++i)
            {
                Assert.That(
                    readResult.Slice(
                        i * payload.Length,
                        payload.Length).AsMemory().Span.SequenceEqual(new ReadOnlySpan<byte>(payloadData)),
                    Is.True);
            }
        }

        async Task<byte[]> ReadAsync(IMultiplexedStream stream, long size)
        {
            while (true)
            {
                // wait for delay
                ReadResult result = await stream.Input.ReadAsync();
                if (delay > 0)
                {
                    await Task.Delay(TimeSpan.FromMilliseconds(delay));
                }
                if (result.Buffer.Length == size)
                {
                    byte[] buffer = result.Buffer.ToArray();
                    stream.Input.AdvanceTo(result.Buffer.End);
                    return buffer;
                }
                else
                {
                    stream.Input.AdvanceTo(result.Buffer.Start, result.Buffer.End);
                }
            }
        }

        async Task WriteAsync(IMultiplexedStream stream, int segments, ReadOnlyMemory<byte> payload)
        {
            for (int i = 0; i < segments; ++i)
            {
                if (delay > 0)
                {
                    await Task.Delay(TimeSpan.FromMilliseconds(delay));
                }
                await stream.Output.WriteAsync(payload, default);
            }
            await stream.Output.CompleteAsync();
        }
    }

    /// <summary>Verifies that the input pipe reader keeps not consumed data around and is still accessible in
    /// subsequent read calls.</summary>
    /// <param name="segments">The number of segments to write to the stream.</param>
    /// <param name="payloadSize">The size of the payload in bytes.</param>
    [Test]
    public async Task Stream_read_examine_data_without_consuming(
        [Values(64, 256)] int segments,
        [Values(64 * 1024, 512 * 1024)] int payloadSize)
    {
        // Arrange
<<<<<<< HEAD
        await using ServiceProvider provider = CreateServiceCollection().BuildServiceProvider(validateScopes: true);
        using IMultiplexedNetworkConnection clientConnection = provider.CreateConnection();
        using IMultiplexedNetworkConnection serverConnection = await provider.AcceptConnectionAsync(clientConnection);
=======
        await using ServiceProvider provider = CreateServiceCollection()
            .AddMultiplexedTransportTest()
            .BuildServiceProvider();
        var clientConnection = provider.GetRequiredService<IMultiplexedNetworkConnection>();
        var listener = provider.GetRequiredService<IListener<IMultiplexedNetworkConnection>>();
        using IMultiplexedNetworkConnection serverConnection =
            await ConnectAndAcceptConnectionAsync(listener, clientConnection);
>>>>>>> 70914286

        var sut = await CreateAndAcceptStreamAsync(clientConnection, serverConnection);
        await sut.RemoteStream.Output.CompleteAsync();

        byte[] payloadData = Enumerable.Range(0, payloadSize).Select(i => (byte)(i % 256)).ToArray();
        var payload = new ReadOnlyMemory<byte>(payloadData);
        Task writeTask = WriteAsync(sut.LocalStream, segments, payload);

        // Act
        Task<byte[]> readTask = ReadAsync(sut.RemoteStream, payloadSize * segments);

        // Assert
        await Task.WhenAll(writeTask, readTask);

        var readResult = new ArraySegment<byte>(await readTask);
        for (int i = 0; i < segments; ++i)
        {
            Assert.That(
                readResult.Slice(
                    i * payload.Length,
                    payload.Length).AsMemory().Span.SequenceEqual(new ReadOnlySpan<byte>(payloadData)),
                Is.True);
        }

        async Task<byte[]> ReadAsync(IMultiplexedStream stream, long size)
        {
            ReadResult readResult = default;
            byte[] buffer = Array.Empty<byte>();
            do
            {
                readResult = await stream.Input.ReadAsync();
                if (readResult.Buffer.Length >= size)
                {
                    buffer = readResult.Buffer.ToArray();
                }
                stream.Input.AdvanceTo(readResult.Buffer.Start, readResult.Buffer.End);
            }
            while (readResult.Buffer.Length < size);
            await stream.Input.CompleteAsync();
            return buffer;
        }

        async Task WriteAsync(IMultiplexedStream stream, int segments, ReadOnlyMemory<byte> payload)
        {
            for (int i = 0; i < segments; ++i)
            {
                await stream.Output.WriteAsync(payload, default);
            }
            await stream.Output.CompleteAsync();
        }
    }

    /// <summary>Verifies that stream output completes after the peer completes the input.</summary>
    /// <param name="payloadSize">The size of the payload in bytes.</param>
    [Test]
    public async Task Stream_output_completes_after_completing_peer_input()
    {
        // Arrange
<<<<<<< HEAD
        await using ServiceProvider provider = CreateServiceCollection().BuildServiceProvider(validateScopes: true);
        using IMultiplexedNetworkConnection clientConnection = provider.CreateConnection();
        using IMultiplexedNetworkConnection serverConnection = await provider.AcceptConnectionAsync(clientConnection);
=======
        await using ServiceProvider provider = CreateServiceCollection()
            .AddMultiplexedTransportTest()
            .BuildServiceProvider();
        var clientConnection = provider.GetRequiredService<IMultiplexedNetworkConnection>();
        var listener = provider.GetRequiredService<IListener<IMultiplexedNetworkConnection>>();
        using IMultiplexedNetworkConnection serverConnection =
            await ConnectAndAcceptConnectionAsync(listener, clientConnection);
>>>>>>> 70914286

        var sut = await CreateAndAcceptStreamAsync(clientConnection, serverConnection);
        await sut.LocalStream.Input.CompleteAsync();
        await sut.RemoteStream.Output.CompleteAsync();

        Task writeTask = WriteAsync(sut.LocalStream);
        ReadResult readResult = await sut.RemoteStream.Input.ReadAsync();
        sut.RemoteStream.Input.AdvanceTo(readResult.Buffer.End);

        // Act
        await sut.RemoteStream.Input.CompleteAsync();

        // Assert
        Assert.That(async () => await writeTask, Throws.Nothing);

        static async Task WriteAsync(IMultiplexedStream stream)
        {
            var payload = new ReadOnlyMemory<byte>(new byte[1024]);
            FlushResult flushResult = default;
            while (!flushResult.IsCompleted)
            {
                flushResult = await stream.Output.WriteAsync(payload);
                await Task.Delay(TimeSpan.FromMilliseconds(20));
            }
            await stream.Output.CompleteAsync();
        }
    }

    /// <summary>Verifies that calling read with a canceled cancellation token fails with
    /// <see cref="OperationCanceledException"/>.</summary>
    [Test]
    public async Task Stream_read_with_canceled_token_fails()
    {
        // Arrange
<<<<<<< HEAD
        await using ServiceProvider provider = CreateServiceCollection().BuildServiceProvider(validateScopes: true);
        using IMultiplexedNetworkConnection clientConnection = provider.CreateConnection();
        using IMultiplexedNetworkConnection serverConnection = await provider.AcceptConnectionAsync(clientConnection);
=======
        await using ServiceProvider provider = CreateServiceCollection()
            .AddMultiplexedTransportTest()
            .BuildServiceProvider();
        var clientConnection = provider.GetRequiredService<IMultiplexedNetworkConnection>();
        var listener = provider.GetRequiredService<IListener<IMultiplexedNetworkConnection>>();
        using IMultiplexedNetworkConnection serverConnection =
            await ConnectAndAcceptConnectionAsync(listener, clientConnection);
>>>>>>> 70914286

        IMultiplexedStream clientStream = clientConnection.CreateStream(bidirectional: true);

        // Act/Assert
        Assert.CatchAsync<OperationCanceledException>(
            async () => await clientStream.Input.ReadAsync(new CancellationToken(canceled: true)));
    }

    /// <summary>Verifies that stream read can be canceled.</summary>
    [Test]
    public async Task Stream_read_canceled()
    {
        // Arrange
<<<<<<< HEAD
        await using ServiceProvider provider = CreateServiceCollection().BuildServiceProvider(validateScopes: true);
        using IMultiplexedNetworkConnection clientConnection = provider.CreateConnection();
        using IMultiplexedNetworkConnection serverConnection = await provider.AcceptConnectionAsync(clientConnection);
=======
        await using ServiceProvider provider = CreateServiceCollection()
            .AddMultiplexedTransportTest()
            .BuildServiceProvider();
        var clientConnection = provider.GetRequiredService<IMultiplexedNetworkConnection>();
        var listener = provider.GetRequiredService<IListener<IMultiplexedNetworkConnection>>();
        using IMultiplexedNetworkConnection serverConnection =
            await ConnectAndAcceptConnectionAsync(listener, clientConnection);
>>>>>>> 70914286

        IMultiplexedStream clientStream = clientConnection.CreateStream(bidirectional: true);
        using var cancelationSource = new CancellationTokenSource();
        ValueTask<ReadResult> readTask = clientStream.Input.ReadAsync(cancelationSource.Token);

        // Act
        cancelationSource.Cancel();

        // Assert
        Assert.CatchAsync<OperationCanceledException>(async () => await readTask);
    }

    /// <summary>Verifies that calling write with a canceled cancellation token fails with
    /// <see cref="OperationCanceledException"/>.</summary>
    [Test]
    public async Task Stream_write_with_canceled_token_fails()
    {
        // Arrange
<<<<<<< HEAD
        await using ServiceProvider provider = CreateServiceCollection().BuildServiceProvider(validateScopes: true);
        using IMultiplexedNetworkConnection clientConnection = provider.CreateConnection();
        using IMultiplexedNetworkConnection serverConnection = await provider.AcceptConnectionAsync(clientConnection);
=======
        await using ServiceProvider provider = CreateServiceCollection()
            .AddMultiplexedTransportTest()
            .BuildServiceProvider();
        var clientConnection = provider.GetRequiredService<IMultiplexedNetworkConnection>();
        var listener = provider.GetRequiredService<IListener<IMultiplexedNetworkConnection>>();
        using IMultiplexedNetworkConnection serverConnection =
            await ConnectAndAcceptConnectionAsync(listener, clientConnection);
>>>>>>> 70914286

        IMultiplexedStream clientStream = clientConnection.CreateStream(bidirectional: true);

        // Act/Assert
        Assert.CatchAsync<OperationCanceledException>(
            async () => await clientStream.Output.WriteAsync(_oneBytePayload, new CancellationToken(canceled: true)));
    }

    /// <summary>Verifies that stream write can be canceled.</summary>
    [Test]
    public async Task Write_to_a_stream_before_calling_connect_fails()
    {
<<<<<<< HEAD
        await using ServiceProvider provider = CreateServiceCollection().BuildServiceProvider(validateScopes: true);
        using IMultiplexedNetworkConnection sut = provider.CreateConnection();
=======
        await using ServiceProvider provider = CreateServiceCollection()
            .AddMultiplexedTransportTest()
            .BuildServiceProvider();
        using IMultiplexedNetworkConnection sut = provider.GetRequiredService<IMultiplexedNetworkConnection>();
>>>>>>> 70914286

        IMultiplexedStream stream = sut.CreateStream(bidirectional: true);

        Assert.That(
            async () => await stream.Output.WriteAsync(_oneBytePayload, default),
            Throws.TypeOf<InvalidOperationException>());
    }

    /// <summary>Creates the service collection used for multiplexed transport conformance tests.</summary>
    protected abstract IServiceCollection CreateServiceCollection();

    private static async Task<(IMultiplexedStream LocalStream, IMultiplexedStream RemoteStream)> CreateAndAcceptStreamAsync(
        IMultiplexedNetworkConnection localConnection,
        IMultiplexedNetworkConnection remoteConnection,
        bool bidirectional = true)
    {
        IMultiplexedStream localStream = localConnection.CreateStream(bidirectional);
        _ = await localStream.Output.WriteAsync(_oneBytePayload);
        IMultiplexedStream remoteStream = await remoteConnection.AcceptStreamAsync(default);
        ReadResult readResult = await remoteStream.Input.ReadAsync();
        remoteStream.Input.AdvanceTo(readResult.Buffer.End);
        return (localStream, remoteStream);
    }

    private static async Task CompleteStreamsAsync(
        (IMultiplexedStream LocalStream, IMultiplexedStream RemoteStream) sut)
    {
        await CompleteStreamAsync(sut.LocalStream);
        await CompleteStreamAsync(sut.RemoteStream);
    }

    private static async Task<List<IMultiplexedStream>> CreateStreamsAsync(
        IMultiplexedNetworkConnection connection,
        int count,
        bool bidirectional,
        ReadOnlyMemory<byte> payload)
    {
        var streams = new List<IMultiplexedStream>();
        for (int i = 0; i < count; i++)
        {
            IMultiplexedStream stream = connection.CreateStream(bidirectional);
            streams.Add(stream);
            if (!payload.IsEmpty)
            {
                await stream.Output.WriteAsync(payload, default);
            }
        }
        return streams;
    }

    private static async Task CompleteStreamAsync(IMultiplexedStream stream)
    {
        if (stream.IsBidirectional)
        {
            await stream.Input.CompleteAsync();
        }
        await stream.Output.CompleteAsync();
    }

    private static async Task CompleteStreamsAsync(IEnumerable<IMultiplexedStream> streams)
    {
        foreach (IMultiplexedStream stream in streams)
        {
            await CompleteStreamAsync(stream);
        }
    }

    private static async Task<IMultiplexedNetworkConnection> ConnectAndAcceptConnectionAsync(
        IListener<IMultiplexedNetworkConnection> listener,
        IMultiplexedNetworkConnection connection)
    {
        var connectTask = connection.ConnectAsync(default);
        var serverConnection = await listener.AcceptAsync();
        await serverConnection.ConnectAsync(default);
        await connectTask;
        return serverConnection;
    }
}

/// <summary>Multiplexed transports common options.</summary>
public record class MultiplexedTransportOptions
{
    public int? BidirectionalStreamMaxCount { get; set; }
    public int? UnidirectionalStreamMaxCount { get; set; }
}

public static class MultiplexedTransportServiceCollectionExtensions
{
    public static IServiceCollection AddTransportOptions(
        this IServiceCollection serviceCollection,
        int? bidirectionalStreamMaxCount = null,
        int? unidirectionalStreamMaxCount = null)
    {
        return serviceCollection.AddSingleton(_ => new MultiplexedTransportOptions
        {
            BidirectionalStreamMaxCount = bidirectionalStreamMaxCount,
            UnidirectionalStreamMaxCount = unidirectionalStreamMaxCount
        });
    }

    public static IServiceCollection AddMultiplexedTransportTest(this IServiceCollection services) =>
        services.AddSingleton<IMultiplexedNetworkConnection>(provider =>
        {
            var listener = provider.GetRequiredService<IListener<IMultiplexedNetworkConnection>>();
            var clientTransport = provider.GetRequiredService<IClientTransport<IMultiplexedNetworkConnection>>();
            var connection = clientTransport.CreateConnection(listener.Endpoint, null, NullLogger.Instance);
            return connection;
        });
}<|MERGE_RESOLUTION|>--- conflicted
+++ resolved
@@ -19,18 +19,12 @@
     [Test]
     public async Task Accept_a_stream([Values(true, false)] bool serverInitiated)
     {
-<<<<<<< HEAD
-        await using ServiceProvider provider = CreateServiceCollection().BuildServiceProvider(validateScopes: true);
-        using IMultiplexedNetworkConnection clientConnection = provider.CreateConnection();
-        using IMultiplexedNetworkConnection serverConnection = await provider.AcceptConnectionAsync(clientConnection);
-=======
         await using ServiceProvider provider = CreateServiceCollection()
             .AddMultiplexedTransportTest()
             .BuildServiceProvider();
         IMultiplexedNetworkConnection clientConnection = provider.GetRequiredService<IMultiplexedNetworkConnection>();
         var listener = provider.GetRequiredService<IListener<IMultiplexedNetworkConnection>>();
         using IMultiplexedNetworkConnection serverConnection = await ConnectAndAcceptConnectionAsync(listener, clientConnection);
->>>>>>> 70914286
 
         (IMultiplexedStream localStream, IMultiplexedStream remoteStream) = await CreateAndAcceptStreamAsync(
             serverInitiated ? serverConnection : clientConnection,
@@ -47,18 +41,12 @@
     public async Task Accepting_a_stream_fails_after_shutdown()
     {
         // Arrange
-<<<<<<< HEAD
-        await using ServiceProvider provider = CreateServiceCollection().BuildServiceProvider(validateScopes: true);
-        using IMultiplexedNetworkConnection clientConnection = provider.CreateConnection();
-        using IMultiplexedNetworkConnection serverConnection = await provider.AcceptConnectionAsync(clientConnection);
-=======
         await using ServiceProvider provider = CreateServiceCollection()
             .AddMultiplexedTransportTest()
             .BuildServiceProvider();
         IMultiplexedNetworkConnection clientConnection = provider.GetRequiredService<IMultiplexedNetworkConnection>();
         var listener = provider.GetRequiredService<IListener<IMultiplexedNetworkConnection>>();
         using IMultiplexedNetworkConnection serverConnection = await ConnectAndAcceptConnectionAsync(listener, clientConnection);
->>>>>>> 70914286
 
         Task acceptStreams = serverConnection.AcceptStreamAsync(CancellationToken.None).AsTask();
 
@@ -75,15 +63,10 @@
     public async Task Accessing_stream_id_before_starting_the_stream_fails(
         [Values(true, false)] bool bidirectional)
     {
-<<<<<<< HEAD
-        await using ServiceProvider provider = CreateServiceCollection().BuildServiceProvider(validateScopes: true);
-        using IMultiplexedNetworkConnection sut = provider.CreateConnection();
-=======
         await using ServiceProvider provider = CreateServiceCollection()
             .AddMultiplexedTransportTest()
             .BuildServiceProvider();
         IMultiplexedNetworkConnection sut = provider.GetRequiredService<IMultiplexedNetworkConnection>();
->>>>>>> 70914286
 
         IMultiplexedStream clientStream = sut.CreateStream(bidirectional);
 
@@ -109,17 +92,11 @@
         {
             serviceCollection.AddTransportOptions(unidirectionalStreamMaxCount: streamMaxCount);
         }
-<<<<<<< HEAD
-        await using ServiceProvider provider = serviceCollection.BuildServiceProvider(validateScopes: true);
-        using IMultiplexedNetworkConnection clientConnection = provider.CreateConnection();
-        using IMultiplexedNetworkConnection serverConnection = await provider.AcceptConnectionAsync(clientConnection);
-=======
         await using ServiceProvider provider = serviceCollection.BuildServiceProvider();
         var clientConnection = provider.GetRequiredService<IMultiplexedNetworkConnection>();
         var listener = provider.GetRequiredService<IListener<IMultiplexedNetworkConnection>>();
         using IMultiplexedNetworkConnection serverConnection =
             await ConnectAndAcceptConnectionAsync(listener, clientConnection);
->>>>>>> 70914286
 
         List<IMultiplexedStream> streams = await CreateStreamsAsync(
             clientConnection,
@@ -151,15 +128,10 @@
     public async Task Cancel_accept_stream()
     {
         // Arrange
-<<<<<<< HEAD
-        await using ServiceProvider provider = CreateServiceCollection().BuildServiceProvider(validateScopes: true);
-        using IMultiplexedNetworkConnection sut = provider.CreateConnection();
-=======
         await using ServiceProvider provider = CreateServiceCollection()
             .AddMultiplexedTransportTest()
             .BuildServiceProvider();
         var sut = provider.GetRequiredService<IMultiplexedNetworkConnection>();
->>>>>>> 70914286
         using var cancellationSource = new CancellationTokenSource();
         ValueTask<IMultiplexedStream> acceptTask = sut.AcceptStreamAsync(cancellationSource.Token);
 
@@ -178,19 +150,13 @@
         [Values(true, false)] bool shutdownServerConnection)
     {
         // Arrange
-<<<<<<< HEAD
-        await using ServiceProvider provider = CreateServiceCollection().BuildServiceProvider(validateScopes: true);
-        using IMultiplexedNetworkConnection clientConnection = provider.CreateConnection();
-        using IMultiplexedNetworkConnection serverConnection = await provider.AcceptConnectionAsync(clientConnection);
-=======
-        await using ServiceProvider provider = CreateServiceCollection()
-            .AddMultiplexedTransportTest()
-            .BuildServiceProvider();
-        var clientConnection = provider.GetRequiredService<IMultiplexedNetworkConnection>();
-        var listener = provider.GetRequiredService<IListener<IMultiplexedNetworkConnection>>();
-        using IMultiplexedNetworkConnection serverConnection =
-            await ConnectAndAcceptConnectionAsync(listener, clientConnection);
->>>>>>> 70914286
+        await using ServiceProvider provider = CreateServiceCollection()
+            .AddMultiplexedTransportTest()
+            .BuildServiceProvider();
+        var clientConnection = provider.GetRequiredService<IMultiplexedNetworkConnection>();
+        var listener = provider.GetRequiredService<IListener<IMultiplexedNetworkConnection>>();
+        using IMultiplexedNetworkConnection serverConnection =
+            await ConnectAndAcceptConnectionAsync(listener, clientConnection);
 
         IMultiplexedNetworkConnection shutdownConnection = shutdownServerConnection ? serverConnection : clientConnection;
         IMultiplexedNetworkConnection peerConnection = shutdownServerConnection ? clientConnection : serverConnection;
@@ -216,19 +182,13 @@
         [Values(true, false)] bool disposeServerConnection)
     {
         // Arrange
-<<<<<<< HEAD
-        await using ServiceProvider provider = CreateServiceCollection().BuildServiceProvider(validateScopes: true);
-        using IMultiplexedNetworkConnection clientConnection = provider.CreateConnection();
-        using IMultiplexedNetworkConnection serverConnection = await provider.AcceptConnectionAsync(clientConnection);
-=======
-        await using ServiceProvider provider = CreateServiceCollection()
-            .AddMultiplexedTransportTest()
-            .BuildServiceProvider();
-        var clientConnection = provider.GetRequiredService<IMultiplexedNetworkConnection>();
-        var listener = provider.GetRequiredService<IListener<IMultiplexedNetworkConnection>>();
-        using IMultiplexedNetworkConnection serverConnection =
-            await ConnectAndAcceptConnectionAsync(listener, clientConnection);
->>>>>>> 70914286
+        await using ServiceProvider provider = CreateServiceCollection()
+            .AddMultiplexedTransportTest()
+            .BuildServiceProvider();
+        var clientConnection = provider.GetRequiredService<IMultiplexedNetworkConnection>();
+        var listener = provider.GetRequiredService<IListener<IMultiplexedNetworkConnection>>();
+        using IMultiplexedNetworkConnection serverConnection =
+            await ConnectAndAcceptConnectionAsync(listener, clientConnection);
 
         IMultiplexedNetworkConnection disposedConnection = disposeServerConnection ? serverConnection : clientConnection;
         IMultiplexedNetworkConnection peerConnection = disposeServerConnection ? clientConnection : serverConnection;
@@ -261,19 +221,13 @@
     [Test]
     public async Task Complete_stream_with_unflushed_bytes_fails()
     {
-<<<<<<< HEAD
-        await using ServiceProvider provider = CreateServiceCollection().BuildServiceProvider(validateScopes: true);
-        using IMultiplexedNetworkConnection clientConnection = provider.CreateConnection();
-        using IMultiplexedNetworkConnection serverConnection = await provider.AcceptConnectionAsync(clientConnection);
-=======
-        await using ServiceProvider provider = CreateServiceCollection()
-            .AddMultiplexedTransportTest()
-            .BuildServiceProvider();
-        var clientConnection = provider.GetRequiredService<IMultiplexedNetworkConnection>();
-        var listener = provider.GetRequiredService<IListener<IMultiplexedNetworkConnection>>();
-        using IMultiplexedNetworkConnection serverConnection =
-            await ConnectAndAcceptConnectionAsync(listener, clientConnection);
->>>>>>> 70914286
+        await using ServiceProvider provider = CreateServiceCollection()
+            .AddMultiplexedTransportTest()
+            .BuildServiceProvider();
+        var clientConnection = provider.GetRequiredService<IMultiplexedNetworkConnection>();
+        var listener = provider.GetRequiredService<IListener<IMultiplexedNetworkConnection>>();
+        using IMultiplexedNetworkConnection serverConnection =
+            await ConnectAndAcceptConnectionAsync(listener, clientConnection);
         IMultiplexedStream stream = clientConnection.CreateStream(bidirectional: true);
 
         Memory<byte> buffer = stream.Output.GetMemory();
@@ -292,19 +246,13 @@
         [Values(true, false)] bool disposeServer)
     {
         // Arrange
-<<<<<<< HEAD
-        await using ServiceProvider provider = CreateServiceCollection().BuildServiceProvider(validateScopes: true);
-        using IMultiplexedNetworkConnection clientConnection = provider.CreateConnection();
-        using IMultiplexedNetworkConnection serverConnection = await provider.AcceptConnectionAsync(clientConnection);
-=======
-        await using ServiceProvider provider = CreateServiceCollection()
-            .AddMultiplexedTransportTest()
-            .BuildServiceProvider();
-        var clientConnection = provider.GetRequiredService<IMultiplexedNetworkConnection>();
-        var listener = provider.GetRequiredService<IListener<IMultiplexedNetworkConnection>>();
-        using IMultiplexedNetworkConnection serverConnection =
-            await ConnectAndAcceptConnectionAsync(listener, clientConnection);
->>>>>>> 70914286
+        await using ServiceProvider provider = CreateServiceCollection()
+            .AddMultiplexedTransportTest()
+            .BuildServiceProvider();
+        var clientConnection = provider.GetRequiredService<IMultiplexedNetworkConnection>();
+        var listener = provider.GetRequiredService<IListener<IMultiplexedNetworkConnection>>();
+        using IMultiplexedNetworkConnection serverConnection =
+            await ConnectAndAcceptConnectionAsync(listener, clientConnection);
 
         IMultiplexedNetworkConnection disposedConnection = disposeServer ? serverConnection : clientConnection;
         (IMultiplexedStream localStream, IMultiplexedStream remoteStream) =
@@ -335,19 +283,13 @@
     public async Task Disposing_the_connection_shuts_down_the_streams()
     {
         // Arrange
-<<<<<<< HEAD
-        await using ServiceProvider provider = CreateServiceCollection().BuildServiceProvider(validateScopes: true);
-        using IMultiplexedNetworkConnection clientConnection = provider.CreateConnection();
-        using IMultiplexedNetworkConnection serverConnection = await provider.AcceptConnectionAsync(clientConnection);
-=======
-        await using ServiceProvider provider = CreateServiceCollection()
-            .AddMultiplexedTransportTest()
-            .BuildServiceProvider();
-        var clientConnection = provider.GetRequiredService<IMultiplexedNetworkConnection>();
-        var listener = provider.GetRequiredService<IListener<IMultiplexedNetworkConnection>>();
-        using IMultiplexedNetworkConnection serverConnection =
-            await ConnectAndAcceptConnectionAsync(listener, clientConnection);
->>>>>>> 70914286
+        await using ServiceProvider provider = CreateServiceCollection()
+            .AddMultiplexedTransportTest()
+            .BuildServiceProvider();
+        var clientConnection = provider.GetRequiredService<IMultiplexedNetworkConnection>();
+        var listener = provider.GetRequiredService<IListener<IMultiplexedNetworkConnection>>();
+        using IMultiplexedNetworkConnection serverConnection =
+            await ConnectAndAcceptConnectionAsync(listener, clientConnection);
 
         (IMultiplexedStream localStream, IMultiplexedStream remoteStream) =
             await CreateAndAcceptStreamAsync(clientConnection, serverConnection);
@@ -378,19 +320,13 @@
     {
         // Arrange
         var payload = new byte[1024 * 64];
-<<<<<<< HEAD
-        await using ServiceProvider provider = CreateServiceCollection().BuildServiceProvider(validateScopes: true);
-        using IMultiplexedNetworkConnection clientConnection = provider.CreateConnection();
-        using IMultiplexedNetworkConnection serverConnection = await provider.AcceptConnectionAsync(clientConnection);
-=======
-        await using ServiceProvider provider = CreateServiceCollection()
-            .AddMultiplexedTransportTest()
-            .BuildServiceProvider();
-        var clientConnection = provider.GetRequiredService<IMultiplexedNetworkConnection>();
-        var listener = provider.GetRequiredService<IListener<IMultiplexedNetworkConnection>>();
-        using IMultiplexedNetworkConnection serverConnection =
-            await ConnectAndAcceptConnectionAsync(listener, clientConnection);
->>>>>>> 70914286
+        await using ServiceProvider provider = CreateServiceCollection()
+            .AddMultiplexedTransportTest()
+            .BuildServiceProvider();
+        var clientConnection = provider.GetRequiredService<IMultiplexedNetworkConnection>();
+        var listener = provider.GetRequiredService<IListener<IMultiplexedNetworkConnection>>();
+        using IMultiplexedNetworkConnection serverConnection =
+            await ConnectAndAcceptConnectionAsync(listener, clientConnection);
 
         var sut = await CreateAndAcceptStreamAsync(clientConnection, serverConnection);
         await sut.LocalStream.Input.CompleteAsync();
@@ -439,14 +375,6 @@
         const int streamMaxCount = 16;
         const int createStreamCount = 32;
 
-<<<<<<< HEAD
-        await using ServiceProvider provider =
-            CreateServiceCollection().
-            AddTransportOptions(bidirectionalStreamMaxCount: streamMaxCount).
-            BuildServiceProvider(validateScopes: true);
-        using IMultiplexedNetworkConnection clientConnection = provider.CreateConnection();
-        using IMultiplexedNetworkConnection serverConnection = await provider.AcceptConnectionAsync(clientConnection);
-=======
         await using ServiceProvider provider =CreateServiceCollection()
             .AddMultiplexedTransportTest()
             .AddTransportOptions(bidirectionalStreamMaxCount: streamMaxCount)
@@ -455,7 +383,6 @@
         var listener = provider.GetRequiredService<IListener<IMultiplexedNetworkConnection>>();
         using IMultiplexedNetworkConnection serverConnection =
             await ConnectAndAcceptConnectionAsync(listener, clientConnection);
->>>>>>> 70914286
 
         const int payloadSize = 16 * 1024;
         byte[] payloadData = Enumerable.Range(0, payloadSize).Select(i => (byte)(i % 256)).ToArray();
@@ -542,14 +469,6 @@
         const int streamMaxCount = 16;
         const int createStreamCount = 32;
 
-<<<<<<< HEAD
-        await using ServiceProvider provider =
-            CreateServiceCollection().
-            AddTransportOptions(unidirectionalStreamMaxCount: streamMaxCount).
-            BuildServiceProvider(validateScopes: true);
-        using IMultiplexedNetworkConnection clientConnection = provider.CreateConnection();
-        using IMultiplexedNetworkConnection serverConnection = await provider.AcceptConnectionAsync(clientConnection);
-=======
         await using ServiceProvider provider = CreateServiceCollection()
             .AddMultiplexedTransportTest()
             .AddTransportOptions(unidirectionalStreamMaxCount: streamMaxCount)
@@ -558,7 +477,6 @@
         var listener = provider.GetRequiredService<IListener<IMultiplexedNetworkConnection>>();
         using IMultiplexedNetworkConnection serverConnection =
             await ConnectAndAcceptConnectionAsync(listener, clientConnection);
->>>>>>> 70914286
 
         const int payloadSize = 16 * 1024;
         byte[] payloadData = Enumerable.Range(0, payloadSize).Select(i => (byte)(i % 256)).ToArray();
@@ -637,19 +555,13 @@
     public async Task Stream_abort_read(byte errorCode)
     {
         // Arrange
-<<<<<<< HEAD
-        await using ServiceProvider provider = CreateServiceCollection().BuildServiceProvider(validateScopes: true);
-        using IMultiplexedNetworkConnection clientConnection = provider.CreateConnection();
-        using IMultiplexedNetworkConnection serverConnection = await provider.AcceptConnectionAsync(clientConnection);
-=======
-        await using ServiceProvider provider = CreateServiceCollection()
-            .AddMultiplexedTransportTest()
-            .BuildServiceProvider();
-        var clientConnection = provider.GetRequiredService<IMultiplexedNetworkConnection>();
-        var listener = provider.GetRequiredService<IListener<IMultiplexedNetworkConnection>>();
-        using IMultiplexedNetworkConnection serverConnection =
-            await ConnectAndAcceptConnectionAsync(listener, clientConnection);
->>>>>>> 70914286
+        await using ServiceProvider provider = CreateServiceCollection()
+            .AddMultiplexedTransportTest()
+            .BuildServiceProvider();
+        var clientConnection = provider.GetRequiredService<IMultiplexedNetworkConnection>();
+        var listener = provider.GetRequiredService<IListener<IMultiplexedNetworkConnection>>();
+        using IMultiplexedNetworkConnection serverConnection =
+            await ConnectAndAcceptConnectionAsync(listener, clientConnection);
 
         var sut = await CreateAndAcceptStreamAsync(clientConnection, serverConnection);
 
@@ -678,19 +590,13 @@
     public async Task Stream_abort_write(byte errorCode)
     {
         // Arrange
-<<<<<<< HEAD
-        await using ServiceProvider provider = CreateServiceCollection().BuildServiceProvider(validateScopes: true);
-        using IMultiplexedNetworkConnection clientConnection = provider.CreateConnection();
-        using IMultiplexedNetworkConnection serverConnection = await provider.AcceptConnectionAsync(clientConnection);
-=======
-        await using ServiceProvider provider = CreateServiceCollection()
-            .AddMultiplexedTransportTest()
-            .BuildServiceProvider();
-        var clientConnection = provider.GetRequiredService<IMultiplexedNetworkConnection>();
-        var listener = provider.GetRequiredService<IListener<IMultiplexedNetworkConnection>>();
-        using IMultiplexedNetworkConnection serverConnection =
-            await ConnectAndAcceptConnectionAsync(listener, clientConnection);
->>>>>>> 70914286
+        await using ServiceProvider provider = CreateServiceCollection()
+            .AddMultiplexedTransportTest()
+            .BuildServiceProvider();
+        var clientConnection = provider.GetRequiredService<IMultiplexedNetworkConnection>();
+        var listener = provider.GetRequiredService<IListener<IMultiplexedNetworkConnection>>();
+        using IMultiplexedNetworkConnection serverConnection =
+            await ConnectAndAcceptConnectionAsync(listener, clientConnection);
 
         var sut = await CreateAndAcceptStreamAsync(clientConnection, serverConnection);
 
@@ -723,19 +629,13 @@
         [Values(1, 16 * 1024)] int payloadSize)
     {
         // Arrange
-<<<<<<< HEAD
-        await using ServiceProvider provider = CreateServiceCollection().BuildServiceProvider(validateScopes: true);
-        using IMultiplexedNetworkConnection clientConnection = provider.CreateConnection();
-        using IMultiplexedNetworkConnection serverConnection = await provider.AcceptConnectionAsync(clientConnection);
-=======
-        await using ServiceProvider provider = CreateServiceCollection()
-            .AddMultiplexedTransportTest()
-            .BuildServiceProvider();
-        var clientConnection = provider.GetRequiredService<IMultiplexedNetworkConnection>();
-        var listener = provider.GetRequiredService<IListener<IMultiplexedNetworkConnection>>();
-        using IMultiplexedNetworkConnection serverConnection =
-            await ConnectAndAcceptConnectionAsync(listener, clientConnection);
->>>>>>> 70914286
+        await using ServiceProvider provider = CreateServiceCollection()
+            .AddMultiplexedTransportTest()
+            .BuildServiceProvider();
+        var clientConnection = provider.GetRequiredService<IMultiplexedNetworkConnection>();
+        var listener = provider.GetRequiredService<IListener<IMultiplexedNetworkConnection>>();
+        using IMultiplexedNetworkConnection serverConnection =
+            await ConnectAndAcceptConnectionAsync(listener, clientConnection);
 
         var clientStreams = new IMultiplexedStream[streams];
         var serverStreams = new IMultiplexedStream[streams];
@@ -825,19 +725,13 @@
         [Values(64 * 1024, 512 * 1024)] int payloadSize)
     {
         // Arrange
-<<<<<<< HEAD
-        await using ServiceProvider provider = CreateServiceCollection().BuildServiceProvider(validateScopes: true);
-        using IMultiplexedNetworkConnection clientConnection = provider.CreateConnection();
-        using IMultiplexedNetworkConnection serverConnection = await provider.AcceptConnectionAsync(clientConnection);
-=======
-        await using ServiceProvider provider = CreateServiceCollection()
-            .AddMultiplexedTransportTest()
-            .BuildServiceProvider();
-        var clientConnection = provider.GetRequiredService<IMultiplexedNetworkConnection>();
-        var listener = provider.GetRequiredService<IListener<IMultiplexedNetworkConnection>>();
-        using IMultiplexedNetworkConnection serverConnection =
-            await ConnectAndAcceptConnectionAsync(listener, clientConnection);
->>>>>>> 70914286
+        await using ServiceProvider provider = CreateServiceCollection()
+            .AddMultiplexedTransportTest()
+            .BuildServiceProvider();
+        var clientConnection = provider.GetRequiredService<IMultiplexedNetworkConnection>();
+        var listener = provider.GetRequiredService<IListener<IMultiplexedNetworkConnection>>();
+        using IMultiplexedNetworkConnection serverConnection =
+            await ConnectAndAcceptConnectionAsync(listener, clientConnection);
 
         var sut = await CreateAndAcceptStreamAsync(clientConnection, serverConnection);
         await sut.RemoteStream.Output.CompleteAsync();
@@ -896,19 +790,13 @@
     public async Task Stream_output_completes_after_completing_peer_input()
     {
         // Arrange
-<<<<<<< HEAD
-        await using ServiceProvider provider = CreateServiceCollection().BuildServiceProvider(validateScopes: true);
-        using IMultiplexedNetworkConnection clientConnection = provider.CreateConnection();
-        using IMultiplexedNetworkConnection serverConnection = await provider.AcceptConnectionAsync(clientConnection);
-=======
-        await using ServiceProvider provider = CreateServiceCollection()
-            .AddMultiplexedTransportTest()
-            .BuildServiceProvider();
-        var clientConnection = provider.GetRequiredService<IMultiplexedNetworkConnection>();
-        var listener = provider.GetRequiredService<IListener<IMultiplexedNetworkConnection>>();
-        using IMultiplexedNetworkConnection serverConnection =
-            await ConnectAndAcceptConnectionAsync(listener, clientConnection);
->>>>>>> 70914286
+        await using ServiceProvider provider = CreateServiceCollection()
+            .AddMultiplexedTransportTest()
+            .BuildServiceProvider();
+        var clientConnection = provider.GetRequiredService<IMultiplexedNetworkConnection>();
+        var listener = provider.GetRequiredService<IListener<IMultiplexedNetworkConnection>>();
+        using IMultiplexedNetworkConnection serverConnection =
+            await ConnectAndAcceptConnectionAsync(listener, clientConnection);
 
         var sut = await CreateAndAcceptStreamAsync(clientConnection, serverConnection);
         await sut.LocalStream.Input.CompleteAsync();
@@ -943,19 +831,13 @@
     public async Task Stream_read_with_canceled_token_fails()
     {
         // Arrange
-<<<<<<< HEAD
-        await using ServiceProvider provider = CreateServiceCollection().BuildServiceProvider(validateScopes: true);
-        using IMultiplexedNetworkConnection clientConnection = provider.CreateConnection();
-        using IMultiplexedNetworkConnection serverConnection = await provider.AcceptConnectionAsync(clientConnection);
-=======
-        await using ServiceProvider provider = CreateServiceCollection()
-            .AddMultiplexedTransportTest()
-            .BuildServiceProvider();
-        var clientConnection = provider.GetRequiredService<IMultiplexedNetworkConnection>();
-        var listener = provider.GetRequiredService<IListener<IMultiplexedNetworkConnection>>();
-        using IMultiplexedNetworkConnection serverConnection =
-            await ConnectAndAcceptConnectionAsync(listener, clientConnection);
->>>>>>> 70914286
+        await using ServiceProvider provider = CreateServiceCollection()
+            .AddMultiplexedTransportTest()
+            .BuildServiceProvider();
+        var clientConnection = provider.GetRequiredService<IMultiplexedNetworkConnection>();
+        var listener = provider.GetRequiredService<IListener<IMultiplexedNetworkConnection>>();
+        using IMultiplexedNetworkConnection serverConnection =
+            await ConnectAndAcceptConnectionAsync(listener, clientConnection);
 
         IMultiplexedStream clientStream = clientConnection.CreateStream(bidirectional: true);
 
@@ -969,19 +851,13 @@
     public async Task Stream_read_canceled()
     {
         // Arrange
-<<<<<<< HEAD
-        await using ServiceProvider provider = CreateServiceCollection().BuildServiceProvider(validateScopes: true);
-        using IMultiplexedNetworkConnection clientConnection = provider.CreateConnection();
-        using IMultiplexedNetworkConnection serverConnection = await provider.AcceptConnectionAsync(clientConnection);
-=======
-        await using ServiceProvider provider = CreateServiceCollection()
-            .AddMultiplexedTransportTest()
-            .BuildServiceProvider();
-        var clientConnection = provider.GetRequiredService<IMultiplexedNetworkConnection>();
-        var listener = provider.GetRequiredService<IListener<IMultiplexedNetworkConnection>>();
-        using IMultiplexedNetworkConnection serverConnection =
-            await ConnectAndAcceptConnectionAsync(listener, clientConnection);
->>>>>>> 70914286
+        await using ServiceProvider provider = CreateServiceCollection()
+            .AddMultiplexedTransportTest()
+            .BuildServiceProvider();
+        var clientConnection = provider.GetRequiredService<IMultiplexedNetworkConnection>();
+        var listener = provider.GetRequiredService<IListener<IMultiplexedNetworkConnection>>();
+        using IMultiplexedNetworkConnection serverConnection =
+            await ConnectAndAcceptConnectionAsync(listener, clientConnection);
 
         IMultiplexedStream clientStream = clientConnection.CreateStream(bidirectional: true);
         using var cancelationSource = new CancellationTokenSource();
@@ -1000,19 +876,13 @@
     public async Task Stream_write_with_canceled_token_fails()
     {
         // Arrange
-<<<<<<< HEAD
-        await using ServiceProvider provider = CreateServiceCollection().BuildServiceProvider(validateScopes: true);
-        using IMultiplexedNetworkConnection clientConnection = provider.CreateConnection();
-        using IMultiplexedNetworkConnection serverConnection = await provider.AcceptConnectionAsync(clientConnection);
-=======
-        await using ServiceProvider provider = CreateServiceCollection()
-            .AddMultiplexedTransportTest()
-            .BuildServiceProvider();
-        var clientConnection = provider.GetRequiredService<IMultiplexedNetworkConnection>();
-        var listener = provider.GetRequiredService<IListener<IMultiplexedNetworkConnection>>();
-        using IMultiplexedNetworkConnection serverConnection =
-            await ConnectAndAcceptConnectionAsync(listener, clientConnection);
->>>>>>> 70914286
+        await using ServiceProvider provider = CreateServiceCollection()
+            .AddMultiplexedTransportTest()
+            .BuildServiceProvider();
+        var clientConnection = provider.GetRequiredService<IMultiplexedNetworkConnection>();
+        var listener = provider.GetRequiredService<IListener<IMultiplexedNetworkConnection>>();
+        using IMultiplexedNetworkConnection serverConnection =
+            await ConnectAndAcceptConnectionAsync(listener, clientConnection);
 
         IMultiplexedStream clientStream = clientConnection.CreateStream(bidirectional: true);
 
@@ -1025,15 +895,10 @@
     [Test]
     public async Task Write_to_a_stream_before_calling_connect_fails()
     {
-<<<<<<< HEAD
-        await using ServiceProvider provider = CreateServiceCollection().BuildServiceProvider(validateScopes: true);
-        using IMultiplexedNetworkConnection sut = provider.CreateConnection();
-=======
         await using ServiceProvider provider = CreateServiceCollection()
             .AddMultiplexedTransportTest()
             .BuildServiceProvider();
         using IMultiplexedNetworkConnection sut = provider.GetRequiredService<IMultiplexedNetworkConnection>();
->>>>>>> 70914286
 
         IMultiplexedStream stream = sut.CreateStream(bidirectional: true);
 
