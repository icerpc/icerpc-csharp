// Copyright (c) ZeroC, Inc. All rights reserved.

using Microsoft.Extensions.Logging;
using System.Text;

namespace IceRpc.Transports.Internal
{
    internal delegate T LogNetworkConnectionDecoratorFactory<T>(
        T decoratee,
        bool isServer,
        Endpoint endpoint,
        ILogger logger) where T : INetworkConnection;

    internal abstract class LogNetworkConnectionDecorator : INetworkConnection
    {
        public bool IsSecure => Decoratee.IsSecure;
        public TimeSpan LastActivity => Decoratee.LastActivity;

        protected NetworkConnectionInformation? Information { get; set; }

        private protected abstract INetworkConnection Decoratee { get; }

        private protected bool IsServer { get; }
        private protected ILogger Logger { get; }

        private readonly Endpoint _endpoint;

        public void Dispose()
        {
<<<<<<< HEAD
            // TODO: see other PR
            /*
            if (Information == null)
            {
                using IDisposable? scope = Logger.StartConnectionScope(_endpoint, IsServer);
=======
            Decoratee.Dispose();
>>>>>>> a35c5b1f

            if (Information is NetworkConnectionInformation connectionInformation)
            {
                using IDisposable? scope = Logger.StartConnectionScope(connectionInformation, IsServer);

                if (IsServer)
                {
                    Logger.LogServerConnectionClosed();
                }
                else
                {
                    Logger.LogClientConnectionClosed();
                }
            }
<<<<<<< HEAD
            */
            Decoratee.Close(exception);
=======
            // We don't emit a log when closing a connection that was not connected.

>>>>>>> a35c5b1f
        }

        public bool HasCompatibleParams(Endpoint remoteEndpoint) => Decoratee.HasCompatibleParams(remoteEndpoint);

        public override string? ToString() => Decoratee.ToString();

        internal LogNetworkConnectionDecorator(
            bool isServer,
            Endpoint endpoint,
            ILogger logger)
        {
            _endpoint = endpoint;
            IsServer = isServer;
            Logger = logger;
        }

        internal void LogReceivedData(Memory<byte> buffer)
        {
            var sb = new StringBuilder();
            for (int i = 0; i < Math.Min(buffer.Length, 32); ++i)
            {
                _ = sb.Append("0x").Append(Convert.ToHexString(buffer.Span[i..(i + 1)])).Append(' ');
            }
            if (buffer.Length > 32)
            {
                _ = sb.Append("...");
            }
            using IDisposable? scope = Logger.StartConnectionScope(Information!.Value, IsServer);
            Logger.LogReceivedData(buffer.Length, sb.ToString().Trim());
        }

        internal void LogSentData(ReadOnlyMemory<ReadOnlyMemory<byte>> buffers)
        {
            int size = 0;
            var sb = new StringBuilder();
            for (int i = 0; i < buffers.Length; ++i)
            {
                ReadOnlyMemory<byte> buffer = buffers.Span[i];
                if (size < 32)
                {
                    for (int j = 0; j < Math.Min(buffer.Length, 32 - size); ++j)
                    {
                        _ = sb.Append("0x").Append(Convert.ToHexString(buffer.Span[j..(j + 1)])).Append(' ');
                    }
                }
                size += buffer.Length;
                if (size == 32 && i != buffers.Length)
                {
                    _ = sb.Append("...");
                }
            }
            using IDisposable? scope = Logger.StartConnectionScope(Information!.Value, IsServer);
            Logger.LogSentData(size, sb.ToString().Trim());
        }

        private protected static void LogConnected()
        {
            // TODO: see other PR
            /*
            using IDisposable? scope = Logger.StartConnectionScope(Information!.Value, IsServer);
            Action logSuccess = (IsServer, IsDatagram) switch
            {
                (false, false) => Logger.LogConnectionEstablished,
                (false, true) => Logger.LogStartSendingDatagrams,
                (true, false) => Logger.LogConnectionAccepted,
                (true, true) => Logger.LogStartReceivingDatagrams
            };
            logSuccess();
            */
        }

        private protected void LogConnectFailed(Exception ex)
        {
            using IDisposable? scope = Logger.StartConnectionScope(_endpoint, IsServer);

            // TODO: different log messages for UDP?
            if (IsServer)
            {
                Logger.LogConnectionAcceptFailed(ex);
            }
            else
            {
                Logger.LogConnectionConnectFailed(ex);
            }
        }
    }
}<|MERGE_RESOLUTION|>--- conflicted
+++ resolved
@@ -27,15 +27,7 @@
 
         public void Dispose()
         {
-<<<<<<< HEAD
-            // TODO: see other PR
-            /*
-            if (Information == null)
-            {
-                using IDisposable? scope = Logger.StartConnectionScope(_endpoint, IsServer);
-=======
             Decoratee.Dispose();
->>>>>>> a35c5b1f
 
             if (Information is NetworkConnectionInformation connectionInformation)
             {
@@ -50,13 +42,8 @@
                     Logger.LogClientConnectionClosed();
                 }
             }
-<<<<<<< HEAD
-            */
-            Decoratee.Close(exception);
-=======
             // We don't emit a log when closing a connection that was not connected.
 
->>>>>>> a35c5b1f
         }
 
         public bool HasCompatibleParams(Endpoint remoteEndpoint) => Decoratee.HasCompatibleParams(remoteEndpoint);
@@ -112,20 +99,18 @@
             Logger.LogSentData(size, sb.ToString().Trim());
         }
 
-        private protected static void LogConnected()
+        private protected void LogConnected()
         {
-            // TODO: see other PR
-            /*
             using IDisposable? scope = Logger.StartConnectionScope(Information!.Value, IsServer);
-            Action logSuccess = (IsServer, IsDatagram) switch
+
+            if (IsServer)
             {
-                (false, false) => Logger.LogConnectionEstablished,
-                (false, true) => Logger.LogStartSendingDatagrams,
-                (true, false) => Logger.LogConnectionAccepted,
-                (true, true) => Logger.LogStartReceivingDatagrams
-            };
-            logSuccess();
-            */
+                Logger.LogConnectionAccepted();
+            }
+            else
+            {
+                Logger.LogConnectionEstablished();
+            }
         }
 
         private protected void LogConnectFailed(Exception ex)
