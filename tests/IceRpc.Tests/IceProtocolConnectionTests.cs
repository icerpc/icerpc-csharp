// Copyright (c) ZeroC, Inc. All rights reserved.

using IceRpc.Configure;
using IceRpc.Internal;
using IceRpc.Slice;
using Microsoft.Extensions.DependencyInjection;
using NUnit.Framework;

namespace IceRpc.Tests;

[Timeout(5000)]
[Parallelizable(ParallelScope.All)]
public sealed class IceProtocolConnectionTests
{
    public static IEnumerable<TestCaseData> MiddlewareExceptionIsEncodedAsADispatchExceptionSource
    {
        get
        {
            yield return new TestCaseData(new OperationCanceledException(), DispatchErrorCode.Canceled);
            yield return new TestCaseData(new InvalidDataException("invalid data"), DispatchErrorCode.InvalidData);
            yield return new TestCaseData(new MyException(), DispatchErrorCode.UnhandledException);
            yield return new TestCaseData(new InvalidOperationException(), DispatchErrorCode.UnhandledException);
        }
    }

    /// <summary>Verifies that concurrent dispatches on a given ice connection are limited to MaxConcurrentDispatches.
    /// </summary>
    [Test]
    public async Task Connection_dispatches_requests_concurrently_up_to_max_concurrent_dispatches(
        [Values(1, 200)] int maxConcurrentDispatches)
    {
        // Arrange
        using var startSemaphore = new SemaphoreSlim(0);
        using var workSemaphore = new SemaphoreSlim(0);
        int count = 0;
        int maxCount = 0;
        var mutex = new object();

        var serverConnectionOptions = new ConnectionOptions
        {
            Dispatcher = new InlineDispatcher(async (request, cancel) =>
            {
                await request.Payload.CompleteAsync(); // done with payload

                // We want to make sure that no more than maxConcurrentDispatches are executing this dispatcher. So
                // we are tracking the maximum count here (before work) and decrement this count immediately in the
                // "work". Without the decrement, the count (and max count) could be greater than
                // maxConcurrentDispatches.
                IncrementCount();
                startSemaphore.Release();
                await workSemaphore.WaitAsync(cancel);
                DecrementCount();
                return new OutgoingResponse(request);

                void DecrementCount()
                {
                    lock (mutex)
                    {
                        count--;
                    }
                }

                void IncrementCount()
                {
                    lock (mutex)
                    {
                        count++;
                        maxCount = Math.Max(maxCount, count);
                    }
                }
            }),

            IceProtocolOptions = new IceProtocolOptions { MaxConcurrentDispatches = maxConcurrentDispatches }
        };

        await using var serviceProvider = new ProtocolServiceCollection()
            .UseProtocol(Protocol.Ice)
            .UseServerConnectionOptions(serverConnectionOptions)
            .BuildServiceProvider();

        await using var sut = await serviceProvider.GetClientServerProtocolConnectionAsync();
        _ = sut.Server.AcceptRequestsAsync();
        _ = sut.Client.AcceptRequestsAsync();

        var request = new OutgoingRequest(new Proxy(Protocol.Ice));
        var responseTasks = new List<Task<IncomingResponse>>();

        // Act
        for (int i = 0; i < maxConcurrentDispatches + 1; ++i)
        {
            responseTasks.Add(sut.Client.InvokeAsync(request, default));
        }
        // wait for maxDispatchesPerConnection dispatches to start
        for (int i = 0; i < maxConcurrentDispatches; ++i)
        {
            await startSemaphore.WaitAsync();
        }

        // Assert
        for (int i = 0; i < maxConcurrentDispatches + 1; ++i)
        {
            Assert.That(responseTasks[i].IsCompleted, Is.False);
        }

        workSemaphore.Release(maxConcurrentDispatches + 1);

        await Task.WhenAll(responseTasks);
        Assert.That(maxCount, Is.EqualTo(maxConcurrentDispatches));
    }

    [Test]
    public async Task Connection_shutdown_cancels_invocations()
    {
        // Arrange
        using var start = new SemaphoreSlim(0);
        using var hold = new SemaphoreSlim(0);

        await using var serviceProvider = new ProtocolServiceCollection()
            .UseProtocol(Protocol.Ice)
            .UseServerConnectionOptions(new ConnectionOptions()
            {
                Dispatcher = new InlineDispatcher(async (request, cancel) =>
                {
                    start.Release();
                    await hold.WaitAsync(cancel);
                    return new OutgoingResponse(request);
                })
            })
            .BuildServiceProvider();

        var sut = await serviceProvider.GetClientServerProtocolConnectionAsync();
        var response = sut.Client.InvokeAsync(new OutgoingRequest(new Proxy(Protocol.Ice)));
        await start.WaitAsync(); // Wait for the dispatch to start

        // Act
        await sut.Client.ShutdownAsync("", default);


        // Assert
        Assert.That(async () => await response, Throws.TypeOf<OperationCanceledException>());

        hold.Release();
    }

    /// <summary>Verifies that with the ice protocol, when a middleware throws a Slice exception other than a
    /// DispatchException, we encode a DispatchException with the expected error code.</summary>
    [Test, TestCaseSource(nameof(MiddlewareExceptionIsEncodedAsADispatchExceptionSource))]
    public async Task Middleware_exception_is_encoded_as_a_dispatch_exception(
        Exception thrownException,
        DispatchErrorCode errorCode)
    {
        var dispatcher = new InlineDispatcher((request, cancel) =>
        {
            throw thrownException;
        });

        await using var serviceProvider = new ProtocolServiceCollection()
            .UseProtocol(Protocol.Ice)
            .UseServerConnectionOptions(new ConnectionOptions() { Dispatcher = dispatcher })
            .BuildServiceProvider();

        await using var sut = await serviceProvider.GetClientServerProtocolConnectionAsync();
        _ = sut.Server.AcceptRequestsAsync();

        // Act
        var response = await sut.Client.InvokeAsync(new OutgoingRequest(new Proxy(Protocol.Ice)));

        // Assert
        Assert.That(response.ResultType, Is.EqualTo(ResultType.Failure));
        var exception = await response.DecodeFailureAsync() as DispatchException;
        Assert.That(exception, Is.Not.Null);
        Assert.That(exception.ErrorCode, Is.EqualTo(errorCode));
    }

    /// <summary>Ensures that the request payload stream is completed even if the Ice protocol doesn't support
    /// it.</summary>
    [Test]
    public async Task PayloadStream_completed_on_request()
    {
        // Arrange
        await using var serviceProvider = new ProtocolServiceCollection()
            .UseProtocol(Protocol.Ice)
            .BuildServiceProvider();
        await using var sut = await serviceProvider.GetClientServerProtocolConnectionAsync();

        var payloadStreamDecorator = new PayloadPipeReaderDecorator(EmptyPipeReader.Instance);
        var request = new OutgoingRequest(new Proxy(Protocol.Ice))
        {
            PayloadStream = payloadStreamDecorator
        };

        // Act
        _ = sut.Client.InvokeAsync(request);

        // Assert
        Assert.That(await payloadStreamDecorator.Completed, Is.InstanceOf<NotSupportedException>());
    }

    /// <summary>Ensures that the response payload stream is completed even if the Ice protocol doesn't support
    /// it.</summary>
    [Test]
    public async Task PayloadStream_completed_on_response()
    {
        // Arrange
        var payloadStreamDecorator = new PayloadPipeReaderDecorator(EmptyPipeReader.Instance);
        var dispatcher = new InlineDispatcher((request, cancel) =>
                new(new OutgoingResponse(request)
                {
                    PayloadStream = payloadStreamDecorator
                }));

        await using var serviceProvider = new ProtocolServiceCollection()
            .UseProtocol(Protocol.Ice)
            .UseServerConnectionOptions(new ConnectionOptions() { Dispatcher = dispatcher })
            .BuildServiceProvider();
        await using var clientServerProtocolConnection = await serviceProvider.GetClientServerProtocolConnectionAsync();
        _ = clientServerProtocolConnection.Server.AcceptRequestsAsync();

        // Act
        _ = clientServerProtocolConnection.Client.InvokeAsync(new OutgoingRequest(new Proxy(Protocol.Ice)));

        // Assert
        Assert.That(await payloadStreamDecorator.Completed, Is.InstanceOf<NotSupportedException>());
    }
<<<<<<< HEAD
=======

    /// <summary>Verifies that with the ice protocol, when a middleware throws a Slice exception other than a
    /// DispatchException, we encode a DispatchException with the expected error code.</summary>
    [Test, TestCaseSource(nameof(ExceptionIsEncodedAsDispatchExceptionSource))]
    public async Task Exception_is_encoded_as_a_dispatch_exception(
        Exception thrownException,
        DispatchErrorCode errorCode)
    {
        var dispatcher = new InlineDispatcher((request, cancel) =>
        {
            throw thrownException;
        });

        await using var serviceProvider = new ProtocolServiceCollection()
            .UseProtocol(Protocol.Ice)
            .UseServerConnectionOptions(new ConnectionOptions() { Dispatcher = dispatcher })
            .BuildServiceProvider();

        await using var sut = await serviceProvider.GetClientServerProtocolConnectionAsync();
        _ = sut.Server.AcceptRequestsAsync();
        _ = sut.Client.AcceptRequestsAsync();

        // Act
        var response = await sut.Client.InvokeAsync(new OutgoingRequest(new Proxy(Protocol.Ice)));

        // Assert
        Assert.That(response.ResultType, Is.EqualTo(ResultType.Failure));
        var exception = await response.DecodeFailureAsync() as DispatchException;
        Assert.That(exception, Is.Not.Null);
        Assert.That(exception.ErrorCode, Is.EqualTo(errorCode));
    }
>>>>>>> f87cab94
}<|MERGE_RESOLUTION|>--- conflicted
+++ resolved
@@ -130,6 +130,7 @@
 
         var sut = await serviceProvider.GetClientServerProtocolConnectionAsync();
         var response = sut.Client.InvokeAsync(new OutgoingRequest(new Proxy(Protocol.Ice)));
+        _ = sut.Server.AcceptRequestsAsync();
         await start.WaitAsync(); // Wait for the dispatch to start
 
         // Act
@@ -161,6 +162,7 @@
 
         await using var sut = await serviceProvider.GetClientServerProtocolConnectionAsync();
         _ = sut.Server.AcceptRequestsAsync();
+        _ = sut.Client.AcceptRequestsAsync();
 
         // Act
         var response = await sut.Client.InvokeAsync(new OutgoingRequest(new Proxy(Protocol.Ice)));
@@ -222,38 +224,4 @@
         // Assert
         Assert.That(await payloadStreamDecorator.Completed, Is.InstanceOf<NotSupportedException>());
     }
-<<<<<<< HEAD
-=======
-
-    /// <summary>Verifies that with the ice protocol, when a middleware throws a Slice exception other than a
-    /// DispatchException, we encode a DispatchException with the expected error code.</summary>
-    [Test, TestCaseSource(nameof(ExceptionIsEncodedAsDispatchExceptionSource))]
-    public async Task Exception_is_encoded_as_a_dispatch_exception(
-        Exception thrownException,
-        DispatchErrorCode errorCode)
-    {
-        var dispatcher = new InlineDispatcher((request, cancel) =>
-        {
-            throw thrownException;
-        });
-
-        await using var serviceProvider = new ProtocolServiceCollection()
-            .UseProtocol(Protocol.Ice)
-            .UseServerConnectionOptions(new ConnectionOptions() { Dispatcher = dispatcher })
-            .BuildServiceProvider();
-
-        await using var sut = await serviceProvider.GetClientServerProtocolConnectionAsync();
-        _ = sut.Server.AcceptRequestsAsync();
-        _ = sut.Client.AcceptRequestsAsync();
-
-        // Act
-        var response = await sut.Client.InvokeAsync(new OutgoingRequest(new Proxy(Protocol.Ice)));
-
-        // Assert
-        Assert.That(response.ResultType, Is.EqualTo(ResultType.Failure));
-        var exception = await response.DecodeFailureAsync() as DispatchException;
-        Assert.That(exception, Is.Not.Null);
-        Assert.That(exception.ErrorCode, Is.EqualTo(errorCode));
-    }
->>>>>>> f87cab94
 }