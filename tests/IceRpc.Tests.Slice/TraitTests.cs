// Copyright (c) ZeroC, Inc. All rights reserved.

using Microsoft.Extensions.DependencyInjection;
using NUnit.Framework;
using System.IO.Pipelines;

namespace IceRpc.Tests.Slice
{
    [TestFixture]
    public sealed class TraitTests
    {
        private readonly ServiceProvider _serviceProvider;
        private readonly TraitOperationsPrx _prx;

        public TraitTests()
        {
            _serviceProvider = new IntegrationTestServiceCollection()
                .AddTransient<IDispatcher, TraitOperations>()
                .BuildServiceProvider();
            _prx = _serviceProvider.GetProxy<TraitOperationsPrx>();
        }

        [OneTimeTearDown]
        public ValueTask DisposeAsync() => _serviceProvider.DisposeAsync();

        [Test]
        public async Task Trait_OperationsAsync()
        {
            var tsa = new TraitStructA("Hello");
            var tsb = new TraitStructB(42);
            var tsab = new TraitStructAB("Foo", 79);

            // Test operation with simple traits.
            Assert.That(await _prx.OpTraitAAsync(tsa), Is.EqualTo("Hello"));
            Assert.That(await _prx.OpTraitAAsync(tsab), Is.EqualTo("Foo"));
            Assert.That(await _prx.OpTraitBAsync(tsb), Is.EqualTo(42));
            Assert.That(await _prx.OpTraitBAsync(tsab), Is.EqualTo(79));

            // Test operation with optional traits.
            Assert.That(await _prx.OpOptionalTraitAsync(tsa), Is.EqualTo("Hello"));
            Assert.That(await _prx.OpOptionalTraitAsync(tsab), Is.EqualTo("Foo"));
            Assert.That(await _prx.OpOptionalTraitAsync(null), Is.Null);

            // Test operation with sequences of traits.
            Assert.That(
                await _prx.OpTraitASeqAsync(new IMyTraitA[] { tsa, tsab }),
                Is.EqualTo(new string[] { "Hello", "Foo" }));

            // Test operation with dictionaries with trait values.
            var traitDict = new Dictionary<byte, IMyTraitB>() { [28] = tsb, [97] = tsab };
            var resultDict = new Dictionary<byte, long>() { [28] = 42, [97] = 79 };
            Assert.That(await _prx.OpTraitBDictAsync(traitDict), Is.EqualTo(resultDict));

            // Test operation with structs containing traits.
            var nts = new NestedTraitStruct(tsa);
            var onts = new OptionalNestedTraitStruct(null, tsab);

            Assert.That(await _prx.OpNestedTraitStructAsync(nts), Is.EqualTo("Hello"));
            Assert.That(await _prx.OpOptionalNestedTraitStructAsync(onts), Is.EqualTo(((string?)null, 79)));

            Assert.That(await _prx.OpConvertToAAsync(tsb), Is.Null);
            Assert.That(await _prx.OpConvertToAAsync(tsab), Is.AssignableTo(typeof(IMyTraitA)));
        }

        [TestCase(99)]
        [TestCase(3000)]
        public async Task Trait_DecodeStackOverflow(int depth)
        {
            var request = new OutgoingRequest(_prx.Proxy)
            {
                Operation = "opNestedTraitStruct",
<<<<<<< HEAD
                PayloadSource = CreatePayload(),
=======
                Payload = CreatePayload(),
                PayloadEncoding = Encoding.Slice20
>>>>>>> 457ddc37
            };

            IncomingResponse response = await Proxy.DefaultInvoker.InvokeAsync(request);

            Assert.That(response.ResultType, Is.EqualTo(ResultType.Failure));

            // Let's decode the exception. TODO: we should provide a more obvious exception-decoding API.
            var dispatchException = Assert.ThrowsAsync<DispatchException>(() =>
                response.CheckVoidReturnValueAsync(
                    Encoding.Slice20,
                    SliceDecoder.GetActivator(typeof(TraitTests).Assembly),
                    hasStream: false,
                    cancel: default).AsTask());

            Assert.That(dispatchException!.ErrorCode, Is.EqualTo(DispatchErrorCode.InvalidData));

            // Constructs a payload that creates a stack overflow during decoding. We're targeting opNestedTraitStruct.
            PipeReader CreatePayload()
            {
                string typeId = typeof(NestedTraitStruct).GetSliceTypeId()!;

                var pipe = new Pipe();
                var encoder = new SliceEncoder(pipe.Writer, Encoding.Slice20);
                encoder.EncodeSize((typeId.Length + 1) * depth); // the payload size, in bytes
                for (int i = 0; i < depth; ++i)
                {
                    encoder.EncodeString(typeId);
                }
                pipe.Writer.Complete();
                return pipe.Reader;
            }
        }
    }

    public class TraitOperations : Service, ITraitOperations
    {
        public ValueTask<string> OpTraitAAsync(
            IMyTraitA p1,
            Dispatch dispatch,
            CancellationToken cancel) => new(p1.GetString());

        public ValueTask<long> OpTraitBAsync(
            IMyTraitB p1,
            Dispatch dispatch,
            CancellationToken cancel) => new(p1.GetLong());

        public ValueTask<IEnumerable<string>> OpTraitASeqAsync(
            IMyTraitA[] p1,
            Dispatch dispatch,
            CancellationToken cancel) => new(p1.Select(i => i.GetString()));

        public ValueTask<IEnumerable<KeyValuePair<byte, long>>> OpTraitBDictAsync(
            Dictionary<byte, IMyTraitB> p1,
            Dispatch dispatch,
            CancellationToken cancel) => new(p1.ToDictionary(kvp => kvp.Key, kvp => kvp.Value.GetLong()));

        public ValueTask<string> OpNestedTraitStructAsync(
            NestedTraitStruct p1,
            Dispatch dispatch,
            CancellationToken cancel) => new(p1.T.GetString());

        public ValueTask<(string?, long?)> OpOptionalNestedTraitStructAsync(
            OptionalNestedTraitStruct p1,
            Dispatch dispatch,
            CancellationToken cancel) => new((p1.T1?.GetString(), p1.T2?.GetLong()));

        public ValueTask<string?> OpOptionalTraitAsync(
            IMyTraitA? p1,
            Dispatch dispatch,
            CancellationToken cancel) => new(p1?.GetString());

        public ValueTask<IMyTraitA?> OpConvertToAAsync(
            IMyTraitB p1,
            Dispatch dispatch,
            CancellationToken cancel) => new((p1 is IMyTraitA result) ? result : null);
    }

    public partial interface IMyTraitA
    {
        string GetString();
    }

    public partial interface IMyTraitB
    {
        long GetLong();
    }

    public partial record struct TraitStructA : IMyTraitA
    {
        public string GetString() => S;
    }

    public partial record struct TraitStructB : IMyTraitB
    {
        public long GetLong() => L;
    }

    public partial record struct TraitStructAB : IMyTraitA, IMyTraitB
    {
        public string GetString() => S;
        public long GetLong() => L;
    }
}<|MERGE_RESOLUTION|>--- conflicted
+++ resolved
@@ -69,12 +69,7 @@
             var request = new OutgoingRequest(_prx.Proxy)
             {
                 Operation = "opNestedTraitStruct",
-<<<<<<< HEAD
-                PayloadSource = CreatePayload(),
-=======
                 Payload = CreatePayload(),
-                PayloadEncoding = Encoding.Slice20
->>>>>>> 457ddc37
             };
 
             IncomingResponse response = await Proxy.DefaultInvoker.InvokeAsync(request);
