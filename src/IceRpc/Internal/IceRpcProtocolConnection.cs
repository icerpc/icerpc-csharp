// Copyright (c) ZeroC, Inc. All rights reserved.

using IceRpc.Features.Internal;
using IceRpc.Slice;
using IceRpc.Slice.Internal;
using IceRpc.Transports;
using System.Buffers;
using System.Collections.Immutable;
using System.Diagnostics;
using System.IO.Pipelines;

namespace IceRpc.Internal
{
    internal sealed class IceRpcProtocolConnection : IProtocolConnection
    {
        /// <inheritdoc/>
        public bool HasDispatchesInProgress
        {
            get
            {
                lock (_mutex)
                {
                    return _cancelDispatchSources.Count > 0;
                }
            }
        }

        /// <inheritdoc/>
        public bool HasInvocationsInProgress
        {
            get
            {
                lock (_mutex)
                {
                    return _invocationCount > 0;
                }
            }
        }

        /// <inheritdoc/>
        public ImmutableDictionary<ConnectionFieldKey, ReadOnlySequence<byte>> PeerFields { get; private set; } =
            ImmutableDictionary<ConnectionFieldKey, ReadOnlySequence<byte>>.Empty;

        /// <inheritdoc/>
        public Action<string>? PeerShutdownInitiated { get; set; }

        private readonly Connection _connection;
        private IMultiplexedStream? _controlStream;
        private readonly HashSet<CancellationTokenSource> _cancelDispatchSources = new();
        private readonly IDispatcher _dispatcher;
        private readonly TaskCompletionSource _streamsCompleted =
            new(TaskCreationOptions.RunContinuationsAsynchronously);
        private readonly HashSet<IMultiplexedStream> _streams = new();
        private int _invocationCount;
        private bool _isShuttingDown;
        private long _lastRemoteBidirectionalStreamId = -1;
        // TODO: to we really need to keep track of this since we don't keep track of one-way requests?
        private long _lastRemoteUnidirectionalStreamId = -1;
        private readonly IDictionary<ConnectionFieldKey, OutgoingFieldValue> _localFields;
        private readonly object _mutex = new();
        private readonly IMultiplexedNetworkConnection _networkConnection;
        private IMultiplexedStream? _remoteControlStream;
        private readonly CancellationTokenSource _shutdownCancellationSource = new();
        private readonly TaskCompletionSource _waitForGoAwayCompleted =
            new(TaskCreationOptions.RunContinuationsAsynchronously);

        public async Task AcceptRequestsAsync()
        {
            while (true)
            {
                // Accepts a new stream.
                IMultiplexedStream stream = await _networkConnection.AcceptStreamAsync(default).ConfigureAwait(false);

                IceRpcRequestHeader header;
                IDictionary<RequestFieldKey, ReadOnlySequence<byte>> fields;
                FeatureCollection features = FeatureCollection.Empty;
                try
                {
<<<<<<< HEAD
                    ReadResult readResult = await stream.Input.ReadSegmentAsync(
                        SliceEncoding.Slice20,
=======
                    ReadResult readResult = await reader.ReadSegmentAsync(
                        SliceEncoding.Slice2,
>>>>>>> a7a16d75
                        CancellationToken.None).ConfigureAwait(false);

                    if (readResult.Buffer.IsEmpty)
                    {
                        throw new InvalidDataException("received icerpc request with empty header");
                    }

                    (header, fields) = DecodeHeader(readResult.Buffer);
                    stream.Input.AdvanceTo(readResult.Buffer.End);

                    // Decode Context from Fields and set corresponding feature.
                    if (fields.DecodeValue(
                        RequestFieldKey.Context,
                        (ref SliceDecoder decoder) => decoder.DecodeDictionary(
                            minKeySize: 1,
                            minValueSize: 1,
                            size => new Dictionary<string, string>(size),
                            keyDecodeFunc: (ref SliceDecoder decoder) => decoder.DecodeString(),
                            valueDecodeFunc: (ref SliceDecoder decoder) => decoder.DecodeString()))
                                is Dictionary<string, string> context && context.Count > 0)
                    {
                        features = features.WithContext(context);
                    }
                }
                catch (Exception exception)
                {
                    await stream.Input.CompleteAsync(exception).ConfigureAwait(false);
                    if (stream.IsBidirectional)
                    {
                        await stream.Output.CompleteAsync(exception).ConfigureAwait(false);
                    }
                    throw;
                }

                var request = new IncomingRequest(Protocol.IceRpc)
                {
                    Connection = _connection,
                    Features = features,
                    Fields = fields,
                    IsOneway = !stream.IsBidirectional,
                    Operation = header.Operation,
                    Path = header.Path,
                    Payload = stream.Input,
                };

                CancellationTokenSource? cancelDispatchSource = null;
                bool isShuttingDown = false;
                lock (_mutex)
                {
                    // If shutting down, ignore the incoming request.
                    if (_isShuttingDown)
                    {
                        isShuttingDown = true;
                    }
                    else
                    {
                        cancelDispatchSource = new();
                        _cancelDispatchSources.Add(cancelDispatchSource);

                        if (stream.IsBidirectional)
                        {
                            _lastRemoteBidirectionalStreamId = stream.Id;
                        }
                        else
                        {
                            _lastRemoteUnidirectionalStreamId = stream.Id;
                        }

                        AddStream(stream);
                    }
                }

                if (isShuttingDown)
                {
                    // If shutting down, ignore the incoming request.
                    // TODO: replace with payload exception and error code
                    Exception exception = IceRpcStreamError.ConnectionShutdownByPeer.ToException();
                    await stream.Input.CompleteAsync(exception).ConfigureAwait(false);
                    await stream.Output.CompleteAsync(exception).ConfigureAwait(false);
                }
                else
                {
                    Debug.Assert(cancelDispatchSource != null);
                    _ = Task.Run(() => DispatchRequestAsync(request, stream, cancelDispatchSource));
                }
            }

            async Task DispatchRequestAsync(
                IncomingRequest request,
                IMultiplexedStream stream,
                CancellationTokenSource cancelDispatchSource)
            {
                // If the peer input pipe reader is completed while the request is being dispatched, we cancel the
                // dispatch. There's no point in continuing the dispatch if the peer is no longer interested in the
                // response.
                stream.OnPeerInputCompleted(() =>
                    {
                        try
                        {
                            cancelDispatchSource.Cancel();
                        }
                        catch (ObjectDisposedException)
                        {
                        }
                    });

                OutgoingResponse response;
                try
                {
                    // The dispatcher is responsible for completing the incoming request payload and payload stream.
                    response = await _dispatcher.DispatchAsync(
                        request,
                        cancelDispatchSource.Token).ConfigureAwait(false);
                }
                catch (Exception exception)
                {
                    // If we catch an exception, we return a failure response with a Slice-encoded payload.

                    if (exception is OperationCanceledException)
                    {
                        // The dispatcher completes the incoming request payload even on failures. We just complete the
                        // stream output here.
                        await stream.Output.CompleteAsync(
                            IceRpcStreamError.DispatchCanceled.ToException()).ConfigureAwait(false);

                        // We're done since the completion of the stream output aborts the stream, we don't send a
                        // response.
                        return;
                    }

                    if (exception is not RemoteException remoteException || remoteException.ConvertToUnhandled)
                    {
                        remoteException = new DispatchException(
                            message: null,
                            exception is InvalidDataException ?
                                DispatchErrorCode.InvalidData : DispatchErrorCode.UnhandledException,
                            exception);
                    }

                    response = new OutgoingResponse(request)
                    {
                        Payload = SliceEncoding.Slice2.CreatePayloadFromRemoteException(remoteException),
                        ResultType = ResultType.Failure
                    };

                    if (remoteException.RetryPolicy != RetryPolicy.NoRetry)
                    {
                        RetryPolicy retryPolicy = remoteException.RetryPolicy;
                        response.Fields = response.Fields.With(
                            ResponseFieldKey.RetryPolicy,
                            (ref SliceEncoder encoder) => retryPolicy.Encode(ref encoder));
                    }
                }
                finally
                {
                    lock (_mutex)
                    {
                        _cancelDispatchSources.Remove(cancelDispatchSource);
                        cancelDispatchSource.Dispose();
                    }
                }

                if (request.IsOneway)
                {
                    await response.CompleteAsync().ConfigureAwait(false);
                    return;
                }

                try
                {
                    EncodeHeader();

                    // SendPayloadAsync takes care of the completion of the payload, payload stream and stream output.
                    await SendPayloadAsync(response, stream, CancellationToken.None).ConfigureAwait(false);
                }
                catch (Exception exception)
                {
                    await response.CompleteAsync(exception).ConfigureAwait(false);
                    await stream.Output.CompleteAsync(exception).ConfigureAwait(false);
                }

                void EncodeHeader()
                {
                    var encoder = new SliceEncoder(stream.Output, SliceEncoding.Slice2);

                    // Write the IceRpc response header.
                    Span<byte> sizePlaceholder = encoder.GetPlaceholderSpan(2);
                    int headerStartPos = encoder.EncodedByteCount;

                    new IceRpcResponseHeader(response.ResultType).Encode(ref encoder);

                    encoder.EncodeDictionary(
                        response.Fields,
                        (ref SliceEncoder encoder, ResponseFieldKey key) => encoder.EncodeResponseFieldKey(key),
                        (ref SliceEncoder encoder, OutgoingFieldValue value) => value.Encode(ref encoder));

                    // We're done with the header encoding, write the header size.
                    SliceEncoder.EncodeVarULong((ulong)(encoder.EncodedByteCount - headerStartPos), sizePlaceholder);
                }
            }

            static (IceRpcRequestHeader, IDictionary<RequestFieldKey, ReadOnlySequence<byte>>) DecodeHeader(
                ReadOnlySequence<byte> buffer)
            {
                var decoder = new SliceDecoder(buffer, SliceEncoding.Slice2);
                var header = new IceRpcRequestHeader(ref decoder);
                IDictionary<RequestFieldKey, ReadOnlySequence<byte>> fields = decoder.DecodeFieldDictionary(
                    (ref SliceDecoder decoder) => decoder.DecodeRequestFieldKey());

                decoder.CheckEndOfBuffer(skipTaggedParams: false);
                return (header, fields);
            }
        }

        public void Dispose() => _shutdownCancellationSource.Dispose();

        public Task PingAsync(CancellationToken cancel) =>
            SendControlFrameAsync(IceRpcControlFrameType.Ping, encodeAction: null, cancel).AsTask();

        public async Task<IncomingResponse> SendRequestAsync(OutgoingRequest request, CancellationToken cancel)
        {
            IMultiplexedStream? stream = null;
            try
            {
                if (request.Proxy.Fragment.Length > 0)
                {
                    throw new NotSupportedException("the icerpc protocol does not support fragments");
                }

                // Create the stream.
                stream = _networkConnection.CreateStream(bidirectional: !request.IsOneway);

                // Keep track of the invocation for the shutdown logic.
                if (!request.IsOneway || request.PayloadStream != null)
                {
                    lock (_mutex)
                    {
                        if (_isShuttingDown)
                        {
                            throw new ConnectionClosedException("connection shutdown");
                        }
                        else
                        {
                            AddStream(stream);
                        }
                    }
                }

                EncodeHeader(stream.Output);

                // SendPayloadAsync takes care of the completion of the payloads and stream output.
                await SendPayloadAsync(request, stream, cancel).ConfigureAwait(false);
            }
            catch (Exception exception)
            {
                await request.CompleteAsync(exception).ConfigureAwait(false);
                if (stream != null)
                {
                    await stream.Output.CompleteAsync(exception).ConfigureAwait(false);
                    if (stream.IsBidirectional)
                    {
                        await stream.Input.CompleteAsync(exception).ConfigureAwait(false);
                    }
                }
                throw;
            }

            request.IsSent = true;

            if (request.IsOneway)
            {
                return new IncomingResponse(request);
            }

            Debug.Assert(stream != null);
            try
            {
<<<<<<< HEAD
                ReadResult readResult = await stream.Input.ReadSegmentAsync(
                    SliceEncoding.Slice20,
=======
                ReadResult readResult = await responseReader.ReadSegmentAsync(
                    SliceEncoding.Slice2,
>>>>>>> a7a16d75
                    cancel).ConfigureAwait(false);

                // Nothing cancels the stream input pipe reader.
                Debug.Assert(!readResult.IsCanceled);

                if (readResult.Buffer.IsEmpty)
                {
                    throw new InvalidDataException($"received icerpc response with empty header");
                }

                (IceRpcResponseHeader header, IDictionary<ResponseFieldKey, ReadOnlySequence<byte>> fields) =
                    DecodeHeader(readResult.Buffer);
                stream.Input.AdvanceTo(readResult.Buffer.End);

                RetryPolicy? retryPolicy = fields.DecodeValue(
                    ResponseFieldKey.RetryPolicy,
                    (ref SliceDecoder decoder) => new RetryPolicy(ref decoder));
                if (retryPolicy != null)
                {
                    request.Features = request.Features.With(retryPolicy);
                }

                return new IncomingResponse(request)
                {
                    Connection = _connection,
                    Fields = fields,
                    Payload = stream.Input,
                    ResultType = header.ResultType
                };
            }
            catch (MultiplexedStreamAbortedException exception)
            {
                await stream.Input.CompleteAsync(exception).ConfigureAwait(false);
                if (exception.ErrorKind == MultiplexedStreamErrorKind.Protocol)
                {
                    throw exception.ToIceRpcException();
                }
                else
                {
                    throw new ConnectionLostException(exception);
                }
            }
            catch (OperationCanceledException)
            {
                // Notify the peer that we give up on receiving the response. The peer will cancel the dispatch upon
                // receiving this notification.
                await stream.Input.CompleteAsync(
                    IceRpcStreamError.InvocationCanceled.ToException()).ConfigureAwait(false);
                throw;
            }
            catch (Exception exception)
            {
                await stream.Input.CompleteAsync(exception).ConfigureAwait(false);
                throw;
            }

            void EncodeHeader(PipeWriter writer)
            {
                var encoder = new SliceEncoder(writer, SliceEncoding.Slice2);

                // Write the IceRpc request header.
                Span<byte> sizePlaceholder = encoder.GetPlaceholderSpan(2);
                int headerStartPos = encoder.EncodedByteCount; // does not include the size

                var header = new IceRpcRequestHeader(request.Proxy.Path, request.Operation);

                header.Encode(ref encoder);

                // We cannot use request.Features.GetContext here because it doesn't distinguish between empty and not
                // set context.
                if (request.Features.Get<Context>()?.Value is IDictionary<string, string> context)
                {
                    if (context.Count == 0)
                    {
                        // make sure it's not set.
                        request.Fields = request.Fields.Without(RequestFieldKey.Context);
                    }
                    else
                    {
                        request.Fields = request.Fields.With(
                            RequestFieldKey.Context,
                            (ref SliceEncoder encoder) => encoder.EncodeDictionary(
                                context,
                                (ref SliceEncoder encoder, string value) => encoder.EncodeString(value),
                                (ref SliceEncoder encoder, string value) => encoder.EncodeString(value)));
                    }
                }

                encoder.EncodeDictionary(
                    request.Fields,
                    (ref SliceEncoder encoder, RequestFieldKey key) => encoder.EncodeRequestFieldKey(key),
                    (ref SliceEncoder encoder, OutgoingFieldValue value) => value.Encode(ref encoder));

                // We're done with the header encoding, write the header size.
                SliceEncoder.EncodeVarULong((ulong)(encoder.EncodedByteCount - headerStartPos), sizePlaceholder);
            }

            static (IceRpcResponseHeader, IDictionary<ResponseFieldKey, ReadOnlySequence<byte>>) DecodeHeader(
                ReadOnlySequence<byte> buffer)
            {
                var decoder = new SliceDecoder(buffer, SliceEncoding.Slice2);
                var header = new IceRpcResponseHeader(ref decoder);
                IDictionary<ResponseFieldKey, ReadOnlySequence<byte>> fields =
                    decoder.DecodeFieldDictionary((ref SliceDecoder decoder) => decoder.DecodeResponseFieldKey());

                decoder.CheckEndOfBuffer(skipTaggedParams: false);
                return (header, fields);
            }
        }

        /// <inheritdoc/>
        public async Task ShutdownAsync(string message, CancellationToken cancel)
        {
            IceRpcGoAway goAwayFrame;
            lock (_mutex)
            {
                // Mark the connection as shutting down to prevent further requests from being accepted.
                _isShuttingDown = true;
                if (_streams.Count == 0)
                {
                    _streamsCompleted.SetResult();
                }
                goAwayFrame = new(_lastRemoteBidirectionalStreamId, _lastRemoteUnidirectionalStreamId, message);
            }

            // Canceling Shutdown will cancel dispatches and invocations to speed up shutdown.
            using CancellationTokenRegistration _ = cancel.Register(() =>
                {
                    try
                    {
                        _shutdownCancellationSource.Cancel();
                    }
                    catch (ObjectDisposedException)
                    {
                    }
                });

            // Send GoAway frame.
            await SendControlFrameAsync(
                IceRpcControlFrameType.GoAway,
                (ref SliceEncoder encoder) => goAwayFrame.Encode(ref encoder),
                CancellationToken.None).ConfigureAwait(false);

            // Ensure WaitForGoAway completes before continuing.
            await _waitForGoAwayCompleted.Task.ConfigureAwait(false);

            try
            {
                // Wait for streams to complete.
                await _streamsCompleted.Task.WaitAsync(_shutdownCancellationSource.Token).ConfigureAwait(false);
            }
            catch (OperationCanceledException)
            {
                IEnumerable<IMultiplexedStream> streams;
                IEnumerable<CancellationTokenSource> cancelDispatchSources;
                lock (_mutex)
                {
                    streams = _streams.ToArray();
                    cancelDispatchSources = _cancelDispatchSources.ToArray();
                }

                // Cancel pending dispatches.
                foreach (CancellationTokenSource cancelDispatchSource in cancelDispatchSources)
                {
                    try
                    {
                        cancelDispatchSource.Cancel();
                    }
                    catch (ObjectDisposedException)
                    {
                        // Ignore, the dispatch completed concurrently.
                    }
                }

                // Abort streams.
                MultiplexedStreamAbortedException exception = IceRpcStreamError.ConnectionShutdown.ToException();
                foreach (IMultiplexedStream stream in streams)
                {
                    stream.Abort(exception);
                }

                // Wait again for dispatches and invocations to complete.
                await _streamsCompleted.Task.ConfigureAwait(false);
            }

            // We are done with the shutdown, notify the peer that shutdown completed on our side.
            await SendControlFrameAsync(
                IceRpcControlFrameType.GoAwayCompleted,
                encodeAction: null,
                CancellationToken.None).ConfigureAwait(false);

            // Wait for the peer to complete its side of the shutdown.
            await ReceiveControlFrameHeaderAsync(
                IceRpcControlFrameType.GoAwayCompleted,
                CancellationToken.None).ConfigureAwait(false);

            // GoAwayCompleted has no body
        }

        /// <inheritdoc/>
        internal IceRpcProtocolConnection(
            Connection connection,
            IDispatcher dispatcher,
            IMultiplexedNetworkConnection networkConnection,
            IDictionary<ConnectionFieldKey, OutgoingFieldValue> localFields)
        {
            _connection = connection;
            _dispatcher = dispatcher;
            _networkConnection = networkConnection;
            _localFields = localFields;
        }

        internal async Task InitializeAsync(CancellationToken cancel)
        {
            // Create the control stream and send the protocol initialize frame
            _controlStream = _networkConnection.CreateStream(false);

            await SendControlFrameAsync(
                IceRpcControlFrameType.Initialize,
                (ref SliceEncoder encoder) =>
                    encoder.EncodeDictionary(
                        _localFields,
                        (ref SliceEncoder encoder, ConnectionFieldKey key) => encoder.EncodeConnectionFieldKey(key),
                        (ref SliceEncoder encoder, OutgoingFieldValue value) => value.Encode(ref encoder)),
                cancel).ConfigureAwait(false);

            // Wait for the remote control stream to be accepted and read the protocol initialize frame
            _remoteControlStream = await _networkConnection.AcceptStreamAsync(cancel).ConfigureAwait(false);

            await ReceiveControlFrameHeaderAsync(IceRpcControlFrameType.Initialize, cancel).ConfigureAwait(false);

            PeerFields = await ReceiveControlFrameBodyAsync(
                (ref SliceDecoder decoder) => decoder.DecodeFieldDictionary(
                    (ref SliceDecoder decoder) => decoder.DecodeConnectionFieldKey()).ToImmutableDictionary(),
                cancel).ConfigureAwait(false);

            // Start a task to wait to receive the go away frame to initiate shutdown.
            _ = Task.Run(() => WaitForGoAwayAsync(), CancellationToken.None);
        }

        private void AddStream(IMultiplexedStream stream)
        {
            _streams.Add(stream);

            if (!stream.IsRemote)
            {
                ++_invocationCount;
            }

            stream.OnShutdown(() =>
                {
                    lock (_mutex)
                    {
                        if (!stream.IsRemote)
                        {
                            --_invocationCount;
                        }

                        _streams.Remove(stream);

                        // If no more streams and shutting down, we can set the _streamsCompleted task completion source
                        // as completed to allow shutdown to progress.
                        if (_isShuttingDown && _streams.Count == 0)
                        {
                            _streamsCompleted.SetResult();
                        }
                    }
                });
        }

        private async ValueTask<T> ReceiveControlFrameBodyAsync<T>(
            DecodeFunc<T> decodeFunc,
            CancellationToken cancel)
        {
            PipeReader input = _remoteControlStream!.Input;
            ReadResult readResult = await input.ReadSegmentAsync(SliceEncoding.Slice2, cancel).ConfigureAwait(false);
            if (readResult.IsCanceled)
            {
                throw new OperationCanceledException();
            }

            try
            {
                return SliceEncoding.Slice2.DecodeBuffer(readResult.Buffer, decodeFunc);
            }
            finally
            {
                if (!readResult.Buffer.IsEmpty)
                {
                    input.AdvanceTo(readResult.Buffer.End);
                }
            }
        }

        private async ValueTask ReceiveControlFrameHeaderAsync(
            IceRpcControlFrameType expectedFrameType,
            CancellationToken cancel)
        {
            Debug.Assert(expectedFrameType != IceRpcControlFrameType.Ping);
            PipeReader input = _remoteControlStream!.Input;

            while (true)
            {
                ReadResult readResult = await input.ReadAsync(cancel).ConfigureAwait(false);
                if (readResult.IsCanceled)
                {
                    throw new OperationCanceledException();
                }
                if (readResult.Buffer.IsEmpty)
                {
                    throw new InvalidDataException("invalid empty control frame");
                }

                IceRpcControlFrameType frameType = readResult.Buffer.FirstSpan[0].AsIceRpcControlFrameType();
                input.AdvanceTo(readResult.Buffer.GetPosition(1));

                if (frameType == IceRpcControlFrameType.Ping)
                {
                    continue;
                }

                if (frameType != expectedFrameType)
                {
                    throw new InvalidDataException(
                       $"received frame type {frameType} but expected {expectedFrameType}");
                }
                else
                {
                    // Received expected frame type, returning.
                    break; // while
                }
            }
        }

        private ValueTask<FlushResult> SendControlFrameAsync(
            IceRpcControlFrameType frameType,
            EncodeAction? encodeAction,
            CancellationToken cancel)
        {
            PipeWriter output = _controlStream!.Output;
            output.GetSpan()[0] = (byte)frameType;
            output.Advance(1);

            if (encodeAction != null)
            {
                var encoder = new SliceEncoder(output, SliceEncoding.Slice2);
                Span<byte> sizePlaceholder = encoder.GetPlaceholderSpan(2); // TODO: switch to MaxHeaderSize
                int startPos = encoder.EncodedByteCount; // does not include the size
                encodeAction?.Invoke(ref encoder);
                SliceEncoder.EncodeVarULong((ulong)(encoder.EncodedByteCount - startPos), sizePlaceholder);
            }

            return frameType == IceRpcControlFrameType.GoAwayCompleted ?
                output.WriteAsync(ReadOnlySequence<byte>.Empty, endStream: true, cancel) :
                output.FlushAsync(cancel);
        }

        /// <summary>Sends the payload and payload stream of an outgoing frame. SendPayloadAsync completes the payload
        /// if successful. It completes the output only if there's no payload stream. Otherwise, it starts a streaming
        /// task that is responsible for completing the payload stream and the output.</summary>
        private static async ValueTask SendPayloadAsync(
            OutgoingFrame outgoingFrame,
            IMultiplexedStream stream,
            CancellationToken cancel)
        {
            PipeWriter payloadWriter = outgoingFrame.GetPayloadWriter(stream.Output);

            try
            {
                await CopyReaderToWriterAsync(
                    outgoingFrame.Payload,
                    payloadWriter,
                    endStream: outgoingFrame.PayloadStream == null,
                    cancel).ConfigureAwait(false);
            }
            catch (Exception exception)
            {
                await payloadWriter.CompleteAsync(exception).ConfigureAwait(false);
                throw;
            }

            await outgoingFrame.Payload.CompleteAsync().ConfigureAwait(false);

            if (outgoingFrame.PayloadStream == null)
            {
                await payloadWriter.CompleteAsync().ConfigureAwait(false);
            }
            else
            {
                // Send PayloadStream in the background.
                _ = Task.Run(
                    async () =>
                    {
                        try
                        {
                            await CopyReaderToWriterAsync(
                                outgoingFrame.PayloadStream,
                                payloadWriter,
                                endStream: true,
                                CancellationToken.None).ConfigureAwait(false);

                            await outgoingFrame.PayloadStream.CompleteAsync().ConfigureAwait(false);
                            await payloadWriter.CompleteAsync().ConfigureAwait(false);
                        }
                        catch (Exception exception)
                        {
                            await outgoingFrame.PayloadStream.CompleteAsync(exception).ConfigureAwait(false);
                            await payloadWriter.CompleteAsync(exception).ConfigureAwait(false);
                        }
                    },
                    cancel);
            }

            async Task CopyReaderToWriterAsync(
                PipeReader reader,
                PipeWriter writer,
                bool endStream,
                CancellationToken cancel)
            {
                // If the peer completes its input pipe reader, we cancel the pending read on the payload.
                stream.OnPeerInputCompleted(reader.CancelPendingRead);

                while (true)
                {
                    ReadResult readResult = await reader.ReadAsync(cancel).ConfigureAwait(false);

                    FlushResult flushResult;
                    if (readResult.IsCanceled)
                    {
                        // If the peer input pipe reader was completed, this will throw with the reason of the pipe
                        // reader completion.
                        flushResult = await writer.FlushAsync(cancel).ConfigureAwait(false);
                    }
                    else
                    {
                        try
                        {
                            flushResult = await writer.WriteAsync(
                                readResult.Buffer,
                                readResult.IsCompleted && endStream,
                                cancel).ConfigureAwait(false);

                        }
                        finally
                        {
                            reader.AdvanceTo(readResult.Buffer.End);
                        }
                    }

                    if (readResult.IsCompleted)
                    {
                        // We're done if there's no more data to send for the payload.
                        break;
                    }
                    else if (readResult.IsCanceled)
                    {
                        throw new OperationCanceledException(
                            "payload sending was canceled by a payload reader decorator");

                    }

                    if (flushResult.IsCompleted)
                    {
                        // The remote reader gracefully completed the stream input pipe.
                        throw new OperationCanceledException("peer stopped reading the payload");
                    }
                    else if (flushResult.IsCanceled)
                    {
                        throw new OperationCanceledException(
                            "payload sending was canceled by a payload writer interceptor");
                    }
                }
            }
        }

        private async Task WaitForGoAwayAsync()
        {
            try
            {
                // Receive and decode GoAway frame

                await ReceiveControlFrameHeaderAsync(
                    IceRpcControlFrameType.GoAway,
                    CancellationToken.None).ConfigureAwait(false);

                IceRpcGoAway goAwayFrame = await ReceiveControlFrameBodyAsync(
                    (ref SliceDecoder decoder) => new IceRpcGoAway(ref decoder),
                    CancellationToken.None).ConfigureAwait(false);

                // Call the peer shutdown callback.
                try
                {
                    PeerShutdownInitiated?.Invoke(goAwayFrame.Message);
                }
                catch (Exception ex)
                {
                    Debug.Assert(false, $"{nameof(PeerShutdownInitiated)} raised unexpected exception\n{ex}");
                }

                IEnumerable<IMultiplexedStream> invocations;
                lock (_mutex)
                {
                    // Mark the connection as shutting down to prevent further requests from being accepted.
                    _isShuttingDown = true;

                    // Cancel the invocations that were not dispatched by the peer.
                    invocations = _streams.Where(stream =>
                        !stream.IsRemote &&
                        (!stream.IsStarted || (stream.Id > (stream.IsBidirectional ?
                            goAwayFrame.LastBidirectionalStreamId :
                            goAwayFrame.LastUnidirectionalStreamId)))).ToArray();
                }

                // Abort streams for invocations that were not dispatched by the peer. The invocations will throw
                // ConnectionClosedException which is retryable.
                MultiplexedStreamAbortedException exception = IceRpcStreamError.ConnectionShutdownByPeer.ToException();
                foreach (IMultiplexedStream stream in invocations)
                {
                    stream.Abort(exception);
                }
            }
            catch (OperationCanceledException)
            {
                // Expected if shutdown is initiated on the connection.
                throw;
            }
            finally
            {
                _waitForGoAwayCompleted.SetResult();
            }
        }
    }
}<|MERGE_RESOLUTION|>--- conflicted
+++ resolved
@@ -76,13 +76,8 @@
                 FeatureCollection features = FeatureCollection.Empty;
                 try
                 {
-<<<<<<< HEAD
                     ReadResult readResult = await stream.Input.ReadSegmentAsync(
-                        SliceEncoding.Slice20,
-=======
-                    ReadResult readResult = await reader.ReadSegmentAsync(
                         SliceEncoding.Slice2,
->>>>>>> a7a16d75
                         CancellationToken.None).ConfigureAwait(false);
 
                     if (readResult.Buffer.IsEmpty)
@@ -360,13 +355,8 @@
             Debug.Assert(stream != null);
             try
             {
-<<<<<<< HEAD
                 ReadResult readResult = await stream.Input.ReadSegmentAsync(
-                    SliceEncoding.Slice20,
-=======
-                ReadResult readResult = await responseReader.ReadSegmentAsync(
                     SliceEncoding.Slice2,
->>>>>>> a7a16d75
                     cancel).ConfigureAwait(false);
 
                 // Nothing cancels the stream input pipe reader.
