--- conflicted
+++ resolved
@@ -334,8 +334,6 @@
     public void Parse_an_invalid_proxy_string(string str) =>
         Assert.Throws(Is.InstanceOf<FormatException>(), () => Proxy.Parse(str));
 
-<<<<<<< HEAD
-
     [Test, TestCaseSource(nameof(AltEndpointsSource))]
     public void Parse_proxy_alt_endpoints(string str, Endpoint[] altEndpoints)
     {
@@ -358,7 +356,8 @@
         var proxy = Proxy.Parse(str);
 
         Assert.That(proxy.Encoding, Is.EqualTo(encoding));
-=======
+    }
+
     /// <summary>Verifies that the proxy invoker of the <see cref="SliceDecodePayloadOptions"/> is used for proxies
     /// received over an incoming connection.</summary>
     [Test]
@@ -414,7 +413,6 @@
         ReceiveProxyTestPrx received = await prx.ReceiveProxyAsync();
 
         Assert.That(received.Proxy.Invoker, Is.EqualTo(invoker));
->>>>>>> de767a17
     }
 
     /// <summary>Verifies that setting the alt endpoints containing endpoints that uses a protocol different than the
