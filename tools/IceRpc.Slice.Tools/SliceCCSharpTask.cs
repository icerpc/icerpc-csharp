// Copyright (c) ZeroC, Inc.

using Microsoft.Build.Framework;
using Microsoft.Build.Utilities;
using System;
using System.Diagnostics;
using System.IO;
using System.Linq;
using System.Runtime.InteropServices;

namespace IceRpc.Slice.Tools;

/// <summary>A MSBuild task to compile Slice files to C# using the IceRPC <c>slicec-cs</c> compiler.</summary>
public class SliceCCSharpTask : ToolTask
{
    /// <summary>Additional options to pass to the <c>slicec-cs</c> compiler.</summary>
    public string[] AdditionalOptions { get; set; } = Array.Empty<string>();

    /// <summary>The output directory for the generated code; corresponds to the <c>--output-dir</c> option of the
    /// <c>slicec-cs</c> compiler.</summary>
    [Required]
    public string OutputDir { get; set; } = "";

    /// <summary>The files that are needed for referencing, but that no code should be generated for them, corresponds
    /// to <c>-R</c> slicec-cs compiler option.</summary>
    public string[] References { get; set; } = Array.Empty<string>();

    /// <summary>The Slice files to compile, these are the input files pass to the slicec-cs compiler.</summary>
    [Required]
    public ITaskItem[] Sources { get; set; } = Array.Empty<ITaskItem>();

    /// <summary>The directory containing the slicec-cs compiler.</summary>
    [Required]
    public string ToolsPath { get; set; } = "";

    /// <summary>The working directory for executing the slicec-cs compiler from.</summary>
    [Required]
    public string WorkingDirectory { get; set; } = "";

    // <summary>If verbose output should be enabled.</summary>
    [Required]
    public bool Verbose { get; set; } = false;

    /// <inheritdoc/>
    protected override string ToolName =>
    RuntimeInformation.IsOSPlatform(OSPlatform.Windows) ? "slicec-cs.exe" : "slicec-cs";

    /// <summary>The computed SHA-256 hash of the Slice files.</summary>
    [Output]
    public string? OutputHash { get; set; }

    /// <summary>The computed SHA-256 hash of the Slice files.</summary>
    [Output]
    public bool? UpdatedFiles { get; set; }

    /// <summary>The computed SHA-256 hash of the Slice files.</summary>
    [Output]
    public string? CompilationHash { get; set; }

    /// <inheritdoc/>
    protected override string GenerateCommandLineCommands()
    {
        var builder = new CommandLineBuilder(false);

        if (OutputDir.Length > 0)
        {
            builder.AppendSwitch("--output-dir");
            builder.AppendFileNameIfNotNull(OutputDir);
        }

        foreach (string reference in References)
        {
            builder.AppendSwitchIfNotNull("-R", reference);
        }

        foreach (string option in AdditionalOptions)
        {
            builder.AppendTextUnquoted(" ");
            builder.AppendTextUnquoted(option);
        }
        builder.AppendSwitch("--diagnostic-format=json");
<<<<<<< HEAD
        if (Verbose) builder.AppendSwitch("--verbose");
=======
        builder.AppendSwitch("--telemetry");
>>>>>>> 83533e75
        builder.AppendFileNamesIfNotNull(
            Sources.Select(item => item.GetMetadata("FullPath").ToString()).ToArray(),
            " ");

        return builder.ToString();
    }

    /// <inheritdoc/>
    protected override string GenerateFullPathToTool()
    {
        string path = Path.Combine(ToolsPath, ToolName);
        if (!File.Exists(path))
        {
            Log.LogError($"Slice compiler '{path}' not found.");
        }
        return path;
    }

    /// <inheritdoc/>
    protected override string GetWorkingDirectory() => WorkingDirectory;

    /// <summary> Process the diagnostics emitted by the slicec-cs compiler and log them with the MSBuild logger.
    /// </summary>
    protected override void LogEventsFromTextOutput(string singleLine, MessageImportance messageImportance)
    {
        if (messageImportance == MessageImportance.Low)
        {
            // Messages from stdout
            var jsonDoc = System.Text.Json.JsonDocument.Parse(singleLine);
            CompilationHash = jsonDoc.RootElement.GetProperty("hash").GetString();
            return;
        }

        if (DiagnosticParser.Parse(singleLine) is Diagnostic diagnostic)
        {
            diagnostic.SourceSpan ??= new SourceSpan();

            LogSliceCompilerDiagnostic(
                diagnostic.Severity,
                diagnostic.Message,
                diagnostic.ErrorCode,
                diagnostic.SourceSpan.File,
                diagnostic.SourceSpan.Start,
                diagnostic.SourceSpan.End);

            foreach (Note note in diagnostic.Notes)
            {
                note.SourceSpan ??= diagnostic.SourceSpan;
                Log.LogMessage(
                    "",
                    "",
                    "",
                    note.SourceSpan.File,
                    note.SourceSpan.Start.Row,
                    note.SourceSpan.Start.Column,
                    note.SourceSpan.End.Row,
                    note.SourceSpan.End.Column,
                    MessageImportance.High,
                    note.Message);
            }
        }

        void LogSliceCompilerDiagnostic(
            string severity,
            string message,
            string? code,
            string file,
            Location start,
            Location end)
        {
            if (severity == "error")
            {
                Log.LogError("", code, "", file, start.Row, start.Column, end.Row, end.Column, message);
            }
            else
            {
                Debug.Assert(diagnostic.Severity == "warning");
                Log.LogWarning("", code, "", file, start.Row, start.Column, end.Row, end.Column, message);
            }
        }
    }

    /// <inheritdoc/>
    protected override void LogToolCommand(string message) => Log.LogMessage(MessageImportance.Normal, message);

    /// <inheritdoc/>
    protected override int ExecuteTool(string pathToTool, string responseFileCommands, string commandLineCommands)
    {
        var startInfo = new ProcessStartInfo
        {
            FileName = pathToTool,
            Arguments = commandLineCommands,
            RedirectStandardOutput = true,
            UseShellExecute = false,
            CreateNoWindow = true,
            WorkingDirectory = GetWorkingDirectory()
        };

        using (var process = Process.Start(startInfo))
        {
            if (process == null)
            {
                Log.LogError("Failed to start the Slice compiler process.");
                return -1;
            }

            string output = process.StandardOutput.ReadToEnd();
            process.WaitForExit();

            if (Verbose == true)
            {
                try
                {
                    var jsonDoc = System.Text.Json.JsonDocument.Parse(output);
                    OutputHash = jsonDoc.RootElement.GetProperty("hash").GetString();
                    UpdatedFiles = jsonDoc.RootElement.GetProperty("updated_files").GetBoolean();
                }
                catch (Exception)
                {
                    // Don't fail the build if we can't parse the output
                }

                return process.ExitCode;
            }

            return process.ExitCode;
        }
    }
}<|MERGE_RESOLUTION|>--- conflicted
+++ resolved
@@ -37,21 +37,9 @@
     [Required]
     public string WorkingDirectory { get; set; } = "";
 
-    // <summary>If verbose output should be enabled.</summary>
-    [Required]
-    public bool Verbose { get; set; } = false;
-
     /// <inheritdoc/>
     protected override string ToolName =>
-    RuntimeInformation.IsOSPlatform(OSPlatform.Windows) ? "slicec-cs.exe" : "slicec-cs";
-
-    /// <summary>The computed SHA-256 hash of the Slice files.</summary>
-    [Output]
-    public string? OutputHash { get; set; }
-
-    /// <summary>The computed SHA-256 hash of the Slice files.</summary>
-    [Output]
-    public bool? UpdatedFiles { get; set; }
+        RuntimeInformation.IsOSPlatform(OSPlatform.Windows) ? "slicec-cs.exe" : "slicec-cs";
 
     /// <summary>The computed SHA-256 hash of the Slice files.</summary>
     [Output]
@@ -79,11 +67,7 @@
             builder.AppendTextUnquoted(option);
         }
         builder.AppendSwitch("--diagnostic-format=json");
-<<<<<<< HEAD
-        if (Verbose) builder.AppendSwitch("--verbose");
-=======
         builder.AppendSwitch("--telemetry");
->>>>>>> 83533e75
         builder.AppendFileNamesIfNotNull(
             Sources.Select(item => item.GetMetadata("FullPath").ToString()).ToArray(),
             " ");
@@ -168,48 +152,4 @@
 
     /// <inheritdoc/>
     protected override void LogToolCommand(string message) => Log.LogMessage(MessageImportance.Normal, message);
-
-    /// <inheritdoc/>
-    protected override int ExecuteTool(string pathToTool, string responseFileCommands, string commandLineCommands)
-    {
-        var startInfo = new ProcessStartInfo
-        {
-            FileName = pathToTool,
-            Arguments = commandLineCommands,
-            RedirectStandardOutput = true,
-            UseShellExecute = false,
-            CreateNoWindow = true,
-            WorkingDirectory = GetWorkingDirectory()
-        };
-
-        using (var process = Process.Start(startInfo))
-        {
-            if (process == null)
-            {
-                Log.LogError("Failed to start the Slice compiler process.");
-                return -1;
-            }
-
-            string output = process.StandardOutput.ReadToEnd();
-            process.WaitForExit();
-
-            if (Verbose == true)
-            {
-                try
-                {
-                    var jsonDoc = System.Text.Json.JsonDocument.Parse(output);
-                    OutputHash = jsonDoc.RootElement.GetProperty("hash").GetString();
-                    UpdatedFiles = jsonDoc.RootElement.GetProperty("updated_files").GetBoolean();
-                }
-                catch (Exception)
-                {
-                    // Don't fail the build if we can't parse the output
-                }
-
-                return process.ExitCode;
-            }
-
-            return process.ExitCode;
-        }
-    }
 }