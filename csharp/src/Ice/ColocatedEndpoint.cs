// Copyright (c) ZeroC, Inc. All rights reserved.

using System;
using System.Text;
using System.Threading;
using System.Threading.Channels;
using System.Threading.Tasks;
using ColocatedChannelReader = System.Threading.Channels.ChannelReader<(long StreamId, object? Frame, bool Fin)>;
using ColocatedChannelWriter = System.Threading.Channels.ChannelWriter<(long StreamId, object? Frame, bool Fin)>;

namespace ZeroC.Ice
{
    /// <summary>The Endpoint class for the colocated transport.</summary>
    internal class ColocatedEndpoint : Endpoint
    {
        public override bool IsAlwaysSecure => true;

        protected internal override bool HasOptions => false;
        protected internal override ushort DefaultPort => 0;

        internal ObjectAdapter Adapter { get; }

        private readonly Channel<(long, ColocatedChannelWriter, ColocatedChannelReader)> _channel;

        public override IAcceptor Acceptor(ObjectAdapter adapter) =>
            new ColocatedAcceptor(this, adapter, _channel.Writer, _channel.Reader);

        public override bool IsLocal(Endpoint endpoint) =>
            endpoint is ColocatedEndpoint colocatedEndpoint && colocatedEndpoint.Adapter == Adapter;

        protected internal override void WriteOptions(OutputStream ostr) =>
            throw new NotSupportedException("colocated endpoint can't be marshaled");

        public override Connection CreateDatagramServerConnection(ObjectAdapter adapter) =>
            throw new InvalidOperationException();

        private long _nextId;

        protected internal override void AppendOptions(StringBuilder sb, char optionSeparator)
        {
        }

        protected internal async override Task<Connection> ConnectAsync(
            NonSecure preferNonSecure,
            object? label,
            CancellationToken cancel)
        {
            var readerOptions = new UnboundedChannelOptions
            {
<<<<<<< HEAD
                observer?.Attach();
                var readerOptions = new UnboundedChannelOptions
                {
                    SingleReader = true,
                    SingleWriter = false,
                    AllowSynchronousContinuations = false
                };
                var reader = Channel.CreateUnbounded<(long, object?, bool)>(readerOptions);

                var writerOptions = new UnboundedChannelOptions
                {
                    SingleReader = true,
                    SingleWriter = false,
                    AllowSynchronousContinuations = false
                };
                var writer = Channel.CreateUnbounded<(long, object?, bool)>(writerOptions);

                long id = Interlocked.Increment(ref _nextId);

                if (!_channel.Writer.TryWrite((id, writer.Writer, reader.Reader)))
                {
                    throw new ConnectionRefusedException();
                }

                var connection = new ColocatedConnection(
                    this,
                    new ColocatedSocket(this, id, reader.Writer, writer.Reader, false),
                    label,
                    adapter: null);
                await connection.InitializeAsync(cancel).ConfigureAwait(false);
                return connection;
            }
            catch (Exception ex)
=======
                SingleReader = true,
                SingleWriter = false,
                AllowSynchronousContinuations = false
            };
            var reader = Channel.CreateUnbounded<(long, object?, bool)>(readerOptions);

            var writerOptions = new UnboundedChannelOptions
>>>>>>> e97d3ec8
            {
                SingleReader = true,
                SingleWriter = false,
                AllowSynchronousContinuations = false
            };
            var writer = Channel.CreateUnbounded<(long, object?, bool)>(writerOptions);

            long id = Interlocked.Increment(ref _nextId);

            if (!_channel.Writer.TryWrite((id, writer.Writer, reader.Reader)))
            {
                throw new ConnectionRefusedException();
            }

            var connection = new ColocatedConnection(
                this,
                new ColocatedSocket(this, id, reader.Writer, writer.Reader, false),
                label,
                adapter: null);
            await connection.InitializeAsync(cancel).ConfigureAwait(false);
            return connection;
        }

        protected internal override Endpoint GetPublishedEndpoint(string serverName) =>
            throw new NotSupportedException("cannot create published endpoint for colocated endpoint");

        internal ColocatedEndpoint(ObjectAdapter adapter)
            : base(new EndpointData(Transport.Colocated, host: adapter.Name, port: 0, Array.Empty<string>()),
                   adapter.Communicator,
                   adapter.Protocol)
        {
            Adapter = adapter;
            // There's always a single reader (the acceptor) but there might be several writers calling Write
            // concurrently if there are connection establishment attempts from multiple threads.
            var options = new UnboundedChannelOptions
            {
                SingleReader = true,
                SingleWriter = false,
                AllowSynchronousContinuations = true
            };
            _channel = Channel.CreateUnbounded<(long, ColocatedChannelWriter, ColocatedChannelReader)>(options);
        }
    }
}<|MERGE_RESOLUTION|>--- conflicted
+++ resolved
@@ -47,41 +47,6 @@
         {
             var readerOptions = new UnboundedChannelOptions
             {
-<<<<<<< HEAD
-                observer?.Attach();
-                var readerOptions = new UnboundedChannelOptions
-                {
-                    SingleReader = true,
-                    SingleWriter = false,
-                    AllowSynchronousContinuations = false
-                };
-                var reader = Channel.CreateUnbounded<(long, object?, bool)>(readerOptions);
-
-                var writerOptions = new UnboundedChannelOptions
-                {
-                    SingleReader = true,
-                    SingleWriter = false,
-                    AllowSynchronousContinuations = false
-                };
-                var writer = Channel.CreateUnbounded<(long, object?, bool)>(writerOptions);
-
-                long id = Interlocked.Increment(ref _nextId);
-
-                if (!_channel.Writer.TryWrite((id, writer.Writer, reader.Reader)))
-                {
-                    throw new ConnectionRefusedException();
-                }
-
-                var connection = new ColocatedConnection(
-                    this,
-                    new ColocatedSocket(this, id, reader.Writer, writer.Reader, false),
-                    label,
-                    adapter: null);
-                await connection.InitializeAsync(cancel).ConfigureAwait(false);
-                return connection;
-            }
-            catch (Exception ex)
-=======
                 SingleReader = true,
                 SingleWriter = false,
                 AllowSynchronousContinuations = false
@@ -89,7 +54,6 @@
             var reader = Channel.CreateUnbounded<(long, object?, bool)>(readerOptions);
 
             var writerOptions = new UnboundedChannelOptions
->>>>>>> e97d3ec8
             {
                 SingleReader = true,
                 SingleWriter = false,
