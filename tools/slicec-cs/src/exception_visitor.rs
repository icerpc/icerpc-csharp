// Copyright (c) ZeroC, Inc. All rights reserved.

use crate::builders::{
    AttributeBuilder, CommentBuilder, ContainerBuilder, EncodingBlockBuilder, FunctionBuilder,
    FunctionType,
};
use crate::code_block::CodeBlock;
use crate::comments::doc_comment_message;
use crate::cs_util::*;
use crate::decoding::decode_data_members;
use crate::encoding::encode_data_members;
use crate::generated_code::GeneratedCode;
use crate::member_util::*;
use crate::slicec_ext::*;
use slice::code_gen_util::TypeContext;
use slice::grammar::{Encoding, Exception, Member, Type};
use slice::visitor::Visitor;

pub struct ExceptionVisitor<'a> {
    pub generated_code: &'a mut GeneratedCode,
}

impl<'a> Visitor for ExceptionVisitor<'_> {
    fn visit_exception_start(&mut self, exception_def: &Exception) {
        let exception_name = exception_def.escape_identifier();
        let has_base = exception_def.base.is_some();

        let namespace = &exception_def.namespace();

        let members = exception_def.members();

        let has_public_parameter_constructor = exception_def
            .all_members()
            .iter()
            .all(|m| m.is_default_initialized());
        let access = exception_def.access_modifier();

        let mut exception_class_builder =
            ContainerBuilder::new(&format!("{} partial class", access), &exception_name);

        exception_class_builder
            .add_comment("summary", &doc_comment_message(exception_def))
            .add_type_id_attribute(exception_def)
            .add_container_attributes(exception_def);

        if let Some(base) = exception_def.base_exception() {
            exception_class_builder.add_base(base.escape_scoped_identifier(namespace));
        } else {
            exception_class_builder.add_base("IceRpc.Slice.RemoteException".to_owned());
        }

        exception_class_builder.add_block(
            members
                .iter()
                .map(|m| data_member_declaration(m, FieldType::Exception))
                .collect::<Vec<_>>()
                .join("\n")
                .into(),
        );

        exception_class_builder.add_block(
            format!(
                "public static{}readonly string SliceTypeId = typeof({}).GetSliceTypeId()!;",
                if has_base { " new " } else { " " },
                exception_name
            )
            .into(),
        );

        exception_class_builder
            .add_block(one_shot_constructor(exception_def, false))
            .add_block(one_shot_constructor(exception_def, true));

        // public parameter-less constructor
        if has_public_parameter_constructor {
            exception_class_builder.add_block(
                FunctionBuilder::new(&access, "", &exception_name, FunctionType::BlockBody)
                    .add_parameter(
                        "IceRpc.RetryPolicy?",
                        "retryPolicy",
                        Some("null"),
                        Some("The retry policy for the exception"),
                    )
                    .add_base_parameter("retryPolicy")
                    .build(),
            );
        }

        exception_class_builder.add_block(
            FunctionBuilder::new(&access, "", &exception_name, FunctionType::BlockBody)
                .add_parameter("ref SliceDecoder", "decoder", None, None)
                .add_base_parameter("ref decoder")
                .set_body(
                    EncodingBlockBuilder::new(
                        "decoder.Encoding",
                        &exception_name,
                        exception_def.supported_encodings(),
                    )
                    .add_encoding_block(
                        Encoding::Slice11,
                        initialize_non_nullable_fields(&members, FieldType::Exception),
                    )
                    .add_encoding_block(
                        Encoding::Slice2,
                        decode_data_members(&members, namespace, FieldType::Exception),
                    )
                    .build(),
                )
                .add_never_editor_browsable_attribute()
                .build(),
        );

        // Remote exceptions are always "preserved".
        exception_class_builder.add_block(
            FunctionBuilder::new(
                "protected override",
                "void",
                "DecodeCore",
                FunctionType::BlockBody,
            )
            .add_parameter("ref SliceDecoder", "decoder", None, None)
            .set_body({
                let mut code = CodeBlock::new();
                code.writeln("decoder.StartSlice();");
                code.writeln(&decode_data_members(
                    &members,
                    namespace,
                    FieldType::Exception,
                ));
                code.writeln("decoder.EndSlice();");

                if has_base {
                    code.writeln("base.DecodeCore(ref decoder);");
                }
                code
            })
            .build(),
        );

        exception_class_builder.add_block(encode_method(exception_def));
        exception_class_builder.add_block(encode_trait_method(exception_def));
        if exception_def
            .supported_encodings()
            .supports(&Encoding::Slice11)
        {
            exception_class_builder.add_block(encode_core_method(exception_def));
        }

        self.generated_code
            .insert_scoped(exception_def, exception_class_builder.build().into());
    }
}

fn encode_method(exception_def: &Exception) -> CodeBlock {
    let members = &exception_def.members();
    let namespace = &exception_def.namespace();
    let has_base = exception_def.base.is_some();

    let body = CodeBlock::from(format!(
        r#"
if (encoder.Encoding == SliceEncoding.Slice1)
{{
    throw new InvalidOperationException("encoding an exception by its fields isn't supported with the 1.1 encoding");
}}

encoder.EncodeString(Message);
{encode_data_members}
encoder.EncodeVarInt(Slice2Definitions.TagEndMarker);
        "#,
        encode_data_members = &encode_data_members(members, namespace, FieldType::Exception),
    ));

    let qualifier = if has_base { "public new" } else { "public" };

    FunctionBuilder::new(qualifier, "void", "Encode", FunctionType::BlockBody)
        .add_comment("summary", "Encodes the fields of this exception.")
        .add_parameter("ref SliceEncoder", "encoder", None, Some("The encoder."))
        .set_body(body)
        .build()
}

fn encode_trait_method(exception_def: &Exception) -> CodeBlock {
    FunctionBuilder::new(
        "public override",
        "void",
        "EncodeTrait",
        FunctionType::BlockBody,
    )
    .add_comment(
        "summary",
        "Encodes this exception as a trait, by encoding its Slice type ID followed by its fields.",
    )
    .add_parameter("ref SliceEncoder", "encoder", None, Some("The encoder."))
    .set_body(
        EncodingBlockBuilder::new(
            "encoder.Encoding",
            &exception_def.escape_identifier(),
            exception_def.supported_encodings(),
        )
        .add_encoding_block(Encoding::Slice11, "this.EncodeCore(ref encoder);".into())
        .add_encoding_block(
            Encoding::Slice2,
            "\
encoder.EncodeString(SliceTypeId);
this.Encode(ref encoder);"
                .into(),
        )
        .build(),
    )
    .build()
}

fn encode_core_method(exception_def: &Exception) -> CodeBlock {
    let members = &exception_def.members();
    let namespace = &exception_def.namespace();
    let has_base = exception_def.base.is_some();

    let body = CodeBlock::from(format!(
        r#"
<<<<<<< HEAD
if (encoder.Encoding != SliceEncoding.Slice1)
{{
    throw new InvalidOperationException("encoding an exception in slices is only supported with the 1.1 encoding");
}}

=======
System.Diagnostics.Debug.Assert(encoder.Encoding == SliceEncoding.Slice11);
>>>>>>> af153470
encoder.StartSlice(SliceTypeId);
{encode_data_members}
encoder.EndSlice(lastSlice: {is_last_slice});
{encode_base}"#,
        encode_data_members = &encode_data_members(members, namespace, FieldType::Exception),
        is_last_slice = !has_base,
        encode_base = if has_base {
            "base.EncodeCore(ref encoder);"
        } else {
            ""
        },
    ));

    FunctionBuilder::new(
<<<<<<< HEAD
        "protected override",
=======
        if has_base {
            "protected override"
        } else {
            "virtual protected"
        },
>>>>>>> af153470
        "void",
        "EncodeCore",
        FunctionType::BlockBody,
    )
    .set_inherit_doc(true)
    .add_parameter("ref SliceEncoder", "encoder", None, None)
    .set_body(body)
    .build()
}

fn one_shot_constructor(
    exception_def: &Exception,
    add_message_and_exception_parameters: bool,
) -> CodeBlock {
    let access = exception_def.access_modifier();
    let exception_name = exception_def.escape_identifier();

    let namespace = &exception_def.namespace();

    let all_data_members = exception_def.all_members();

    if all_data_members.is_empty() && !add_message_and_exception_parameters {
        return CodeBlock::new();
    }

    let message_parameter_name = escape_parameter_name(&all_data_members, "message");
    let inner_exception_parameter_name = escape_parameter_name(&all_data_members, "innerException");
    let retry_policy_parameter_name = escape_parameter_name(&all_data_members, "retryPolicy");

    let base_parameters = if let Some(base) = exception_def.base_exception() {
        base.all_members()
            .iter()
            .map(|m| m.parameter_name())
            .collect::<Vec<_>>()
    } else {
        vec![]
    };

    let mut ctor_builder =
        FunctionBuilder::new(&access, "", &exception_name, FunctionType::BlockBody);

    ctor_builder.add_comment(
        "summary",
        &format!(
            r#"Constructs a new instance of <see cref="{}"/>."#,
            &exception_name
        ),
    );

    if add_message_and_exception_parameters {
        ctor_builder.add_parameter(
            "string?",
            &message_parameter_name,
            None,
            Some("Message that describes the exception."),
        );
        ctor_builder.add_base_parameter(&message_parameter_name);
    }

    for member in &all_data_members {
        ctor_builder.add_parameter(
            &member
                .data_type()
                .to_type_string(namespace, TypeContext::DataMember, false),
            member.parameter_name().as_str(),
            None,
            Some(&doc_comment_message(*member)),
        );
    }
    ctor_builder.add_base_parameters(&base_parameters);

    if add_message_and_exception_parameters {
        ctor_builder.add_parameter(
            "global::System.Exception?",
            &inner_exception_parameter_name,
            Some("null"),
            Some("The exception that is the cause of the current exception."),
        );
        ctor_builder.add_base_parameter(&inner_exception_parameter_name);
    }

    ctor_builder.add_parameter(
        "IceRpc.RetryPolicy?",
        &retry_policy_parameter_name,
        Some("null"),
        Some("The retry policy for the exception."),
    );
    ctor_builder.add_base_parameter(&retry_policy_parameter_name);

    // ctor impl
    let mut ctor_body = CodeBlock::new();
    for member in exception_def.members() {
        let member_name = member.field_name(FieldType::Exception);
        let parameter_name = member.parameter_name();

        writeln!(ctor_body, "this.{} = {};", member_name, parameter_name);
    }

    ctor_builder.set_body(ctor_body);

    ctor_builder.build()
}<|MERGE_RESOLUTION|>--- conflicted
+++ resolved
@@ -217,15 +217,7 @@
 
     let body = CodeBlock::from(format!(
         r#"
-<<<<<<< HEAD
-if (encoder.Encoding != SliceEncoding.Slice1)
-{{
-    throw new InvalidOperationException("encoding an exception in slices is only supported with the 1.1 encoding");
-}}
-
-=======
-System.Diagnostics.Debug.Assert(encoder.Encoding == SliceEncoding.Slice11);
->>>>>>> af153470
+System.Diagnostics.Debug.Assert(encoder.Encoding == SliceEncoding.Slice1);
 encoder.StartSlice(SliceTypeId);
 {encode_data_members}
 encoder.EndSlice(lastSlice: {is_last_slice});
@@ -240,15 +232,11 @@
     ));
 
     FunctionBuilder::new(
-<<<<<<< HEAD
-        "protected override",
-=======
         if has_base {
             "protected override"
         } else {
             "virtual protected"
         },
->>>>>>> af153470
         "void",
         "EncodeCore",
         FunctionType::BlockBody,
