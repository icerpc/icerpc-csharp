--- conflicted
+++ resolved
@@ -140,7 +140,6 @@
             await _acceptSemaphore.EnterAsync();
             try
             {
-<<<<<<< HEAD
                 MultiStreamSocket multiStreamSocket = await _acceptor.AcceptAsync();
                 Debug.Assert(multiStreamSocket.TransportName == TransportName);
                 await multiStreamSocket.AcceptAsync(ServerAuthenticationOptions, default);
@@ -149,26 +148,12 @@
                     // If the accepted connection is not secured, we need to read the first byte from the socket.
                     // See above for the reason.
                     if (multiStreamSocket is MultiStreamOverSingleStreamSocket socket)
-=======
-                Connection connection = await _acceptor.AcceptAsync();
-                Debug.Assert(connection.Endpoint.TransportName == TransportName);
-                await connection.MultiStreamSocket.AcceptAsync(ServerAuthenticationOptions, default);
-                if (ClientEndpoint.Protocol == Protocol.Ice2 && !connection.IsSecure)
-                {
-                    // If the accepted connection is not secured, we need to read the first byte from the socket.
-                    // See above for the reason.
-                    if (connection.MultiStreamSocket is MultiStreamOverSingleStreamSocket socket)
->>>>>>> 636f35a2
                     {
                         Memory<byte> buffer = new byte[1];
                         await socket.Underlying.ReceiveAsync(buffer, default);
                     }
                 }
-<<<<<<< HEAD
                 return multiStreamSocket;
-=======
-                return connection.MultiStreamSocket;
->>>>>>> 636f35a2
             }
             catch (Exception ex)
             {
@@ -201,11 +186,7 @@
                 // a single byte over the socket to figure out if the client establishes a secure/non-secure
                 // connection. If we were not providing this byte, the AcceptAsync from the peer would hang
                 // indefinitely.
-<<<<<<< HEAD
                 if (multiStreamSocket is MultiStreamOverSingleStreamSocket socket)
-=======
-                if (connection.MultiStreamSocket is MultiStreamOverSingleStreamSocket socket)
->>>>>>> 636f35a2
                 {
                     var buffer = new List<ArraySegment<byte>>() { new byte[1] { 0 } };
                     await socket.Underlying.SendAsync(buffer, default);
@@ -215,35 +196,14 @@
             if (multiStreamSocket.TransportName != TransportName)
             {
                 Debug.Assert(TransportName == "coloc");
-<<<<<<< HEAD
                 Debug.Assert(multiStreamSocket is ColocSocket);
             }
             return multiStreamSocket;
-=======
-                Debug.Assert(connection.MultiStreamSocket is ColocSocket);
-            }
-            var options = new ProxyOptions()
-            {
-                Invoker = Communicator,
-            };
-            return (connection.MultiStreamSocket, IServicePrx.Factory.Create("/dummy",
-                                                                             ClientEndpoint.Protocol,
-                                                                             ClientEndpoint.Protocol.GetEncoding(),
-                                                                             endpoint: null,
-                                                                             altEndpoints: ImmutableList<Endpoint>.Empty,
-                                                                             connection,
-                                                                             options));
->>>>>>> 636f35a2
         }
 
         protected IAcceptor CreateAcceptor() => ServerEndpoint.CreateAcceptor(Server);
 
-<<<<<<< HEAD
         protected MultiStreamSocket CreateServerSocket() =>
             ServerEndpoint.CreateServerSocket(Server.ConnectionOptions, Server.Logger);
-=======
-        protected MultiStreamSocket CreateDatagramServerSocket() =>
-            ServerEndpoint.CreateDatagramServerConnection(Server).MultiStreamSocket;
->>>>>>> 636f35a2
     }
 }