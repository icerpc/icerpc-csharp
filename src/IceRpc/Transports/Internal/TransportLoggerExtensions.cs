// Copyright (c) ZeroC, Inc. All rights reserved.

using Microsoft.Extensions.Logging;

namespace IceRpc.Transports.Internal;

/// <summary>This class contains ILogger extension methods for logging calls to the transport APIs.</summary>
internal static partial class TransportLoggerExtensions
{
    [LoggerMessage(
        EventId = (int)TransportEventId.ListenerAccept,
        EventName = nameof(TransportEventId.ListenerAccept),
        Level = LogLevel.Debug,
        Message = "{Kind} listener {ServerAddress} accepted a new connection")]
    internal static partial void LogListenerAccept(this ILogger logger, string kind, ServerAddress serverAddress);

    [LoggerMessage(
        EventId = (int)TransportEventId.ListenerAcceptException,
        EventName = nameof(TransportEventId.ListenerAcceptException),
        Level = LogLevel.Debug,
        Message = "{Kind} listener {ServerAddress} failed to accept a new connection")]
    internal static partial void LogListenerAcceptException(
        this ILogger logger,
        Exception exception,
        string kind,
        ServerAddress serverAddress);

    [LoggerMessage(
        EventId = (int)TransportEventId.ListenerDispose,
        EventName = nameof(TransportEventId.ListenerDispose),
        Level = LogLevel.Information,
        Message = "{Kind} listener {ServerAddress} shut down successfully")]
    internal static partial void LogListenerDispose(this ILogger logger, string kind, ServerAddress serverAddress);

    [LoggerMessage(
        EventId = (int)TransportEventId.ServerTransportListen,
        EventName = nameof(TransportEventId.ServerTransportListen),
        Level = LogLevel.Information,
        Message = "{Kind} server transport is listening for new connections on {ServerAddress}...")]
    internal static partial void LogServerTransportListen(this ILogger logger, string kind, ServerAddress serverAddress);

    [LoggerMessage(
        EventId = (int)TransportEventId.ServerTransportListenException,
        EventName = nameof(TransportEventId.ServerTransportListenException),
        Level = LogLevel.Information,
        Message = "{Kind} server transport cannot listen for new connections on {ServerAddress}")]
    internal static partial void LogServerTransportListenException(
        this ILogger logger,
        Exception exception,
        string kind,
<<<<<<< HEAD
        ServerAddress serverAddress);

    internal static IDisposable StartMultiplexedStreamScope(this ILogger logger, IMultiplexedStream stream) =>
        stream.IsStarted ? StartMultiplexedStreamScope(logger, stream.Id) :
            // Client stream is not started yet
            stream.IsBidirectional switch
            {
                false => _multiplexedStreamScope(logger, -1, "Client", "Unidirectional"),
                true => _multiplexedStreamScope(logger, -1, "Client", "Bidirectional")
            };

    internal static IDisposable StartMultiplexedStreamScope(this ILogger logger, long streamId) =>
        (streamId % 4) switch
        {
            0 => _multiplexedStreamScope(logger, streamId, "Client", "Bidirectional"),
            1 => _multiplexedStreamScope(logger, streamId, "Server", "Bidirectional"),
            2 => _multiplexedStreamScope(logger, streamId, "Client", "Unidirectional"),
            _ => _multiplexedStreamScope(logger, streamId, "Server", "Unidirectional")
        };
=======
        Endpoint endpoint);
>>>>>>> 5a0fbbdf
}<|MERGE_RESOLUTION|>--- conflicted
+++ resolved
@@ -48,27 +48,5 @@
         this ILogger logger,
         Exception exception,
         string kind,
-<<<<<<< HEAD
         ServerAddress serverAddress);
-
-    internal static IDisposable StartMultiplexedStreamScope(this ILogger logger, IMultiplexedStream stream) =>
-        stream.IsStarted ? StartMultiplexedStreamScope(logger, stream.Id) :
-            // Client stream is not started yet
-            stream.IsBidirectional switch
-            {
-                false => _multiplexedStreamScope(logger, -1, "Client", "Unidirectional"),
-                true => _multiplexedStreamScope(logger, -1, "Client", "Bidirectional")
-            };
-
-    internal static IDisposable StartMultiplexedStreamScope(this ILogger logger, long streamId) =>
-        (streamId % 4) switch
-        {
-            0 => _multiplexedStreamScope(logger, streamId, "Client", "Bidirectional"),
-            1 => _multiplexedStreamScope(logger, streamId, "Server", "Bidirectional"),
-            2 => _multiplexedStreamScope(logger, streamId, "Client", "Unidirectional"),
-            _ => _multiplexedStreamScope(logger, streamId, "Server", "Unidirectional")
-        };
-=======
-        Endpoint endpoint);
->>>>>>> 5a0fbbdf
 }