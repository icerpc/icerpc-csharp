--- conflicted
+++ resolved
@@ -90,14 +90,8 @@
         /// <summary>Gets or set an action that executes when the connection is closed.</summary>
         public Action<Connection, Exception>? OnClose { get; set; }
 
-<<<<<<< HEAD
-        /// <summary>Gets or sets the action to execute during connection establishment. This action (or linked actions)
-        /// can convert the fields received from the remote peer into features.</summary>
-        public Action<Dictionary<ConnectionFieldKey, ReadOnlySequence<byte>>, FeatureCollection>? OnConnect { get; set; }
-=======
         /// <summary>Gets or sets the action to execute during connection establishment.</summary>
         public OnConnectAction? OnConnect { get; set; }
->>>>>>> c5b0d988
 
         /// <summary>Gets or sets the <see cref="IServerTransport{ISimpleNetworkConnection}"/> used by the server
         /// to accept simple connections.</summary>
