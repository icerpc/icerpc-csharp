// Copyright (c) ZeroC, Inc. All rights reserved.

using IceRpc.Transports;
using NUnit.Framework;
using System;
using System.Collections.Generic;
using System.Linq;
using System.Threading;
using System.Threading.Tasks;

namespace IceRpc.Tests.Internal
{
    // Test the varions multi-stream connection implementations.
    [Timeout(30000)]
    [TestFixture(MultiStreamConnectionType.Slic)]
    [TestFixture(MultiStreamConnectionType.Coloc)]
    [TestFixture(MultiStreamConnectionType.Ice1)]
    public class MultiStreamConnectionTests : MultiStreamConnectionBaseTest
    {
        public MultiStreamConnectionTests(MultiStreamConnectionType type)
            : base(type)
        {
            ServerConnectionOptions.BidirectionalStreamMaxCount = 15;
            ServerConnectionOptions.UnidirectionalStreamMaxCount = 10;
            ServerConnectionOptions.IncomingFrameMaxSize = 512 * 1024;
        }

        [Test]
        public void MultiStreamConnection_Dispose()
        {
            ValueTask<RpcStream> acceptStreamTask = ServerConnection.AcceptStreamAsync(default);
            ClientConnection.Dispose();
            Assert.ThrowsAsync<ConnectionLostException>(async () => await acceptStreamTask);
        }

        [Test]
        public void MultiStreamConnection_Dispose_EmptyStreams()
        {
<<<<<<< HEAD
            OutgoingConnection.Dispose();
            IncomingConnection.Dispose();
=======
            ClientConnection.AbortStreams(RpcStreamError.ConnectionAborted);
            ServerConnection.AbortStreams(RpcStreamError.ConnectionAborted);
>>>>>>> c96d430a

            (long clientBidirectional, long clientUnidirectional) = ClientConnection.Shutdown();
            (long serverBidirectional, long serverUnidirectional) = ServerConnection.Shutdown();

            Assert.AreEqual(-1, clientBidirectional);
            Assert.AreEqual(3, clientUnidirectional); // server control stream ID = 3
            Assert.AreEqual(-1, serverBidirectional);
            Assert.AreEqual(2, serverUnidirectional); // client control stream ID = 2
        }

        [Test]
        public async Task MultiStreamConnection_Dispose_StreamAbortedAsync()
        {
            var clientStream = ClientConnection.CreateStream(true);
            await clientStream.SendRequestFrameAsync(DummyRequest);

<<<<<<< HEAD
            OutgoingConnection.Dispose();
            (long clientBidirectional, long clientUnidirectional) = OutgoingConnection.Shutdown();
=======
            ClientConnection.AbortStreams(RpcStreamError.ConnectionAborted);
            (long clientBidirectional, long clientUnidirectional) = ClientConnection.Shutdown();
>>>>>>> c96d430a

            RpcStreamAbortedException? ex;
            // Stream is aborted
            ex = Assert.ThrowsAsync<RpcStreamAbortedException>(
                async () => await clientStream.ReceiveResponseFrameAsync(default));
            Assert.That(ex!.ErrorCode, Is.EqualTo(RpcStreamError.ConnectionAborted));
<<<<<<< HEAD
=======
            clientStream.Release();
>>>>>>> c96d430a

            // Can't create new stream
            clientStream = ClientConnection.CreateStream(true);
            Assert.ThrowsAsync<ConnectionClosedException>(
                async () => await clientStream.SendRequestFrameAsync(DummyRequest));

            (long serverBidirectional, long serverUnidirectional) = ServerConnection.Shutdown();

            Assert.AreEqual(-1, clientBidirectional);
            Assert.AreEqual(3, clientUnidirectional); // server control stream ID = 3
            Assert.AreEqual(-1, serverBidirectional);
            Assert.AreEqual(2, serverUnidirectional); // client control stream ID = 2

            Assert.AreEqual(0, ClientConnection.OutgoingStreamCount);
            Assert.AreEqual(0, ServerConnection.IncomingStreamCount);
        }

        [Test]
        public async Task MultiStreamConnection_AbortOutgoingStreams_NoAbortStreamAsync()
        {
            var ex = new InvalidOperationException();

            var clientStream = ClientConnection.CreateStream(true);
            await clientStream.SendRequestFrameAsync(DummyRequest);

            var serverStream = await ServerConnection.AcceptStreamAsync(default);
            var incomingRequest = await serverStream.ReceiveRequestFrameAsync(default);

            await serverStream.SendResponseFrameAsync(GetResponseFrame(incomingRequest));

<<<<<<< HEAD
            OutgoingConnection.AbortOutgoingStreams(RpcStreamError.ConnectionShutdown, (clientStream.Id, 0));
=======
            ClientConnection.AbortOutgoingStreams(RpcStreamError.ConnectionShutdown, (clientStream.Id, 0));
>>>>>>> c96d430a

            // Stream is not aborted
            _ = ClientConnection.AcceptStreamAsync(default).AsTask();
            await clientStream.ReceiveResponseFrameAsync(default);

            (long serverBidirectional, long _) = ServerConnection.Shutdown();

            Assert.AreEqual(0, serverBidirectional);

            Assert.AreEqual(0, ClientConnection.OutgoingStreamCount);
            Assert.AreEqual(0, ServerConnection.IncomingStreamCount);
        }

        [Test]
        public async Task MultiStreamConnection_LargestStreamIdsAsync()
        {
            var ex = new InvalidOperationException();

            var clientStream = ClientConnection.CreateStream(true);
            await clientStream.SendRequestFrameAsync(DummyRequest);

            var serverStream = await ServerConnection.AcceptStreamAsync(default);
            var incomingRequest = await serverStream.ReceiveRequestFrameAsync(default);

            await serverStream.SendResponseFrameAsync(
                new OutgoingResponse(incomingRequest, new UnhandledException(ex)),
                default);

            _ = ClientConnection.AcceptStreamAsync(default).AsTask();
            await clientStream.ReceiveResponseFrameAsync(default);

<<<<<<< HEAD
            clientStream = OutgoingConnection.CreateStream(true);
=======
            clientStream.Release();
            serverStream.Release();

            clientStream = ClientConnection.CreateStream(true);
>>>>>>> c96d430a
            await clientStream.SendRequestFrameAsync(DummyRequest);

            serverStream = await ServerConnection.AcceptStreamAsync(default);
            await serverStream.ReceiveRequestFrameAsync();

            (long clientBidirectional, long _) = ClientConnection.Shutdown();
            (long serverBidirectional, long _) = ServerConnection.Shutdown();

            // Check that largest stream IDs are correct
            Assert.AreEqual(-1, clientBidirectional);
            Assert.AreEqual(4, serverBidirectional);

<<<<<<< HEAD
            // Terminate the streams
            await serverStream.SendResponseFrameAsync(
                new OutgoingResponse(incomingRequest, new UnhandledException(ex)),
                default);
            await clientStream.ReceiveResponseFrameAsync(default);

            Assert.AreEqual(0, OutgoingConnection.OutgoingStreamCount);
            Assert.AreEqual(0, IncomingConnection.IncomingStreamCount);
=======
            Assert.AreEqual(0, ClientConnection.OutgoingStreamCount);
            Assert.AreEqual(0, ServerConnection.IncomingStreamCount);
>>>>>>> c96d430a
        }

        [Test]
        public async Task MultiStreamConnection_AcceptStreamAsync()
        {
            RpcStream clientStream = ClientConnection.CreateStream(bidirectional: true);
            ValueTask<RpcStream> acceptTask = ServerConnection.AcceptStreamAsync(default);

            // The server-side won't accept the stream until the first frame is sent.
            await clientStream.SendRequestFrameAsync(DummyRequest);

            RpcStream serverStream = await acceptTask;

            Assert.IsTrue(serverStream.IsBidirectional);
            Assert.IsTrue(serverStream.IsStarted);
            Assert.IsFalse(serverStream.IsControl);
            Assert.AreEqual(serverStream.Id, clientStream.Id);
        }

        [Test]
        public void MultiStreamConnection_AcceptStream_Cancellation()
        {
            using var source = new CancellationTokenSource();
            ValueTask<RpcStream> acceptTask = ServerConnection.AcceptStreamAsync(source.Token);
            source.Cancel();
            Assert.ThrowsAsync<OperationCanceledException>(async () => await acceptTask);
        }

        [Test]
        public void MultiStreamConnection_AcceptStream_Failure()
        {
            ClientConnection.Dispose();
            Assert.CatchAsync<TransportException>(async () => await ServerConnection.AcceptStreamAsync(default));
        }

        [Test]
        public async Task MultiStreamConnection_CloseAsync_CancellationAsync()
        {
            using var source = new CancellationTokenSource();
            source.Cancel();
            try
            {
                // This will either complete successfully or with an OperationCanceledException depending on the
                // implementation (which might be a no-op).
                await ClientConnection.CloseAsync(0, source.Token);
            }
            catch (OperationCanceledException)
            {
            }
        }

        [TestCase(false)]
        [TestCase(true)]
        public async Task MultiStreamConnection_CreateStream(bool bidirectional)
        {
            RpcStream clientStream = ClientConnection.CreateStream(bidirectional);
            Assert.IsFalse(clientStream.IsStarted);
            Assert.Throws<InvalidOperationException>(() => _ = clientStream.Id); // stream is not started
            Assert.AreEqual(bidirectional, clientStream.IsBidirectional);
            Assert.IsFalse(clientStream.IsControl);

            await clientStream.SendRequestFrameAsync(DummyRequest);
            Assert.IsTrue(clientStream.IsStarted);
            Assert.GreaterOrEqual(clientStream.Id, 0);
        }

        [Test]
        public async Task MultiStreamConnection_StreamMaxCount_BidirectionalAsync()
        {
            var clientStreams = new List<RpcStream>();
            var serverStreams = new List<RpcStream>();
            IncomingRequest? incomingRequest = null;
            for (int i = 0; i < ServerConnectionOptions.BidirectionalStreamMaxCount; ++i)
            {
                var stream = ClientConnection.CreateStream(true);
                clientStreams.Add(stream);

                await stream.SendRequestFrameAsync(DummyRequest);

                serverStreams.Add(await ServerConnection.AcceptStreamAsync(default));
                var request = await serverStreams.Last().ReceiveRequestFrameAsync();
                incomingRequest ??= request;
            }

            // Ensure the client side accepts streams to receive responses.
            ValueTask<RpcStream> acceptClientStream = ClientConnection.AcceptStreamAsync(default);

            var clientStream = ClientConnection.CreateStream(true);
            ValueTask sendTask = clientStream.SendRequestFrameAsync(DummyRequest);
            ValueTask<RpcStream> acceptTask = ServerConnection.AcceptStreamAsync(default);

            await Task.Delay(200);

            // New stream can't be accepted since max stream count are already opened. For Ice1, the sending of the
            // request should succeed since the max count is only checked on the server side. For collocated and slic,
            // the stream isn't opened on the client side until we have confirmation from the server that we can open
            // a new stream, so the send shouldn't not complete.
            Assert.AreEqual(ConnectionType == MultiStreamConnectionType.Ice1, sendTask.IsCompleted);
            Assert.IsFalse(acceptTask.IsCompleted);

            // Close one stream by sending the response (which sends the stream EOS) after receiving it.
            await serverStreams.Last().SendResponseFrameAsync(GetResponseFrame(incomingRequest!));
            await clientStreams.Last().ReceiveResponseFrameAsync();
            Assert.IsFalse(acceptClientStream.IsCompleted);

            // Now it should be possible to accept the new stream on the server side.
            await sendTask;
            _ = await acceptTask;
        }

        [TestCase(false)]
        // [TestCase(true)]
        public async Task MultiStreamConnection_StreamMaxCount_StressTestAsync(bool bidirectional)
        {
            int maxCount = bidirectional ?
                ServerConnectionOptions.BidirectionalStreamMaxCount :
                ServerConnectionOptions.UnidirectionalStreamMaxCount;
            int streamCount = 0;

            // Ensure the client side accepts streams to receive responses.
            _ = ClientConnection.AcceptStreamAsync(default).AsTask();

            // Send many requests and receive the responses.
            for (int i = 0; i < 10 * maxCount; ++i)
            {
                _ = SendRequestAndReceiveResponseAsync(ClientConnection.CreateStream(bidirectional));
            }

            // Receive all the requests and send the responses.
            for (int i = 0; i < 10 * maxCount; ++i)
            {
                _ = ReceiveRequestAndSendResponseAsync(await ServerConnection.AcceptStreamAsync(default));
            }

            async Task SendRequestAndReceiveResponseAsync(RpcStream stream)
            {
                await stream.SendRequestFrameAsync(DummyRequest);

                if (ConnectionType != MultiStreamConnectionType.Ice1)
                {
                    // With non-Ice1 connections, the client-side keeps track of the stream max count and it
                    // ensures that it doesn't open more streams that the server permits.
                    Interlocked.Increment(ref streamCount);
                }

                Assert.LessOrEqual(Thread.VolatileRead(ref streamCount), maxCount);

                if (bidirectional)
                {
                    await stream.ReceiveResponseFrameAsync();
                }
            }

            async Task ReceiveRequestAndSendResponseAsync(RpcStream stream)
            {
                if (ConnectionType == MultiStreamConnectionType.Ice1)
                {
                    // Ice1 stream max count is enforced on the server-side only. The stream is accepted only
                    // the server-side stream count permits it.
                    Interlocked.Increment(ref streamCount);
                }

                // Make sure the connection didn't accept more streams than it is allowed to.
                Assert.LessOrEqual(Thread.VolatileRead(ref streamCount), maxCount);

                if (!bidirectional)
                {
                    // The stream is terminated as soon as the last frame of the request is received, so we have
                    // to decrement the count here before the request receive completes.
                    Interlocked.Decrement(ref streamCount);
                }

                var request = await stream.ReceiveRequestFrameAsync();

                if (bidirectional)
                {
                    Interlocked.Decrement(ref streamCount);
                }

                if (bidirectional)
                {
                    await stream.SendResponseFrameAsync(GetResponseFrame(request));
                }
            }
        }

        [Test]
        public async Task MultiStreamConnection_StreamMaxCount_UnidirectionalAsync()
        {
<<<<<<< HEAD
            var clientStreams = new List<Stream>();
            for (int i = 0; i < IncomingConnectionOptions.UnidirectionalStreamMaxCount; ++i)
=======
            var clientStreams = new List<RpcStream>();
            var serverStreams = new List<RpcStream>();
            for (int i = 0; i < ServerConnectionOptions.UnidirectionalStreamMaxCount; ++i)
>>>>>>> c96d430a
            {
                var stream = ClientConnection.CreateStream(false);
                clientStreams.Add(stream);
                await stream.SendRequestFrameAsync(DummyRequest);
<<<<<<< HEAD
            }

            // Ensure the client side accepts streams to receive acknowledgement of stream completion.
            ValueTask<Stream> acceptClientStream = OutgoingConnection.AcceptStreamAsync(default);
=======
                stream.Release();

                serverStreams.Add(await ServerConnection.AcceptStreamAsync(default));
                await serverStreams.Last().ReceiveRequestFrameAsync();
            }

            // Ensure the client side accepts streams to receive responses.
            ValueTask<RpcStream> acceptClientStream = ClientConnection.AcceptStreamAsync(default);
>>>>>>> c96d430a

            var clientStream = ClientConnection.CreateStream(false);
            ValueTask sendTask = clientStream.SendRequestFrameAsync(DummyRequest);
<<<<<<< HEAD

            // Accept a new unidirectional stream. This shouldn't allow the new stream send request to
            // complete since the request wasn't read yet on the stream.
            var serverStream = await IncomingConnection.AcceptStreamAsync(default);
=======
            ValueTask<RpcStream> acceptTask = ServerConnection.AcceptStreamAsync(default);
>>>>>>> c96d430a

            await Task.Delay(200);

            // New stream can't be accepted since max stream count are already opened. For Ice1, the sending of the
            // request should succeed since the max count is only checked on the server side. For collocated and slic,
            // the stream isn't opened on the client side until we have confirmation from the server that we can open
            // a new stream, so the send shouldn't not complete.
            Assert.AreEqual(ConnectionType == MultiStreamConnectionType.Ice1, sendTask.IsCompleted);

            // Close the server-side stream by receiving the request from the stream.
            await serverStream.ReceiveRequestFrameAsync();

            Assert.IsFalse(acceptClientStream.IsCompleted);

            // The send task of the new stream should now succeed.
            await sendTask;
        }

        [Test]
        public void MultiStreamConnection_PeerIncomingFrameMaxSize()
        {
            // PeerIncomingFrameMaxSize is set when control streams are initialized in Setup()
            if (ConnectionType == MultiStreamConnectionType.Ice1)
            {
                Assert.IsNull(ServerConnection.PeerIncomingFrameMaxSize);
                Assert.IsNull(ClientConnection.PeerIncomingFrameMaxSize);
            }
            else
            {
                Assert.AreEqual(ClientConnection.IncomingFrameMaxSize, ServerConnection.PeerIncomingFrameMaxSize!.Value);
                Assert.AreEqual(ServerConnection.IncomingFrameMaxSize, ClientConnection.PeerIncomingFrameMaxSize!.Value);
            }
        }

        [Test]
        public async Task MultiStreamConnection_PingAsync()
        {
            var semaphore = new SemaphoreSlim(0);
            ServerConnection.PingReceived = () => semaphore.Release();
            using var source = new CancellationTokenSource();

            // Start accept stream on the server side to receive transport frames.
            var acceptStreamTask = ServerConnection.AcceptStreamAsync(source.Token);

            await ClientConnection.PingAsync(default);
            await semaphore.WaitAsync();

            await ClientConnection.PingAsync(default);
            await ClientConnection.PingAsync(default);
            await ClientConnection.PingAsync(default);
            await semaphore.WaitAsync();
            await semaphore.WaitAsync();
            await semaphore.WaitAsync();

            // Cancel AcceptStreamAsync
            source.Cancel();
            Assert.CatchAsync<OperationCanceledException>(async () => await acceptStreamTask);
        }

        [Test]
        public void MultiStreamConnection_Ping_Cancellation()
        {
            using var source = new CancellationTokenSource();
            source.Cancel();
            Assert.ThrowsAsync<OperationCanceledException>(async () => await ClientConnection.PingAsync(source.Token));
        }

        [Test]
        public void MultiStreamConnection_Ping_Failure()
        {
            ClientConnection.Dispose();
            Assert.CatchAsync<TransportException>(async () => await ClientConnection.PingAsync(default));
        }

        [Test]
        public void MultiStreamConnection_Properties()
        {
            Test(ClientConnection);
            Test(ServerConnection);

            Assert.IsTrue(!ClientConnection.IsServer);
            Assert.IsTrue(ServerConnection.IsServer);

            static void Test(MultiStreamConnection connection)
            {
                Assert.NotNull(connection.LocalEndpoint != null);
                Assert.AreNotEqual(connection.IdleTimeout, TimeSpan.Zero);
                Assert.Greater(connection.IncomingFrameMaxSize, 0);
                if (connection.Protocol != Protocol.Ice1)
                {
                    Assert.Greater(connection.PeerIncomingFrameMaxSize, 0);
                }
                else
                {
                    Assert.IsNull(connection.PeerIncomingFrameMaxSize);
                }
                Assert.IsNotEmpty(connection.ToString());
                Assert.AreNotEqual(connection.LastActivity, TimeSpan.Zero);
                Assert.AreEqual(0, connection.LastResponseStreamId);
                Assert.AreEqual(0, connection.IncomingStreamCount);
                Assert.AreEqual(0, connection.OutgoingStreamCount);
            }

            Assert.AreEqual(512 * 1024, ServerConnection.IncomingFrameMaxSize);
            Assert.AreEqual(1024 * 1024, ClientConnection.IncomingFrameMaxSize);
        }

        [Test]
        public void MultiStreamConnection_SendRequest_Failure()
        {
            var stream = ClientConnection.CreateStream(false);
            ClientConnection.Dispose();
            Assert.CatchAsync<TransportException>(async () => await stream.SendRequestFrameAsync(DummyRequest));
        }

        [Test]
        public async Task MultiStreamConnection_SendResponse_FailureAsync()
        {
            var stream = ClientConnection.CreateStream(true);
            await stream.SendRequestFrameAsync(DummyRequest);

            var serverStream = await ServerConnection.AcceptStreamAsync(default);
            var request = await serverStream.ReceiveRequestFrameAsync();
            ServerConnection.Dispose();
            Assert.CatchAsync<RpcStreamAbortedException>(
                async () => await serverStream.SendResponseFrameAsync(GetResponseFrame(request)));
        }

        [Order(1)]
        public async Task MultiStreamConnection_StreamCountAsync()
        {
            Assert.AreEqual(0, ClientConnection.IncomingStreamCount);
            Assert.AreEqual(0, ClientConnection.OutgoingStreamCount);
            Assert.AreEqual(0, ServerConnection.IncomingStreamCount);
            Assert.AreEqual(0, ServerConnection.OutgoingStreamCount);

            var release1 = await TestAsync(ClientConnection, ServerConnection, 1);
            var release2 = await TestAsync(ServerConnection, ClientConnection, 1);

            var release3 = await TestAsync(ClientConnection, ServerConnection, 2);
            var release4 = await TestAsync(ServerConnection, ClientConnection, 2);

            release4();
            release3();

            release2();
            release1();

            async Task<Action> TestAsync(MultiStreamConnection connection, MultiStreamConnection peerConnection, int expectedCount)
            {
                var clientStream = connection.CreateStream(true);
                Assert.AreEqual(expectedCount - 1, connection.OutgoingStreamCount);
                ValueTask task = clientStream.SendRequestFrameAsync(DummyRequest);
                Assert.AreEqual(expectedCount, connection.OutgoingStreamCount);

                Assert.AreEqual(expectedCount - 1, peerConnection.IncomingStreamCount);
                var serverStream = await peerConnection.AcceptStreamAsync(default);
                Assert.AreEqual(expectedCount, peerConnection.IncomingStreamCount);

                await task;
                return () =>
                {
                    Assert.AreEqual(expectedCount - 1, connection.OutgoingStreamCount);
                    Assert.AreEqual(expectedCount - 1, peerConnection.IncomingStreamCount);
                };
            }
        }

        [SetUp]
        public Task SetUp() => SetUpConnectionsAsync();

        [TearDown]
        public void TearDown() => TearDownConnections();
    }
}<|MERGE_RESOLUTION|>--- conflicted
+++ resolved
@@ -36,13 +36,8 @@
         [Test]
         public void MultiStreamConnection_Dispose_EmptyStreams()
         {
-<<<<<<< HEAD
-            OutgoingConnection.Dispose();
-            IncomingConnection.Dispose();
-=======
-            ClientConnection.AbortStreams(RpcStreamError.ConnectionAborted);
-            ServerConnection.AbortStreams(RpcStreamError.ConnectionAborted);
->>>>>>> c96d430a
+            ClientConnection.Dispose();
+            ServerConnection.Dispose();
 
             (long clientBidirectional, long clientUnidirectional) = ClientConnection.Shutdown();
             (long serverBidirectional, long serverUnidirectional) = ServerConnection.Shutdown();
@@ -59,23 +54,14 @@
             var clientStream = ClientConnection.CreateStream(true);
             await clientStream.SendRequestFrameAsync(DummyRequest);
 
-<<<<<<< HEAD
-            OutgoingConnection.Dispose();
-            (long clientBidirectional, long clientUnidirectional) = OutgoingConnection.Shutdown();
-=======
-            ClientConnection.AbortStreams(RpcStreamError.ConnectionAborted);
+            ClientConnection.Dispose();
             (long clientBidirectional, long clientUnidirectional) = ClientConnection.Shutdown();
->>>>>>> c96d430a
 
             RpcStreamAbortedException? ex;
             // Stream is aborted
             ex = Assert.ThrowsAsync<RpcStreamAbortedException>(
                 async () => await clientStream.ReceiveResponseFrameAsync(default));
             Assert.That(ex!.ErrorCode, Is.EqualTo(RpcStreamError.ConnectionAborted));
-<<<<<<< HEAD
-=======
-            clientStream.Release();
->>>>>>> c96d430a
 
             // Can't create new stream
             clientStream = ClientConnection.CreateStream(true);
@@ -106,11 +92,7 @@
 
             await serverStream.SendResponseFrameAsync(GetResponseFrame(incomingRequest));
 
-<<<<<<< HEAD
-            OutgoingConnection.AbortOutgoingStreams(RpcStreamError.ConnectionShutdown, (clientStream.Id, 0));
-=======
             ClientConnection.AbortOutgoingStreams(RpcStreamError.ConnectionShutdown, (clientStream.Id, 0));
->>>>>>> c96d430a
 
             // Stream is not aborted
             _ = ClientConnection.AcceptStreamAsync(default).AsTask();
@@ -142,14 +124,7 @@
             _ = ClientConnection.AcceptStreamAsync(default).AsTask();
             await clientStream.ReceiveResponseFrameAsync(default);
 
-<<<<<<< HEAD
-            clientStream = OutgoingConnection.CreateStream(true);
-=======
-            clientStream.Release();
-            serverStream.Release();
-
             clientStream = ClientConnection.CreateStream(true);
->>>>>>> c96d430a
             await clientStream.SendRequestFrameAsync(DummyRequest);
 
             serverStream = await ServerConnection.AcceptStreamAsync(default);
@@ -162,19 +137,14 @@
             Assert.AreEqual(-1, clientBidirectional);
             Assert.AreEqual(4, serverBidirectional);
 
-<<<<<<< HEAD
             // Terminate the streams
             await serverStream.SendResponseFrameAsync(
                 new OutgoingResponse(incomingRequest, new UnhandledException(ex)),
                 default);
             await clientStream.ReceiveResponseFrameAsync(default);
 
-            Assert.AreEqual(0, OutgoingConnection.OutgoingStreamCount);
-            Assert.AreEqual(0, IncomingConnection.IncomingStreamCount);
-=======
             Assert.AreEqual(0, ClientConnection.OutgoingStreamCount);
             Assert.AreEqual(0, ServerConnection.IncomingStreamCount);
->>>>>>> c96d430a
         }
 
         [Test]
@@ -364,44 +334,23 @@
         [Test]
         public async Task MultiStreamConnection_StreamMaxCount_UnidirectionalAsync()
         {
-<<<<<<< HEAD
             var clientStreams = new List<Stream>();
-            for (int i = 0; i < IncomingConnectionOptions.UnidirectionalStreamMaxCount; ++i)
-=======
-            var clientStreams = new List<RpcStream>();
-            var serverStreams = new List<RpcStream>();
             for (int i = 0; i < ServerConnectionOptions.UnidirectionalStreamMaxCount; ++i)
->>>>>>> c96d430a
             {
                 var stream = ClientConnection.CreateStream(false);
                 clientStreams.Add(stream);
                 await stream.SendRequestFrameAsync(DummyRequest);
-<<<<<<< HEAD
             }
 
             // Ensure the client side accepts streams to receive acknowledgement of stream completion.
-            ValueTask<Stream> acceptClientStream = OutgoingConnection.AcceptStreamAsync(default);
-=======
-                stream.Release();
-
-                serverStreams.Add(await ServerConnection.AcceptStreamAsync(default));
-                await serverStreams.Last().ReceiveRequestFrameAsync();
-            }
-
-            // Ensure the client side accepts streams to receive responses.
-            ValueTask<RpcStream> acceptClientStream = ClientConnection.AcceptStreamAsync(default);
->>>>>>> c96d430a
+            ValueTask<Stream> acceptClientStream = ClientConnection.AcceptStreamAsync(default);
 
             var clientStream = ClientConnection.CreateStream(false);
             ValueTask sendTask = clientStream.SendRequestFrameAsync(DummyRequest);
-<<<<<<< HEAD
 
             // Accept a new unidirectional stream. This shouldn't allow the new stream send request to
             // complete since the request wasn't read yet on the stream.
-            var serverStream = await IncomingConnection.AcceptStreamAsync(default);
-=======
-            ValueTask<RpcStream> acceptTask = ServerConnection.AcceptStreamAsync(default);
->>>>>>> c96d430a
+            var serverStream = await ServerConnection.AcceptStreamAsync(default);
 
             await Task.Delay(200);
 
