--- conflicted
+++ resolved
@@ -369,20 +369,12 @@
             IncomingResponse response;
             if (ReceivedEndOfStream)
             {
-<<<<<<< HEAD
-                response = new IncomingResponse(_socket.Protocol, data, _socket.IncomingFrameMaxSize, null);
-=======
                 response = new IncomingResponse(_socket.Protocol, data, null);
->>>>>>> ef3cd41f
             }
             else
             {
                 EnableReceiveFlowControl();
-<<<<<<< HEAD
-                response = new IncomingResponse(_socket.Protocol, data, _socket.IncomingFrameMaxSize, this);
-=======
                 response = new IncomingResponse(_socket.Protocol, data, this);
->>>>>>> ef3cd41f
             }
 
             return response;
