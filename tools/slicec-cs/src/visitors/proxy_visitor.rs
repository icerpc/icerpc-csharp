// Copyright (c) ZeroC, Inc.

use crate::builders::{
    AttributeBuilder, Builder, CommentBuilder, ContainerBuilder, FunctionBuilder, FunctionCallBuilder, FunctionType,
};
use crate::decoding::*;
use crate::encoding::*;
use crate::generated_code::GeneratedCode;
use crate::member_util::*;
use crate::slicec_ext::*;
use slice::code_block::CodeBlock;

use slice::grammar::*;
use slice::utils::code_gen_util::*;
use slice::visitor::Visitor;

pub struct ProxyVisitor<'a> {
    pub generated_code: &'a mut GeneratedCode,
}

impl Visitor for ProxyVisitor<'_> {
    fn visit_interface_start(&mut self, interface_def: &Interface) {
        let namespace = interface_def.namespace();
        let interface = interface_def.interface_name(); // IFoo
        let slice_interface = interface_def.module_scoped_identifier();
        let proxy_impl: String = interface_def.proxy_name(); // FooProxy
        let access = interface_def.access_modifier();
        let all_bases: Vec<&Interface> = interface_def.all_base_interfaces();
        let bases: Vec<&Interface> = interface_def.base_interfaces();

        let proxy_impl_bases: Vec<String> = vec![interface.clone(), "IProxy".to_owned()];

        let all_base_impl: Vec<String> = all_bases.iter().map(|b| b.scoped_proxy_name(&namespace)).collect();

        // proxy bases
        let interface_bases: Vec<String> = bases.into_iter().map(|b| b.scoped_interface_name(&namespace)).collect();

        let remarks = format!(
            r#"
The Slice compiler generated this client-side interface from Slice interface {slice_interface}.
It's implemented by <see cref="{proxy_impl}" />."#
        );

        let mut code = CodeBlock::default();
        code.add_block(
            &ContainerBuilder::new(&format!("{access} partial interface"), &interface)
                .add_comments(interface_def.formatted_doc_comment_with_remarks(remarks))
                .add_type_id_attribute(interface_def)
                .add_container_attributes(interface_def)
                .add_bases(&interface_bases)
                .add_block(proxy_interface_operations(interface_def))
                .build(),
        );

        let mut proxy_impl_builder =
            ContainerBuilder::new(&format!("{access} readonly partial record struct"), &proxy_impl);

        proxy_impl_builder
            .add_bases(&proxy_impl_bases)
            .add_comment(
                "summary",
                format!(
                    r#"
Implements <see cref="{interface}" /> by making invocations on a remote IceRPC service.
This remote service must implement Slice interface {slice_interface}."#
                ),
            )
            .add_type_id_attribute(interface_def)
            .add_container_attributes(interface_def)
            .add_block(request_class(interface_def))
            .add_block(response_class(interface_def))
            .add_block(
                format!(
                    r#"
/// <summary>Gets the default service address for services that implement Slice interface {slice_interface}.
/// Its protocol is <see cref="IceRpc.Protocol.IceRpc" /> and its path is computed from the name of the Slice interface.
/// </summary>
public static IceRpc.ServiceAddress DefaultServiceAddress {{ get; }} =
    new(IceRpc.Protocol.IceRpc) {{ Path = typeof({proxy_impl}).GetDefaultPath() }};

/// <inheritdoc/>
public SliceEncodeOptions? EncodeOptions {{ get; init; }} = null;

/// <inheritdoc/>
public IceRpc.IInvoker? Invoker {{ get; init; }} = null;

/// <inheritdoc/>
public IceRpc.ServiceAddress ServiceAddress {{ get; init; }} = DefaultServiceAddress;"#
                )
                .into(),
            );

        if interface_def.supported_encodings().supports(&Encoding::Slice1) {
            proxy_impl_builder.add_block(
                format!(
                    "\
private static readonly IActivator _defaultActivator =
    SliceDecoder.GetActivator(typeof({proxy_impl}).Assembly);"
                )
                .into(),
            );
        }

        for base_impl in all_base_impl {
            proxy_impl_builder.add_block(
                format!(
                    r#"
/// <summary>Provides an implicit conversion to <see cref="{base_impl}" />.</summary>
public static implicit operator {base_impl}({proxy_impl} proxy) =>
    new() {{ EncodeOptions = proxy.EncodeOptions, Invoker = proxy.Invoker, ServiceAddress = proxy.ServiceAddress }};"#
                )
                .into(),
            );
        }

        proxy_impl_builder.add_block(proxy_impl_static_methods(interface_def));

        for operation in interface_def.all_inherited_operations() {
            proxy_impl_builder.add_block(proxy_base_operation_impl(operation));
        }

        for operation in interface_def.operations() {
            proxy_impl_builder.add_block(proxy_operation_impl(operation));
        }

        code.add_block(&proxy_impl_builder.build());

        self.generated_code.insert_scoped(interface_def, code)
    }
}

fn proxy_impl_static_methods(interface_def: &Interface) -> CodeBlock {
    format!(
        r#"/// <summary>Creates a relative proxy from a path.</summary>
/// <param name="path">The path.</param>
/// <returns>The new relative proxy.</returns>
public static {proxy_impl} FromPath(string path) => new() {{ ServiceAddress = new() {{ Path = path }} }};

/// <summary>Constructs a proxy from an invoker, a service address and encode options.</summary>
/// <param name="invoker">The invocation pipeline of the proxy.</param>
/// <param name="serviceAddress">The service address. <see langword="null" /> is equivalent to <see cref="DefaultServiceAddress" />.</param>
/// <param name="encodeOptions">The encode options, used to customize the encoding of request payloads.</param>
public {proxy_impl}(
    IceRpc.IInvoker invoker,
    IceRpc.ServiceAddress? serviceAddress = null,
    SliceEncodeOptions? encodeOptions = null)
{{
    Invoker = invoker;
    ServiceAddress = serviceAddress ?? DefaultServiceAddress;
    EncodeOptions = encodeOptions;
}}

/// <summary>Constructs a proxy from an invoker, a service address URI and encode options.</summary>
/// <param name="invoker">The invocation pipeline of the proxy.</param>
/// <param name="serviceAddressUri">A URI that represents a service address.</param>
/// <param name="encodeOptions">The encode options, used to customize the encoding of request payloads.</param>
public {proxy_impl}(IceRpc.IInvoker invoker, System.Uri serviceAddressUri, SliceEncodeOptions? encodeOptions = null)
    : this(invoker, new IceRpc.ServiceAddress(serviceAddressUri), encodeOptions)
{{
}}

/// <summary>Constructs a proxy with the default service address and a <see langword="null" /> invoker.</summary>
public {proxy_impl}()
{{
}}"#,
        proxy_impl = interface_def.proxy_name(),
    )
    .into()
}

/// The actual implementation of the proxy operation.
fn proxy_operation_impl(operation: &Operation) -> CodeBlock {
    let namespace = &operation.namespace();
    let operation_name = operation.escape_identifier();
    let async_operation_name = operation.escape_identifier_with_suffix("Async");
    let return_task = operation.return_task(false);

    let parameters = operation.non_streamed_parameters();

    let features_parameter = escape_parameter_name(&operation.parameters(), "features");
    let cancellation_token_parameter = escape_parameter_name(&operation.parameters(), "cancellationToken");

    let void_return = operation.return_type.is_empty();

    let encoding = operation.encoding.to_cs_encoding();

    let body_type = if operation.compress_arguments() {
        FunctionType::BlockBody
    } else {
        FunctionType::ExpressionBody
    };

    let mut builder = FunctionBuilder::new("public", &return_task, &async_operation_name, body_type);
    builder.set_inherit_doc(true);
    builder.add_operation_parameters(operation, TypeContext::Encode);

    let mut body = CodeBlock::default();

    if operation.compress_arguments() {
        body.writeln(&format!(
            "\
if ({features_parameter}?.Get<IceRpc.Features.ICompressFeature>() is null)
{{
    {features_parameter} ??= new IceRpc.Features.FeatureCollection();
    {features_parameter} = IceRpc.Features.FeatureCollectionExtensions.With(
        {features_parameter},
        IceRpc.Features.CompressFeature.Compress);
}}
"
        ));
    }

    let mut invocation_builder = FunctionCallBuilder::new("this.InvokeAsync");
    invocation_builder.use_semi_colon(false);
    invocation_builder.arguments_on_newline(true);

    // The operation to call
    invocation_builder.add_argument(format!(r#""{}""#, operation.cs_identifier(None)));

    // The payload argument
    if operation.parameters.is_empty() {
        invocation_builder.add_argument("payload: null");
    } else if parameters.is_empty() {
        invocation_builder.add_argument(format!("{encoding}.CreateSizeZeroPayload()"));
    } else {
        invocation_builder.add_argument(format!(
            "Request.{operation_name}({}, encodeOptions: EncodeOptions)",
            parameters
                .iter()
                .map(|p| p.parameter_name())
                .collect::<Vec<_>>()
                .join(", "),
        ));
    }

    // Stream parameter (if any)
    if let Some(stream_parameter) = operation.streamed_parameter() {
        let stream_parameter_name = stream_parameter.parameter_name();
        let stream_type = stream_parameter.data_type();

        match stream_type.concrete_type() {
            Types::Primitive(Primitive::UInt8) if !stream_type.is_optional => {
                invocation_builder.add_argument(stream_parameter_name);
            }
            _ => {
                invocation_builder.add_argument(
                    FunctionCallBuilder::new(&format!(
                        "{stream_parameter_name}.ToPipeReader<{}>",
                        stream_type.cs_type_string(namespace, TypeContext::Encode, false),
                    ))
                    .use_semi_colon(false)
                    .add_argument(
                        encode_stream_parameter(stream_type, TypeContext::Encode, namespace, operation.encoding)
                            .indent(),
                    )
                    .add_argument(stream_type.fixed_wire_size().is_none())
                    .add_argument(encoding)
                    .add_argument("this.EncodeOptions")
                    .build(),
                );
            }
        }
    } else {
        invocation_builder.add_argument("payloadContinuation: null");
    }

    invocation_builder.add_argument(format!("Response.{async_operation_name}"));

    invocation_builder.add_argument(features_parameter);

    invocation_builder.add_argument_if(operation.is_idempotent, "idempotent: true");

    invocation_builder.add_argument_if(void_return && operation.is_oneway(), "oneway: true");

    invocation_builder.add_argument(format!("cancellationToken: {cancellation_token_parameter}"));

    let invocation = invocation_builder.build();

    match body_type {
        FunctionType::ExpressionBody => body.writeln(&invocation),
        FunctionType::BlockBody => writeln!(body, "return {invocation};"),
        _ => panic!("unexpected function type"),
    }

    builder.set_body(body);

    builder.build()
}

fn proxy_base_operation_impl(operation: &Operation) -> CodeBlock {
    let async_name = operation.escape_identifier_with_suffix("Async");
    let return_task = operation.return_task(false);
    let mut operation_params = operation
        .parameters()
        .iter()
        .map(|p| p.parameter_name())
        .collect::<Vec<_>>();

    operation_params.push(escape_parameter_name(&operation.parameters(), "features"));
    operation_params.push(escape_parameter_name(&operation.parameters(), "cancellationToken"));

    let mut builder = FunctionBuilder::new("public", &return_task, &async_name, FunctionType::ExpressionBody);
    builder.set_inherit_doc(true);
    builder.add_operation_parameters(operation, TypeContext::Encode);

    builder.set_body(
        format!(
            "(({base_proxy_impl})this).{async_name}({operation_params})",
            base_proxy_impl = operation.parent().unwrap().proxy_name(),
            operation_params = operation_params.join(", "),
        )
        .into(),
    );

    builder.build()
}

fn proxy_interface_operations(interface_def: &Interface) -> CodeBlock {
    let mut code = CodeBlock::default();
    let operations = interface_def.operations();

    for operation in operations {
        code.add_block(
            &FunctionBuilder::new(
                "",
                &operation.return_task(false),
                &operation.escape_identifier_with_suffix("Async"),
                FunctionType::Declaration,
            )
            .add_container_attributes(operation)
            .add_comments(operation.formatted_doc_comment())
            .add_operation_parameters(operation, TypeContext::Encode)
            .build(),
        );
    }

    code
}

fn request_class(interface_def: &Interface) -> CodeBlock {
    let namespace = &interface_def.namespace();
    let operations = interface_def
        .operations()
        .iter()
        .filter(|o| o.has_non_streamed_parameters())
        .cloned()
        .collect::<Vec<_>>();

    if operations.is_empty() {
        return "".into();
    }

    let mut class_builder = ContainerBuilder::new("public static class", "Request");

    class_builder.add_comment(
        "summary",
        "Provides static methods that encode operation arguments into request payloads.",
    );

    for operation in operations {
        let params: Vec<&Parameter> = operation.non_streamed_parameters();

        assert!(!params.is_empty());

        let mut builder = FunctionBuilder::new(
            "public static",
            "global::System.IO.Pipelines.PipeReader",
            &operation.escape_identifier(),
            FunctionType::BlockBody,
        );

        builder.add_comment(
            "summary",
            format!(
                "Encodes the argument{s} of operation <c>{slice_operation}</c> into a request payload.",
                s = if params.len() == 1 { "" } else { "s" },
                slice_operation = operation.identifier(),
            ),
        );

        for param in &params {
            builder.add_parameter(
                &param.cs_type_string(namespace, TypeContext::Encode, false),
                &param.parameter_name(),
                None,
                param.formatted_parameter_doc_comment(),
            );
        }

        builder.add_parameter(
            "SliceEncodeOptions?",
            "encodeOptions",
            Some("null"),
            Some("The Slice encode options.".to_owned()),
        );

        builder.add_comment(
            "returns",
            format!(
                "The payload encoded with <see cref=\"{}\" />.",
                operation.encoding.to_cs_encoding(),
            ),
        );

        builder.set_body(encode_operation(operation, false, "return"));

        class_builder.add_block(builder.build());
    }

    class_builder.build()
}

fn response_class(interface_def: &Interface) -> CodeBlock {
    let namespace = &interface_def.namespace();
    let operations = interface_def.operations();

    if operations.is_empty() {
        return "".into();
    }

    let mut class_builder = ContainerBuilder::new("public static class", "Response");

    class_builder.add_comment(
        "summary",
        format!(
<<<<<<< HEAD
            r#"Holds a <see cref="ResponseDecodeFunc{{T}}" /> for each remote operation defined in <see cref="{}" />."#,
            interface_def.interface_name(),
=======
            r#"Provides a <see cref="IceRpc.Slice.ResponseDecodeFunc{{T}}" /> for each operation defined in Slice interface {}."#,
            interface_def.module_scoped_identifier(),
>>>>>>> 497853d5
        ),
    );

    for operation in operations {
        let members = operation.return_members();

        let function_type = if operation.streamed_return_member().is_some() {
            FunctionType::BlockBody
        } else {
            FunctionType::ExpressionBody
        };

        let return_type = if members.is_empty() {
            "global::System.Threading.Tasks.ValueTask".to_owned()
        } else {
            format!(
                "global::System.Threading.Tasks.ValueTask<{}>",
                members.to_tuple_type(namespace, TypeContext::Decode, false),
            )
        };

        let mut builder = FunctionBuilder::new(
            if function_type == FunctionType::ExpressionBody {
                "public static"
            } else {
                "public static async"
            },
            &return_type,
            &operation.escape_identifier_with_suffix("Async"),
            function_type,
        );

        let comment_content = format!(
            r#"Decodes an incoming response for operation <c>{}</c>."#,
            operation.identifier(),
        );

        builder.add_comment("summary", comment_content);
        builder.add_parameter("IceRpc.IncomingResponse", "response", None, None);
        builder.add_parameter("IceRpc.OutgoingRequest", "request", None, None);
        builder.add_parameter("GenericProxy", "sender", None, None);
        builder.add_parameter(
            "global::System.Threading.CancellationToken",
            "cancellationToken",
            None,
            None,
        );

        builder.set_body(response_operation_body(operation));

        class_builder.add_block(builder.build());
    }
    class_builder.build()
}

fn response_operation_body(operation: &Operation) -> CodeBlock {
    let mut code = CodeBlock::default();
    let namespace = &operation.namespace();
    let non_streamed_members = operation.non_streamed_return_members();
    let return_void = operation.return_members().is_empty();

    if let Some(stream_member) = operation.streamed_return_member() {
        // async method with await
        if non_streamed_members.is_empty() {
            writeln!(
                code,
                "\
await response.DecodeVoidReturnValueAsync(
    request,
    {encoding},
    sender,
    decodeException: {exception_decode_func},
    defaultActivator: null,
    cancellationToken).ConfigureAwait(false);
",
                encoding = operation.encoding.to_cs_encoding(),
                exception_decode_func = exception_decode_func(operation),
            );
        } else {
            writeln!(
                code,
                "\
var {return_value} = await response.DecodeReturnValueAsync(
    request,
    {encoding},
    sender,
    {return_value_decode_func},
    decodeException: {exception_decode_func},
    defaultActivator: null,
    cancellationToken).ConfigureAwait(false);
",
                return_value = non_streamed_members.to_argument_tuple("sliceP_"),
                encoding = operation.encoding.to_cs_encoding(),
                return_value_decode_func = return_value_decode_func(operation).indent(),
                exception_decode_func = exception_decode_func(operation),
            );
        }

        let stream_type = stream_member.data_type();
        match stream_type.concrete_type() {
            Types::Primitive(Primitive::UInt8) if !stream_type.is_optional => {
                writeln!(
                    code,
                    "var {} = response.DetachPayload();",
                    stream_member.parameter_name_with_prefix("sliceP_"),
                )
            }
            _ => writeln!(
                code,
                "\
var payloadContinuation = response.DetachPayload();
var {stream_parameter_name} = {decode_operation_stream}
",
                stream_parameter_name = stream_member.parameter_name_with_prefix("sliceP_"),
                decode_operation_stream = decode_operation_stream(stream_member, namespace, operation.encoding, false),
            ),
        }

        writeln!(
            code,
            "return {};",
            operation.return_members().to_argument_tuple("sliceP_"),
        );
    } else if return_void {
        writeln!(
            code,
            "\
response.DecodeVoidReturnValueAsync(
    request,
    {encoding},
    sender,
    decodeException: {exception_decode_func},
    defaultActivator: {default_activator},
    cancellationToken)
",
            encoding = operation.encoding.to_cs_encoding(),
            exception_decode_func = exception_decode_func(operation),
            default_activator = default_activator(operation.encoding),
        );
    } else {
        writeln!(
            code,
            "\
response.DecodeReturnValueAsync(
    request,
    {encoding},
    sender,
    {return_value_decode_func},
    decodeException: {exception_decode_func},
    defaultActivator: {default_activator},
    cancellationToken)
",
            encoding = operation.encoding.to_cs_encoding(),
            return_value_decode_func = return_value_decode_func(operation).indent(),
            exception_decode_func = exception_decode_func(operation),
            default_activator = default_activator(operation.encoding),
        );
    }
    code
}

fn exception_decode_func(operation: &Operation) -> String {
    match &operation.throws {
        Throws::Specific(exception) if operation.encoding != Encoding::Slice1 => {
            format!(
                "(ref SliceDecoder decoder, string? message) => new {}(ref decoder, message)",
                exception.escape_scoped_identifier(&operation.namespace()),
            )
        }
        _ => "null".to_owned(),
    }
}

fn return_value_decode_func(operation: &Operation) -> CodeBlock {
    let namespace = &operation.namespace();
    // vec of members
    let members = operation.non_streamed_return_members();
    assert!(!members.is_empty());

    if members.len() == 1
        && get_bit_sequence_size(operation.encoding, &members) == 0
        && members.first().unwrap().tag.is_none()
    {
        decode_func(members.first().unwrap().data_type(), namespace, operation.encoding)
    } else {
        format!(
            "\
(ref SliceDecoder decoder) =>
{{
    {decode}
}}",
            decode = decode_operation(operation, false).indent(),
        )
        .into()
    }
}<|MERGE_RESOLUTION|>--- conflicted
+++ resolved
@@ -423,13 +423,8 @@
     class_builder.add_comment(
         "summary",
         format!(
-<<<<<<< HEAD
-            r#"Holds a <see cref="ResponseDecodeFunc{{T}}" /> for each remote operation defined in <see cref="{}" />."#,
-            interface_def.interface_name(),
-=======
-            r#"Provides a <see cref="IceRpc.Slice.ResponseDecodeFunc{{T}}" /> for each operation defined in Slice interface {}."#,
+            r#"Provides a <see cref="ResponseDecodeFunc{{T}}" /> for each operation defined in Slice interface {}."#,
             interface_def.module_scoped_identifier(),
->>>>>>> 497853d5
         ),
     );
 
