--- conflicted
+++ resolved
@@ -294,11 +294,7 @@
         }
 
         // Cancel dispatches and invocations.
-<<<<<<< HEAD
         CancelDispatchesAndInvocations();
-=======
-        CancelDispatchesAndInvocations(exception);
->>>>>>> 12c2f25b
 
         // Dispose the transport connection. This will abort the transport connection if it wasn't shutdown first.
         await _transportConnection.DisposeAsync().ConfigureAwait(false);
