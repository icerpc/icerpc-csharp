--- conflicted
+++ resolved
@@ -43,13 +43,7 @@
                 }
             }
         }
-<<<<<<< HEAD
-        internal int ClassGraphMaxDepth { get; }
-
-=======
-        internal CompressionLevel CompressionLevel { get; }
-        internal int CompressionMinSize { get; }
->>>>>>> f6da0c4b
+
         /// <summary>Gets the maximum number of invocation attempts made to send a request including the original
         /// invocation. It must be a number greater than 0.</summary>
         internal int InvocationMaxAttempts { get; }
@@ -223,15 +217,6 @@
             RetryBufferMaxSize = this.GetPropertyAsByteSize("Ice.RetryBufferMaxSize") ?? 1024 * 1024 * 100;
             RetryRequestMaxSize = this.GetPropertyAsByteSize("Ice.RetryRequestMaxSize") ?? 1024 * 1024;
 
-<<<<<<< HEAD
-            int classGraphMaxDepth = this.GetPropertyAsInt("Ice.ClassGraphMaxDepth") ?? 100;
-            ClassGraphMaxDepth = classGraphMaxDepth < 1 ? int.MaxValue : classGraphMaxDepth;
-=======
-            CompressionLevel =
-                this.GetPropertyAsEnum<CompressionLevel>("Ice.CompressionLevel") ?? CompressionLevel.Fastest;
-            CompressionMinSize = this.GetPropertyAsByteSize("Ice.CompressionMinSize") ?? 100;
->>>>>>> f6da0c4b
-
             ToStringMode = this.GetPropertyAsEnum<ToStringMode>("Ice.ToStringMode") ?? default;
 
             // Show process id if requested (but only once).
