// Copyright (c) ZeroC, Inc. All rights reserved.

using IceRpc.Slice;
using IceRpc.Slice.Internal;
using IceRpc.Transports;
using IceRpc.Transports.Internal;
using System.Buffers;
using System.Collections.Immutable;
using System.Diagnostics;
using System.IO.Pipelines;

namespace IceRpc.Internal;

internal sealed class IceProtocolConnection : ProtocolConnection
{
    public override ServerAddress ServerAddress => _duplexConnection.ServerAddress;

    private static readonly IDictionary<RequestFieldKey, ReadOnlySequence<byte>> _idempotentFields =
        new Dictionary<RequestFieldKey, ReadOnlySequence<byte>>
        {
            [RequestFieldKey.Idempotent] = default
        }.ToImmutableDictionary();

    private readonly TaskCompletionSource _closeTcs = new(TaskCreationOptions.RunContinuationsAsynchronously);
    private IConnectionContext? _connectionContext; // non-null once the connection is established
    private readonly IDispatcher _dispatcher;
    private int _dispatchCount;
    private readonly TaskCompletionSource _dispatchesAndInvocationsCompleted =
        new(TaskCreationOptions.RunContinuationsAsynchronously);

    private readonly CancellationTokenSource _dispatchesAndInvocationsCts = new();
    private readonly SemaphoreSlim? _dispatchSemaphore;
    private readonly IDuplexConnection _duplexConnection;
    private readonly DuplexConnectionReader _duplexConnectionReader;
    private readonly DuplexConnectionWriter _duplexConnectionWriter;
    private readonly Action<Exception> _faultedTaskAction;
    private readonly TimeSpan _idleTimeout;
    private int _invocationCount;
    private readonly int _maxFrameSize;
    private readonly MemoryPool<byte> _memoryPool;
    private readonly int _minSegmentSize;
    private readonly object _mutex = new();
    private int _nextRequestId;
    private readonly IcePayloadPipeWriter _payloadWriter;
    private Task _pingTask = Task.CompletedTask;
    private Task? _readFramesTask;
    // Only set for server connections.
    private readonly TransportConnectionInformation? _transportConnectionInformation;
    private readonly Dictionary<int, TaskCompletionSource<PipeReader>> _twowayInvocations = new();
    private readonly AsyncSemaphore _writeSemaphore = new(1, 1);

    internal IceProtocolConnection(
        IDuplexConnection duplexConnection,
        TransportConnectionInformation? transportConnectionInformation,
        ConnectionOptions options)
        : base(isServer: transportConnectionInformation is not null, options)
    {
        // With ice, we always listen for incoming frames (responses) so we need a dispatcher for incoming requests even
        // if we don't expect any. This dispatcher throws an ice ObjectNotExistException back to the client, which makes
        // more sense than throwing an UnknownException.
        _dispatcher = options.Dispatcher ?? ServiceNotFoundDispatcher.Instance;
        _faultedTaskAction = options.FaultedTaskAction;
        _maxFrameSize = options.MaxIceFrameSize;
        _transportConnectionInformation = transportConnectionInformation;

        if (options.MaxDispatches > 0)
        {
            _dispatchSemaphore = new SemaphoreSlim(
                initialCount: options.MaxDispatches,
                maxCount: options.MaxDispatches);
        }

        _idleTimeout = options.IdleTimeout;
        _memoryPool = options.Pool;
        _minSegmentSize = options.MinSegmentSize;

        _duplexConnection = duplexConnection;
        _duplexConnectionWriter = new DuplexConnectionWriter(
            duplexConnection,
            _memoryPool,
            _minSegmentSize,
            keepAliveAction: () =>
            {
                lock (_mutex)
                {
                    if (_pingTask.IsCompletedSuccessfully)
                    {
                        _pingTask = PingAsync(CancellationToken.None);
                    }
                }
            });
        _duplexConnectionReader = new DuplexConnectionReader(
            duplexConnection,
            _memoryPool,
            _minSegmentSize,
            connectionLostAction: exception => Close("The connection was lost.", exception));

        _payloadWriter = new IcePayloadPipeWriter(_duplexConnectionWriter);

        async Task PingAsync(CancellationToken cancellationToken)
        {
            Debug.Assert(_duplexConnectionWriter is not null);

            // Make sure we execute the function without holding the connection mutex lock.
            await Task.Yield();

            try
            {
                await _writeSemaphore.EnterAsync(cancellationToken).ConfigureAwait(false);
                try
                {
                    EncodeValidateConnectionFrame(_duplexConnectionWriter);
                    await _duplexConnectionWriter.FlushAsync(cancellationToken).ConfigureAwait(false);
                }
                catch
                {
                    // Ignore, the read frames task will fail if the connection fails.
                }
                finally
                {
                    _writeSemaphore.Release();
                }
            }
            catch (IceRpcException exception)
            {
                Close("The connection was lost.", exception);
            }
            catch (Exception exception)
            {
                Debug.Assert(false, $"The ping task completed due to an unhandled exception: {exception}");
                throw;
            }

            static void EncodeValidateConnectionFrame(DuplexConnectionWriter writer)
            {
                var encoder = new SliceEncoder(writer, SliceEncoding.Slice1);
                IceDefinitions.ValidateConnectionFrame.Encode(ref encoder);
            }
        }
    }

    private protected override void CancelDispatchesAndInvocations()
    {
        Debug.Assert(ConnectionClosedException is not null);

        if (!_dispatchesAndInvocationsCts.IsCancellationRequested)
        {
            // Cancel dispatches and invocations for a speedy shutdown.
            _dispatchesAndInvocationsCts.Cancel();

            lock (_mutex)
            {
                if (_invocationCount == 0 && _dispatchCount == 0)
                {
                    _dispatchesAndInvocationsCompleted.TrySetResult();
                }
            }
        }
    }

    private protected override bool CheckIfIdle()
    {
        // CheckForIdle only checks if the connection is idle. It's the caller that takes action.
        lock (_mutex)
        {
            return _invocationCount == 0 && _dispatchCount == 0;
        }
    }

    private protected override async Task<TransportConnectionInformation> ConnectAsyncCore(
        CancellationToken cancellationToken)
    {
        // If the transport connection information is null, we need to connect the transport connection. It's null for
        // client connections. The transport connection of a server connection is established by Server.
        TransportConnectionInformation transportConnectionInformation =
            _transportConnectionInformation ??
            await _duplexConnection.ConnectAsync(cancellationToken).ConfigureAwait(false);

        // This needs to be set before starting the read frames task below.
        _connectionContext = new ConnectionContext(this, transportConnectionInformation);

        // Enable the idle timeout checks after the transport connection establishment. The sending of keep alive
        // messages requires the connection to be established.
        _duplexConnectionReader.EnableAliveCheck(_idleTimeout);
        _duplexConnectionWriter.EnableKeepAlive(_idleTimeout / 2);

        if (IsServer)
        {
            EncodeValidateConnectionFrame(_duplexConnectionWriter);
            await _duplexConnectionWriter.FlushAsync(cancellationToken).ConfigureAwait(false);
        }
        else
        {
            ReadOnlySequence<byte> buffer = await _duplexConnectionReader.ReadAtLeastAsync(
                IceDefinitions.PrologueSize,
                cancellationToken).ConfigureAwait(false);

            (IcePrologue validateConnectionFrame, long consumed) = DecodeValidateConnectionFrame(buffer);
            _duplexConnectionReader.AdvanceTo(buffer.GetPosition(consumed), buffer.End);

            IceDefinitions.CheckPrologue(validateConnectionFrame);
            if (validateConnectionFrame.FrameSize != IceDefinitions.PrologueSize)
            {
                throw new InvalidDataException(
<<<<<<< HEAD
                    $"Received Ice frame with only '{validateConnectionFrame.FrameSize}' bytes.");
=======
                    $"Received ice frame with only '{validateConnectionFrame.FrameSize}' bytes.");
>>>>>>> ea6dcce7
            }
            if (validateConnectionFrame.FrameType != IceFrameType.ValidateConnection)
            {
                throw new InvalidDataException(
                    $"Expected '{nameof(IceFrameType.ValidateConnection)}' frame but received frame type '{validateConnectionFrame.FrameType}'.");
            }
        }

        _readFramesTask = Task.Run(
            async () =>
            {
                try
                {
                    // Read frames until the CloseConnection frame is received.
                    await ReadFramesAsync(CancellationToken.None).ConfigureAwait(false);

                    // The peer expects the connection to be closed once the CloseConnection frame is received.
                    Close("The connection was closed by the peer.");
                }
                catch (InvalidDataException exception)
                {
                    Close("Invalid data was received from the peer.", exception);
                }
                catch (NotSupportedException exception)
                {
                    Close("Frame with unsupported feature was received from the peer.", exception);
                }
                catch (IceRpcException exception)
                {
                    Close("The connection was lost.", exception);
                }
                catch (ObjectDisposedException exception)
                {
                    Close("The connection was disposed.", exception);
                }
                catch (Exception exception)
                {
                    Debug.Assert(false, $"The read frames task completed due to an unhandled exception: {exception}");
                }
            },
            CancellationToken.None);

        return transportConnectionInformation;

        static void EncodeValidateConnectionFrame(DuplexConnectionWriter writer)
        {
            var encoder = new SliceEncoder(writer, SliceEncoding.Slice1);
            IceDefinitions.ValidateConnectionFrame.Encode(ref encoder);
        }

        static (IcePrologue, long) DecodeValidateConnectionFrame(ReadOnlySequence<byte> buffer)
        {
            var decoder = new SliceDecoder(buffer, SliceEncoding.Slice1);
            return (new IcePrologue(ref decoder), decoder.Consumed);
        }
    }

    private protected override async ValueTask DisposeAsyncCore()
    {
        Close();

        // Wait for the read frames and ping tasks to complete.
        await Task.WhenAll(_readFramesTask ?? Task.CompletedTask, _pingTask).ConfigureAwait(false);

        if (_readFramesTask is not null)
        {
            // Wait for dispatches and invocations to complete if the connection is connected.
            await _dispatchesAndInvocationsCompleted.Task.ConfigureAwait(false);
        }

        // It's safe to dispose of the reader/writer since no more threads are sending/receiving data.
        _duplexConnectionReader.Dispose();
        _duplexConnectionWriter.Dispose();

        _dispatchesAndInvocationsCts.Dispose();
        _dispatchSemaphore?.Dispose();
    }

    private protected override async Task<IncomingResponse> InvokeAsyncCore(
        OutgoingRequest request,
        CancellationToken cancellationToken)
    {
        CancellationTokenSource cts;

        lock (_mutex)
        {
            // Nothing prevents InvokeAsync to be called on a connection which is no longer accepting invocations. We
            // check for this condition here and throw ConnectionClosedException.
            if (ConnectionClosedException is not null)
            {
                throw ConnectionClosedException;
            }

            if (_invocationCount == 0 && _dispatchCount == 0)
            {
                DisableIdleCheck();
            }
            ++_invocationCount;

            // _dispatchesAndInvocationsCts token can throw ObjectDisposedException so only create the
            // linked source if the connection is not disposed.
            cts = CancellationTokenSource.CreateLinkedTokenSource(
                _dispatchesAndInvocationsCts.Token,
                cancellationToken);
        }

        PipeReader? frameReader = null;
        int requestId = 0;
        try
        {
            // Read the full payload. This can take some time so this needs to be done before acquiring the write
            // semaphore.
            ReadOnlySequence<byte> payload = await ReadFullPayloadAsync(
                request.Payload,
                cts.Token).ConfigureAwait(false);
            int payloadSize = checked((int)payload.Length);

            // Wait for writing of other frames to complete. The semaphore is used as an asynchronous queue to
            // serialize the writing of frames.
            await _writeSemaphore.EnterAsync(cts.Token).ConfigureAwait(false);
            PipeWriter payloadWriter = _payloadWriter;
            TaskCompletionSource<PipeReader>? responseCompletionSource = null;

            try
            {
                // Assign the request ID for twoway invocations and keep track of the invocation for receiving the
                // response. The request ID is only assigned once the write semaphore is acquired. We don't want a
                // canceled request to allocate a request ID that won't be used.
                lock (_mutex)
                {
                    if (ConnectionClosedException is not null)
                    {
                        throw ConnectionClosedException;
                    }

                    if (!request.IsOneway)
                    {
                        requestId = ++_nextRequestId;
                        responseCompletionSource = new(TaskCreationOptions.RunContinuationsAsynchronously);
                        _twowayInvocations[requestId] = responseCompletionSource;
                    }
                }

                EncodeRequestHeader(_duplexConnectionWriter, request, requestId, payloadSize);

                payloadWriter = request.GetPayloadWriter(payloadWriter);

                FlushResult flushResult = await payloadWriter.WriteAsync(
                    payload,
                    endStream: false,
                    CancellationToken.None).ConfigureAwait(false);

                // If a payload writer decorator returns a canceled or completed flush result, we have to throw
                // NotSupportedException. We can't interrupt the writing of a payload since it would lead to a bogus
                // payload to be sent over the connection.
                if (flushResult.IsCanceled || flushResult.IsCompleted)
                {
                    throw new NotSupportedException(
                        "Payload writer cancellation or completion is not supported with the ice protocol.");
                }

                request.Payload.Complete();
            }
            finally
            {
                payloadWriter.Complete();
                _writeSemaphore.Release();
            }

            if (request.IsOneway)
            {
                // We're done, there's no response for oneway requests.
                return new IncomingResponse(request, _connectionContext!);
            }

            // Wait to receive the response.

            Debug.Assert(responseCompletionSource is not null);
            try
            {
                frameReader = await responseCompletionSource.Task.WaitAsync(cts.Token).ConfigureAwait(false);
            }
            catch (OperationCanceledException) when (responseCompletionSource.Task.IsCompleted)
            {
                // The WaitAsync might be canceled shortly after the response is received and before the task completion
                // source continuation is run.
                frameReader = await responseCompletionSource.Task.ConfigureAwait(false);
            }

            if (!frameReader.TryRead(out ReadResult readResult))
            {
<<<<<<< HEAD
                throw new InvalidDataException($"Received empty response frame for request #{requestId}.");
=======
                throw new InvalidDataException($"Received empty response frame for request with id '{requestId}'.");
>>>>>>> ea6dcce7
            }

            Debug.Assert(readResult.IsCompleted);

            (StatusCode statusCode, string? errorMessage, SequencePosition consumed) =
                DecodeResponseHeader(readResult.Buffer, requestId);

            frameReader.AdvanceTo(consumed);

            var response = new IncomingResponse(
                request,
                _connectionContext!,
                statusCode,
                errorMessage)
            {
                Payload = frameReader
            };

            frameReader = null; // response now owns frameReader
            return response;
        }
        catch (OperationCanceledException)
        {
            cancellationToken.ThrowIfCancellationRequested();

            // Speedy-shutdown canceled the invocation.
            Debug.Assert(_dispatchesAndInvocationsCts.IsCancellationRequested);
            throw new IceRpcException(IceRpcError.OperationAborted);
        }
        finally
        {
            lock (_mutex)
            {
                // If registered, unregister the twoway invocation.
                if (requestId != 0)
                {
                    _twowayInvocations.Remove(requestId);
                }

                --_invocationCount;
                if (_invocationCount == 0 && _dispatchCount == 0)
                {
                    if (ConnectionClosedException is null)
                    {
                        EnableIdleCheck();
                    }
                    else
                    {
                        _dispatchesAndInvocationsCompleted.TrySetResult();
                    }
                }
            }

            frameReader?.Complete();
            cts.Dispose();
        }

        static (StatusCode StatusCode, string? ErrorMessage, SequencePosition Consumed) DecodeResponseHeader(
            ReadOnlySequence<byte> buffer,
            int requestId)
        {
            ReplyStatus replyStatus = ((int)buffer.FirstSpan[0]).AsReplyStatus();

            if (replyStatus <= ReplyStatus.UserException)
            {
                const int headerSize = 7; // reply status byte + encapsulation header

                // read and check encapsulation header (6 bytes long)

                if (buffer.Length < headerSize)
                {
<<<<<<< HEAD
                    throw new InvalidDataException($"Received invalid frame header for request #{requestId}.");
=======
                    throw new InvalidDataException($"Received invalid frame header for request with id '{requestId}'.");
>>>>>>> ea6dcce7
                }

                EncapsulationHeader encapsulationHeader = SliceEncoding.Slice1.DecodeBuffer(
                    buffer.Slice(1, 6),
                    (ref SliceDecoder decoder) => new EncapsulationHeader(ref decoder));

                // Sanity check
                int payloadSize = encapsulationHeader.EncapsulationSize - 6;
                if (payloadSize != buffer.Length - headerSize)
                {
                    throw new InvalidDataException(
                        $"Response payload size/frame size mismatch: payload size is {payloadSize} bytes but frame has {buffer.Length - headerSize} bytes left.");
                }

                SequencePosition consumed = buffer.GetPosition(headerSize);

                return replyStatus == ReplyStatus.Ok ? (StatusCode.Success, null, consumed) :
                    // Set the error message to the empty string. We will convert this empty string to null when we
                    // decode the exception.
                    (StatusCode.ApplicationError, "", consumed);
            }
            else
            {
                // An ice system exception.

                StatusCode statusCode = replyStatus switch
                {
                    ReplyStatus.ObjectNotExistException => StatusCode.ServiceNotFound,
                    ReplyStatus.FacetNotExistException => StatusCode.ServiceNotFound,
                    ReplyStatus.OperationNotExistException => StatusCode.OperationNotFound,
                    _ => StatusCode.UnhandledException
                };

                var decoder = new SliceDecoder(buffer.Slice(1), SliceEncoding.Slice1);

                string message;
                switch (replyStatus)
                {
                    case ReplyStatus.FacetNotExistException:
                    case ReplyStatus.ObjectNotExistException:
                    case ReplyStatus.OperationNotExistException:

                        var requestFailed = new RequestFailedExceptionData(ref decoder);

                        string target = requestFailed.Fragment.Length > 0 ?
                            $"{requestFailed.Path}#{requestFailed.Fragment}" : requestFailed.Path;

                        message = $"The dispatch failed with status code {statusCode} while dispatching '{requestFailed.Operation}' on '{target}'.";
                        break;
                    default:
                        message = decoder.DecodeString();
                        break;
                }

                decoder.CheckEndOfBuffer(skipTaggedParams: false);
                return (statusCode, message, buffer.End);
            }
        }

        static void EncodeRequestHeader(
            DuplexConnectionWriter output,
            OutgoingRequest request,
            int requestId,
            int payloadSize)
        {
            var encoder = new SliceEncoder(output, SliceEncoding.Slice1);

            // Write the request header.
            encoder.WriteByteSpan(IceDefinitions.FramePrologue);
            encoder.EncodeIceFrameType(IceFrameType.Request);
            encoder.EncodeUInt8(0); // compression status

            Span<byte> sizePlaceholder = encoder.GetPlaceholderSpan(4);

            encoder.EncodeInt32(requestId);

            byte encodingMajor = 1;
            byte encodingMinor = 1;

            // Request header.
            var requestHeader = new IceRequestHeader(
                request.ServiceAddress.Path,
                request.ServiceAddress.Fragment,
                request.Operation,
                request.Fields.ContainsKey(RequestFieldKey.Idempotent) ?
                    OperationMode.Idempotent : OperationMode.Normal);
            requestHeader.Encode(ref encoder);
            if (request.Fields.TryGetValue(RequestFieldKey.Context, out OutgoingFieldValue requestField))
            {
                requestField.Encode(ref encoder);
            }
            else
            {
                encoder.EncodeSize(0);
            }

            // We ignore all other fields. They can't be sent over ice.

            new EncapsulationHeader(
                encapsulationSize: payloadSize + 6,
                encodingMajor,
                encodingMinor).Encode(ref encoder);

            int frameSize = checked(encoder.EncodedByteCount + payloadSize);
            SliceEncoder.EncodeInt32(frameSize, sizePlaceholder);
        }
    }

    private protected override async Task ShutdownAsyncCore(CancellationToken cancellationToken)
    {
        lock (_mutex)
        {
            Debug.Assert(ConnectionClosedException is not null);
            if (_invocationCount == 0 && _dispatchCount == 0)
            {
                _dispatchesAndInvocationsCompleted.TrySetResult();
            }
        }

        // Wait for dispatches and invocations to complete.
        await _dispatchesAndInvocationsCompleted.Task.WaitAsync(cancellationToken).ConfigureAwait(false);

        // Encode and write the CloseConnection frame once all the dispatches are done.
        try
        {
            await _writeSemaphore.EnterAsync(cancellationToken).ConfigureAwait(false);
            try
            {
                EncodeCloseConnectionFrame(_duplexConnectionWriter);
                await _duplexConnectionWriter.FlushAsync(cancellationToken).ConfigureAwait(false);
            }
            finally
            {
                _writeSemaphore.Release();
            }
        }
        catch (IceRpcException exception) when (exception.IceRpcError == IceRpcError.OperationAborted)
        {
            // The transport connection is disposed if the peer also sent a CloseConnection frame.
            Debug.Assert(ConnectionClosedException.IceRpcError == IceRpcError.ConnectionClosed);
        }

        // When the peer receives the CloseConnection frame, the peer closes the connection. We wait for the connection
        // closure here. We can't just return and close the underlying transport since this could abort the receive of
        // the responses and close connection frame by the peer.
        await _closeTcs.Task.WaitAsync(cancellationToken).ConfigureAwait(false);

        static void EncodeCloseConnectionFrame(DuplexConnectionWriter writer)
        {
            var encoder = new SliceEncoder(writer, SliceEncoding.Slice1);
            IceDefinitions.CloseConnectionFrame.Encode(ref encoder);
        }
    }

    /// <summary>Creates a pipe reader to simplify the reading of a request or response frame. The frame is read
    /// fully and buffered into an internal pipe.</summary>
    private static async ValueTask<PipeReader> CreateFrameReaderAsync(
        int size,
        DuplexConnectionReader transportConnectionReader,
        MemoryPool<byte> pool,
        int minimumSegmentSize,
        CancellationToken cancellationToken)
    {
        var pipe = new Pipe(new PipeOptions(
            pool: pool,
            minimumSegmentSize: minimumSegmentSize,
            pauseWriterThreshold: 0,
            writerScheduler: PipeScheduler.Inline));

        try
        {
            await transportConnectionReader.FillBufferWriterAsync(
                pipe.Writer,
                size,
                cancellationToken).ConfigureAwait(false);
        }
        catch
        {
            pipe.Reader.Complete();
            throw;
        }
        finally
        {
            pipe.Writer.Complete();
        }

        return pipe.Reader;
    }

    /// <summary>Reads the full Ice payload from the given pipe reader.</summary>
    private static async ValueTask<ReadOnlySequence<byte>> ReadFullPayloadAsync(
        PipeReader payload,
        CancellationToken cancellationToken)
    {
        // We use ReadAtLeastAsync instead of ReadAsync to bypass the PauseWriterThreshold when the payload is
        // backed by a Pipe.
        ReadResult readResult = await payload.ReadAtLeastAsync(int.MaxValue, cancellationToken).ConfigureAwait(false);

        if (readResult.IsCanceled)
        {
            throw new InvalidOperationException("Unexpected call to CancelPendingRead on ice payload.");
        }

        return readResult.IsCompleted ? readResult.Buffer :
            throw new ArgumentException("The payload size is greater than int.MaxValue.", nameof(payload));
    }

    /// <summary>Closes the protocol connection. It closes the transport connection and cancels pending dispatches and
    /// invocations.</summary>
    private void Close(string? message = null, Exception? innerException = null)
    {
        // ConnectionClosedException might already be set if the connection is being shutdown or disposed. In this
        // case the connection shutdown or disposal is responsible for calling the connection closed callback.
        if (ConnectionClosedException is null)
        {
            ConnectionClosedException = new IceRpcException(IceRpcError.ConnectionClosed, message, innerException);
            ConnectionClosed(innerException is null ? null : ConnectionClosedException);
        }

        // Dispose the transport connection. This will trigger the failure of pending tasks waiting on the transport.
        _duplexConnection.Dispose();

        // Cancel dispatches and invocations, there's no point in letting them continue once the connection is closed.
        CancelDispatchesAndInvocations();

        // Make sure to unblock ShutdownAsync if it's waiting for the connection closure.
        _closeTcs.TrySetResult();
    }

    /// <summary>Read incoming frames and returns on graceful connection shutdown.</summary>
    /// <param name="cancellationToken">A cancellation token that receives the cancellation requests.</param>
    private async ValueTask ReadFramesAsync(CancellationToken cancellationToken)
    {
        while (true)
        {
            ReadOnlySequence<byte> buffer = await _duplexConnectionReader.ReadAtLeastAsync(
                IceDefinitions.PrologueSize,
                cancellationToken).ConfigureAwait(false);

            // First decode and check the prologue.

            ReadOnlySequence<byte> prologueBuffer = buffer.Slice(0, IceDefinitions.PrologueSize);

            IcePrologue prologue = SliceEncoding.Slice1.DecodeBuffer(
                prologueBuffer,
                (ref SliceDecoder decoder) => new IcePrologue(ref decoder));

            _duplexConnectionReader.AdvanceTo(prologueBuffer.End);

            IceDefinitions.CheckPrologue(prologue);
            if (prologue.FrameSize > _maxFrameSize)
            {
                throw new InvalidDataException(
                    $"Received frame with size ({prologue.FrameSize}) greater than max frame size.");
            }

            if (prologue.CompressionStatus == 2)
            {
<<<<<<< HEAD
                throw new NotSupportedException("Cannot decompress Ice frame.");
=======
                throw new NotSupportedException("The ice protocol compression is not supported by IceRpc.");
>>>>>>> ea6dcce7
            }

            // Then process the frame based on its type.
            switch (prologue.FrameType)
            {
                case IceFrameType.CloseConnection:
                {
                    if (prologue.FrameSize != IceDefinitions.PrologueSize)
                    {
                        throw new InvalidDataException(
<<<<<<< HEAD
                            $"Unexpected data for {nameof(IceFrameType.CloseConnection)}.");
=======
                            $"Received {nameof(IceFrameType.CloseConnection)} frame with unexpected data.");
>>>>>>> ea6dcce7
                    }
                    return;
                }

                case IceFrameType.Request:
                    await ReadRequestAsync(prologue.FrameSize).ConfigureAwait(false);
                    break;

                case IceFrameType.RequestBatch:
                    // Read and ignore
                    PipeReader batchRequestReader = await CreateFrameReaderAsync(
                        prologue.FrameSize - IceDefinitions.PrologueSize,
                        _duplexConnectionReader,
                        _memoryPool,
                        _minSegmentSize,
                        cancellationToken).ConfigureAwait(false);
                    batchRequestReader.Complete();
                    break;

                case IceFrameType.Reply:
                    await ReadReplyAsync(prologue.FrameSize).ConfigureAwait(false);
                    break;

                case IceFrameType.ValidateConnection:
                {
                    if (prologue.FrameSize != IceDefinitions.PrologueSize)
                    {
                        throw new InvalidDataException(
<<<<<<< HEAD
                            $"Unexpected data for {nameof(IceFrameType.ValidateConnection)}.");
=======
                            $"Received {nameof(IceFrameType.ValidateConnection)} frame with unexpected data.");
>>>>>>> ea6dcce7
                    }
                    break;
                }

                default:
                {
                    throw new InvalidDataException(
                        $"Received Ice frame with unknown frame type '{prologue.FrameType}'.");
                }
            }
        } // while

        async Task ReadReplyAsync(int replyFrameSize)
        {
            // Read the remainder of the frame immediately into frameReader.
            PipeReader replyFrameReader = await CreateFrameReaderAsync(
                replyFrameSize - IceDefinitions.PrologueSize,
                _duplexConnectionReader,
                _memoryPool,
                _minSegmentSize,
                cancellationToken).ConfigureAwait(false);

            bool completeFrameReader = true;

            try
            {
                // Read and decode request ID
                if (!replyFrameReader.TryRead(out ReadResult readResult) || readResult.Buffer.Length < 4)
                {
<<<<<<< HEAD
                    throw new InvalidDataException("Received invalid response request ID.");
=======
                    throw new InvalidDataException("Received a response with an invalid request ID.");
>>>>>>> ea6dcce7
                }

                ReadOnlySequence<byte> requestIdBuffer = readResult.Buffer.Slice(0, 4);
                int requestId = SliceEncoding.Slice1.DecodeBuffer(
                    requestIdBuffer,
                    (ref SliceDecoder decoder) => decoder.DecodeInt32());
                replyFrameReader.AdvanceTo(requestIdBuffer.End);

                lock (_mutex)
                {
                    if (_twowayInvocations.TryGetValue(
                        requestId,
                        out TaskCompletionSource<PipeReader>? responseCompletionSource))
                    {
                        responseCompletionSource.SetResult(replyFrameReader);
                        completeFrameReader = false;
                    }
                    else
                    {
<<<<<<< HEAD
                        throw new InvalidDataException("Received ice Reply for unknown invocation.");
=======
                        throw new InvalidDataException("Received an ice response for an unknown request.");
>>>>>>> ea6dcce7
                    }
                }
            }
            finally
            {
                if (completeFrameReader)
                {
                    replyFrameReader.Complete();
                }
            }
        }

        async Task ReadRequestAsync(int requestFrameSize)
        {
            // Read the request frame.
            PipeReader requestFrameReader = await CreateFrameReaderAsync(
                requestFrameSize - IceDefinitions.PrologueSize,
                _duplexConnectionReader,
                _memoryPool,
                _minSegmentSize,
                cancellationToken).ConfigureAwait(false);

            // Decode its header.
            int requestId;
            IceRequestHeader requestHeader;
            PipeReader? contextReader = null;
            IDictionary<RequestFieldKey, ReadOnlySequence<byte>>? fields;

            try
            {
                if (!requestFrameReader.TryRead(out ReadResult readResult))
                {
<<<<<<< HEAD
                    throw new InvalidDataException("Received invalid request frame.");
=======
                    throw new InvalidDataException("Received an invalid request frame.");
>>>>>>> ea6dcce7
                }

                Debug.Assert(readResult.IsCompleted);

                (requestId, requestHeader, contextReader, int consumed) = DecodeRequestIdAndHeader(readResult.Buffer);
                requestFrameReader.AdvanceTo(readResult.Buffer.GetPosition(consumed));

                if (contextReader is null)
                {
                    fields = requestHeader.OperationMode == OperationMode.Normal ?
                        ImmutableDictionary<RequestFieldKey, ReadOnlySequence<byte>>.Empty : _idempotentFields;
                }
                else
                {
                    contextReader.TryRead(out ReadResult result);
                    Debug.Assert(result.Buffer.Length > 0 && result.IsCompleted);
                    fields = new Dictionary<RequestFieldKey, ReadOnlySequence<byte>>()
                    {
                        [RequestFieldKey.Context] = result.Buffer
                    };

                    if (requestHeader.OperationMode != OperationMode.Normal)
                    {
                        // OperationMode can be Idempotent or Nonmutating.
                        fields[RequestFieldKey.Idempotent] = default;
                    }
                }

                if (_dispatchSemaphore is SemaphoreSlim dispatchSemaphore)
                {
                    // This prevents us from receiving any new frames if we're already dispatching the maximum number
                    // of requests. We need to do this in the "accept from network loop" to apply back pressure to the
                    // caller.
                    try
                    {
                        await dispatchSemaphore.WaitAsync(_dispatchesAndInvocationsCts.Token).ConfigureAwait(false);
                    }
                    catch (OperationCanceledException)
                    {
                        Debug.Assert(ConnectionClosedException is not null);
                        throw ConnectionClosedException;
                    }
                }

                lock (_mutex)
                {
                    if (ConnectionClosedException is not null)
                    {
                        throw ConnectionClosedException;
                    }

                    if (_invocationCount == 0 && _dispatchCount == 0)
                    {
                        DisableIdleCheck();
                    }
                    ++_dispatchCount;
                }
            }
            catch
            {
                requestFrameReader.Complete();
                contextReader?.Complete();
                throw;
            }

            // The scheduling of the task can't be canceled since we want to make sure DispatchRequestAsync will
            // cleanup the dispatch if DisposeAsync is called.
            _ = Task.Run(
                async () =>
                {
                    using var request = new IncomingRequest(_connectionContext!)
                    {
                        Fields = fields,
                        Fragment = requestHeader.Fragment,
                        IsOneway = requestId == 0,
                        Operation = requestHeader.Operation,
                        Path = requestHeader.Path,
                        Payload = requestFrameReader,
                    };
                    try
                    {
                        await DispatchRequestAsync(request, contextReader).ConfigureAwait(false);
                    }
                    catch (IceRpcException exception) when (exception.IceRpcError == IceRpcError.OperationAborted)
                    {
                        // This can occur when the connection is disposed while we're sending a response.
                    }
                    catch (Exception exception)
                    {
                        _faultedTaskAction(exception);
                        throw;
                    }
                },
                CancellationToken.None);

            async Task DispatchRequestAsync(IncomingRequest request, PipeReader? contextReader)
            {
                OutgoingResponse? response = null;
                try
                {
                    // The dispatcher can complete the incoming request payload to release its memory as soon as
                    // possible.
                    try
                    {
                        response = await _dispatcher.DispatchAsync(
                            request,
                            _dispatchesAndInvocationsCts.Token).ConfigureAwait(false);
                    }
                    finally
                    {
                        _dispatchSemaphore?.Release();
                    }

                    if (response != request.Response)
                    {
                        throw new InvalidOperationException(
                            "The dispatcher did not return the last response created for this request.");
                    }
                }
                catch when (request.IsOneway)
                {
                    // ignored since we're not returning anything
                }
                catch (OperationCanceledException exception) when
                    (exception.CancellationToken == _dispatchesAndInvocationsCts.Token)
                {
                    response = new OutgoingResponse(
                        request,
                        StatusCode.UnhandledException,
                        "The dispatch was canceled.");
                }
                catch (Exception exception)
                {
                    // If we catch an exception, we return a system exception.
                    if (exception is not DispatchException dispatchException || dispatchException.ConvertToUnhandled)
                    {
                        // We want the default error message for this new exception.
                        dispatchException =
                            new DispatchException(StatusCode.UnhandledException, message: null, exception);
                    }

                    response = new OutgoingResponse(request, dispatchException);
                }
                finally
                {
                    request.Payload.Complete();
                    contextReader?.Complete();

                    // The field values are now invalid - they point to potentially recycled and reused memory. We
                    // replace Fields by an empty dictionary to prevent accidental access to this reused memory.
                    request.Fields = ImmutableDictionary<RequestFieldKey, ReadOnlySequence<byte>>.Empty;
                }

                PipeWriter payloadWriter = _payloadWriter;
                bool acquiredSemaphore = false;

                try
                {
                    if (request.IsOneway)
                    {
                        return;
                    }

                    Debug.Assert(response is not null);

                    // Read the full payload. This can take some time so this needs to be done before acquiring the
                    // write semaphore.
                    ReadOnlySequence<byte> payload = ReadOnlySequence<byte>.Empty;

                    if (response.StatusCode <= StatusCode.ApplicationError)
                    {
                        try
                        {
                            payload = await ReadFullPayloadAsync(response.Payload, cancellationToken)
                                .ConfigureAwait(false);
                        }
                        catch (Exception exception)
                        {
                            var dispatchException = new DispatchException(
                                StatusCode.UnhandledException,
                                message: null,
                                exception);

                            response = new OutgoingResponse(request, dispatchException);
                        }
                    }
                    // else payload remains empty because the payload of a dispatch exception (if any) cannot be sent
                    // over ice.

                    int payloadSize = checked((int)payload.Length);

                    // Wait for writing of other frames to complete. The semaphore is used as an asynchronous queue
                    // to serialize the writing of frames.
                    await _writeSemaphore.EnterAsync(cancellationToken).ConfigureAwait(false);
                    acquiredSemaphore = true;

                    EncodeResponseHeader(_duplexConnectionWriter, response, request, requestId, payloadSize);

                    payloadWriter = response.GetPayloadWriter(payloadWriter);

                    // Write the payload and complete the source.
                    FlushResult flushResult = await payloadWriter.WriteAsync(
                        payload,
                        endStream: false,
                        cancellationToken).ConfigureAwait(false);

                    // If a payload writer decorator returns a canceled or completed flush result, we have to throw
                    // NotSupportedException. We can't interrupt the writing of a payload since it would lead to a
                    // bogus payload to be sent over the connection.
                    if (flushResult.IsCanceled || flushResult.IsCompleted)
                    {
                        throw new NotSupportedException(
                            "A payload writer must not return a completed or canceled FlushResult with the ice protocol.");
                    }
                }
                catch (OperationCanceledException exception) when (
                    exception.CancellationToken == cancellationToken)
                {
                    // expected
                }
                finally
                {
                    payloadWriter.Complete();

                    if (acquiredSemaphore)
                    {
                        _writeSemaphore.Release();
                    }

                    lock (_mutex)
                    {
                        // Dispatch is done.
                        --_dispatchCount;
                        if (_invocationCount == 0 && _dispatchCount == 0)
                        {
                            if (ConnectionClosedException is null)
                            {
                                EnableIdleCheck();
                            }
                            else
                            {
                                _dispatchesAndInvocationsCompleted.TrySetResult();
                            }
                        }
                    }
                }
            }

            static (int RequestId, IceRequestHeader Header, PipeReader? ContextReader, int Consumed) DecodeRequestIdAndHeader(
                ReadOnlySequence<byte> buffer)
            {
                var decoder = new SliceDecoder(buffer, SliceEncoding.Slice1);

                int requestId = decoder.DecodeInt32();

                var requestHeader = new IceRequestHeader(ref decoder);

                Pipe? contextPipe = null;
                long pos = decoder.Consumed;
                int count = decoder.DecodeSize();
                if (count > 0)
                {
                    for (int i = 0; i < count; ++i)
                    {
                        decoder.Skip(decoder.DecodeSize()); // Skip the key
                        decoder.Skip(decoder.DecodeSize()); // Skip the value
                    }
                    contextPipe = new Pipe();
                    contextPipe.Writer.Write(buffer.Slice(pos, decoder.Consumed - pos));
                    contextPipe.Writer.Complete();
                }

                var encapsulationHeader = new EncapsulationHeader(ref decoder);

                if (encapsulationHeader.PayloadEncodingMajor != 1 ||
                    encapsulationHeader.PayloadEncodingMinor != 1)
                {
                    throw new InvalidDataException(
                        $"Unsupported payload encoding '{encapsulationHeader.PayloadEncodingMajor}.{encapsulationHeader.PayloadEncodingMinor}'.");
                }

                int payloadSize = encapsulationHeader.EncapsulationSize - 6;
                if (payloadSize != (buffer.Length - decoder.Consumed))
                {
                    throw new InvalidDataException(
                        $"Request payload size mismatch: expected {payloadSize} bytes, read {buffer.Length - decoder.Consumed} bytes.");
                }

                return (requestId, requestHeader, contextPipe?.Reader, (int)decoder.Consumed);
            }

            static void EncodeResponseHeader(
                DuplexConnectionWriter writer,
                OutgoingResponse response,
                IncomingRequest request,
                int requestId,
                int payloadSize)
            {
                var encoder = new SliceEncoder(writer, SliceEncoding.Slice1);

                // Write the response header.

                encoder.WriteByteSpan(IceDefinitions.FramePrologue);
                encoder.EncodeIceFrameType(IceFrameType.Reply);
                encoder.EncodeUInt8(0); // compression status
                Span<byte> sizePlaceholder = encoder.GetPlaceholderSpan(4);

                encoder.EncodeInt32(requestId);

                if (response.StatusCode > StatusCode.ApplicationError ||
                    (response.StatusCode == StatusCode.ApplicationError && payloadSize == 0))
                {
                    // system exception
                    switch (response.StatusCode)
                    {
                        case StatusCode.ServiceNotFound:
                        case StatusCode.OperationNotFound:
                            encoder.EncodeReplyStatus(response.StatusCode == StatusCode.ServiceNotFound ?
                                ReplyStatus.ObjectNotExistException : ReplyStatus.OperationNotExistException);

                            new RequestFailedExceptionData(request.Path, request.Fragment, request.Operation)
                                .Encode(ref encoder);
                            break;
                        case StatusCode.UnhandledException:
                            encoder.EncodeReplyStatus(ReplyStatus.UnknownException);
                            encoder.EncodeString(response.ErrorMessage!);
                            break;
                        default:
                            encoder.EncodeReplyStatus(ReplyStatus.UnknownException);
                            encoder.EncodeString(
                                $"{response.ErrorMessage} {{ Original StatusCode = {response.StatusCode} }}");
                            break;
                    }
                }
                else
                {
                    encoder.EncodeReplyStatus((ReplyStatus)response.StatusCode);

                    // When IceRPC receives a response, it ignores the response encoding. So this "1.1" is only
                    // relevant to a ZeroC Ice client that decodes the response. The only Slice encoding such a
                    // client can possibly use to decode the response payload is 1.1 or 1.0, and we don't care
                    // about interop with 1.0.
                    var encapsulationHeader = new EncapsulationHeader(
                        encapsulationSize: payloadSize + 6,
                        payloadEncodingMajor: 1,
                        payloadEncodingMinor: 1);
                    encapsulationHeader.Encode(ref encoder);
                }

                int frameSize = encoder.EncodedByteCount + payloadSize;
                SliceEncoder.EncodeInt32(frameSize, sizePlaceholder);
            }
        }
    }
}<|MERGE_RESOLUTION|>--- conflicted
+++ resolved
@@ -202,11 +202,7 @@
             if (validateConnectionFrame.FrameSize != IceDefinitions.PrologueSize)
             {
                 throw new InvalidDataException(
-<<<<<<< HEAD
-                    $"Received Ice frame with only '{validateConnectionFrame.FrameSize}' bytes.");
-=======
                     $"Received ice frame with only '{validateConnectionFrame.FrameSize}' bytes.");
->>>>>>> ea6dcce7
             }
             if (validateConnectionFrame.FrameType != IceFrameType.ValidateConnection)
             {
@@ -398,11 +394,7 @@
 
             if (!frameReader.TryRead(out ReadResult readResult))
             {
-<<<<<<< HEAD
-                throw new InvalidDataException($"Received empty response frame for request #{requestId}.");
-=======
                 throw new InvalidDataException($"Received empty response frame for request with id '{requestId}'.");
->>>>>>> ea6dcce7
             }
 
             Debug.Assert(readResult.IsCompleted);
@@ -474,11 +466,7 @@
 
                 if (buffer.Length < headerSize)
                 {
-<<<<<<< HEAD
-                    throw new InvalidDataException($"Received invalid frame header for request #{requestId}.");
-=======
                     throw new InvalidDataException($"Received invalid frame header for request with id '{requestId}'.");
->>>>>>> ea6dcce7
                 }
 
                 EncapsulationHeader encapsulationHeader = SliceEncoding.Slice1.DecodeBuffer(
@@ -737,11 +725,7 @@
 
             if (prologue.CompressionStatus == 2)
             {
-<<<<<<< HEAD
-                throw new NotSupportedException("Cannot decompress Ice frame.");
-=======
                 throw new NotSupportedException("The ice protocol compression is not supported by IceRpc.");
->>>>>>> ea6dcce7
             }
 
             // Then process the frame based on its type.
@@ -752,11 +736,7 @@
                     if (prologue.FrameSize != IceDefinitions.PrologueSize)
                     {
                         throw new InvalidDataException(
-<<<<<<< HEAD
-                            $"Unexpected data for {nameof(IceFrameType.CloseConnection)}.");
-=======
                             $"Received {nameof(IceFrameType.CloseConnection)} frame with unexpected data.");
->>>>>>> ea6dcce7
                     }
                     return;
                 }
@@ -785,11 +765,7 @@
                     if (prologue.FrameSize != IceDefinitions.PrologueSize)
                     {
                         throw new InvalidDataException(
-<<<<<<< HEAD
-                            $"Unexpected data for {nameof(IceFrameType.ValidateConnection)}.");
-=======
                             $"Received {nameof(IceFrameType.ValidateConnection)} frame with unexpected data.");
->>>>>>> ea6dcce7
                     }
                     break;
                 }
@@ -819,11 +795,7 @@
                 // Read and decode request ID
                 if (!replyFrameReader.TryRead(out ReadResult readResult) || readResult.Buffer.Length < 4)
                 {
-<<<<<<< HEAD
-                    throw new InvalidDataException("Received invalid response request ID.");
-=======
                     throw new InvalidDataException("Received a response with an invalid request ID.");
->>>>>>> ea6dcce7
                 }
 
                 ReadOnlySequence<byte> requestIdBuffer = readResult.Buffer.Slice(0, 4);
@@ -843,11 +815,7 @@
                     }
                     else
                     {
-<<<<<<< HEAD
-                        throw new InvalidDataException("Received ice Reply for unknown invocation.");
-=======
                         throw new InvalidDataException("Received an ice response for an unknown request.");
->>>>>>> ea6dcce7
                     }
                 }
             }
@@ -880,11 +848,7 @@
             {
                 if (!requestFrameReader.TryRead(out ReadResult readResult))
                 {
-<<<<<<< HEAD
-                    throw new InvalidDataException("Received invalid request frame.");
-=======
                     throw new InvalidDataException("Received an invalid request frame.");
->>>>>>> ea6dcce7
                 }
 
                 Debug.Assert(readResult.IsCompleted);
