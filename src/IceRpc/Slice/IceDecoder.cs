--- conflicted
+++ resolved
@@ -737,21 +737,6 @@
             }
         }
 
-<<<<<<< HEAD
-=======
-        /// <summary>Decodes a field.</summary>
-        /// <returns>The key and value of the field. The read-only memory for the value is backed by the buffer, the
-        /// data is not copied.</returns>
-        internal (int Key, ReadOnlyMemory<byte> Value) DecodeField()
-        {
-            int key = DecodeVarInt();
-            int entrySize = DecodeSize();
-            ReadOnlyMemory<byte> value = _buffer.Slice(Pos, entrySize);
-            Pos += entrySize;
-            return (key, value);
-        }
-
->>>>>>> 291a305f
         /// <summary>Checks if the decoder holds a tagged proxy for the given tag, and when it does, skips the size
         /// of this proxy.</summary>
         /// <param name="tag">The tag.</param>
