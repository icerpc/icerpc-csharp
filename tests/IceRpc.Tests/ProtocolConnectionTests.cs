--- conflicted
+++ resolved
@@ -66,11 +66,11 @@
         await using var serviceProvider = new ProtocolServiceCollection()
             .UseProtocol(protocol)
             .BuildServiceProvider();
-        Connection connection = serviceProvider.GetInvalidConnection();
-
-        ClientServerProtocolConnection sut = await serviceProvider.GetClientServerProtocolConnectionAsync();
-        Task clientAcceptRequestsTask = sut.Client.AcceptRequestsAsync(connection);
-        Task serverAcceptRequestsTask = sut.Server.AcceptRequestsAsync(connection);
+
+        ClientServerProtocolConnection sut =
+            await serviceProvider.GetClientServerProtocolConnectionAsync(acceptRequests: false);
+        Task clientAcceptRequestsTask = sut.Client.AcceptRequestsAsync(serviceProvider.GetInvalidConnection());
+        Task serverAcceptRequestsTask = sut.Server.AcceptRequestsAsync(serviceProvider.GetInvalidConnection());
 
         // Act
         _ = sut.Client.ShutdownAsync("");
@@ -102,12 +102,9 @@
                 })
             })
             .BuildServiceProvider();
-
-        Connection connection = serviceProvider.GetInvalidConnection();
-
-        var sut = await serviceProvider.GetClientServerProtocolConnectionAsync();
-        _ = sut.Client.AcceptRequestsAsync(connection);
-        _ = sut.Server.AcceptRequestsAsync(connection);
+        await using var sut = await serviceProvider.GetClientServerProtocolConnectionAsync();
+        Connection connection = serviceProvider.GetInvalidConnection();
+
         sut.Client.PeerShutdownInitiated += (message) => sut.Client.ShutdownAsync("shutdown", default);
         var invokeTask = sut.Client.InvokeAsync(new OutgoingRequest(new Proxy(protocol)), connection);
         await start.WaitAsync(); // Wait for the dispatch to start
@@ -144,48 +141,6 @@
         }
     }
 
-<<<<<<< HEAD
-=======
-    /// <summary>Verifies that shutdown cancellation cancels shutdown even if a dispatch hangs.</summary>
-    [Test, TestCaseSource(nameof(_protocols))]
-    public async Task Shutdown_completes_on_cancellation_and_dispatch_hang(Protocol protocol)
-    {
-        // Arrange
-        using var start = new SemaphoreSlim(0);
-        using var hold = new SemaphoreSlim(0);
-        // var dispatchCanceled = new TaskCompletionSource();
-
-        await using var serviceProvider = new ProtocolServiceCollection()
-            .UseProtocol(protocol)
-            .UseServerOptions(new ServerOptions
-            {
-                Dispatcher = new InlineDispatcher(async (request, cancel) =>
-                {
-                    start.Release();
-                    await hold.WaitAsync(CancellationToken.None);
-                    return new OutgoingResponse(request);
-                })
-            })
-            .BuildServiceProvider();
-
-        Connection connection = serviceProvider.GetInvalidConnection();
-
-        var sut = await serviceProvider.GetClientServerProtocolConnectionAsync();
-        _ = sut.Client.AcceptRequestsAsync(connection);
-        _ = sut.Server.AcceptRequestsAsync(connection);
-        var invokeTask = sut.Client.InvokeAsync(new OutgoingRequest(new Proxy(protocol)), connection);
-        await start.WaitAsync(); // Wait for the dispatch to start
-        using var cancellationTokenSource = new CancellationTokenSource(TimeSpan.FromMilliseconds(10));
-
-        // Act
-        Task shutdownTask = sut.Server.ShutdownAsync("", cancel: cancellationTokenSource.Token);
-
-        // Assert
-        Assert.CatchAsync<OperationCanceledException>(() => shutdownTask);
-        hold.Release();
-    }
-
->>>>>>> e27e2d42
     /// <summary>Ensures that the connection HasInvocationInProgress works.</summary>
     [Test, TestCaseSource(nameof(_protocols))]
     public async Task Connection_has_invocation_in_progress(Protocol protocol)
@@ -204,11 +159,8 @@
                 })
             })
             .BuildServiceProvider();
-        Connection connection = serviceProvider.GetInvalidConnection();
-
         sut = await serviceProvider.GetClientServerProtocolConnectionAsync();
-        _ = sut.Value.Server.AcceptRequestsAsync(connection);
-        _ = sut.Value.Client.AcceptRequestsAsync(connection);
+        Connection connection = serviceProvider.GetInvalidConnection();
 
         // Act
         await sut.Value.Client.InvokeAsync(new OutgoingRequest(new Proxy(protocol)), connection);
@@ -236,11 +188,8 @@
                 })
             })
             .BuildServiceProvider();
-        Connection connection = serviceProvider.GetInvalidConnection();
-
         sut = await serviceProvider.GetClientServerProtocolConnectionAsync();
-        _ = sut.Value.Server.AcceptRequestsAsync(connection);
-        _ = sut.Value.Client.AcceptRequestsAsync(connection);
+        Connection connection = serviceProvider.GetInvalidConnection();
 
         // Act
         await sut.Value.Client.InvokeAsync(new OutgoingRequest(new Proxy(protocol)), connection);
@@ -284,12 +233,10 @@
                 })
             })
             .BuildServiceProvider();
-        Connection connection = serviceProvider.GetInvalidConnection();
-
-        var sut = await serviceProvider.GetClientServerProtocolConnectionAsync();
+        await using var sut = await serviceProvider.GetClientServerProtocolConnectionAsync();
+        Connection connection = serviceProvider.GetInvalidConnection();
+
         var invokeTask = sut.Client.InvokeAsync(new OutgoingRequest(new Proxy(protocol)), connection);
-        _ = sut.Server.AcceptRequestsAsync(connection);
-        _ = sut.Client.AcceptRequestsAsync(connection);
         await start.WaitAsync(); // Wait for the dispatch to start
 
         // Act
@@ -321,11 +268,10 @@
                 })
             })
             .BuildServiceProvider();
-        Connection connection = serviceProvider.GetInvalidConnection();
-
-        var sut = await serviceProvider.GetClientServerProtocolConnectionAsync();
+        await using var sut = await serviceProvider.GetClientServerProtocolConnectionAsync();
+        Connection connection = serviceProvider.GetInvalidConnection();
+
         var invokeTask = sut.Client.InvokeAsync(new OutgoingRequest(new Proxy(protocol)), connection);
-        _ = sut.Server.AcceptRequestsAsync(connection);
         await start.WaitAsync(); // Wait for the dispatch to start
 
         // Act
@@ -343,9 +289,9 @@
     {
         // Arrange
         await using var serviceProvider = new ProtocolServiceCollection().UseProtocol(protocol).BuildServiceProvider();
-        Connection connection = serviceProvider.GetInvalidConnection();
-
-        await using var sut = await serviceProvider.GetClientServerProtocolConnectionAsync();
+        await using var sut = await serviceProvider.GetClientServerProtocolConnectionAsync();
+        Connection connection = serviceProvider.GetInvalidConnection();
+
         _ = sut.Client.ShutdownAsync("");
 
         // Act
@@ -363,8 +309,8 @@
     {
         // Arrange
         await using var serviceProvider = new ProtocolServiceCollection().UseProtocol(protocol).BuildServiceProvider();
-        Connection connection = serviceProvider.GetInvalidConnection();
-        await using var sut = await serviceProvider.GetClientServerProtocolConnectionAsync();
+        await using var sut = await serviceProvider.GetClientServerProtocolConnectionAsync();
+        Connection connection = serviceProvider.GetInvalidConnection();
 
         var payloadDecorator = new PayloadPipeReaderDecorator(EmptyPipeReader.Instance);
         var request = new OutgoingRequest(new Proxy(protocol))
@@ -396,10 +342,8 @@
             .UseProtocol(protocol)
             .UseServerOptions(new ServerOptions { Dispatcher = dispatcher })
             .BuildServiceProvider();
-        Connection connection = serviceProvider.GetInvalidConnection();
-
-        await using var sut = await serviceProvider.GetClientServerProtocolConnectionAsync();
-        _ = sut.Server.AcceptRequestsAsync(connection);
+        await using var sut = await serviceProvider.GetClientServerProtocolConnectionAsync();
+        Connection connection = serviceProvider.GetInvalidConnection();
 
         // Act
         _ = sut.Client.InvokeAsync(new OutgoingRequest(new Proxy(protocol)), connection);
@@ -424,10 +368,8 @@
             .UseProtocol(protocol)
             .UseServerOptions(new ServerOptions { Dispatcher = dispatcher })
             .BuildServiceProvider();
-        Connection connection = serviceProvider.GetInvalidConnection();
-
-        await using var sut = await serviceProvider.GetClientServerProtocolConnectionAsync();
-        _ = sut.Server.AcceptRequestsAsync(connection);
+        await using var sut = await serviceProvider.GetClientServerProtocolConnectionAsync();
+        Connection connection = serviceProvider.GetInvalidConnection();
 
         // Act
         _ = sut.Client.InvokeAsync(new OutgoingRequest(new Proxy(protocol)), connection);
@@ -456,9 +398,8 @@
             .UseProtocol(protocol)
             .UseServerOptions(new ServerOptions { Dispatcher = dispatcher })
             .BuildServiceProvider();
-        Connection connection = serviceProvider.GetInvalidConnection();
-        await using var sut = await serviceProvider.GetClientServerProtocolConnectionAsync();
-        _ = sut.Server.AcceptRequestsAsync(connection);
+        await using var sut = await serviceProvider.GetClientServerProtocolConnectionAsync();
+        Connection connection = serviceProvider.GetInvalidConnection();
 
         // Act
         _ = sut.Client.InvokeAsync(new OutgoingRequest(new Proxy(protocol)), connection);
@@ -475,9 +416,8 @@
         await using var serviceProvider = new ProtocolServiceCollection()
             .UseProtocol(protocol)
             .BuildServiceProvider();
-        Connection connection = serviceProvider.GetInvalidConnection();
-        await using var sut = await serviceProvider.GetClientServerProtocolConnectionAsync();
-        _ = sut.Server.AcceptRequestsAsync(connection);
+        await using var sut = await serviceProvider.GetClientServerProtocolConnectionAsync();
+        Connection connection = serviceProvider.GetInvalidConnection();
 
         var request = new OutgoingRequest(new Proxy(protocol));
         var payloadWriterSource = new TaskCompletionSource<PayloadPipeWriterDecorator>();
@@ -517,9 +457,8 @@
             .UseProtocol(protocol)
             .UseServerOptions(new ServerOptions { Dispatcher = dispatcher })
             .BuildServiceProvider();
-        Connection connection = serviceProvider.GetInvalidConnection();
-        await using var sut = await serviceProvider.GetClientServerProtocolConnectionAsync();
-        _ = sut.Server.AcceptRequestsAsync(connection);
+        await using var sut = await serviceProvider.GetClientServerProtocolConnectionAsync();
+        Connection connection = serviceProvider.GetInvalidConnection();
 
         // Act
         _ = sut.Client.InvokeAsync(new OutgoingRequest(new Proxy(protocol)), connection);
@@ -539,7 +478,6 @@
             .UseProtocol(Protocol.IceRpc)
             .BuildServiceProvider();
         await using var sut = await serviceProvider.GetClientServerProtocolConnectionAsync();
-        _ = sut.Server.AcceptRequestsAsync(InvalidConnection.IceRpc);
 
         var request = new OutgoingRequest(new Proxy(Protocol.IceRpc))
         {
@@ -588,7 +526,6 @@
             .UseServerOptions(new ServerOptions { Dispatcher = dispatcher })
             .BuildServiceProvider();
         await using var sut = await serviceProvider.GetClientServerProtocolConnectionAsync();
-        _ = sut.Server.AcceptRequestsAsync(InvalidConnection.IceRpc);
 
         // Act
         _ = sut.Client.InvokeAsync(new OutgoingRequest(new Proxy(Protocol.IceRpc)), InvalidConnection.IceRpc);
@@ -604,13 +541,10 @@
     {
         // Arrange
         await using var serviceProvider = new ProtocolServiceCollection().UseProtocol(protocol).BuildServiceProvider();
-        Connection connection = serviceProvider.GetInvalidConnection();
         await using var sut = await serviceProvider.GetClientServerProtocolConnectionAsync();
 
         IProtocolConnection connection1 = connectionType == ConnectionType.Client ? sut.Server : sut.Client;
         IProtocolConnection connection2 = connectionType == ConnectionType.Client ? sut.Client : sut.Server;
-        _ = connection1.AcceptRequestsAsync(connection);
-        _ = connection2.AcceptRequestsAsync(connection);
 
         var shutdownInitiatedCalled = new TaskCompletionSource<string>();
         connection2.PeerShutdownInitiated = message =>
@@ -643,16 +577,14 @@
             .UseProtocol(protocol)
             .UseServerOptions(new ServerOptions { Dispatcher = dispatcher })
             .BuildServiceProvider();
-        Connection connection = serviceProvider.GetInvalidConnection();
-        await using var sut = await serviceProvider.GetClientServerProtocolConnectionAsync();
+        await using var sut = await serviceProvider.GetClientServerProtocolConnectionAsync();
+        Connection connection = serviceProvider.GetInvalidConnection();
 
         var payloadDecorator = new PayloadPipeReaderDecorator(EmptyPipeReader.Instance);
         var request = new OutgoingRequest(new Proxy(protocol))
         {
             Features = new FeatureCollection().WithContext(new Dictionary<string, string> { ["foo"] = expectedValue })
         };
-        _ = sut.Server.AcceptRequestsAsync(connection);
-        _ = sut.Client.AcceptRequestsAsync(connection);
 
         // Act
         _ = await sut.Client.InvokeAsync(request, connection);
@@ -683,13 +615,11 @@
                 })
             })
             .BuildServiceProvider();
-        Connection connection = serviceProvider.GetInvalidConnection();
-
-        var sut = await serviceProvider.GetClientServerProtocolConnectionAsync();
+        await using var sut = await serviceProvider.GetClientServerProtocolConnectionAsync();
+        Connection connection = serviceProvider.GetInvalidConnection();
+
         sut.Client.PeerShutdownInitiated = message => _ = sut.Client.ShutdownAsync(message);
         var invokeTask1 = sut.Client.InvokeAsync(new OutgoingRequest(new Proxy(protocol)), connection);
-        _ = sut.Client.AcceptRequestsAsync(connection);
-        var serverAcceptTask = sut.Server.AcceptRequestsAsync(connection);
         await start.WaitAsync(); // Wait for the dispatch to start
 
         // Act
