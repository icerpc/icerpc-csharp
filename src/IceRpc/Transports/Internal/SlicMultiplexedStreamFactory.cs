--- conflicted
+++ resolved
@@ -235,21 +235,16 @@
             IdleTimeout = idleTimeout;
             IsServer = isServer;
 
-<<<<<<< HEAD
-            _reader = reader;
-            _writer = new SynchronizedSlicFrameWriterDecorator(writer, this);
-=======
             var reader = new StreamSlicFrameReader(simpleStream);
             _disposableReader = reader;
             _reader = slicFrameReaderDecorator(reader);
 
             var writer = new SynchronizedSlicFrameWriterDecorator(
                 slicFrameWriterDecorator(new StreamSlicFrameWriter(simpleStream)),
-                isServer);
+                this);
 
             _disposableWriter = writer;
             _writer = writer;
->>>>>>> fd56f99b
 
             _packetMaxSize = options.PacketMaxSize;
             StreamBufferMaxSize = options.StreamBufferMaxSize;
