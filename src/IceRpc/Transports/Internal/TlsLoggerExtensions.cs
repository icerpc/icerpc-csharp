﻿// Copyright (c) ZeroC, Inc. All rights reserved.

using Microsoft.Extensions.Logging;
using System;
using System.Collections.Generic;

namespace IceRpc.Transports.Internal
{
    /// <summary>This class contains ILogger extensions methods for logging Tls messages.</summary>
    internal static partial class TlsLoggerExtensions
    {
        private static readonly Action<ILogger, Dictionary<string, string>, Exception> _tlsAuthenticationSucceeded =
            LoggerMessage.Define<Dictionary<string, string>>(
                LogLevel.Debug,
                new EventId((int)TlsEvent.TlsAuthenticationSucceeded, nameof(TlsEvent.TlsAuthenticationSucceeded)),
<<<<<<< HEAD
                "Tls authentication succeeded ({TlsConnectionInfo})");
=======
                "Tls authentication succeeded ({TlsInfo})");
>>>>>>> d6e781f8

        // TODO: log SslStream properties
        [LoggerMessage(
            EventId = (int)TlsEvent.TlsAuthenticationFailed,
            EventName = nameof(TlsEvent.TlsAuthenticationFailed),
            Level = LogLevel.Debug,
            Message = "Tls authentication failed")]
        internal static partial void LogTlsAuthenticationFailed(this ILogger logger, Exception exception);

        internal static void LogTlsAuthenticationSucceeded(
            this ILogger logger,
            System.Net.Security.SslStream sslStream)
        {
            if (logger.IsEnabled(LogLevel.Debug))
            {
                _tlsAuthenticationSucceeded(
                    logger,
                    new Dictionary<string, string>()
                    {
                        { "authenticated", $"{sslStream.IsAuthenticated}" },
                        { "encrypted", $"{sslStream.IsEncrypted}" },
                        { "signed", $"{sslStream.IsSigned}" },
                        { "mutually authenticated", $"{sslStream.IsMutuallyAuthenticated}" },
                        { "cipher", $"{sslStream.NegotiatedCipherSuite}" },
                        { "protocol", $"{sslStream.SslProtocol}" }
                    },
                    null!);
            }
        }
    }
}<|MERGE_RESOLUTION|>--- conflicted
+++ resolved
@@ -13,11 +13,7 @@
             LoggerMessage.Define<Dictionary<string, string>>(
                 LogLevel.Debug,
                 new EventId((int)TlsEvent.TlsAuthenticationSucceeded, nameof(TlsEvent.TlsAuthenticationSucceeded)),
-<<<<<<< HEAD
-                "Tls authentication succeeded ({TlsConnectionInfo})");
-=======
                 "Tls authentication succeeded ({TlsInfo})");
->>>>>>> d6e781f8
 
         // TODO: log SslStream properties
         [LoggerMessage(
