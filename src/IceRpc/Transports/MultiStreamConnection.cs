// Copyright (c) ZeroC, Inc. All rights reserved.

using IceRpc.Internal;
using IceRpc.Transports.Internal;
using Microsoft.Extensions.Logging;
using System;
using System.Collections.Concurrent;
using System.Diagnostics;
using System.Diagnostics.CodeAnalysis;
using System.Net.Security;
using System.Text;
using System.Threading;
using System.Threading.Tasks;

namespace IceRpc.Transports
{
    /// <summary>A multi-stream connection represents a network connection that provides multiple independent streams of
    /// binary data.</summary>
    /// <seealso cref="RpcStream"/>
    public abstract class MultiStreamConnection : IDisposable
    {
        /// <summary>Gets or set the idle timeout.</summary>
        public abstract TimeSpan IdleTimeout { get; internal set; }

        /// <summary><c>true</c> for datagram connections <c>false</c> otherwise.</summary>
        public bool IsDatagram => _endpoint.IsDatagram;

        /// <summary><c>true</c> for server connections; otherwise, <c>false</c>. A server connection is created
        /// by a server-side listener while a client connection is created from the endpoint by the client-side.
        /// </summary>
        public bool IsServer { get; }

        /// <summary>The local endpoint. The endpoint may not be available until the connection is connected.
        /// </summary>
        public Endpoint LocalEndpoint
        {
            get => _localEndpoint ?? throw new InvalidOperationException("the connection is not connected");
            set => _localEndpoint = value;
        }

        /// <summary>The Ice protocol used by this connection.</summary>
        public Protocol Protocol => _endpoint.Protocol;

        /// <summary>The remote endpoint. This endpoint may not be available until the connection is accepted.
        /// </summary>
        public Endpoint RemoteEndpoint
        {
            get => _remoteEndpoint ?? throw new InvalidOperationException("the connection is not connected");
            set => _remoteEndpoint = value;
        }

        /// <summary>Returns information about this connection.</summary>
        public abstract ConnectionInformation ConnectionInformation { get; }

        /// <summary>The transport of this connection.</summary>
        public Transport Transport => _endpoint.Transport;

        /// <summary>The name of the transport.</summary>
        public string TransportName => _endpoint.TransportName;

        internal int IncomingFrameMaxSize { get; }
        internal int IncomingStreamCount
        {
            get
            {
                lock (_mutex)
                {
                    return _incomingStreamCount;
                }
            }
        }

        internal TimeSpan LastActivity { get; private set; }

        // The stream ID of the last received response with the Ice1 protocol. Keeping track of this stream ID is
        // necessary to avoid a race condition with the GoAway frame which could be received and processed before
        // the response is delivered to the stream.
        internal long LastResponseStreamId { get; set; }
        internal int OutgoingStreamCount
        {
            get
            {
                lock (_mutex)
                {
                    return _outgoingStreamCount;
                }
            }
        }

        internal int? PeerIncomingFrameMaxSize { get; set; }
        internal ILogger Logger { get; }
        internal Action? PingReceived;

<<<<<<< HEAD
        // The endpoint which created the connection. If it's an incoming connection, it's the local endpoint or the
        // remote endpoint otherwise.
=======
        // The endpoint which created the connection. If it's a server connection, it's the local endpoint or the remote
        // endpoint otherwise.
>>>>>>> c96d430a
        private readonly Endpoint _endpoint;
        private int _incomingStreamCount;
        private TaskCompletionSource? _incomingStreamsEmptySource;
        private long _lastIncomingBidirectionalStreamId = -1;
        private long _lastIncomingUnidirectionalStreamId = -1;
        private Endpoint? _localEndpoint;
        private readonly object _mutex = new();
        private int _outgoingStreamCount;
        private TaskCompletionSource? _outgoingStreamsEmptySource;
        private Endpoint? _remoteEndpoint;
        private readonly ConcurrentDictionary<long, RpcStream> _streams = new();
        private bool _shutdown;

        /// <summary>Accept a new server connection. This is called after the listener accepted a new connection
        /// to perform blocking socket level initialization (TLS handshake, etc).</summary>
        /// <param name="authenticationOptions">The SSL authentication options for secure connections.</param>
        /// <param name="cancel">A cancellation token that receives the cancellation requests.</param>
        public abstract ValueTask AcceptAsync(
            SslServerAuthenticationOptions? authenticationOptions,
            CancellationToken cancel);

        /// <summary>Accepts an incoming stream.</summary>
        /// <param name="cancel">A cancellation token that receives the cancellation requests.</param>
        /// <return>The accepted stream.</return>
        public abstract ValueTask<RpcStream> AcceptStreamAsync(CancellationToken cancel);

        /// <summary>Connects a new client connection. This is called after the endpoint created a new connection
        /// to establish the connection and perform blocking socket level initialization (TLS handshake, etc).
        /// </summary>
        /// <param name="authenticationOptions">The SSL authentication options for secure connections.</param>
        /// <param name="cancel">A cancellation token that receives the cancellation requests.</param>
        public abstract ValueTask ConnectAsync(
            SslClientAuthenticationOptions? authenticationOptions,
            CancellationToken cancel);

        /// <summary>Closes the connection.</summary>
        /// <param name="errorCode">The error code indicating the reason of the connection closure.</param>
        /// <param name="cancel">A cancellation token that receives the cancellation requests.</param>
        public abstract ValueTask CloseAsync(ConnectionErrorCode errorCode, CancellationToken cancel);

        /// <summary>Creates an outgoing stream. Depending on the transport implementation, the stream ID might not
        /// be immediately available after the stream creation. It will be available after the first successful send
        /// call on the stream.</summary>
        /// <param name="bidirectional"><c>True</c> to create a bidirectional stream, <c>false</c> otherwise.</param>
        /// <return>The outgoing stream.</return>
        public abstract RpcStream CreateStream(bool bidirectional);

        /// <summary>Releases the resources used by the connection.</summary>
        public void Dispose()
        {
            Dispose(true);
            GC.SuppressFinalize(this);
        }

        /// <summary>Initializes the transport.</summary>
        /// <param name="cancel">A cancellation token that receives the cancellation requests.</param>
        public abstract ValueTask InitializeAsync(CancellationToken cancel);

        /// <summary>Sends a ping frame to defer the idle timeout.</summary>
        /// <param name="cancel">A cancellation token that receives the cancellation requests.</param>
        public abstract Task PingAsync(CancellationToken cancel);

        /// <summary>The MultiStreamConnection constructor.</summary>
        /// <param name="endpoint">The endpoint that created the connection.</param>
        /// <param name="options">The connection options.</param>
        /// <param name="logger">The logger.</param>
        protected MultiStreamConnection(
            Endpoint endpoint,
            ConnectionOptions options,
            ILogger logger)
        {
            _endpoint = endpoint;
            IsServer = options is ServerConnectionOptions;
            _localEndpoint = IsServer ? _endpoint : null;
            _remoteEndpoint = IsServer ? null : _endpoint;
            IncomingFrameMaxSize = options.IncomingFrameMaxSize;
            LastActivity = Time.Elapsed;
            Logger = logger;
        }

        /// <summary>Releases the resources used by the connection.</summary>
        /// <param name="disposing">True to release both managed and unmanaged resources; false to release only
        /// unmanaged resources.</param>
        protected virtual void Dispose(bool disposing)
        {
<<<<<<< HEAD
=======
            // Release the remaining streams.
>>>>>>> c96d430a
            foreach (RpcStream stream in _streams.Values)
            {
                try
                {
                    stream.Abort(RpcStreamError.ConnectionAborted);
                }
                catch (Exception ex)
                {
                    Debug.Assert(false, $"unexpected exception on Stream.Abort: {ex}");
                }
            }
        }

        /// <summary>Returns <c>false</c> if an incoming stream is unknown, <c>true</c> otherwise. An incoming
        /// is known if its the ID is inferior or equal to the last allocated incoming stream ID.</summary>
        protected bool IsIncomingStreamUnknown(long streamId, bool bidirectional)
        {
            lock (_mutex)
            {
                if (bidirectional)
                {
                    return streamId > _lastIncomingBidirectionalStreamId;
                }
                else
                {
                    return streamId > _lastIncomingUnidirectionalStreamId;
                }
            }
        }

        /// <summary>Traces the given received amount of data. Transport implementations should call this method
        /// to trace the received data.</summary>
        /// <param name="buffer">The received data.</param>
        protected void Received(ReadOnlyMemory<byte> buffer)
        {
            lock (_mutex)
            {
                LastActivity = Time.Elapsed;
            }

            if (Logger.IsEnabled(LogLevel.Trace))
            {
                var sb = new StringBuilder();
                for (int i = 0; i < Math.Min(buffer.Length, 32); ++i)
                {
                    sb.Append($"0x{buffer.Span[i]:X2} ");
                }
                if (buffer.Length > 32)
                {
                    sb.Append("...");
                }
                Logger.LogReceivedData(buffer.Length, sb.ToString().Trim());
            }
        }

        /// <summary>Traces the given sent amount of data. Transport implementations should call this method to
        /// trace the data sent.</summary>
        /// <param name="buffers">The buffers sent.</param>
        protected void Sent(ReadOnlyMemory<ReadOnlyMemory<byte>> buffers)
        {
            lock (_mutex)
            {
                LastActivity = Time.Elapsed;
            }

            if (Logger.IsEnabled(LogLevel.Trace))
            {
                var sb = new StringBuilder();
                int size = 0;
                for (int i = 0; i < buffers.Length; ++i)
                {
                    ReadOnlyMemory<byte> buffer = buffers.Span[i];
                    if (size < 32)
                    {
                        for (int j = 0; j < Math.Min(buffer.Length, 32 - size); ++j)
                        {
                            sb.Append($"0x{buffer.Span[j]:X2} ");
                        }
                    }
                    size += buffer.Length;
                    if (size == 32 && i != buffers.Length)
                    {
                        sb.Append("...");
                    }
                }
                Logger.LogSentData(size, sb.ToString().Trim());
            }
        }

        /// <summary>Try to get a stream with the given ID. Transport implementations can use this method to lookup
        /// an existing stream.</summary>
        /// <param name="streamId">The stream ID.</param>
        /// <param name="value">If found, value is assigned to the stream value, null otherwise.</param>
        /// <return>True if the stream was found and value contains a non-null value, False otherwise.</return>
        protected bool TryGetStream<T>(long streamId, [NotNullWhen(returnValue: true)] out T? value)
            where T : RpcStream
        {
            if (_streams.TryGetValue(streamId, out RpcStream? stream))
            {
                value = (T)stream;
                return true;
            }
            value = null;
            return false;
        }

        internal virtual void AbortOutgoingStreams(
            RpcStreamError errorCode,
            (long Bidirectional, long Unidirectional)? ids = null)
        {
<<<<<<< HEAD
            // Abort outgoing streams with IDs larger than the given IDs, they haven't been dispatch by the peer.
=======
            // Abort outgoing streams with IDs larger than the given IDs, they haven't been dispatch by the peer
            // so we mark the stream as retryable. This is used by the connection to figure out whether or not the
            // request can safely be retried.
>>>>>>> c96d430a
            foreach (RpcStream stream in _streams.Values)
            {
                if (!stream.IsIncoming &&
                    !stream.IsControl &&
                    (ids == null ||
                     stream.Id > (stream.IsBidirectional ? ids.Value.Bidirectional : ids.Value.Unidirectional)))
                {
                    stream.Abort(errorCode);
                }
            }
        }

<<<<<<< HEAD
=======
        internal virtual void AbortStreams(RpcStreamError errorCode)
        {
            foreach (RpcStream stream in _streams.Values)
            {
                // Control streams are never aborted.
                if (!stream.IsControl)
                {
                    try
                    {
                        stream.Abort(errorCode);
                        stream.CancelDispatchSource?.Cancel();
                    }
                    catch (ObjectDisposedException)
                    {
                        // Ignore
                    }
                }
            }
        }

>>>>>>> c96d430a
        internal void CancelDispatch()
        {
            foreach (RpcStream stream in _streams.Values)
            {
                try
                {
                    stream.CancelDispatchSource?.Cancel();
                }
                catch (ObjectDisposedException)
                {
                    // Ignore
                }
            }
        }

        internal void AddStream(long id, RpcStream stream, bool control, ref long streamId)
        {
            lock (_mutex)
            {
                // It's important to hold the mutex here to ensure the check for _streamsAborted and the stream
                // addition to the dictionary is atomic.
                if (_shutdown)
                {
                    throw new ConnectionClosedException();
                }
                _streams[id] = stream;

                // Assign the stream ID within the mutex as well to ensure that the addition of the stream to
                // the connection and the stream ID assignment are atomic.
                streamId = id;

                if (!control)
                {
                    if (stream.IsIncoming)
                    {
                        ++_incomingStreamCount;
                    }
                    else
                    {
                        ++_outgoingStreamCount;
                    }
                }

                // Keep track of the last assigned stream ID. This is used for the shutdown logic to tell the peer
                // which streams were received last.
                if (stream.IsIncoming)
                {
                    if (stream.IsBidirectional)
                    {
                        _lastIncomingBidirectionalStreamId = id;
                    }
                    else
                    {
                        _lastIncomingUnidirectionalStreamId = id;
                    }
                }
            }
        }

        internal virtual async ValueTask<RpcStream> ReceiveInitializeFrameAsync(CancellationToken cancel = default)
        {
            RpcStream stream = await AcceptStreamAsync(cancel).ConfigureAwait(false);
            Debug.Assert(stream.IsControl); // The first stream is always the control stream
            await stream.ReceiveInitializeFrameAsync(cancel).ConfigureAwait(false);
            return stream;
        }

        internal void RemoveStream(long id)
        {
            lock (_mutex)
            {
                if (_streams.TryRemove(id, out RpcStream? stream))
                {
                    if (!stream.IsControl)
                    {
                        if (stream.IsIncoming)
                        {
                            if (--_incomingStreamCount == 0)
                            {
                                _incomingStreamsEmptySource?.SetResult();
                            }
                        }
                        else
                        {
                            if (--_outgoingStreamCount == 0)
                            {
                                _outgoingStreamsEmptySource?.SetResult();
                            }
                        }
                    }
                }
                else
                {
                    Debug.Assert(false);
                }
            }
        }

        internal virtual async ValueTask<RpcStream> SendInitializeFrameAsync(CancellationToken cancel = default)
        {
            RpcStream stream = CreateStream(bidirectional: false);
            Debug.Assert(stream.IsControl); // The first stream is always the control stream
            await stream.SendInitializeFrameAsync(cancel).ConfigureAwait(false);
            return stream;
        }

        internal (long Bidirectional, long Unidirectional) Shutdown()
        {
            lock (_mutex)
            {
                // Set the _shutdown flag to prevent addition of new streams by AddStream. No more streams
                // will be added to _streams once this flag is true.
                _shutdown = true;
                return (_lastIncomingBidirectionalStreamId, _lastIncomingUnidirectionalStreamId);
            }
        }

        internal async ValueTask WaitForEmptyIncomingStreamsAsync(CancellationToken cancel)
        {
            lock (_mutex)
            {
                if (_incomingStreamCount == 0)
                {
                    return;
                }
                // Run the continuations asynchronously to ensure continuations are not ran from
                // the code that aborts the last stream.
                _incomingStreamsEmptySource ??= new(TaskCreationOptions.RunContinuationsAsynchronously);
            }
            await _incomingStreamsEmptySource.Task.IceWaitAsync(cancel).ConfigureAwait(false);
        }

        internal async Task WaitForEmptyStreamsAsync(CancellationToken cancel)
        {
            await WaitForEmptyIncomingStreamsAsync(cancel).ConfigureAwait(false);

            lock (_mutex)
            {
                if (_outgoingStreamCount == 0)
                {
                    return;
                }
                // Run the continuations asynchronously to ensure continuations are not ran from
                // the code that aborts the last stream.
                _outgoingStreamsEmptySource ??= new(TaskCreationOptions.RunContinuationsAsynchronously);
            }
            await _outgoingStreamsEmptySource.Task.IceWaitAsync(cancel).ConfigureAwait(false);
        }
    }
}<|MERGE_RESOLUTION|>--- conflicted
+++ resolved
@@ -91,13 +91,8 @@
         internal ILogger Logger { get; }
         internal Action? PingReceived;
 
-<<<<<<< HEAD
-        // The endpoint which created the connection. If it's an incoming connection, it's the local endpoint or the
+        // The endpoint which created the connection. If it's an server connection, it's the local endpoint or the
         // remote endpoint otherwise.
-=======
-        // The endpoint which created the connection. If it's a server connection, it's the local endpoint or the remote
-        // endpoint otherwise.
->>>>>>> c96d430a
         private readonly Endpoint _endpoint;
         private int _incomingStreamCount;
         private TaskCompletionSource? _incomingStreamsEmptySource;
@@ -183,10 +178,6 @@
         /// unmanaged resources.</param>
         protected virtual void Dispose(bool disposing)
         {
-<<<<<<< HEAD
-=======
-            // Release the remaining streams.
->>>>>>> c96d430a
             foreach (RpcStream stream in _streams.Values)
             {
                 try
@@ -297,13 +288,7 @@
             RpcStreamError errorCode,
             (long Bidirectional, long Unidirectional)? ids = null)
         {
-<<<<<<< HEAD
             // Abort outgoing streams with IDs larger than the given IDs, they haven't been dispatch by the peer.
-=======
-            // Abort outgoing streams with IDs larger than the given IDs, they haven't been dispatch by the peer
-            // so we mark the stream as retryable. This is used by the connection to figure out whether or not the
-            // request can safely be retried.
->>>>>>> c96d430a
             foreach (RpcStream stream in _streams.Values)
             {
                 if (!stream.IsIncoming &&
@@ -316,29 +301,6 @@
             }
         }
 
-<<<<<<< HEAD
-=======
-        internal virtual void AbortStreams(RpcStreamError errorCode)
-        {
-            foreach (RpcStream stream in _streams.Values)
-            {
-                // Control streams are never aborted.
-                if (!stream.IsControl)
-                {
-                    try
-                    {
-                        stream.Abort(errorCode);
-                        stream.CancelDispatchSource?.Cancel();
-                    }
-                    catch (ObjectDisposedException)
-                    {
-                        // Ignore
-                    }
-                }
-            }
-        }
-
->>>>>>> c96d430a
         internal void CancelDispatch()
         {
             foreach (RpcStream stream in _streams.Values)
